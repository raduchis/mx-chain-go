package processing

import (
	"context"
	"errors"
	"fmt"
	"math/big"
	"path/filepath"
	"time"

	"github.com/multiversx/mx-chain-core-go/core"
	"github.com/multiversx/mx-chain-core-go/core/check"
	"github.com/multiversx/mx-chain-core-go/core/partitioning"
	"github.com/multiversx/mx-chain-core-go/data"
	"github.com/multiversx/mx-chain-core-go/data/alteredAccount"
	dataBlock "github.com/multiversx/mx-chain-core-go/data/block"
	"github.com/multiversx/mx-chain-core-go/data/outport"
	"github.com/multiversx/mx-chain-core-go/data/receipt"
	nodeFactory "github.com/multiversx/mx-chain-go/cmd/node/factory"
	"github.com/multiversx/mx-chain-go/common"
	"github.com/multiversx/mx-chain-go/common/errChan"
	"github.com/multiversx/mx-chain-go/config"
	"github.com/multiversx/mx-chain-go/consensus"
	"github.com/multiversx/mx-chain-go/dataRetriever"
	"github.com/multiversx/mx-chain-go/dataRetriever/factory/containers"
	"github.com/multiversx/mx-chain-go/dataRetriever/factory/epochProviders"
	requesterscontainer "github.com/multiversx/mx-chain-go/dataRetriever/factory/requestersContainer"
	"github.com/multiversx/mx-chain-go/dataRetriever/factory/resolverscontainer"
	disabledResolversContainer "github.com/multiversx/mx-chain-go/dataRetriever/factory/resolverscontainer/disabled"
	storagerequesterscontainer "github.com/multiversx/mx-chain-go/dataRetriever/factory/storageRequestersContainer"
	"github.com/multiversx/mx-chain-go/dataRetriever/requestHandlers"
	"github.com/multiversx/mx-chain-go/dblookupext"
	"github.com/multiversx/mx-chain-go/epochStart"
	"github.com/multiversx/mx-chain-go/epochStart/metachain"
	"github.com/multiversx/mx-chain-go/epochStart/notifier"
	"github.com/multiversx/mx-chain-go/epochStart/shardchain"
	errorsMx "github.com/multiversx/mx-chain-go/errors"
	"github.com/multiversx/mx-chain-go/factory"
	mainFactory "github.com/multiversx/mx-chain-go/factory"
	"github.com/multiversx/mx-chain-go/factory/disabled"
	"github.com/multiversx/mx-chain-go/fallback"
	"github.com/multiversx/mx-chain-go/genesis"
	"github.com/multiversx/mx-chain-go/genesis/checking"
	processGenesis "github.com/multiversx/mx-chain-go/genesis/process"
	"github.com/multiversx/mx-chain-go/p2p"
	"github.com/multiversx/mx-chain-go/process"
	"github.com/multiversx/mx-chain-go/process/block"
	"github.com/multiversx/mx-chain-go/process/block/bootstrapStorage"
	"github.com/multiversx/mx-chain-go/process/block/cutoff"
	"github.com/multiversx/mx-chain-go/process/block/pendingMb"
	"github.com/multiversx/mx-chain-go/process/block/poolsCleaner"
	"github.com/multiversx/mx-chain-go/process/block/preprocess"
	"github.com/multiversx/mx-chain-go/process/block/processedMb"
	"github.com/multiversx/mx-chain-go/process/factory/interceptorscontainer"
	"github.com/multiversx/mx-chain-go/process/headerCheck"
	"github.com/multiversx/mx-chain-go/process/heartbeat/validator"
	"github.com/multiversx/mx-chain-go/process/peer"
	"github.com/multiversx/mx-chain-go/process/receipts"
	"github.com/multiversx/mx-chain-go/process/smartContract"
	"github.com/multiversx/mx-chain-go/process/sync"
	"github.com/multiversx/mx-chain-go/process/track"
	"github.com/multiversx/mx-chain-go/process/transactionLog"
	"github.com/multiversx/mx-chain-go/process/txsSender"
	"github.com/multiversx/mx-chain-go/redundancy"
	"github.com/multiversx/mx-chain-go/sharding"
	"github.com/multiversx/mx-chain-go/sharding/networksharding"
	"github.com/multiversx/mx-chain-go/sharding/nodesCoordinator"
	"github.com/multiversx/mx-chain-go/state"
	"github.com/multiversx/mx-chain-go/state/accounts"
	"github.com/multiversx/mx-chain-go/state/parsers"
	"github.com/multiversx/mx-chain-go/storage"
	"github.com/multiversx/mx-chain-go/storage/cache"
	storageFactory "github.com/multiversx/mx-chain-go/storage/factory"
	"github.com/multiversx/mx-chain-go/storage/storageunit"
	"github.com/multiversx/mx-chain-go/update"
	updateDisabled "github.com/multiversx/mx-chain-go/update/disabled"
	updateFactory "github.com/multiversx/mx-chain-go/update/factory"
	"github.com/multiversx/mx-chain-go/update/trigger"
	vmcommon "github.com/multiversx/mx-chain-vm-common-go"
	vmcommonBuiltInFunctions "github.com/multiversx/mx-chain-vm-common-go/builtInFunctions"
)

// timeSpanForBadHeaders is the expiry time for an added block header hash
var timeSpanForBadHeaders = time.Minute * 2

// processComponents struct holds the process components
type processComponents struct {
	nodesCoordinator                 nodesCoordinator.NodesCoordinator
	shardCoordinator                 sharding.Coordinator
	mainInterceptorsContainer        process.InterceptorsContainer
	fullArchiveInterceptorsContainer process.InterceptorsContainer
	resolversContainer               dataRetriever.ResolversContainer
	requestersFinder                 dataRetriever.RequestersFinder
	roundHandler                     consensus.RoundHandler
	epochStartTrigger                epochStart.TriggerHandler
	epochStartNotifier               factory.EpochStartNotifier
	forkDetector                     process.ForkDetector
	blockProcessor                   process.BlockProcessor
	blackListHandler                 process.TimeCacher
	bootStorer                       process.BootStorer
	headerSigVerifier                process.InterceptedHeaderSigVerifier
	headerIntegrityVerifier          nodeFactory.HeaderIntegrityVerifierHandler
	validatorsStatistics             process.ValidatorStatisticsProcessor
	validatorsProvider               process.ValidatorsProvider
	blockTracker                     process.BlockTracker
	pendingMiniBlocksHandler         process.PendingMiniBlocksHandler
	requestHandler                   process.RequestHandler
	txLogsProcessor                  process.TransactionLogProcessorDatabase
	headerConstructionValidator      process.HeaderConstructionValidator
	mainPeerShardMapper              process.NetworkShardingCollector
	fullArchivePeerShardMapper       process.NetworkShardingCollector
	apiTransactionEvaluator          factory.TransactionEvaluator
	miniBlocksPoolCleaner            process.PoolsCleaner
	txsPoolCleaner                   process.PoolsCleaner
	fallbackHeaderValidator          process.FallbackHeaderValidator
	whiteListHandler                 process.WhiteListHandler
	whiteListerVerifiedTxs           process.WhiteListHandler
	historyRepository                dblookupext.HistoryRepository
	importStartHandler               update.ImportStartHandler
	requestedItemsHandler            dataRetriever.RequestedItemsHandler
	importHandler                    update.ImportHandler
	nodeRedundancyHandler            consensus.NodeRedundancyHandler
	currentEpochProvider             dataRetriever.CurrentNetworkEpochProviderHandler
	vmFactoryForTxSimulator          process.VirtualMachinesContainerFactory
	vmFactoryForProcessing           process.VirtualMachinesContainerFactory
	scheduledTxsExecutionHandler     process.ScheduledTxsExecutionHandler
	txsSender                        process.TxsSenderHandler
	hardforkTrigger                  factory.HardforkTrigger
	processedMiniBlocksTracker       process.ProcessedMiniBlocksTracker
	esdtDataStorageForApi            vmcommon.ESDTNFTStorageHandler
	accountsParser                   genesis.AccountsParser
	receiptsRepository               mainFactory.ReceiptsRepository
	sentSignaturesTracker            process.SentSignaturesTracker
}

// ProcessComponentsFactoryArgs holds the arguments needed to create a process components factory
type ProcessComponentsFactoryArgs struct {
	Config                 config.Config
	RoundConfig            config.RoundConfig
	EpochConfig            config.EpochConfig
	PrefConfigs            config.Preferences
	ImportDBConfig         config.ImportDbConfig
	AccountsParser         genesis.AccountsParser
	SmartContractParser    genesis.InitialSmartContractParser
	GasSchedule            core.GasScheduleNotifier
	NodesCoordinator       nodesCoordinator.NodesCoordinator
	RequestedItemsHandler  dataRetriever.RequestedItemsHandler
	WhiteListHandler       process.WhiteListHandler
	WhiteListerVerifiedTxs process.WhiteListHandler
	MaxRating              uint32
	SystemSCConfig         *config.SystemSmartContractsConfig
	ImportStartHandler     update.ImportStartHandler
	HistoryRepo            dblookupext.HistoryRepository
	FlagsConfig            config.ContextFlagsConfig

	Data                    factory.DataComponentsHolder
	CoreData                factory.CoreComponentsHolder
	Crypto                  factory.CryptoComponentsHolder
	State                   factory.StateComponentsHolder
	Network                 factory.NetworkComponentsHolder
	BootstrapComponents     factory.BootstrapComponentsHolder
	StatusComponents        factory.StatusComponentsHolder
	StatusCoreComponents    factory.StatusCoreComponentsHolder
	TxExecutionOrderHandler common.TxExecutionOrderHandler

	GenesisNonce uint64
	GenesisRound uint64
}

type processComponentsFactory struct {
	config                 config.Config
	roundConfig            config.RoundConfig
	epochConfig            config.EpochConfig
	prefConfigs            config.Preferences
	importDBConfig         config.ImportDbConfig
	accountsParser         genesis.AccountsParser
	smartContractParser    genesis.InitialSmartContractParser
	gasSchedule            core.GasScheduleNotifier
	nodesCoordinator       nodesCoordinator.NodesCoordinator
	requestedItemsHandler  dataRetriever.RequestedItemsHandler
	whiteListHandler       process.WhiteListHandler
	whiteListerVerifiedTxs process.WhiteListHandler
	maxRating              uint32
	systemSCConfig         *config.SystemSmartContractsConfig
	txLogsProcessor        process.TransactionLogProcessor
	importStartHandler     update.ImportStartHandler
	historyRepo            dblookupext.HistoryRepository
	epochNotifier          process.EpochNotifier
	importHandler          update.ImportHandler
	flagsConfig            config.ContextFlagsConfig
	esdtNftStorage         vmcommon.ESDTNFTStorageHandler

	data                    factory.DataComponentsHolder
	coreData                factory.CoreComponentsHolder
	crypto                  factory.CryptoComponentsHolder
	state                   factory.StateComponentsHolder
	network                 factory.NetworkComponentsHolder
	bootstrapComponents     factory.BootstrapComponentsHolder
	statusComponents        factory.StatusComponentsHolder
	statusCoreComponents    factory.StatusCoreComponentsHolder
	txExecutionOrderHandler common.TxExecutionOrderHandler

	genesisNonce uint64
	genesisRound uint64
}

// NewProcessComponentsFactory will return a new instance of processComponentsFactory
func NewProcessComponentsFactory(args ProcessComponentsFactoryArgs) (*processComponentsFactory, error) {
	err := checkProcessComponentsArgs(args)
	if err != nil {
		return nil, err
	}

	return &processComponentsFactory{
		config:                  args.Config,
		epochConfig:             args.EpochConfig,
		prefConfigs:             args.PrefConfigs,
		importDBConfig:          args.ImportDBConfig,
		accountsParser:          args.AccountsParser,
		smartContractParser:     args.SmartContractParser,
		gasSchedule:             args.GasSchedule,
		nodesCoordinator:        args.NodesCoordinator,
		data:                    args.Data,
		coreData:                args.CoreData,
		crypto:                  args.Crypto,
		state:                   args.State,
		network:                 args.Network,
		bootstrapComponents:     args.BootstrapComponents,
		statusComponents:        args.StatusComponents,
		requestedItemsHandler:   args.RequestedItemsHandler,
		whiteListHandler:        args.WhiteListHandler,
		whiteListerVerifiedTxs:  args.WhiteListerVerifiedTxs,
		maxRating:               args.MaxRating,
		systemSCConfig:          args.SystemSCConfig,
		importStartHandler:      args.ImportStartHandler,
		historyRepo:             args.HistoryRepo,
		epochNotifier:           args.CoreData.EpochNotifier(),
		statusCoreComponents:    args.StatusCoreComponents,
		flagsConfig:             args.FlagsConfig,
		txExecutionOrderHandler: args.TxExecutionOrderHandler,
<<<<<<< HEAD
		roundConfig:             args.RoundConfig,
=======
		genesisNonce:            args.GenesisNonce,
		genesisRound:            args.GenesisRound,
>>>>>>> d3489af1
	}, nil
}

// TODO: Think if it would make sense here to create an array of closable interfaces

// Create will create and return a struct containing process components
func (pcf *processComponentsFactory) Create() (*processComponents, error) {
	currentEpochProvider, err := epochProviders.CreateCurrentEpochProvider(
		pcf.config,
		pcf.coreData.GenesisNodesSetup().GetRoundDuration(),
		pcf.coreData.GenesisTime().Unix(),
		pcf.prefConfigs.Preferences.FullArchive,
	)
	if err != nil {
		return nil, err
	}

	pcf.epochNotifier.RegisterNotifyHandler(currentEpochProvider)

	fallbackHeaderValidator, err := fallback.NewFallbackHeaderValidator(
		pcf.data.Datapool().Headers(),
		pcf.coreData.InternalMarshalizer(),
		pcf.data.StorageService(),
	)
	if err != nil {
		return nil, err
	}

	argsHeaderSig := &headerCheck.ArgsHeaderSigVerifier{
		Marshalizer:             pcf.coreData.InternalMarshalizer(),
		Hasher:                  pcf.coreData.Hasher(),
		NodesCoordinator:        pcf.nodesCoordinator,
		MultiSigContainer:       pcf.crypto.MultiSignerContainer(),
		SingleSigVerifier:       pcf.crypto.BlockSigner(),
		KeyGen:                  pcf.crypto.BlockSignKeyGen(),
		FallbackHeaderValidator: fallbackHeaderValidator,
	}
	headerSigVerifier, err := headerCheck.NewHeaderSigVerifier(argsHeaderSig)
	if err != nil {
		return nil, err
	}

	mainPeerShardMapper, err := pcf.prepareNetworkShardingCollectorForMessenger(pcf.network.NetworkMessenger())
	if err != nil {
		return nil, err
	}
	fullArchivePeerShardMapper, err := pcf.prepareNetworkShardingCollectorForMessenger(pcf.network.FullArchiveNetworkMessenger())
	if err != nil {
		return nil, err
	}

	err = pcf.network.InputAntiFloodHandler().SetPeerValidatorMapper(mainPeerShardMapper)
	if err != nil {
		return nil, err
	}

	resolversContainerFactory, err := pcf.newResolverContainerFactory()
	if err != nil {
		return nil, err
	}

	resolversContainer, err := resolversContainerFactory.Create()
	if err != nil {
		return nil, err
	}

	requestersContainerFactory, err := pcf.newRequestersContainerFactory(currentEpochProvider)
	if err != nil {
		return nil, err
	}

	requestersContainer, err := requestersContainerFactory.Create()
	if err != nil {
		return nil, err
	}

	requestersFinder, err := containers.NewRequestersFinder(requestersContainer, pcf.bootstrapComponents.ShardCoordinator())
	if err != nil {
		return nil, err
	}

	requestHandler, err := requestHandlers.NewResolverRequestHandler(
		requestersFinder,
		pcf.requestedItemsHandler,
		pcf.whiteListHandler,
		common.MaxTxsToRequest,
		pcf.bootstrapComponents.ShardCoordinator().SelfId(),
		time.Second,
	)
	if err != nil {
		return nil, err
	}

	txLogsStorage, err := pcf.data.StorageService().GetStorer(dataRetriever.TxLogsUnit)
	if err != nil {
		return nil, err
	}

	if !pcf.config.LogsAndEvents.SaveInStorageEnabled && pcf.config.DbLookupExtensions.Enabled {
		log.Warn("processComponentsFactory.Create() node will save logs in storage because DbLookupExtensions is enabled")
	}

	saveLogsInStorage := pcf.config.LogsAndEvents.SaveInStorageEnabled || pcf.config.DbLookupExtensions.Enabled
	txLogsProcessor, err := transactionLog.NewTxLogProcessor(transactionLog.ArgTxLogProcessor{
		Storer:               txLogsStorage,
		Marshalizer:          pcf.coreData.InternalMarshalizer(),
		SaveInStorageEnabled: saveLogsInStorage,
	})
	if err != nil {
		return nil, err
	}

	scheduledSCRSStorer, err := pcf.data.StorageService().GetStorer(dataRetriever.ScheduledSCRsUnit)
	if err != nil {
		return nil, err
	}

	scheduledTxsExecutionHandler, err := preprocess.NewScheduledTxsExecution(
		&disabled.TxProcessor{},
		&disabled.TxCoordinator{},
		scheduledSCRSStorer,
		pcf.coreData.InternalMarshalizer(),
		pcf.coreData.Hasher(),
		pcf.bootstrapComponents.ShardCoordinator(),
		pcf.txExecutionOrderHandler,
	)
	if err != nil {
		return nil, err
	}

	pcf.txLogsProcessor = txLogsProcessor
	genesisBlocks, initialTxs, err := pcf.generateGenesisHeadersAndApplyInitialBalances()
	if err != nil {
		return nil, err
	}

	genesisAccounts, err := pcf.indexAndReturnGenesisAccounts()
	if err != nil {
		log.Warn("cannot index genesis accounts", "error", err)
	}

	genesisBlock, ok := genesisBlocks[core.MetachainShardId]
	if !ok {
		return nil, errors.New("genesis meta block does not exist")
	}

	genesisMetaBlock, ok := genesisBlock.(data.MetaHeaderHandler)
	if !ok {
		return nil, errors.New("genesis meta block invalid")
	}

	err = pcf.setGenesisHeader(genesisBlocks)
	if err != nil {
		return nil, err
	}

	validatorStatisticsProcessor, err := pcf.newValidatorStatisticsProcessor()
	if err != nil {
		return nil, err
	}

	validatorStatsRootHash, err := validatorStatisticsProcessor.RootHash()
	if err != nil {
		return nil, err
	}

	err = genesisMetaBlock.SetValidatorStatsRootHash(validatorStatsRootHash)
	if err != nil {
		return nil, err
	}

	startEpochNum := pcf.bootstrapComponents.EpochBootstrapParams().Epoch()
	if startEpochNum == 0 {
		err = pcf.indexGenesisBlocks(genesisBlocks, initialTxs, genesisAccounts)
		if err != nil {
			return nil, err
		}
	}

	cacheRefreshDuration := time.Duration(pcf.config.ValidatorStatistics.CacheRefreshIntervalInSec) * time.Second
	argVSP := peer.ArgValidatorsProvider{
		NodesCoordinator:                  pcf.nodesCoordinator,
		StartEpoch:                        startEpochNum,
		EpochStartEventNotifier:           pcf.coreData.EpochStartNotifierWithConfirm(),
		CacheRefreshIntervalDurationInSec: cacheRefreshDuration,
		ValidatorStatistics:               validatorStatisticsProcessor,
		MaxRating:                         pcf.maxRating,
		PubKeyConverter:                   pcf.coreData.ValidatorPubKeyConverter(),
	}

	validatorsProvider, err := peer.NewValidatorsProvider(argVSP)
	if err != nil {
		return nil, err
	}

	epochStartTrigger, err := pcf.newEpochStartTrigger(requestHandler)
	if err != nil {
		return nil, err
	}

	requestHandler.SetEpoch(epochStartTrigger.Epoch())

	err = dataRetriever.SetEpochHandlerToHdrResolver(resolversContainer, epochStartTrigger)
	if err != nil {
		return nil, err
	}
	err = dataRetriever.SetEpochHandlerToHdrRequester(requestersContainer, epochStartTrigger)
	if err != nil {
		return nil, err
	}

	log.Debug("Validator stats created", "validatorStatsRootHash", validatorStatsRootHash)

	err = pcf.prepareGenesisBlock(genesisBlocks)
	if err != nil {
		return nil, err
	}

	bootStr, err := pcf.data.StorageService().GetStorer(dataRetriever.BootstrapUnit)
	if err != nil {
		return nil, err
	}

	bootStorer, err := bootstrapStorage.NewBootstrapStorer(pcf.coreData.InternalMarshalizer(), bootStr)
	if err != nil {
		return nil, err
	}

	argsHeaderValidator := block.ArgsHeaderValidator{
		Hasher:      pcf.coreData.Hasher(),
		Marshalizer: pcf.coreData.InternalMarshalizer(),
	}
	headerValidator, err := block.NewHeaderValidator(argsHeaderValidator)
	if err != nil {
		return nil, err
	}

	blockTracker, err := pcf.newBlockTracker(
		headerValidator,
		requestHandler,
		genesisBlocks,
	)
	if err != nil {
		return nil, err
	}

	argsMiniBlocksPoolsCleaner := poolsCleaner.ArgMiniBlocksPoolsCleaner{
		ArgBasePoolsCleaner: poolsCleaner.ArgBasePoolsCleaner{
			RoundHandler:                   pcf.coreData.RoundHandler(),
			ShardCoordinator:               pcf.bootstrapComponents.ShardCoordinator(),
			MaxRoundsToKeepUnprocessedData: pcf.config.PoolsCleanersConfig.MaxRoundsToKeepUnprocessedMiniBlocks,
		},
		MiniblocksPool: pcf.data.Datapool().MiniBlocks(),
	}
	mbsPoolsCleaner, err := poolsCleaner.NewMiniBlocksPoolsCleaner(argsMiniBlocksPoolsCleaner)
	if err != nil {
		return nil, err
	}

	mbsPoolsCleaner.StartCleaning()

	argsBasePoolsCleaner := poolsCleaner.ArgTxsPoolsCleaner{
		ArgBasePoolsCleaner: poolsCleaner.ArgBasePoolsCleaner{
			RoundHandler:                   pcf.coreData.RoundHandler(),
			ShardCoordinator:               pcf.bootstrapComponents.ShardCoordinator(),
			MaxRoundsToKeepUnprocessedData: pcf.config.PoolsCleanersConfig.MaxRoundsToKeepUnprocessedTransactions,
		},
		AddressPubkeyConverter: pcf.coreData.AddressPubKeyConverter(),
		DataPool:               pcf.data.Datapool(),
	}
	txsPoolsCleaner, err := poolsCleaner.NewTxsPoolsCleaner(argsBasePoolsCleaner)
	if err != nil {
		return nil, err
	}

	txsPoolsCleaner.StartCleaning()

	_, err = track.NewMiniBlockTrack(
		pcf.data.Datapool(),
		pcf.bootstrapComponents.ShardCoordinator(),
		pcf.whiteListHandler,
	)
	if err != nil {
		return nil, err
	}

	hardforkTrigger, err := pcf.createHardforkTrigger(epochStartTrigger)
	if err != nil {
		return nil, err
	}

	interceptorContainerFactory, blackListHandler, err := pcf.newInterceptorContainerFactory(
		headerSigVerifier,
		pcf.bootstrapComponents.HeaderIntegrityVerifier(),
		blockTracker,
		epochStartTrigger,
		requestHandler,
		mainPeerShardMapper,
		fullArchivePeerShardMapper,
		hardforkTrigger,
	)
	if err != nil {
		return nil, err
	}

	// TODO refactor all these factory calls
	mainInterceptorsContainer, fullArchiveInterceptorsContainer, err := interceptorContainerFactory.Create()
	if err != nil {
		return nil, err
	}

	exportFactoryHandler, err := pcf.createExportFactoryHandler(
		headerValidator,
		requestHandler,
		resolversContainer,
		requestersContainer,
		mainInterceptorsContainer,
		fullArchiveInterceptorsContainer,
		headerSigVerifier,
		blockTracker,
	)
	if err != nil {
		return nil, err
	}

	err = hardforkTrigger.SetExportFactoryHandler(exportFactoryHandler)
	if err != nil {
		return nil, err
	}

	var pendingMiniBlocksHandler process.PendingMiniBlocksHandler
	pendingMiniBlocksHandler, err = pendingMb.NewNilPendingMiniBlocks()
	if err != nil {
		return nil, err
	}
	if pcf.bootstrapComponents.ShardCoordinator().SelfId() == core.MetachainShardId {
		pendingMiniBlocksHandler, err = pendingMb.NewPendingMiniBlocks()
		if err != nil {
			return nil, err
		}
	}

	forkDetector, err := pcf.newForkDetector(blackListHandler, blockTracker)
	if err != nil {
		return nil, err
	}

	esdtDataStorageArgs := vmcommonBuiltInFunctions.ArgsNewESDTDataStorage{
		Accounts:              pcf.state.AccountsAdapterAPI(),
		GlobalSettingsHandler: disabled.NewDisabledGlobalSettingHandler(),
		Marshalizer:           pcf.coreData.InternalMarshalizer(),
		ShardCoordinator:      pcf.bootstrapComponents.ShardCoordinator(),
		EnableEpochsHandler:   pcf.coreData.EnableEpochsHandler(),
	}
	pcf.esdtNftStorage, err = vmcommonBuiltInFunctions.NewESDTDataStorage(esdtDataStorageArgs)
	if err != nil {
		return nil, err
	}

	processedMiniBlocksTracker := processedMb.NewProcessedMiniBlocksTracker()

	receiptsRepository, err := receipts.NewReceiptsRepository(receipts.ArgsNewReceiptsRepository{
		Store:      pcf.data.StorageService(),
		Marshaller: pcf.coreData.InternalMarshalizer(),
		Hasher:     pcf.coreData.Hasher(),
	})
	if err != nil {
		return nil, err
	}

	blockCutoffProcessingHandler, err := cutoff.CreateBlockProcessingCutoffHandler(pcf.prefConfigs.BlockProcessingCutoff)
	if err != nil {
		return nil, err
	}

	sentSignaturesTracker, err := track.NewSentSignaturesTracker(pcf.crypto.KeysHandler())
	if err != nil {
		return nil, fmt.Errorf("%w when assembling components for the sent signatures tracker", err)
	}

	blockProcessorComponents, err := pcf.newBlockProcessor(
		requestHandler,
		forkDetector,
		epochStartTrigger,
		bootStorer,
		validatorStatisticsProcessor,
		headerValidator,
		blockTracker,
		pendingMiniBlocksHandler,
		pcf.coreData.WasmVMChangeLocker(),
		scheduledTxsExecutionHandler,
		processedMiniBlocksTracker,
		receiptsRepository,
		blockCutoffProcessingHandler,
		pcf.state.MissingTrieNodesNotifier(),
		sentSignaturesTracker,
	)
	if err != nil {
		return nil, err
	}

	conversionBase := 10
	genesisNodePrice, ok := big.NewInt(0).SetString(pcf.systemSCConfig.StakingSystemSCConfig.GenesisNodePrice, conversionBase)
	if !ok {
		return nil, errors.New("invalid genesis node price")
	}

	nodesSetupChecker, err := checking.NewNodesSetupChecker(
		pcf.accountsParser,
		genesisNodePrice,
		pcf.coreData.ValidatorPubKeyConverter(),
		pcf.crypto.BlockSignKeyGen(),
	)
	if err != nil {
		return nil, err
	}

	err = nodesSetupChecker.Check(pcf.coreData.GenesisNodesSetup().AllInitialNodes())
	if err != nil {
		return nil, err
	}

	observerBLSPrivateKey, observerBLSPublicKey := pcf.crypto.BlockSignKeyGen().GeneratePair()
	observerBLSPublicKeyBuff, err := observerBLSPublicKey.ToByteArray()
	if err != nil {
		return nil, fmt.Errorf("error generating observerBLSPublicKeyBuff, %w", err)
	} else {
		log.Debug("generated BLS private key for redundancy handler. This key will be used on heartbeat messages "+
			"if the node is in backup mode and the main node is active", "hex public key", observerBLSPublicKeyBuff)
	}

	maxRoundsOfInactivity := int(pcf.prefConfigs.Preferences.RedundancyLevel) * pcf.config.Redundancy.MaxRoundsOfInactivityAccepted
	nodeRedundancyArg := redundancy.ArgNodeRedundancy{
		MaxRoundsOfInactivity: maxRoundsOfInactivity,
		Messenger:             pcf.network.NetworkMessenger(),
		ObserverPrivateKey:    observerBLSPrivateKey,
	}
	nodeRedundancyHandler, err := redundancy.NewNodeRedundancy(nodeRedundancyArg)
	if err != nil {
		return nil, err
	}

	dataPacker, err := partitioning.NewSimpleDataPacker(pcf.coreData.InternalMarshalizer())
	if err != nil {
		return nil, err
	}
	args := txsSender.ArgsTxsSenderWithAccumulator{
		Marshaller:        pcf.coreData.InternalMarshalizer(),
		ShardCoordinator:  pcf.bootstrapComponents.ShardCoordinator(),
		NetworkMessenger:  pcf.network.NetworkMessenger(),
		AccumulatorConfig: pcf.config.Antiflood.TxAccumulator,
		DataPacker:        dataPacker,
	}
	txsSenderWithAccumulator, err := txsSender.NewTxsSenderWithAccumulator(args)
	if err != nil {
		return nil, err
	}

	apiTransactionEvaluator, vmFactoryForTxSimulate, err := pcf.createAPITransactionEvaluator()
	if err != nil {
		return nil, fmt.Errorf("%w when assembling components for the transactions simulator processor", err)
	}

	return &processComponents{
		nodesCoordinator:                 pcf.nodesCoordinator,
		shardCoordinator:                 pcf.bootstrapComponents.ShardCoordinator(),
		mainInterceptorsContainer:        mainInterceptorsContainer,
		fullArchiveInterceptorsContainer: fullArchiveInterceptorsContainer,
		resolversContainer:               resolversContainer,
		requestersFinder:                 requestersFinder,
		roundHandler:                     pcf.coreData.RoundHandler(),
		forkDetector:                     forkDetector,
		blockProcessor:                   blockProcessorComponents.blockProcessor,
		epochStartTrigger:                epochStartTrigger,
		epochStartNotifier:               pcf.coreData.EpochStartNotifierWithConfirm(),
		blackListHandler:                 blackListHandler,
		bootStorer:                       bootStorer,
		headerSigVerifier:                headerSigVerifier,
		validatorsStatistics:             validatorStatisticsProcessor,
		validatorsProvider:               validatorsProvider,
		blockTracker:                     blockTracker,
		pendingMiniBlocksHandler:         pendingMiniBlocksHandler,
		requestHandler:                   requestHandler,
		txLogsProcessor:                  txLogsProcessor,
		headerConstructionValidator:      headerValidator,
		headerIntegrityVerifier:          pcf.bootstrapComponents.HeaderIntegrityVerifier(),
		mainPeerShardMapper:              mainPeerShardMapper,
		fullArchivePeerShardMapper:       fullArchivePeerShardMapper,
		apiTransactionEvaluator:          apiTransactionEvaluator,
		miniBlocksPoolCleaner:            mbsPoolsCleaner,
		txsPoolCleaner:                   txsPoolsCleaner,
		fallbackHeaderValidator:          fallbackHeaderValidator,
		whiteListHandler:                 pcf.whiteListHandler,
		whiteListerVerifiedTxs:           pcf.whiteListerVerifiedTxs,
		historyRepository:                pcf.historyRepo,
		importStartHandler:               pcf.importStartHandler,
		requestedItemsHandler:            pcf.requestedItemsHandler,
		importHandler:                    pcf.importHandler,
		nodeRedundancyHandler:            nodeRedundancyHandler,
		currentEpochProvider:             currentEpochProvider,
		vmFactoryForTxSimulator:          vmFactoryForTxSimulate,
		vmFactoryForProcessing:           blockProcessorComponents.vmFactoryForProcessing,
		scheduledTxsExecutionHandler:     scheduledTxsExecutionHandler,
		txsSender:                        txsSenderWithAccumulator,
		hardforkTrigger:                  hardforkTrigger,
		processedMiniBlocksTracker:       processedMiniBlocksTracker,
		esdtDataStorageForApi:            pcf.esdtNftStorage,
		accountsParser:                   pcf.accountsParser,
		receiptsRepository:               receiptsRepository,
		sentSignaturesTracker:            sentSignaturesTracker,
	}, nil
}

func (pcf *processComponentsFactory) newValidatorStatisticsProcessor() (process.ValidatorStatisticsProcessor, error) {

	storageService := pcf.data.StorageService()

	var peerDataPool peer.DataPool = pcf.data.Datapool()
	if pcf.bootstrapComponents.ShardCoordinator().SelfId() < pcf.bootstrapComponents.ShardCoordinator().NumberOfShards() {
		peerDataPool = pcf.data.Datapool()
	}

	hardforkConfig := pcf.config.Hardfork
	ratingEnabledEpoch := uint32(0)
	if hardforkConfig.AfterHardFork {
		ratingEnabledEpoch = hardforkConfig.StartEpoch + hardforkConfig.ValidatorGracePeriodInEpochs
	}

	genesisHeader := pcf.data.Blockchain().GetGenesisHeader()
	if check.IfNil(genesisHeader) {
		return nil, errorsMx.ErrGenesisBlockNotInitialized
	}

	arguments := peer.ArgValidatorStatisticsProcessor{
		PeerAdapter:                          pcf.state.PeerAccounts(),
		PubkeyConv:                           pcf.coreData.ValidatorPubKeyConverter(),
		NodesCoordinator:                     pcf.nodesCoordinator,
		ShardCoordinator:                     pcf.bootstrapComponents.ShardCoordinator(),
		DataPool:                             peerDataPool,
		StorageService:                       storageService,
		Marshalizer:                          pcf.coreData.InternalMarshalizer(),
		Rater:                                pcf.coreData.Rater(),
		MaxComputableRounds:                  pcf.config.GeneralSettings.MaxComputableRounds,
		MaxConsecutiveRoundsOfRatingDecrease: pcf.config.GeneralSettings.MaxConsecutiveRoundsOfRatingDecrease,
		RewardsHandler:                       pcf.coreData.EconomicsData(),
		NodesSetup:                           pcf.coreData.GenesisNodesSetup(),
		RatingEnableEpoch:                    ratingEnabledEpoch,
		GenesisNonce:                         genesisHeader.GetNonce(),
		EnableEpochsHandler:                  pcf.coreData.EnableEpochsHandler(),
	}

	return peer.NewValidatorStatisticsProcessor(arguments)
}

func (pcf *processComponentsFactory) newEpochStartTrigger(requestHandler epochStart.RequestHandler) (epochStart.TriggerHandler, error) {
	shardCoordinator := pcf.bootstrapComponents.ShardCoordinator()
	if shardCoordinator.SelfId() < shardCoordinator.NumberOfShards() {
		argsHeaderValidator := block.ArgsHeaderValidator{
			Hasher:      pcf.coreData.Hasher(),
			Marshalizer: pcf.coreData.InternalMarshalizer(),
		}
		headerValidator, err := block.NewHeaderValidator(argsHeaderValidator)
		if err != nil {
			return nil, err
		}

		argsPeerMiniBlockSyncer := shardchain.ArgPeerMiniBlockSyncer{
			MiniBlocksPool:     pcf.data.Datapool().MiniBlocks(),
			ValidatorsInfoPool: pcf.data.Datapool().ValidatorsInfo(),
			RequestHandler:     requestHandler,
		}

		peerMiniBlockSyncer, err := shardchain.NewPeerMiniBlockSyncer(argsPeerMiniBlockSyncer)
		if err != nil {
			return nil, err
		}

		argEpochStart := &shardchain.ArgsShardEpochStartTrigger{
			Marshalizer:                   pcf.coreData.InternalMarshalizer(),
			Hasher:                        pcf.coreData.Hasher(),
			HeaderValidator:               headerValidator,
			Uint64Converter:               pcf.coreData.Uint64ByteSliceConverter(),
			DataPool:                      pcf.data.Datapool(),
			Storage:                       pcf.data.StorageService(),
			RequestHandler:                requestHandler,
			Epoch:                         pcf.bootstrapComponents.EpochBootstrapParams().Epoch(),
			EpochStartNotifier:            pcf.coreData.EpochStartNotifierWithConfirm(),
			Validity:                      process.MetaBlockValidity,
			Finality:                      process.BlockFinality,
			PeerMiniBlocksSyncer:          peerMiniBlockSyncer,
			RoundHandler:                  pcf.coreData.RoundHandler(),
			AppStatusHandler:              pcf.statusCoreComponents.AppStatusHandler(),
			EnableEpochsHandler:           pcf.coreData.EnableEpochsHandler(),
			ExtraDelayForRequestBlockInfo: time.Duration(pcf.config.EpochStartConfig.ExtraDelayForRequestBlockInfoInMilliseconds) * time.Millisecond,
		}
		return shardchain.NewEpochStartTrigger(argEpochStart)
	}

	if shardCoordinator.SelfId() == core.MetachainShardId {
		genesisHeader := pcf.data.Blockchain().GetGenesisHeader()
		if check.IfNil(genesisHeader) {
			return nil, errorsMx.ErrGenesisBlockNotInitialized
		}

		argEpochStart := &metachain.ArgsNewMetaEpochStartTrigger{
			GenesisTime:        time.Unix(pcf.coreData.GenesisNodesSetup().GetStartTime(), 0),
			Settings:           &pcf.config.EpochStartConfig,
			Epoch:              pcf.bootstrapComponents.EpochBootstrapParams().Epoch(),
			EpochStartRound:    genesisHeader.GetRound(),
			EpochStartNotifier: pcf.coreData.EpochStartNotifierWithConfirm(),
			Storage:            pcf.data.StorageService(),
			Marshalizer:        pcf.coreData.InternalMarshalizer(),
			Hasher:             pcf.coreData.Hasher(),
			AppStatusHandler:   pcf.statusCoreComponents.AppStatusHandler(),
			DataPool:           pcf.data.Datapool(),
		}

		return metachain.NewEpochStartTrigger(argEpochStart)
	}

	return nil, errors.New("error creating new start of epoch trigger because of invalid shard id")
}

func (pcf *processComponentsFactory) generateGenesisHeadersAndApplyInitialBalances() (map[uint32]data.HeaderHandler, map[uint32]*genesis.IndexingData, error) {
	genesisVmConfig := pcf.config.VirtualMachine.Execution
	conversionBase := 10
	genesisNodePrice, ok := big.NewInt(0).SetString(pcf.systemSCConfig.StakingSystemSCConfig.GenesisNodePrice, conversionBase)
	if !ok {
		return nil, nil, errors.New("invalid genesis node price")
	}

	arg := processGenesis.ArgsGenesisBlockCreator{
		GenesisTime:             uint64(pcf.coreData.GenesisNodesSetup().GetStartTime()),
		StartEpochNum:           pcf.bootstrapComponents.EpochBootstrapParams().Epoch(),
		Data:                    pcf.data,
		Core:                    pcf.coreData,
		Accounts:                pcf.state.AccountsAdapter(),
		ValidatorAccounts:       pcf.state.PeerAccounts(),
		InitialNodesSetup:       pcf.coreData.GenesisNodesSetup(),
		Economics:               pcf.coreData.EconomicsData(),
		ShardCoordinator:        pcf.bootstrapComponents.ShardCoordinator(),
		AccountsParser:          pcf.accountsParser,
		SmartContractParser:     pcf.smartContractParser,
		GasSchedule:             pcf.gasSchedule,
		TxLogsProcessor:         pcf.txLogsProcessor,
		VirtualMachineConfig:    genesisVmConfig,
		HardForkConfig:          pcf.config.Hardfork,
		TrieStorageManagers:     pcf.state.TrieStorageManagers(),
		SystemSCConfig:          *pcf.systemSCConfig,
		RoundConfig:             pcf.roundConfig,
		EpochConfig:             pcf.epochConfig,
		HeaderVersionConfigs:    pcf.config.Versions,
		BlockSignKeyGen:         pcf.crypto.BlockSignKeyGen(),
		HistoryRepository:       pcf.historyRepo,
		GenesisNodePrice:        genesisNodePrice,
		GenesisString:           pcf.config.GeneralSettings.GenesisString,
		TxExecutionOrderHandler: pcf.txExecutionOrderHandler,
		GenesisEpoch:            pcf.config.EpochStartConfig.GenesisEpoch,
<<<<<<< HEAD
=======
		GenesisNonce:            pcf.genesisNonce,
		GenesisRound:            pcf.genesisRound,
>>>>>>> d3489af1
	}

	gbc, err := processGenesis.NewGenesisBlockCreator(arg)
	if err != nil {
		return nil, nil, err
	}
	pcf.importHandler = gbc.ImportHandler()

	genesisBlocks, err := gbc.CreateGenesisBlocks()
	if err != nil {
		return nil, nil, err
	}
	indexingData := gbc.GetIndexingData()

	return genesisBlocks, indexingData, nil
}

func (pcf *processComponentsFactory) indexAndReturnGenesisAccounts() (map[string]*alteredAccount.AlteredAccount, error) {
	if !pcf.statusComponents.OutportHandler().HasDrivers() {
		return map[string]*alteredAccount.AlteredAccount{}, nil
	}

	rootHash, err := pcf.state.AccountsAdapter().RootHash()
	if err != nil {
		return map[string]*alteredAccount.AlteredAccount{}, err
	}

	leavesChannels := &common.TrieIteratorChannels{
		LeavesChan: make(chan core.KeyValueHolder, common.TrieLeavesChannelDefaultCapacity),
		ErrChan:    errChan.NewErrChanWrapper(),
	}
	err = pcf.state.AccountsAdapter().GetAllLeaves(leavesChannels, context.Background(), rootHash, parsers.NewMainTrieLeafParser())
	if err != nil {
		return map[string]*alteredAccount.AlteredAccount{}, err
	}

	genesisAccounts := make(map[string]*alteredAccount.AlteredAccount, 0)
	for leaf := range leavesChannels.LeavesChan {
		userAccount, errUnmarshal := pcf.unmarshalUserAccount(leaf.Value())
		if errUnmarshal != nil {
			log.Debug("cannot unmarshal genesis user account. it may be a code leaf", "error", errUnmarshal)
			continue
		}

		encodedAddress, errEncode := pcf.coreData.AddressPubKeyConverter().Encode(userAccount.GetAddress())
		if errEncode != nil {
			return map[string]*alteredAccount.AlteredAccount{}, errEncode
		}

		genesisAccounts[encodedAddress] = &alteredAccount.AlteredAccount{
			AdditionalData: &alteredAccount.AdditionalAccountData{
				BalanceChanged: true,
			},
			Address: encodedAddress,
			Balance: userAccount.GetBalance().String(),
			Nonce:   userAccount.GetNonce(),
			Tokens:  nil,
		}
	}

	err = leavesChannels.ErrChan.ReadFromChanNonBlocking()
	if err != nil {
		return map[string]*alteredAccount.AlteredAccount{}, err
	}

	shardID := pcf.bootstrapComponents.ShardCoordinator().SelfId()
	pcf.statusComponents.OutportHandler().SaveAccounts(&outport.Accounts{
		ShardID:         shardID,
		BlockTimestamp:  uint64(pcf.coreData.GenesisNodesSetup().GetStartTime()),
		AlteredAccounts: genesisAccounts,
	})
	return genesisAccounts, nil
}

func (pcf *processComponentsFactory) unmarshalUserAccount(userAccountsBytes []byte) (*accounts.UserAccountData, error) {
	userAccount := &accounts.UserAccountData{}
	err := pcf.coreData.InternalMarshalizer().Unmarshal(userAccount, userAccountsBytes)
	if err != nil {
		return nil, err
	}

	return userAccount, nil
}

func (pcf *processComponentsFactory) setGenesisHeader(genesisBlocks map[uint32]data.HeaderHandler) error {
	genesisBlock, ok := genesisBlocks[pcf.bootstrapComponents.ShardCoordinator().SelfId()]
	if !ok {
		return errors.New("genesis block does not exist")
	}

	return pcf.data.Blockchain().SetGenesisHeader(genesisBlock)
}

func (pcf *processComponentsFactory) prepareGenesisBlock(
	genesisBlocks map[uint32]data.HeaderHandler,
) error {
	genesisBlock, ok := genesisBlocks[pcf.bootstrapComponents.ShardCoordinator().SelfId()]
	if !ok {
		return errors.New("genesis block does not exist")
	}

	genesisBlockHash, err := core.CalculateHash(pcf.coreData.InternalMarshalizer(), pcf.coreData.Hasher(), genesisBlock)
	if err != nil {
		return err
	}

	err = pcf.data.Blockchain().SetGenesisHeader(genesisBlock)
	if err != nil {
		return err
	}

	pcf.data.Blockchain().SetGenesisHeaderHash(genesisBlockHash)
	nonceToByteSlice := pcf.coreData.Uint64ByteSliceConverter().ToByteSlice(genesisBlock.GetNonce())

	return pcf.saveGenesisHeaderToStorage(genesisBlock, genesisBlockHash, nonceToByteSlice)
}

func (pcf *processComponentsFactory) saveGenesisHeaderToStorage(
	genesisBlock data.HeaderHandler,
	genesisBlockHash []byte,
	nonceToByteSlice []byte,
) error {
	marshalledBlock, err := pcf.coreData.InternalMarshalizer().Marshal(genesisBlock)
	if err != nil {
		return err
	}

	if pcf.bootstrapComponents.ShardCoordinator().SelfId() == core.MetachainShardId {
		pcf.saveMetaBlock(genesisBlockHash, marshalledBlock, nonceToByteSlice)
	} else {
		pcf.saveShardBlock(genesisBlockHash, marshalledBlock, nonceToByteSlice, genesisBlock.GetShardID())
	}

	return nil
}

func (pcf *processComponentsFactory) saveMetaBlock(genesisBlockHash []byte, marshalledBlock []byte, nonceToByteSlice []byte) {
	errNotCritical := pcf.data.StorageService().Put(dataRetriever.MetaBlockUnit, genesisBlockHash, marshalledBlock)
	if errNotCritical != nil {
		log.Error("error storing genesis metablock", "error", errNotCritical.Error())
	}
	errNotCritical = pcf.data.StorageService().Put(dataRetriever.MetaHdrNonceHashDataUnit, nonceToByteSlice, genesisBlockHash)
	if errNotCritical != nil {
		log.Error("error storing genesis metablock (nonce-hash)", "error", errNotCritical.Error())
	}
}

func (pcf *processComponentsFactory) saveShardBlock(genesisBlockHash []byte, marshalledBlock []byte, nonceToByteSlice []byte, shardID uint32) {
	errNotCritical := pcf.data.StorageService().Put(dataRetriever.BlockHeaderUnit, genesisBlockHash, marshalledBlock)
	if errNotCritical != nil {
		log.Error("error storing genesis shardblock", "error", errNotCritical.Error())
	}

	hdrNonceHashDataUnit := dataRetriever.ShardHdrNonceHashDataUnit + dataRetriever.UnitType(shardID)
	errNotCritical = pcf.data.StorageService().Put(hdrNonceHashDataUnit, nonceToByteSlice, genesisBlockHash)
	if errNotCritical != nil {
		log.Error("error storing genesis shard header (nonce-hash)", "error", errNotCritical.Error())
	}
}

func getGenesisBlockForShard(miniBlocks []*dataBlock.MiniBlock, shardId uint32) *dataBlock.Body {
	var indexMiniBlocks = make([]*dataBlock.MiniBlock, 0)

	for _, miniBlock := range miniBlocks {
		if miniBlock.GetSenderShardID() == shardId ||
			miniBlock.GetReceiverShardID() == shardId {
			indexMiniBlocks = append(indexMiniBlocks, miniBlock)
		}
	}

	genesisMiniBlocks := &dataBlock.Body{
		MiniBlocks: indexMiniBlocks,
	}

	return genesisMiniBlocks
}

func getGenesisIntraShardMiniblocks(miniBlocks []*dataBlock.MiniBlock) []*dataBlock.MiniBlock {
	intraShardMiniBlocks := make([]*dataBlock.MiniBlock, 0)

	for _, miniBlock := range miniBlocks {
		if miniBlock.GetReceiverShardID() == miniBlock.GetSenderShardID() {
			intraShardMiniBlocks = append(intraShardMiniBlocks, miniBlock)
		}
	}

	return intraShardMiniBlocks
}

func (pcf *processComponentsFactory) createGenesisMiniBlockHandlers(miniBlocks []*dataBlock.MiniBlock) ([]data.MiniBlockHeaderHandler, error) {
	miniBlockHeaderHandlers := make([]data.MiniBlockHeaderHandler, len(miniBlocks))

	for i := 0; i < len(miniBlocks); i++ {
		txCount := len(miniBlocks[i].GetTxHashes())

		miniBlockHash, err := core.CalculateHash(pcf.coreData.InternalMarshalizer(), pcf.coreData.Hasher(), miniBlocks[i])
		if err != nil {
			return nil, err
		}

		miniBlockHeader := &dataBlock.MiniBlockHeader{
			Hash:            miniBlockHash,
			SenderShardID:   miniBlocks[i].GetSenderShardID(),
			ReceiverShardID: miniBlocks[i].GetReceiverShardID(),
			TxCount:         uint32(txCount),
			Type:            miniBlocks[i].GetType(),
		}

		err = miniBlockHeader.SetProcessingType(int32(dataBlock.Normal))
		if err != nil {
			return nil, err
		}
		err = miniBlockHeader.SetConstructionState(int32(dataBlock.Final))
		if err != nil {
			return nil, err
		}

		miniBlockHeaderHandlers[i] = miniBlockHeader
	}

	return miniBlockHeaderHandlers, nil
}

func (pcf *processComponentsFactory) indexGenesisBlocks(
	genesisBlocks map[uint32]data.HeaderHandler,
	initialIndexingData map[uint32]*genesis.IndexingData,
	alteredAccounts map[string]*alteredAccount.AlteredAccount,
) error {
	currentShardID := pcf.bootstrapComponents.ShardCoordinator().SelfId()
	originalGenesisBlockHeader := genesisBlocks[currentShardID]
	genesisBlockHeader := originalGenesisBlockHeader.ShallowClone()

	genesisBlockHash, err := core.CalculateHash(pcf.coreData.InternalMarshalizer(), pcf.coreData.Hasher(), genesisBlockHeader)
	if err != nil {
		return err
	}

	miniBlocks, txsPoolPerShard, errGenerate := pcf.accountsParser.GenerateInitialTransactions(pcf.bootstrapComponents.ShardCoordinator(), initialIndexingData)
	if errGenerate != nil {
		return errGenerate
	}

	intraShardMiniBlocks := getGenesisIntraShardMiniblocks(miniBlocks)
	genesisBody := getGenesisBlockForShard(miniBlocks, currentShardID)

	if pcf.statusComponents.OutportHandler().HasDrivers() {
		log.Info("indexGenesisBlocks(): indexer.SaveBlock", "hash", genesisBlockHash)

		// manually add the genesis minting address as it is not exist in the trie
		genesisAddress := pcf.accountsParser.GenesisMintingAddress()

		alteredAccounts[genesisAddress] = &alteredAccount.AlteredAccount{
			Address: genesisAddress,
			Balance: "0",
		}

		_ = genesisBlockHeader.SetTxCount(uint32(len(txsPoolPerShard[currentShardID].Transactions)))

		arg := &outport.OutportBlockWithHeaderAndBody{
			OutportBlock: &outport.OutportBlock{
				ShardID:   currentShardID,
				BlockData: nil, // this will be filled by outport handler
				HeaderGasConsumption: &outport.HeaderGasConsumption{
					GasProvided:    0,
					GasRefunded:    0,
					GasPenalized:   0,
					MaxGasPerBlock: pcf.coreData.EconomicsData().MaxGasLimitPerBlock(currentShardID),
				},
				TransactionPool: txsPoolPerShard[currentShardID],
				AlteredAccounts: alteredAccounts,
			},
			HeaderDataWithBody: &outport.HeaderDataWithBody{
				Body:       genesisBody,
				Header:     genesisBlockHeader,
				HeaderHash: genesisBlockHash,
			},
		}
		errOutport := pcf.statusComponents.OutportHandler().SaveBlock(arg)
		if errOutport != nil {
			log.Error("indexGenesisBlocks.outportHandler.SaveBlock cannot save block", "error", errOutport)
		}
	}

	log.Info("indexGenesisBlocks(): historyRepo.RecordBlock", "shardID", currentShardID, "hash", genesisBlockHash)
	if txsPoolPerShard[currentShardID] != nil {
		err = pcf.historyRepo.RecordBlock(
			genesisBlockHash,
			originalGenesisBlockHeader,
			genesisBody,
			wrapSCRsInfo(txsPoolPerShard[currentShardID].SmartContractResults),
			wrapReceipts(txsPoolPerShard[currentShardID].Receipts),
			intraShardMiniBlocks,
			wrapLogs(txsPoolPerShard[currentShardID].Logs))
		if err != nil {
			return err
		}
	}

	err = pcf.saveGenesisMiniBlocksToStorage(miniBlocks)
	if err != nil {
		return err
	}

	if txsPoolPerShard[currentShardID] != nil {
		err = pcf.saveGenesisTxsToStorage(wrapTxsInfo(txsPoolPerShard[currentShardID].Transactions))
		if err != nil {
			return err
		}
	}

	nonceByHashDataUnit := dataRetriever.GetHdrNonceHashDataUnit(currentShardID)
	nonceAsBytes := pcf.coreData.Uint64ByteSliceConverter().ToByteSlice(genesisBlockHeader.GetNonce())
	err = pcf.data.StorageService().Put(nonceByHashDataUnit, nonceAsBytes, genesisBlockHash)
	if err != nil {
		return err
	}

	return pcf.saveAlteredGenesisHeaderToStorage(
		genesisBlockHeader,
		genesisBlockHash,
		genesisBody,
		intraShardMiniBlocks,
		txsPoolPerShard)
}

func (pcf *processComponentsFactory) saveAlteredGenesisHeaderToStorage(
	genesisBlockHeader data.HeaderHandler,
	genesisBlockHash []byte,
	genesisBody *dataBlock.Body,
	intraShardMiniBlocks []*dataBlock.MiniBlock,
	txsPoolPerShard map[uint32]*outport.TransactionPool,
) error {
	currentShardId := pcf.bootstrapComponents.ShardCoordinator().SelfId()

	genesisMiniBlockHeaderHandlers, err := pcf.createGenesisMiniBlockHandlers(genesisBody.GetMiniBlocks())
	if err != nil {
		return err
	}

	nonceAsBytes := pcf.coreData.Uint64ByteSliceConverter().ToByteSlice(genesisBlockHeader.GetNonce())
	nonceAsBytes = append(nonceAsBytes, []byte(common.GenesisStorageSuffix)...)
	err = genesisBlockHeader.SetMiniBlockHeaderHandlers(genesisMiniBlockHeaderHandlers)
	if err != nil {
		return err
	}

	genesisBlockHash = append(genesisBlockHash, []byte(common.GenesisStorageSuffix)...)
	err = pcf.saveGenesisHeaderToStorage(genesisBlockHeader, genesisBlockHash, nonceAsBytes)
	if err != nil {
		return err
	}

	if txsPoolPerShard[currentShardId] != nil {
		err = pcf.historyRepo.RecordBlock(
			genesisBlockHash,
			genesisBlockHeader,
			genesisBody,
			wrapSCRsInfo(txsPoolPerShard[currentShardId].SmartContractResults),
			wrapReceipts(txsPoolPerShard[currentShardId].Receipts),
			intraShardMiniBlocks,
			wrapLogs(txsPoolPerShard[currentShardId].Logs))
		if err != nil {
			return err
		}
	}

	return nil
}

func (pcf *processComponentsFactory) saveGenesisTxsToStorage(txs map[string]data.TransactionHandler) error {
	for txHash, tx := range txs {
		marshalledTx, err := pcf.coreData.InternalMarshalizer().Marshal(tx)
		if err != nil {
			return err
		}

		err = pcf.data.StorageService().Put(dataRetriever.TransactionUnit, []byte(txHash), marshalledTx)
		if err != nil {
			return err
		}
	}

	return nil
}

func (pcf *processComponentsFactory) saveGenesisMiniBlocksToStorage(miniBlocks []*dataBlock.MiniBlock) error {
	for _, miniBlock := range miniBlocks {
		marshalizedMiniBlock, err := pcf.coreData.InternalMarshalizer().Marshal(miniBlock)
		if err != nil {
			return err
		}

		miniBlockHash, err := core.CalculateHash(pcf.coreData.InternalMarshalizer(), pcf.coreData.Hasher(), miniBlock)
		if err != nil {
			return err
		}

		err = pcf.data.StorageService().Put(dataRetriever.MiniBlockUnit, miniBlockHash, marshalizedMiniBlock)
		if err != nil {
			return err
		}
	}

	return nil
}

func (pcf *processComponentsFactory) newBlockTracker(
	headerValidator process.HeaderConstructionValidator,
	requestHandler process.RequestHandler,
	genesisBlocks map[uint32]data.HeaderHandler,
) (process.BlockTracker, error) {
	shardCoordinator := pcf.bootstrapComponents.ShardCoordinator()
	argBaseTracker := track.ArgBaseTracker{
		Hasher:           pcf.coreData.Hasher(),
		HeaderValidator:  headerValidator,
		Marshalizer:      pcf.coreData.InternalMarshalizer(),
		RequestHandler:   requestHandler,
		RoundHandler:     pcf.coreData.RoundHandler(),
		ShardCoordinator: shardCoordinator,
		Store:            pcf.data.StorageService(),
		StartHeaders:     genesisBlocks,
		PoolsHolder:      pcf.data.Datapool(),
		WhitelistHandler: pcf.whiteListHandler,
		FeeHandler:       pcf.coreData.EconomicsData(),
	}

	if shardCoordinator.SelfId() < shardCoordinator.NumberOfShards() {
		arguments := track.ArgShardTracker{
			ArgBaseTracker: argBaseTracker,
		}

		return track.NewShardBlockTrack(arguments)
	}

	if shardCoordinator.SelfId() == core.MetachainShardId {
		arguments := track.ArgMetaTracker{
			ArgBaseTracker: argBaseTracker,
		}

		return track.NewMetaBlockTrack(arguments)
	}

	return nil, errors.New("could not create block tracker")
}

// -- Resolvers container Factory begin
func (pcf *processComponentsFactory) newResolverContainerFactory() (dataRetriever.ResolversContainerFactory, error) {

	if pcf.importDBConfig.IsImportDBMode {
		log.Debug("starting with disabled resolvers", "path", pcf.importDBConfig.ImportDBWorkingDir)
		return disabledResolversContainer.NewDisabledResolversContainerFactory(), nil
	}

	payloadValidator, err := validator.NewPeerAuthenticationPayloadValidator(pcf.config.HeartbeatV2.HeartbeatExpiryTimespanInSec)
	if err != nil {
		return nil, err
	}

	if pcf.bootstrapComponents.ShardCoordinator().SelfId() < pcf.bootstrapComponents.ShardCoordinator().NumberOfShards() {
		return pcf.newShardResolverContainerFactory(payloadValidator)
	}
	if pcf.bootstrapComponents.ShardCoordinator().SelfId() == core.MetachainShardId {
		return pcf.newMetaResolverContainerFactory(payloadValidator)
	}

	return nil, errors.New("could not create interceptor and resolver container factory")
}

func (pcf *processComponentsFactory) newShardResolverContainerFactory(
	payloadValidator process.PeerAuthenticationPayloadValidator,
) (dataRetriever.ResolversContainerFactory, error) {

	dataPacker, err := partitioning.NewSimpleDataPacker(pcf.coreData.InternalMarshalizer())
	if err != nil {
		return nil, err
	}

	resolversContainerFactoryArgs := resolverscontainer.FactoryArgs{
		ShardCoordinator:                    pcf.bootstrapComponents.ShardCoordinator(),
		MainMessenger:                       pcf.network.NetworkMessenger(),
		FullArchiveMessenger:                pcf.network.FullArchiveNetworkMessenger(),
		Store:                               pcf.data.StorageService(),
		Marshalizer:                         pcf.coreData.InternalMarshalizer(),
		DataPools:                           pcf.data.Datapool(),
		Uint64ByteSliceConverter:            pcf.coreData.Uint64ByteSliceConverter(),
		DataPacker:                          dataPacker,
		TriesContainer:                      pcf.state.TriesContainer(),
		SizeCheckDelta:                      pcf.config.Marshalizer.SizeCheckDelta,
		InputAntifloodHandler:               pcf.network.InputAntiFloodHandler(),
		OutputAntifloodHandler:              pcf.network.OutputAntiFloodHandler(),
		NumConcurrentResolvingJobs:          pcf.config.Antiflood.NumConcurrentResolverJobs,
		NumConcurrentResolvingTrieNodesJobs: pcf.config.Antiflood.NumConcurrentResolvingTrieNodesJobs,
		IsFullHistoryNode:                   pcf.prefConfigs.Preferences.FullArchive,
		MainPreferredPeersHolder:            pcf.network.PreferredPeersHolderHandler(),
		FullArchivePreferredPeersHolder:     pcf.network.FullArchivePreferredPeersHolderHandler(),
		PayloadValidator:                    payloadValidator,
	}
	resolversContainerFactory, err := resolverscontainer.NewShardResolversContainerFactory(resolversContainerFactoryArgs)
	if err != nil {
		return nil, err
	}

	return resolversContainerFactory, nil
}

func (pcf *processComponentsFactory) newMetaResolverContainerFactory(
	payloadValidator process.PeerAuthenticationPayloadValidator,
) (dataRetriever.ResolversContainerFactory, error) {

	dataPacker, err := partitioning.NewSimpleDataPacker(pcf.coreData.InternalMarshalizer())
	if err != nil {
		return nil, err
	}

	resolversContainerFactoryArgs := resolverscontainer.FactoryArgs{
		ShardCoordinator:                    pcf.bootstrapComponents.ShardCoordinator(),
		MainMessenger:                       pcf.network.NetworkMessenger(),
		FullArchiveMessenger:                pcf.network.FullArchiveNetworkMessenger(),
		Store:                               pcf.data.StorageService(),
		Marshalizer:                         pcf.coreData.InternalMarshalizer(),
		DataPools:                           pcf.data.Datapool(),
		Uint64ByteSliceConverter:            pcf.coreData.Uint64ByteSliceConverter(),
		DataPacker:                          dataPacker,
		TriesContainer:                      pcf.state.TriesContainer(),
		SizeCheckDelta:                      pcf.config.Marshalizer.SizeCheckDelta,
		InputAntifloodHandler:               pcf.network.InputAntiFloodHandler(),
		OutputAntifloodHandler:              pcf.network.OutputAntiFloodHandler(),
		NumConcurrentResolvingJobs:          pcf.config.Antiflood.NumConcurrentResolverJobs,
		NumConcurrentResolvingTrieNodesJobs: pcf.config.Antiflood.NumConcurrentResolvingTrieNodesJobs,
		IsFullHistoryNode:                   pcf.prefConfigs.Preferences.FullArchive,
		MainPreferredPeersHolder:            pcf.network.PreferredPeersHolderHandler(),
		FullArchivePreferredPeersHolder:     pcf.network.FullArchivePreferredPeersHolderHandler(),
		PayloadValidator:                    payloadValidator,
	}

	return resolverscontainer.NewMetaResolversContainerFactory(resolversContainerFactoryArgs)
}

func (pcf *processComponentsFactory) newRequestersContainerFactory(
	currentEpochProvider dataRetriever.CurrentNetworkEpochProviderHandler,
) (dataRetriever.RequestersContainerFactory, error) {

	if pcf.importDBConfig.IsImportDBMode {
		log.Debug("starting with storage requesters", "path", pcf.importDBConfig.ImportDBWorkingDir)
		return pcf.newStorageRequesters()
	}

	shardCoordinator := pcf.bootstrapComponents.ShardCoordinator()
	requestersContainerFactoryArgs := requesterscontainer.FactoryArgs{
		RequesterConfig:                 pcf.config.Requesters,
		ShardCoordinator:                shardCoordinator,
		MainMessenger:                   pcf.network.NetworkMessenger(),
		FullArchiveMessenger:            pcf.network.FullArchiveNetworkMessenger(),
		Marshaller:                      pcf.coreData.InternalMarshalizer(),
		Uint64ByteSliceConverter:        pcf.coreData.Uint64ByteSliceConverter(),
		OutputAntifloodHandler:          pcf.network.OutputAntiFloodHandler(),
		CurrentNetworkEpochProvider:     currentEpochProvider,
		MainPreferredPeersHolder:        pcf.network.PreferredPeersHolderHandler(),
		FullArchivePreferredPeersHolder: pcf.network.FullArchivePreferredPeersHolderHandler(),
		PeersRatingHandler:              pcf.network.PeersRatingHandler(),
		SizeCheckDelta:                  pcf.config.Marshalizer.SizeCheckDelta,
	}

	if shardCoordinator.SelfId() < shardCoordinator.NumberOfShards() {
		return requesterscontainer.NewShardRequestersContainerFactory(requestersContainerFactoryArgs)
	}
	if shardCoordinator.SelfId() == core.MetachainShardId {
		return requesterscontainer.NewMetaRequestersContainerFactory(requestersContainerFactoryArgs)
	}

	return nil, errors.New("could not create requester container factory")
}

func (pcf *processComponentsFactory) newInterceptorContainerFactory(
	headerSigVerifier process.InterceptedHeaderSigVerifier,
	headerIntegrityVerifier nodeFactory.HeaderIntegrityVerifierHandler,
	validityAttester process.ValidityAttester,
	epochStartTrigger process.EpochStartTriggerHandler,
	requestHandler process.RequestHandler,
	mainPeerShardMapper *networksharding.PeerShardMapper,
	fullArchivePeerShardMapper *networksharding.PeerShardMapper,
	hardforkTrigger factory.HardforkTrigger,
) (process.InterceptorsContainerFactory, process.TimeCacher, error) {
	nodeOperationMode := common.NormalOperation
	if pcf.prefConfigs.Preferences.FullArchive {
		nodeOperationMode = common.FullArchiveMode
	}

	shardCoordinator := pcf.bootstrapComponents.ShardCoordinator()
	if shardCoordinator.SelfId() < shardCoordinator.NumberOfShards() {
		return pcf.newShardInterceptorContainerFactory(
			headerSigVerifier,
			headerIntegrityVerifier,
			validityAttester,
			epochStartTrigger,
			requestHandler,
			mainPeerShardMapper,
			fullArchivePeerShardMapper,
			hardforkTrigger,
			nodeOperationMode,
		)
	}
	if shardCoordinator.SelfId() == core.MetachainShardId {
		return pcf.newMetaInterceptorContainerFactory(
			headerSigVerifier,
			headerIntegrityVerifier,
			validityAttester,
			epochStartTrigger,
			requestHandler,
			mainPeerShardMapper,
			fullArchivePeerShardMapper,
			hardforkTrigger,
			nodeOperationMode,
		)
	}

	return nil, nil, errors.New("could not create interceptor container factory")
}

func (pcf *processComponentsFactory) newStorageRequesters() (dataRetriever.RequestersContainerFactory, error) {
	pathManager, err := storageFactory.CreatePathManager(
		storageFactory.ArgCreatePathManager{
			WorkingDir: pcf.importDBConfig.ImportDBWorkingDir,
			ChainID:    pcf.coreData.ChainID(),
		},
	)
	if err != nil {
		return nil, err
	}

	manualEpochStartNotifier := notifier.NewManualEpochStartNotifier()
	defer func() {
		// we need to call this after we wired all the notified components
		if pcf.importDBConfig.IsImportDBMode {
			manualEpochStartNotifier.NewEpoch(pcf.bootstrapComponents.EpochBootstrapParams().Epoch() + 1)
		}
	}()

	storageServiceCreator, err := storageFactory.NewStorageServiceFactory(
		storageFactory.StorageServiceFactoryArgs{
			Config:                        pcf.config,
			PrefsConfig:                   pcf.prefConfigs.Preferences,
			ShardCoordinator:              pcf.bootstrapComponents.ShardCoordinator(),
			PathManager:                   pathManager,
			EpochStartNotifier:            manualEpochStartNotifier,
			NodeTypeProvider:              pcf.coreData.NodeTypeProvider(),
			CurrentEpoch:                  pcf.bootstrapComponents.EpochBootstrapParams().Epoch(),
			StorageType:                   storageFactory.ImportDBStorageService,
			CreateTrieEpochRootHashStorer: false,
			NodeProcessingMode:            common.GetNodeProcessingMode(&pcf.importDBConfig),
			RepopulateTokensSupplies:      pcf.flagsConfig.RepopulateTokensSupplies,
			ManagedPeersHolder:            pcf.crypto.ManagedPeersHolder(),
			StateStatsHandler:             pcf.statusCoreComponents.StateStatsHandler(),
		},
	)
	if err != nil {
		return nil, err
	}

	if pcf.bootstrapComponents.ShardCoordinator().SelfId() == core.MetachainShardId {
		store, errStore := storageServiceCreator.CreateForMeta()
		if errStore != nil {
			return nil, errStore
		}

		return pcf.createStorageRequestersForMeta(
			store,
			manualEpochStartNotifier,
		)
	}

	store, err := storageServiceCreator.CreateForShard()
	if err != nil {
		return nil, err
	}

	return pcf.createStorageRequestersForShard(
		store,
		manualEpochStartNotifier,
	)
}

func (pcf *processComponentsFactory) createStorageRequestersForMeta(
	store dataRetriever.StorageService,
	manualEpochStartNotifier dataRetriever.ManualEpochStartNotifier,
) (dataRetriever.RequestersContainerFactory, error) {
	dataPacker, err := partitioning.NewSimpleDataPacker(pcf.coreData.InternalMarshalizer())
	if err != nil {
		return nil, err
	}

	requestersContainerFactoryArgs := storagerequesterscontainer.FactoryArgs{
		GeneralConfig:            pcf.config,
		ShardIDForTries:          pcf.importDBConfig.ImportDBTargetShardID,
		ChainID:                  pcf.coreData.ChainID(),
		WorkingDirectory:         pcf.importDBConfig.ImportDBWorkingDir,
		Hasher:                   pcf.coreData.Hasher(),
		ShardCoordinator:         pcf.bootstrapComponents.ShardCoordinator(),
		Messenger:                pcf.network.NetworkMessenger(),
		Store:                    store,
		Marshalizer:              pcf.coreData.InternalMarshalizer(),
		Uint64ByteSliceConverter: pcf.coreData.Uint64ByteSliceConverter(),
		DataPacker:               dataPacker,
		ManualEpochStartNotifier: manualEpochStartNotifier,
		ChanGracefullyClose:      pcf.coreData.ChanStopNodeProcess(),
		EnableEpochsHandler:      pcf.coreData.EnableEpochsHandler(),
		StateStatsHandler:        pcf.statusCoreComponents.StateStatsHandler(),
	}

	return storagerequesterscontainer.NewMetaRequestersContainerFactory(requestersContainerFactoryArgs)
}

func (pcf *processComponentsFactory) createStorageRequestersForShard(
	store dataRetriever.StorageService,
	manualEpochStartNotifier dataRetriever.ManualEpochStartNotifier,
) (dataRetriever.RequestersContainerFactory, error) {
	dataPacker, err := partitioning.NewSimpleDataPacker(pcf.coreData.InternalMarshalizer())
	if err != nil {
		return nil, err
	}

	requestersContainerFactoryArgs := storagerequesterscontainer.FactoryArgs{
		GeneralConfig:            pcf.config,
		ShardIDForTries:          pcf.importDBConfig.ImportDBTargetShardID,
		ChainID:                  pcf.coreData.ChainID(),
		WorkingDirectory:         pcf.importDBConfig.ImportDBWorkingDir,
		Hasher:                   pcf.coreData.Hasher(),
		ShardCoordinator:         pcf.bootstrapComponents.ShardCoordinator(),
		Messenger:                pcf.network.NetworkMessenger(),
		Store:                    store,
		Marshalizer:              pcf.coreData.InternalMarshalizer(),
		Uint64ByteSliceConverter: pcf.coreData.Uint64ByteSliceConverter(),
		DataPacker:               dataPacker,
		ManualEpochStartNotifier: manualEpochStartNotifier,
		ChanGracefullyClose:      pcf.coreData.ChanStopNodeProcess(),
		EnableEpochsHandler:      pcf.coreData.EnableEpochsHandler(),
		StateStatsHandler:        pcf.statusCoreComponents.StateStatsHandler(),
	}

	return storagerequesterscontainer.NewShardRequestersContainerFactory(requestersContainerFactoryArgs)
}

func (pcf *processComponentsFactory) newShardInterceptorContainerFactory(
	headerSigVerifier process.InterceptedHeaderSigVerifier,
	headerIntegrityVerifier nodeFactory.HeaderIntegrityVerifierHandler,
	validityAttester process.ValidityAttester,
	epochStartTrigger process.EpochStartTriggerHandler,
	requestHandler process.RequestHandler,
	mainPeerShardMapper *networksharding.PeerShardMapper,
	fullArchivePeerShardMapper *networksharding.PeerShardMapper,
	hardforkTrigger factory.HardforkTrigger,
	nodeOperationMode common.NodeOperation,
) (process.InterceptorsContainerFactory, process.TimeCacher, error) {
	headerBlackList := cache.NewTimeCache(timeSpanForBadHeaders)
	shardInterceptorsContainerFactoryArgs := interceptorscontainer.CommonInterceptorsContainerFactoryArgs{
		CoreComponents:               pcf.coreData,
		CryptoComponents:             pcf.crypto,
		Accounts:                     pcf.state.AccountsAdapter(),
		ShardCoordinator:             pcf.bootstrapComponents.ShardCoordinator(),
		NodesCoordinator:             pcf.nodesCoordinator,
		MainMessenger:                pcf.network.NetworkMessenger(),
		FullArchiveMessenger:         pcf.network.FullArchiveNetworkMessenger(),
		Store:                        pcf.data.StorageService(),
		DataPool:                     pcf.data.Datapool(),
		MaxTxNonceDeltaAllowed:       common.MaxTxNonceDeltaAllowed,
		TxFeeHandler:                 pcf.coreData.EconomicsData(),
		BlockBlackList:               headerBlackList,
		HeaderSigVerifier:            headerSigVerifier,
		HeaderIntegrityVerifier:      headerIntegrityVerifier,
		ValidityAttester:             validityAttester,
		EpochStartTrigger:            epochStartTrigger,
		WhiteListHandler:             pcf.whiteListHandler,
		WhiteListerVerifiedTxs:       pcf.whiteListerVerifiedTxs,
		AntifloodHandler:             pcf.network.InputAntiFloodHandler(),
		ArgumentsParser:              smartContract.NewArgumentParser(),
		PreferredPeersHolder:         pcf.network.PreferredPeersHolderHandler(),
		SizeCheckDelta:               pcf.config.Marshalizer.SizeCheckDelta,
		RequestHandler:               requestHandler,
		PeerSignatureHandler:         pcf.crypto.PeerSignatureHandler(),
		SignaturesHandler:            pcf.network.NetworkMessenger(),
		HeartbeatExpiryTimespanInSec: pcf.config.HeartbeatV2.HeartbeatExpiryTimespanInSec,
		MainPeerShardMapper:          mainPeerShardMapper,
		FullArchivePeerShardMapper:   fullArchivePeerShardMapper,
		HardforkTrigger:              hardforkTrigger,
		NodeOperationMode:            nodeOperationMode,
	}

	interceptorContainerFactory, err := interceptorscontainer.NewShardInterceptorsContainerFactory(shardInterceptorsContainerFactoryArgs)
	if err != nil {
		return nil, nil, err
	}

	return interceptorContainerFactory, headerBlackList, nil
}

func (pcf *processComponentsFactory) newMetaInterceptorContainerFactory(
	headerSigVerifier process.InterceptedHeaderSigVerifier,
	headerIntegrityVerifier nodeFactory.HeaderIntegrityVerifierHandler,
	validityAttester process.ValidityAttester,
	epochStartTrigger process.EpochStartTriggerHandler,
	requestHandler process.RequestHandler,
	mainPeerShardMapper *networksharding.PeerShardMapper,
	fullArchivePeerShardMapper *networksharding.PeerShardMapper,
	hardforkTrigger factory.HardforkTrigger,
	nodeOperationMode common.NodeOperation,
) (process.InterceptorsContainerFactory, process.TimeCacher, error) {
	headerBlackList := cache.NewTimeCache(timeSpanForBadHeaders)
	metaInterceptorsContainerFactoryArgs := interceptorscontainer.CommonInterceptorsContainerFactoryArgs{
		CoreComponents:               pcf.coreData,
		CryptoComponents:             pcf.crypto,
		ShardCoordinator:             pcf.bootstrapComponents.ShardCoordinator(),
		NodesCoordinator:             pcf.nodesCoordinator,
		MainMessenger:                pcf.network.NetworkMessenger(),
		FullArchiveMessenger:         pcf.network.FullArchiveNetworkMessenger(),
		Store:                        pcf.data.StorageService(),
		DataPool:                     pcf.data.Datapool(),
		Accounts:                     pcf.state.AccountsAdapter(),
		MaxTxNonceDeltaAllowed:       common.MaxTxNonceDeltaAllowed,
		TxFeeHandler:                 pcf.coreData.EconomicsData(),
		BlockBlackList:               headerBlackList,
		HeaderSigVerifier:            headerSigVerifier,
		HeaderIntegrityVerifier:      headerIntegrityVerifier,
		ValidityAttester:             validityAttester,
		EpochStartTrigger:            epochStartTrigger,
		WhiteListHandler:             pcf.whiteListHandler,
		WhiteListerVerifiedTxs:       pcf.whiteListerVerifiedTxs,
		AntifloodHandler:             pcf.network.InputAntiFloodHandler(),
		ArgumentsParser:              smartContract.NewArgumentParser(),
		SizeCheckDelta:               pcf.config.Marshalizer.SizeCheckDelta,
		PreferredPeersHolder:         pcf.network.PreferredPeersHolderHandler(),
		RequestHandler:               requestHandler,
		PeerSignatureHandler:         pcf.crypto.PeerSignatureHandler(),
		SignaturesHandler:            pcf.network.NetworkMessenger(),
		HeartbeatExpiryTimespanInSec: pcf.config.HeartbeatV2.HeartbeatExpiryTimespanInSec,
		MainPeerShardMapper:          mainPeerShardMapper,
		FullArchivePeerShardMapper:   fullArchivePeerShardMapper,
		HardforkTrigger:              hardforkTrigger,
		NodeOperationMode:            nodeOperationMode,
	}

	interceptorContainerFactory, err := interceptorscontainer.NewMetaInterceptorsContainerFactory(metaInterceptorsContainerFactoryArgs)
	if err != nil {
		return nil, nil, err
	}

	return interceptorContainerFactory, headerBlackList, nil
}

func (pcf *processComponentsFactory) newForkDetector(
	headerBlackList process.TimeCacher,
	blockTracker process.BlockTracker,
) (process.ForkDetector, error) {
	shardCoordinator := pcf.bootstrapComponents.ShardCoordinator()
	if shardCoordinator.SelfId() < shardCoordinator.NumberOfShards() {
		return sync.NewShardForkDetector(pcf.coreData.RoundHandler(), headerBlackList, blockTracker, pcf.coreData.GenesisNodesSetup().GetStartTime())
	}
	if shardCoordinator.SelfId() == core.MetachainShardId {
		return sync.NewMetaForkDetector(pcf.coreData.RoundHandler(), headerBlackList, blockTracker, pcf.coreData.GenesisNodesSetup().GetStartTime())
	}

	return nil, errors.New("could not create fork detector")
}

// prepareNetworkShardingCollectorForMessenger will create the network sharding collector and apply it to the provided network messenger
func (pcf *processComponentsFactory) prepareNetworkShardingCollectorForMessenger(messenger p2p.Messenger) (*networksharding.PeerShardMapper, error) {
	networkShardingCollector, err := createNetworkShardingCollector(
		&pcf.config,
		pcf.nodesCoordinator,
		pcf.network.PreferredPeersHolderHandler(),
	)
	if err != nil {
		return nil, err
	}

	localID := pcf.network.NetworkMessenger().ID()
	networkShardingCollector.UpdatePeerIDInfo(localID, pcf.crypto.PublicKeyBytes(), pcf.bootstrapComponents.ShardCoordinator().SelfId())

	err = messenger.SetPeerShardResolver(networkShardingCollector)
	if err != nil {
		return nil, err
	}

	return networkShardingCollector, nil
}

func (pcf *processComponentsFactory) createExportFactoryHandler(
	headerValidator epochStart.HeaderValidator,
	requestHandler process.RequestHandler,
	resolversContainer dataRetriever.ResolversContainer,
	requestersContainer dataRetriever.RequestersContainer,
	mainInterceptorsContainer process.InterceptorsContainer,
	fullArchiveInterceptorsContainer process.InterceptorsContainer,
	headerSigVerifier process.InterceptedHeaderSigVerifier,
	blockTracker process.ValidityAttester,
) (update.ExportFactoryHandler, error) {

	hardforkConfig := pcf.config.Hardfork
	accountsDBs := make(map[state.AccountsDbIdentifier]state.AccountsAdapter)
	accountsDBs[state.UserAccountsState] = pcf.state.AccountsAdapter()
	accountsDBs[state.PeerAccountsState] = pcf.state.PeerAccounts()
	exportFolder := filepath.Join(pcf.flagsConfig.WorkingDir, hardforkConfig.ImportFolder)
	nodeOperationMode := common.NormalOperation
	if pcf.prefConfigs.Preferences.FullArchive {
		nodeOperationMode = common.FullArchiveMode
	}
	argsExporter := updateFactory.ArgsExporter{
		CoreComponents:                   pcf.coreData,
		CryptoComponents:                 pcf.crypto,
		StatusCoreComponents:             pcf.statusCoreComponents,
		NetworkComponents:                pcf.network,
		HeaderValidator:                  headerValidator,
		DataPool:                         pcf.data.Datapool(),
		StorageService:                   pcf.data.StorageService(),
		RequestHandler:                   requestHandler,
		ShardCoordinator:                 pcf.bootstrapComponents.ShardCoordinator(),
		ActiveAccountsDBs:                accountsDBs,
		ExistingResolvers:                resolversContainer,
		ExistingRequesters:               requestersContainer,
		ExportFolder:                     exportFolder,
		ExportTriesStorageConfig:         hardforkConfig.ExportTriesStorageConfig,
		ExportStateStorageConfig:         hardforkConfig.ExportStateStorageConfig,
		ExportStateKeysConfig:            hardforkConfig.ExportKeysStorageConfig,
		MaxTrieLevelInMemory:             pcf.config.StateTriesConfig.MaxStateTrieLevelInMemory,
		WhiteListHandler:                 pcf.whiteListHandler,
		WhiteListerVerifiedTxs:           pcf.whiteListerVerifiedTxs,
		MainInterceptorsContainer:        mainInterceptorsContainer,
		FullArchiveInterceptorsContainer: fullArchiveInterceptorsContainer,
		NodesCoordinator:                 pcf.nodesCoordinator,
		HeaderSigVerifier:                headerSigVerifier,
		HeaderIntegrityVerifier:          pcf.bootstrapComponents.HeaderIntegrityVerifier(),
		ValidityAttester:                 blockTracker,
		RoundHandler:                     pcf.coreData.RoundHandler(),
		InterceptorDebugConfig:           pcf.config.Debug.InterceptorResolver,
		MaxHardCapForMissingNodes:        pcf.config.TrieSync.MaxHardCapForMissingNodes,
		NumConcurrentTrieSyncers:         pcf.config.TrieSync.NumConcurrentTrieSyncers,
		TrieSyncerVersion:                pcf.config.TrieSync.TrieSyncerVersion,
		NodeOperationMode:                nodeOperationMode,
	}
	return updateFactory.NewExportHandlerFactory(argsExporter)
}

func (pcf *processComponentsFactory) createHardforkTrigger(epochStartTrigger update.EpochHandler) (factory.HardforkTrigger, error) {
	hardforkConfig := pcf.config.Hardfork
	selfPubKeyBytes := pcf.crypto.PublicKeyBytes()
	triggerPubKeyBytes, err := pcf.coreData.ValidatorPubKeyConverter().Decode(hardforkConfig.PublicKeyToListenFrom)
	if err != nil {
		return nil, fmt.Errorf("%w while decoding HardforkConfig.PublicKeyToListenFrom", err)
	}

	argTrigger := trigger.ArgHardforkTrigger{
		TriggerPubKeyBytes:        triggerPubKeyBytes,
		SelfPubKeyBytes:           selfPubKeyBytes,
		Enabled:                   hardforkConfig.EnableTrigger,
		EnabledAuthenticated:      hardforkConfig.EnableTriggerFromP2P,
		ArgumentParser:            smartContract.NewArgumentParser(),
		EpochProvider:             epochStartTrigger,
		ExportFactoryHandler:      &updateDisabled.ExportFactoryHandler{},
		ChanStopNodeProcess:       pcf.coreData.ChanStopNodeProcess(),
		EpochConfirmedNotifier:    pcf.coreData.EpochStartNotifierWithConfirm(),
		CloseAfterExportInMinutes: hardforkConfig.CloseAfterExportInMinutes,
		ImportStartHandler:        pcf.importStartHandler,
		RoundHandler:              pcf.coreData.RoundHandler(),
	}

	return trigger.NewTrigger(argTrigger)
}

func createNetworkShardingCollector(
	config *config.Config,
	nodesCoordinator nodesCoordinator.NodesCoordinator,
	preferredPeersHolder factory.PreferredPeersHolderHandler,
) (*networksharding.PeerShardMapper, error) {

	cacheConfig := config.PublicKeyPeerId
	cachePkPid, err := createCache(cacheConfig)
	if err != nil {
		return nil, err
	}

	cacheConfig = config.PublicKeyShardId
	cachePkShardID, err := createCache(cacheConfig)
	if err != nil {
		return nil, err
	}

	cacheConfig = config.PeerIdShardId
	cachePidShardID, err := createCache(cacheConfig)
	if err != nil {
		return nil, err
	}

	arg := networksharding.ArgPeerShardMapper{
		PeerIdPkCache:         cachePkPid,
		FallbackPkShardCache:  cachePkShardID,
		FallbackPidShardCache: cachePidShardID,
		NodesCoordinator:      nodesCoordinator,
		PreferredPeersHolder:  preferredPeersHolder,
	}
	return networksharding.NewPeerShardMapper(arg)
}

func createCache(cacheConfig config.CacheConfig) (storage.Cacher, error) {
	return storageunit.NewCache(storageFactory.GetCacherFromConfig(cacheConfig))
}

func checkProcessComponentsArgs(args ProcessComponentsFactoryArgs) error {
	baseErrMessage := "error creating process components"
	if check.IfNil(args.AccountsParser) {
		return fmt.Errorf("%s: %w", baseErrMessage, errorsMx.ErrNilAccountsParser)
	}
	if check.IfNil(args.GasSchedule) {
		return fmt.Errorf("%s: %w", baseErrMessage, errorsMx.ErrNilGasSchedule)
	}
	if check.IfNil(args.Data) {
		return fmt.Errorf("%s: %w", baseErrMessage, errorsMx.ErrNilDataComponentsHolder)
	}
	if check.IfNil(args.Data.Blockchain()) {
		return fmt.Errorf("%s: %w", baseErrMessage, errorsMx.ErrNilBlockChainHandler)
	}
	if check.IfNil(args.Data.Datapool()) {
		return fmt.Errorf("%s: %w", baseErrMessage, errorsMx.ErrNilDataPoolsHolder)
	}
	if check.IfNil(args.Data.StorageService()) {
		return fmt.Errorf("%s: %w", baseErrMessage, errorsMx.ErrNilStorageService)
	}
	if check.IfNil(args.CoreData) {
		return fmt.Errorf("%s: %w", baseErrMessage, errorsMx.ErrNilCoreComponentsHolder)
	}
	if check.IfNil(args.CoreData.EconomicsData()) {
		return fmt.Errorf("%s: %w", baseErrMessage, errorsMx.ErrNilEconomicsData)
	}
	if check.IfNil(args.CoreData.GenesisNodesSetup()) {
		return fmt.Errorf("%s: %w", baseErrMessage, errorsMx.ErrNilGenesisNodesSetupHandler)
	}
	if check.IfNil(args.CoreData.AddressPubKeyConverter()) {
		return fmt.Errorf("%s: %w", baseErrMessage, errorsMx.ErrNilAddressPublicKeyConverter)
	}
	if check.IfNil(args.CoreData.EpochNotifier()) {
		return fmt.Errorf("%s: %w", baseErrMessage, errorsMx.ErrNilEpochNotifier)
	}
	if check.IfNil(args.CoreData.ValidatorPubKeyConverter()) {
		return fmt.Errorf("%s: %w", baseErrMessage, errorsMx.ErrNilPubKeyConverter)
	}
	if check.IfNil(args.CoreData.InternalMarshalizer()) {
		return fmt.Errorf("%s: %w", baseErrMessage, errorsMx.ErrNilInternalMarshalizer)
	}
	if check.IfNil(args.CoreData.Uint64ByteSliceConverter()) {
		return fmt.Errorf("%s: %w", baseErrMessage, errorsMx.ErrNilUint64ByteSliceConverter)
	}
	if check.IfNil(args.Crypto) {
		return fmt.Errorf("%s: %w", baseErrMessage, errorsMx.ErrNilCryptoComponentsHolder)
	}
	if check.IfNil(args.Crypto.BlockSignKeyGen()) {
		return fmt.Errorf("%s: %w", baseErrMessage, errorsMx.ErrNilBlockSignKeyGen)
	}
	if check.IfNil(args.State) {
		return fmt.Errorf("%s: %w", baseErrMessage, errorsMx.ErrNilStateComponentsHolder)
	}
	if check.IfNil(args.State.AccountsAdapter()) {
		return fmt.Errorf("%s: %w", baseErrMessage, errorsMx.ErrNilAccountsAdapter)
	}
	if check.IfNil(args.Network) {
		return fmt.Errorf("%s: %w", baseErrMessage, errorsMx.ErrNilNetworkComponentsHolder)
	}
	if check.IfNil(args.Network.NetworkMessenger()) {
		return fmt.Errorf("%s: %w", baseErrMessage, errorsMx.ErrNilMessenger)
	}
	if check.IfNil(args.Network.InputAntiFloodHandler()) {
		return fmt.Errorf("%s: %w", baseErrMessage, errorsMx.ErrNilInputAntiFloodHandler)
	}
	if args.SystemSCConfig == nil {
		return fmt.Errorf("%s: %w", baseErrMessage, errorsMx.ErrNilSystemSCConfig)
	}
	if check.IfNil(args.BootstrapComponents) {
		return fmt.Errorf("%s: %w", baseErrMessage, errorsMx.ErrNilBootstrapComponentsHolder)
	}
	if check.IfNil(args.BootstrapComponents.ShardCoordinator()) {
		return fmt.Errorf("%s: %w", baseErrMessage, errorsMx.ErrNilShardCoordinator)
	}
	if check.IfNil(args.BootstrapComponents.EpochBootstrapParams()) {
		return fmt.Errorf("%s: %w", baseErrMessage, errorsMx.ErrNilBootstrapParamsHandler)
	}
	if check.IfNil(args.StatusComponents) {
		return fmt.Errorf("%s: %w", baseErrMessage, errorsMx.ErrNilStatusComponentsHolder)
	}
	if check.IfNil(args.StatusComponents.OutportHandler()) {
		return fmt.Errorf("%s: %w", baseErrMessage, errorsMx.ErrNilOutportHandler)
	}
	if check.IfNil(args.HistoryRepo) {
		return fmt.Errorf("%s: %w", baseErrMessage, errorsMx.ErrNilHistoryRepository)
	}
	if check.IfNil(args.StatusCoreComponents) {
		return fmt.Errorf("%s: %w", baseErrMessage, errorsMx.ErrNilStatusCoreComponents)
	}
	if check.IfNil(args.TxExecutionOrderHandler) {
		return fmt.Errorf("%s: %w", baseErrMessage, process.ErrNilTxExecutionOrderHandler)
	}

	return nil
}

// Close closes all underlying components that need closing
func (pc *processComponents) Close() error {
	if !check.IfNil(pc.blockProcessor) {
		log.LogIfError(pc.blockProcessor.Close())
	}
	if !check.IfNil(pc.validatorsProvider) {
		log.LogIfError(pc.validatorsProvider.Close())
	}
	if !check.IfNil(pc.miniBlocksPoolCleaner) {
		log.LogIfError(pc.miniBlocksPoolCleaner.Close())
	}
	if !check.IfNil(pc.txsPoolCleaner) {
		log.LogIfError(pc.txsPoolCleaner.Close())
	}
	if !check.IfNil(pc.epochStartTrigger) {
		log.LogIfError(pc.epochStartTrigger.Close())
	}
	if !check.IfNil(pc.importHandler) {
		log.LogIfError(pc.importHandler.Close())
	}
	// only calling close on the mainInterceptorsContainer as it should be the same interceptors on full archive
	if !check.IfNil(pc.mainInterceptorsContainer) {
		log.LogIfError(pc.mainInterceptorsContainer.Close())
	}
	if !check.IfNil(pc.vmFactoryForTxSimulator) {
		log.LogIfError(pc.vmFactoryForTxSimulator.Close())
	}
	if !check.IfNil(pc.vmFactoryForProcessing) {
		log.LogIfError(pc.vmFactoryForProcessing.Close())
	}
	if !check.IfNil(pc.txsSender) {
		log.LogIfError(pc.txsSender.Close())
	}

	return nil
}

func wrapTxsInfo(txs map[string]*outport.TxInfo) map[string]data.TransactionHandler {
	ret := make(map[string]data.TransactionHandler, len(txs))
	for hash, tx := range txs {
		ret[hash] = tx.Transaction
	}

	return ret
}

func wrapSCRsInfo(scrs map[string]*outport.SCRInfo) map[string]data.TransactionHandler {
	ret := make(map[string]data.TransactionHandler, len(scrs))
	for hash, scr := range scrs {
		ret[hash] = scr.SmartContractResult
	}

	return ret
}

func wrapReceipts(receipts map[string]*receipt.Receipt) map[string]data.TransactionHandler {
	ret := make(map[string]data.TransactionHandler, len(receipts))
	for hash, r := range receipts {
		ret[hash] = r
	}

	return ret
}

func wrapLogs(logs []*outport.LogData) []*data.LogData {
	ret := make([]*data.LogData, len(logs))

	for idx, logData := range logs {
		ret[idx] = &data.LogData{
			LogHandler: logData.Log,
			TxHash:     logData.TxHash,
		}
	}

	return ret
}<|MERGE_RESOLUTION|>--- conflicted
+++ resolved
@@ -238,12 +238,9 @@
 		statusCoreComponents:    args.StatusCoreComponents,
 		flagsConfig:             args.FlagsConfig,
 		txExecutionOrderHandler: args.TxExecutionOrderHandler,
-<<<<<<< HEAD
-		roundConfig:             args.RoundConfig,
-=======
 		genesisNonce:            args.GenesisNonce,
 		genesisRound:            args.GenesisRound,
->>>>>>> d3489af1
+		roundConfig:             args.RoundConfig,
 	}, nil
 }
 
@@ -902,11 +899,8 @@
 		GenesisString:           pcf.config.GeneralSettings.GenesisString,
 		TxExecutionOrderHandler: pcf.txExecutionOrderHandler,
 		GenesisEpoch:            pcf.config.EpochStartConfig.GenesisEpoch,
-<<<<<<< HEAD
-=======
 		GenesisNonce:            pcf.genesisNonce,
 		GenesisRound:            pcf.genesisRound,
->>>>>>> d3489af1
 	}
 
 	gbc, err := processGenesis.NewGenesisBlockCreator(arg)
