package processing

import (
	"context"
	"errors"
	"fmt"
	"math/big"
	"path/filepath"
	"time"

	nodeFactory "github.com/multiversx/mx-chain-go/cmd/node/factory"
	"github.com/multiversx/mx-chain-go/common"
	"github.com/multiversx/mx-chain-go/common/errChan"
	"github.com/multiversx/mx-chain-go/config"
	"github.com/multiversx/mx-chain-go/consensus"
	"github.com/multiversx/mx-chain-go/dataRetriever"
	"github.com/multiversx/mx-chain-go/dataRetriever/factory/containers"
	"github.com/multiversx/mx-chain-go/dataRetriever/factory/epochProviders"
	requesterscontainer "github.com/multiversx/mx-chain-go/dataRetriever/factory/requestersContainer"
	"github.com/multiversx/mx-chain-go/dataRetriever/factory/resolverscontainer"
	disabledResolversContainer "github.com/multiversx/mx-chain-go/dataRetriever/factory/resolverscontainer/disabled"
	storagerequesterscontainer "github.com/multiversx/mx-chain-go/dataRetriever/factory/storageRequestersContainer"
	"github.com/multiversx/mx-chain-go/dataRetriever/requestHandlers"
	"github.com/multiversx/mx-chain-go/dblookupext"
	"github.com/multiversx/mx-chain-go/epochStart"
	"github.com/multiversx/mx-chain-go/epochStart/metachain"
	"github.com/multiversx/mx-chain-go/epochStart/notifier"
	"github.com/multiversx/mx-chain-go/epochStart/shardchain"
	errorsMx "github.com/multiversx/mx-chain-go/errors"
	"github.com/multiversx/mx-chain-go/factory"
	"github.com/multiversx/mx-chain-go/factory/disabled"
	"github.com/multiversx/mx-chain-go/fallback"
	"github.com/multiversx/mx-chain-go/genesis"
	"github.com/multiversx/mx-chain-go/genesis/checking"
	processGenesis "github.com/multiversx/mx-chain-go/genesis/process"
	"github.com/multiversx/mx-chain-go/p2p"
	"github.com/multiversx/mx-chain-go/process"
	"github.com/multiversx/mx-chain-go/process/block"
	"github.com/multiversx/mx-chain-go/process/block/bootstrapStorage"
	"github.com/multiversx/mx-chain-go/process/block/cutoff"
	"github.com/multiversx/mx-chain-go/process/block/pendingMb"
	"github.com/multiversx/mx-chain-go/process/block/poolsCleaner"
	"github.com/multiversx/mx-chain-go/process/block/preprocess"
	"github.com/multiversx/mx-chain-go/process/block/processedMb"
	"github.com/multiversx/mx-chain-go/process/factory/interceptorscontainer"
	"github.com/multiversx/mx-chain-go/process/headerCheck"
	"github.com/multiversx/mx-chain-go/process/heartbeat/validator"
	"github.com/multiversx/mx-chain-go/process/peer"
	"github.com/multiversx/mx-chain-go/process/receipts"
	"github.com/multiversx/mx-chain-go/process/smartContract"
	"github.com/multiversx/mx-chain-go/process/sync"
	"github.com/multiversx/mx-chain-go/process/track"
	"github.com/multiversx/mx-chain-go/process/transactionLog"
	"github.com/multiversx/mx-chain-go/process/txsSender"
	"github.com/multiversx/mx-chain-go/redundancy"
	"github.com/multiversx/mx-chain-go/sharding"
	"github.com/multiversx/mx-chain-go/sharding/networksharding"
	"github.com/multiversx/mx-chain-go/sharding/nodesCoordinator"
	"github.com/multiversx/mx-chain-go/state"
	"github.com/multiversx/mx-chain-go/state/accounts"
	"github.com/multiversx/mx-chain-go/state/parsers"
	"github.com/multiversx/mx-chain-go/storage"
	"github.com/multiversx/mx-chain-go/storage/cache"
	storageFactory "github.com/multiversx/mx-chain-go/storage/factory"
	"github.com/multiversx/mx-chain-go/storage/storageunit"
	"github.com/multiversx/mx-chain-go/update"
	updateDisabled "github.com/multiversx/mx-chain-go/update/disabled"
	updateFactory "github.com/multiversx/mx-chain-go/update/factory"
	"github.com/multiversx/mx-chain-go/update/trigger"

	"github.com/multiversx/mx-chain-core-go/core"
	"github.com/multiversx/mx-chain-core-go/core/check"
	"github.com/multiversx/mx-chain-core-go/core/partitioning"
	"github.com/multiversx/mx-chain-core-go/data"
	"github.com/multiversx/mx-chain-core-go/data/alteredAccount"
	dataBlock "github.com/multiversx/mx-chain-core-go/data/block"
	"github.com/multiversx/mx-chain-core-go/data/outport"
	"github.com/multiversx/mx-chain-core-go/data/receipt"
	vmcommon "github.com/multiversx/mx-chain-vm-common-go"
	vmcommonBuiltInFunctions "github.com/multiversx/mx-chain-vm-common-go/builtInFunctions"
)

// timeSpanForBadHeaders is the expiry time for an added block header hash
var timeSpanForBadHeaders = time.Minute * 2

// processComponents struct holds the process components
type processComponents struct {
	nodesCoordinator                 nodesCoordinator.NodesCoordinator
	shardCoordinator                 sharding.Coordinator
	mainInterceptorsContainer        process.InterceptorsContainer
	fullArchiveInterceptorsContainer process.InterceptorsContainer
	resolversContainer               dataRetriever.ResolversContainer
	requestersFinder                 dataRetriever.RequestersFinder
	roundHandler                     consensus.RoundHandler
	epochStartTrigger                epochStart.TriggerHandler
	epochStartNotifier               factory.EpochStartNotifier
	forkDetector                     process.ForkDetector
	blockProcessor                   process.BlockProcessor
	blackListHandler                 process.TimeCacher
	bootStorer                       process.BootStorer
	headerSigVerifier                process.InterceptedHeaderSigVerifier
	headerIntegrityVerifier          nodeFactory.HeaderIntegrityVerifierHandler
	validatorsStatistics             process.ValidatorStatisticsProcessor
	validatorsProvider               process.ValidatorsProvider
	blockTracker                     process.BlockTracker
	pendingMiniBlocksHandler         process.PendingMiniBlocksHandler
	requestHandler                   process.RequestHandler
	txLogsProcessor                  process.TransactionLogProcessorDatabase
	headerConstructionValidator      process.HeaderConstructionValidator
	mainPeerShardMapper              process.NetworkShardingCollector
	fullArchivePeerShardMapper       process.NetworkShardingCollector
	apiTransactionEvaluator          factory.TransactionEvaluator
	miniBlocksPoolCleaner            process.PoolsCleaner
	txsPoolCleaner                   process.PoolsCleaner
	fallbackHeaderValidator          process.FallbackHeaderValidator
	whiteListHandler                 process.WhiteListHandler
	whiteListerVerifiedTxs           process.WhiteListHandler
	historyRepository                dblookupext.HistoryRepository
	importStartHandler               update.ImportStartHandler
	requestedItemsHandler            dataRetriever.RequestedItemsHandler
	importHandler                    update.ImportHandler
	nodeRedundancyHandler            consensus.NodeRedundancyHandler
	currentEpochProvider             dataRetriever.CurrentNetworkEpochProviderHandler
	vmFactoryForTxSimulator          process.VirtualMachinesContainerFactory
	vmFactoryForProcessing           process.VirtualMachinesContainerFactory
	scheduledTxsExecutionHandler     process.ScheduledTxsExecutionHandler
	txsSender                        process.TxsSenderHandler
	hardforkTrigger                  factory.HardforkTrigger
	processedMiniBlocksTracker       process.ProcessedMiniBlocksTracker
	esdtDataStorageForApi            vmcommon.ESDTNFTStorageHandler
	accountsParser                   genesis.AccountsParser
	receiptsRepository               factory.ReceiptsRepository
	sentSignaturesTracker            process.SentSignaturesTracker
}

// ProcessComponentsFactoryArgs holds the arguments needed to create a process components factory
type ProcessComponentsFactoryArgs struct {
	Config                 config.Config
	RoundConfig            config.RoundConfig
	EpochConfig            config.EpochConfig
	PrefConfigs            config.Preferences
	ImportDBConfig         config.ImportDbConfig
	EconomicsConfig        config.EconomicsConfig
	AccountsParser         genesis.AccountsParser
	SmartContractParser    genesis.InitialSmartContractParser
	GasSchedule            core.GasScheduleNotifier
	NodesCoordinator       nodesCoordinator.NodesCoordinator
	RequestedItemsHandler  dataRetriever.RequestedItemsHandler
	WhiteListHandler       process.WhiteListHandler
	WhiteListerVerifiedTxs process.WhiteListHandler
	MaxRating              uint32
	SystemSCConfig         *config.SystemSmartContractsConfig
	ImportStartHandler     update.ImportStartHandler
	HistoryRepo            dblookupext.HistoryRepository
	FlagsConfig            config.ContextFlagsConfig

	Data                    factory.DataComponentsHolder
	CoreData                factory.CoreComponentsHolder
	Crypto                  factory.CryptoComponentsHolder
	State                   factory.StateComponentsHolder
	Network                 factory.NetworkComponentsHolder
	BootstrapComponents     factory.BootstrapComponentsHolder
	StatusComponents        factory.StatusComponentsHolder
	StatusCoreComponents    factory.StatusCoreComponentsHolder
	RunTypeComponents       factory.RunTypeComponentsHolder
	TxExecutionOrderHandler common.TxExecutionOrderHandler

	GenesisNonce uint64
	GenesisRound uint64

	GenesisBlockCreatorFactory            processGenesis.GenesisBlockCreatorFactory
	GenesisMetaBlockChecker               GenesisMetaBlockChecker
	RequesterContainerFactoryCreator      requesterscontainer.RequesterContainerFactoryCreator
	IncomingHeaderSubscriber              process.IncomingHeaderSubscriber
	InterceptorsContainerFactoryCreator   interceptorscontainer.InterceptorsContainerFactoryCreator
	ShardResolversContainerFactoryCreator resolverscontainer.ShardResolversContainerFactoryCreator
	TxPreProcessorCreator                 preprocess.TxPreProcessorCreator
	ExtraHeaderSigVerifierHolder          headerCheck.ExtraHeaderSigVerifierHolder
}

type processComponentsFactory struct {
	config                 config.Config
	roundConfig            config.RoundConfig
	epochConfig            config.EpochConfig
	prefConfigs            config.Preferences
	importDBConfig         config.ImportDbConfig
	economicsConfig        config.EconomicsConfig
	accountsParser         genesis.AccountsParser
	smartContractParser    genesis.InitialSmartContractParser
	gasSchedule            core.GasScheduleNotifier
	nodesCoordinator       nodesCoordinator.NodesCoordinator
	requestedItemsHandler  dataRetriever.RequestedItemsHandler
	whiteListHandler       process.WhiteListHandler
	whiteListerVerifiedTxs process.WhiteListHandler
	maxRating              uint32
	systemSCConfig         *config.SystemSmartContractsConfig
	txLogsProcessor        process.TransactionLogProcessor
	importStartHandler     update.ImportStartHandler
	historyRepo            dblookupext.HistoryRepository
	epochNotifier          process.EpochNotifier
	importHandler          update.ImportHandler
	flagsConfig            config.ContextFlagsConfig
	esdtNftStorage         vmcommon.ESDTNFTStorageHandler
	stakingDataProviderAPI peer.StakingDataProviderAPI
	auctionListSelectorAPI epochStart.AuctionListSelector

	data                    factory.DataComponentsHolder
	coreData                factory.CoreComponentsHolder
	crypto                  factory.CryptoComponentsHolder
	state                   factory.StateComponentsHolder
	network                 factory.NetworkComponentsHolder
	bootstrapComponents     factory.BootstrapComponentsHolder
	statusComponents        factory.StatusComponentsHolder
	statusCoreComponents    factory.StatusCoreComponentsHolder
	txExecutionOrderHandler common.TxExecutionOrderHandler
	runTypeComponents       factory.RunTypeComponentsHolder

<<<<<<< HEAD
=======
	genesisNonce uint64
	genesisRound uint64

	shardCoordinatorFactory               sharding.ShardCoordinatorFactory
>>>>>>> c57222cd
	genesisBlockCreatorFactory            processGenesis.GenesisBlockCreatorFactory
	genesisMetaBlockChecker               GenesisMetaBlockChecker
	requesterContainerFactoryCreator      requesterscontainer.RequesterContainerFactoryCreator
	incomingHeaderSubscriber              process.IncomingHeaderSubscriber
	interceptorsContainerFactoryCreator   interceptorscontainer.InterceptorsContainerFactoryCreator
	shardResolversContainerFactoryCreator resolverscontainer.ShardResolversContainerFactoryCreator
	txPreprocessorCreator                 preprocess.TxPreProcessorCreator
	extraHeaderSigVerifierHolder          headerCheck.ExtraHeaderSigVerifierHolder
}

// NewProcessComponentsFactory will return a new instance of processComponentsFactory
func NewProcessComponentsFactory(args ProcessComponentsFactoryArgs) (*processComponentsFactory, error) {
	err := checkProcessComponentsArgs(args)
	if err != nil {
		return nil, err
	}

	return &processComponentsFactory{
		config:                                args.Config,
		epochConfig:                           args.EpochConfig,
		prefConfigs:                           args.PrefConfigs,
		importDBConfig:                        args.ImportDBConfig,
		economicsConfig:                       args.EconomicsConfig,
		accountsParser:                        args.AccountsParser,
		smartContractParser:                   args.SmartContractParser,
		gasSchedule:                           args.GasSchedule,
		nodesCoordinator:                      args.NodesCoordinator,
		data:                                  args.Data,
		coreData:                              args.CoreData,
		crypto:                                args.Crypto,
		state:                                 args.State,
		network:                               args.Network,
		bootstrapComponents:                   args.BootstrapComponents,
		statusComponents:                      args.StatusComponents,
		requestedItemsHandler:                 args.RequestedItemsHandler,
		whiteListHandler:                      args.WhiteListHandler,
		whiteListerVerifiedTxs:                args.WhiteListerVerifiedTxs,
		maxRating:                             args.MaxRating,
		systemSCConfig:                        args.SystemSCConfig,
		importStartHandler:                    args.ImportStartHandler,
		historyRepo:                           args.HistoryRepo,
		epochNotifier:                         args.CoreData.EpochNotifier(),
		statusCoreComponents:                  args.StatusCoreComponents,
		flagsConfig:                           args.FlagsConfig,
		txExecutionOrderHandler:               args.TxExecutionOrderHandler,
		genesisNonce:                          args.GenesisNonce,
		genesisRound:                          args.GenesisRound,
		roundConfig:                           args.RoundConfig,
		runTypeComponents:                     args.RunTypeComponents,
		genesisBlockCreatorFactory:            args.GenesisBlockCreatorFactory,
		genesisMetaBlockChecker:               args.GenesisMetaBlockChecker,
		requesterContainerFactoryCreator:      args.RequesterContainerFactoryCreator,
		incomingHeaderSubscriber:              args.IncomingHeaderSubscriber,
		interceptorsContainerFactoryCreator:   args.InterceptorsContainerFactoryCreator,
		shardResolversContainerFactoryCreator: args.ShardResolversContainerFactoryCreator,
		txPreprocessorCreator:                 args.TxPreProcessorCreator,
		extraHeaderSigVerifierHolder:          args.ExtraHeaderSigVerifierHolder,
	}, nil
}

// TODO: Think if it would make sense here to create an array of closable interfaces

// Create will create and return a struct containing process components
func (pcf *processComponentsFactory) Create() (*processComponents, error) {
	currentEpochProvider, err := epochProviders.CreateCurrentEpochProvider(
		pcf.config,
		pcf.coreData.GenesisNodesSetup().GetRoundDuration(),
		pcf.coreData.GenesisTime().Unix(),
		pcf.prefConfigs.Preferences.FullArchive,
	)
	if err != nil {
		return nil, err
	}

	pcf.epochNotifier.RegisterNotifyHandler(currentEpochProvider)

	fallbackHeaderValidator, err := fallback.NewFallbackHeaderValidator(
		pcf.data.Datapool().Headers(),
		pcf.coreData.InternalMarshalizer(),
		pcf.data.StorageService(),
	)
	if err != nil {
		return nil, err
	}

	argsHeaderSig := &headerCheck.ArgsHeaderSigVerifier{
		Marshalizer:                  pcf.coreData.InternalMarshalizer(),
		Hasher:                       pcf.coreData.Hasher(),
		NodesCoordinator:             pcf.nodesCoordinator,
		MultiSigContainer:            pcf.crypto.MultiSignerContainer(),
		SingleSigVerifier:            pcf.crypto.BlockSigner(),
		KeyGen:                       pcf.crypto.BlockSignKeyGen(),
		FallbackHeaderValidator:      fallbackHeaderValidator,
		ExtraHeaderSigVerifierHolder: pcf.extraHeaderSigVerifierHolder,
	}
	headerSigVerifier, err := headerCheck.NewHeaderSigVerifier(argsHeaderSig)
	if err != nil {
		return nil, err
	}

	mainPeerShardMapper, err := pcf.prepareNetworkShardingCollectorForMessenger(pcf.network.NetworkMessenger())
	if err != nil {
		return nil, err
	}
	fullArchivePeerShardMapper, err := pcf.prepareNetworkShardingCollectorForMessenger(pcf.network.FullArchiveNetworkMessenger())
	if err != nil {
		return nil, err
	}

	err = pcf.network.InputAntiFloodHandler().SetPeerValidatorMapper(mainPeerShardMapper)
	if err != nil {
		return nil, err
	}

	resolversContainerFactory, err := pcf.newResolverContainerFactory()
	if err != nil {
		return nil, err
	}

	resolversContainer, err := resolversContainerFactory.Create()
	if err != nil {
		return nil, err
	}

	requestersContainerFactory, err := pcf.newRequestersContainerFactory(currentEpochProvider)
	if err != nil {
		return nil, err
	}

	requestersContainer, err := requestersContainerFactory.Create()
	if err != nil {
		return nil, err
	}

	requestersFinder, err := containers.NewRequestersFinder(requestersContainer, pcf.bootstrapComponents.ShardCoordinator())
	if err != nil {
		return nil, err
	}

	requestHandler, err := pcf.createResolverRequestHandler(requestersFinder)
	if err != nil {
		return nil, err
	}

	txLogsStorage, err := pcf.data.StorageService().GetStorer(dataRetriever.TxLogsUnit)
	if err != nil {
		return nil, err
	}

	if !pcf.config.LogsAndEvents.SaveInStorageEnabled && pcf.config.DbLookupExtensions.Enabled {
		log.Warn("processComponentsFactory.Create() node will save logs in storage because DbLookupExtensions is enabled")
	}

	saveLogsInStorage := pcf.config.LogsAndEvents.SaveInStorageEnabled || pcf.config.DbLookupExtensions.Enabled
	txLogsProcessor, err := transactionLog.NewTxLogProcessor(transactionLog.ArgTxLogProcessor{
		Storer:               txLogsStorage,
		Marshalizer:          pcf.coreData.InternalMarshalizer(),
		SaveInStorageEnabled: saveLogsInStorage,
	})
	if err != nil {
		return nil, err
	}

	pcf.txLogsProcessor = txLogsProcessor
	genesisBlocks, initialTxs, err := pcf.generateGenesisHeadersAndApplyInitialBalances()
	if err != nil {
		return nil, err
	}

	genesisAccounts, err := pcf.indexAndReturnGenesisAccounts()
	if err != nil {
		log.Warn("cannot index genesis accounts", "error", err)
	}

	err = pcf.setGenesisHeader(genesisBlocks)
	if err != nil {
		return nil, err
	}

	validatorStatisticsProcessor, err := pcf.newValidatorStatisticsProcessor()
	if err != nil {
		return nil, err
	}

	validatorStatsRootHash, err := validatorStatisticsProcessor.RootHash()
	if err != nil {
		return nil, err
	}

	err = pcf.genesisMetaBlockChecker.SetValidatorRootHashOnGenesisMetaBlock(genesisBlocks[core.MetachainShardId], validatorStatsRootHash)
	if err != nil {
		return nil, err
	}

	epochStartTrigger, err := pcf.newEpochStartTrigger(requestHandler)
	if err != nil {
		return nil, err
	}

	requestHandler.SetEpoch(epochStartTrigger.Epoch())

	err = dataRetriever.SetEpochHandlerToHdrResolver(resolversContainer, epochStartTrigger)
	if err != nil {
		return nil, err
	}
	err = dataRetriever.SetEpochHandlerToHdrRequester(requestersContainer, epochStartTrigger)
	if err != nil {
		return nil, err
	}

	log.Debug("Validator stats created", "validatorStatsRootHash", validatorStatsRootHash)

	err = pcf.prepareGenesisBlock(genesisBlocks)
	if err != nil {
		return nil, err
	}

	bootStr, err := pcf.data.StorageService().GetStorer(dataRetriever.BootstrapUnit)
	if err != nil {
		return nil, err
	}

	bootStorer, err := bootstrapStorage.NewBootstrapStorer(pcf.coreData.InternalMarshalizer(), bootStr)
	if err != nil {
		return nil, err
	}

	argsHeaderValidator := block.ArgsHeaderValidator{
		Hasher:      pcf.coreData.Hasher(),
		Marshalizer: pcf.coreData.InternalMarshalizer(),
	}
	headerValidator, err := pcf.runTypeComponents.HeaderValidatorCreator().CreateHeaderValidator(argsHeaderValidator)
	if err != nil {
		return nil, err
	}

	blockTracker, err := pcf.newBlockTracker(
		headerValidator,
		requestHandler,
		genesisBlocks,
	)
	if err != nil {
		return nil, err
	}

	argsMiniBlocksPoolsCleaner := poolsCleaner.ArgMiniBlocksPoolsCleaner{
		ArgBasePoolsCleaner: poolsCleaner.ArgBasePoolsCleaner{
			RoundHandler:                   pcf.coreData.RoundHandler(),
			ShardCoordinator:               pcf.bootstrapComponents.ShardCoordinator(),
			MaxRoundsToKeepUnprocessedData: pcf.config.PoolsCleanersConfig.MaxRoundsToKeepUnprocessedMiniBlocks,
		},
		MiniblocksPool: pcf.data.Datapool().MiniBlocks(),
	}
	mbsPoolsCleaner, err := poolsCleaner.NewMiniBlocksPoolsCleaner(argsMiniBlocksPoolsCleaner)
	if err != nil {
		return nil, err
	}

	mbsPoolsCleaner.StartCleaning()

	argsBasePoolsCleaner := poolsCleaner.ArgTxsPoolsCleaner{
		ArgBasePoolsCleaner: poolsCleaner.ArgBasePoolsCleaner{
			RoundHandler:                   pcf.coreData.RoundHandler(),
			ShardCoordinator:               pcf.bootstrapComponents.ShardCoordinator(),
			MaxRoundsToKeepUnprocessedData: pcf.config.PoolsCleanersConfig.MaxRoundsToKeepUnprocessedTransactions,
		},
		AddressPubkeyConverter: pcf.coreData.AddressPubKeyConverter(),
		DataPool:               pcf.data.Datapool(),
	}
	txsPoolsCleaner, err := poolsCleaner.NewTxsPoolsCleaner(argsBasePoolsCleaner)
	if err != nil {
		return nil, err
	}

	txsPoolsCleaner.StartCleaning()

	_, err = track.NewMiniBlockTrack(
		pcf.data.Datapool(),
		pcf.bootstrapComponents.ShardCoordinator(),
		pcf.whiteListHandler,
	)
	if err != nil {
		return nil, err
	}

	hardforkTrigger, err := pcf.createHardforkTrigger(epochStartTrigger)
	if err != nil {
		return nil, err
	}

	interceptorContainerFactory, blackListHandler, err := pcf.newInterceptorContainerFactory(
		headerSigVerifier,
		pcf.bootstrapComponents.HeaderIntegrityVerifier(),
		blockTracker,
		epochStartTrigger,
		requestHandler,
		mainPeerShardMapper,
		fullArchivePeerShardMapper,
		hardforkTrigger,
	)
	if err != nil {
		return nil, err
	}

	// TODO refactor all these factory calls
	mainInterceptorsContainer, fullArchiveInterceptorsContainer, err := interceptorContainerFactory.Create()
	if err != nil {
		return nil, err
	}

	exportFactoryHandler, err := pcf.createExportFactoryHandler(
		headerValidator,
		requestHandler,
		resolversContainer,
		requestersContainer,
		mainInterceptorsContainer,
		fullArchiveInterceptorsContainer,
		headerSigVerifier,
		blockTracker,
	)
	if err != nil {
		return nil, err
	}

	err = hardforkTrigger.SetExportFactoryHandler(exportFactoryHandler)
	if err != nil {
		return nil, err
	}

	var pendingMiniBlocksHandler process.PendingMiniBlocksHandler
	pendingMiniBlocksHandler, err = pendingMb.NewNilPendingMiniBlocks()
	if err != nil {
		return nil, err
	}
	if pcf.bootstrapComponents.ShardCoordinator().SelfId() == core.MetachainShardId {
		pendingMiniBlocksHandler, err = pendingMb.NewPendingMiniBlocks()
		if err != nil {
			return nil, err
		}
	}

	forkDetector, err := pcf.newForkDetector(blackListHandler, blockTracker)
	if err != nil {
		return nil, err
	}

	scheduledTxsExecutionHandler, err := pcf.createScheduledTxsExecutionHandler()
	if err != nil {
		return nil, err
	}

	esdtDataStorageArgs := vmcommonBuiltInFunctions.ArgsNewESDTDataStorage{
		Accounts:              pcf.state.AccountsAdapterAPI(),
		GlobalSettingsHandler: disabled.NewDisabledGlobalSettingHandler(),
		Marshalizer:           pcf.coreData.InternalMarshalizer(),
		ShardCoordinator:      pcf.bootstrapComponents.ShardCoordinator(),
		EnableEpochsHandler:   pcf.coreData.EnableEpochsHandler(),
	}
	pcf.esdtNftStorage, err = vmcommonBuiltInFunctions.NewESDTDataStorage(esdtDataStorageArgs)
	if err != nil {
		return nil, err
	}

	processedMiniBlocksTracker := processedMb.NewProcessedMiniBlocksTracker()

	receiptsRepository, err := receipts.NewReceiptsRepository(receipts.ArgsNewReceiptsRepository{
		Store:      pcf.data.StorageService(),
		Marshaller: pcf.coreData.InternalMarshalizer(),
		Hasher:     pcf.coreData.Hasher(),
	})
	if err != nil {
		return nil, err
	}

	blockCutoffProcessingHandler, err := cutoff.CreateBlockProcessingCutoffHandler(pcf.prefConfigs.BlockProcessingCutoff)
	if err != nil {
		return nil, err
	}

	sentSignaturesTracker, err := track.NewSentSignaturesTracker(pcf.crypto.KeysHandler())
	if err != nil {
		return nil, fmt.Errorf("%w when assembling components for the sent signatures tracker", err)
	}

	blockProcessorComponents, err := pcf.newBlockProcessor(
		requestHandler,
		forkDetector,
		epochStartTrigger,
		bootStorer,
		validatorStatisticsProcessor,
		headerValidator,
		blockTracker,
		pendingMiniBlocksHandler,
		pcf.coreData.WasmVMChangeLocker(),
		scheduledTxsExecutionHandler,
		processedMiniBlocksTracker,
		receiptsRepository,
		blockCutoffProcessingHandler,
		pcf.state.MissingTrieNodesNotifier(),
		sentSignaturesTracker,
	)
	if err != nil {
		return nil, err
	}

	startEpochNum := pcf.bootstrapComponents.EpochBootstrapParams().Epoch()
	if startEpochNum == 0 {
		err = pcf.indexGenesisBlocks(genesisBlocks, initialTxs, genesisAccounts)
		if err != nil {
			return nil, err
		}
	}

	cacheRefreshDuration := time.Duration(pcf.config.ValidatorStatistics.CacheRefreshIntervalInSec) * time.Second
	argVSP := peer.ArgValidatorsProvider{
		NodesCoordinator:                  pcf.nodesCoordinator,
		StartEpoch:                        startEpochNum,
		EpochStartEventNotifier:           pcf.coreData.EpochStartNotifierWithConfirm(),
		CacheRefreshIntervalDurationInSec: cacheRefreshDuration,
		ValidatorStatistics:               validatorStatisticsProcessor,
		MaxRating:                         pcf.maxRating,
		ValidatorPubKeyConverter:          pcf.coreData.ValidatorPubKeyConverter(),
		AddressPubKeyConverter:            pcf.coreData.AddressPubKeyConverter(),
		AuctionListSelector:               pcf.auctionListSelectorAPI,
		StakingDataProvider:               pcf.stakingDataProviderAPI,
	}

	validatorsProvider, err := peer.NewValidatorsProvider(argVSP)
	if err != nil {
		return nil, err
	}

	conversionBase := 10
	genesisNodePrice, ok := big.NewInt(0).SetString(pcf.systemSCConfig.StakingSystemSCConfig.GenesisNodePrice, conversionBase)
	if !ok {
		return nil, errors.New("invalid genesis node price")
	}

	nodesSetupChecker, err := checking.NewNodesSetupChecker(
		pcf.accountsParser,
		genesisNodePrice,
		pcf.coreData.ValidatorPubKeyConverter(),
		pcf.crypto.BlockSignKeyGen(),
	)
	if err != nil {
		return nil, err
	}

	err = nodesSetupChecker.Check(pcf.coreData.GenesisNodesSetup().AllInitialNodes())
	if err != nil {
		return nil, err
	}

	observerBLSPrivateKey, observerBLSPublicKey := pcf.crypto.BlockSignKeyGen().GeneratePair()
	observerBLSPublicKeyBuff, err := observerBLSPublicKey.ToByteArray()
	if err != nil {
		return nil, fmt.Errorf("error generating observerBLSPublicKeyBuff, %w", err)
	} else {
		log.Debug("generated BLS private key for redundancy handler. This key will be used on heartbeat messages "+
			"if the node is in backup mode and the main node is active", "hex public key", observerBLSPublicKeyBuff)
	}

	maxRoundsOfInactivity := int(pcf.prefConfigs.Preferences.RedundancyLevel) * pcf.config.Redundancy.MaxRoundsOfInactivityAccepted
	nodeRedundancyArg := redundancy.ArgNodeRedundancy{
		MaxRoundsOfInactivity: maxRoundsOfInactivity,
		Messenger:             pcf.network.NetworkMessenger(),
		ObserverPrivateKey:    observerBLSPrivateKey,
	}
	nodeRedundancyHandler, err := redundancy.NewNodeRedundancy(nodeRedundancyArg)
	if err != nil {
		return nil, err
	}

	dataPacker, err := partitioning.NewSimpleDataPacker(pcf.coreData.InternalMarshalizer())
	if err != nil {
		return nil, err
	}
	args := txsSender.ArgsTxsSenderWithAccumulator{
		Marshaller:        pcf.coreData.InternalMarshalizer(),
		ShardCoordinator:  pcf.bootstrapComponents.ShardCoordinator(),
		NetworkMessenger:  pcf.network.NetworkMessenger(),
		AccumulatorConfig: pcf.config.Antiflood.TxAccumulator,
		DataPacker:        dataPacker,
	}
	txsSenderWithAccumulator, err := txsSender.NewTxsSenderWithAccumulator(args)
	if err != nil {
		return nil, err
	}

	apiTransactionEvaluator, vmFactoryForTxSimulate, err := pcf.createAPITransactionEvaluator()
	if err != nil {
		return nil, fmt.Errorf("%w when assembling components for the transactions simulator processor", err)
	}

	return &processComponents{
		nodesCoordinator:                 pcf.nodesCoordinator,
		shardCoordinator:                 pcf.bootstrapComponents.ShardCoordinator(),
		mainInterceptorsContainer:        mainInterceptorsContainer,
		fullArchiveInterceptorsContainer: fullArchiveInterceptorsContainer,
		resolversContainer:               resolversContainer,
		requestersFinder:                 requestersFinder,
		roundHandler:                     pcf.coreData.RoundHandler(),
		forkDetector:                     forkDetector,
		blockProcessor:                   blockProcessorComponents.blockProcessor,
		epochStartTrigger:                epochStartTrigger,
		epochStartNotifier:               pcf.coreData.EpochStartNotifierWithConfirm(),
		blackListHandler:                 blackListHandler,
		bootStorer:                       bootStorer,
		headerSigVerifier:                headerSigVerifier,
		validatorsStatistics:             validatorStatisticsProcessor,
		validatorsProvider:               validatorsProvider,
		blockTracker:                     blockTracker,
		pendingMiniBlocksHandler:         pendingMiniBlocksHandler,
		requestHandler:                   requestHandler,
		txLogsProcessor:                  txLogsProcessor,
		headerConstructionValidator:      headerValidator,
		headerIntegrityVerifier:          pcf.bootstrapComponents.HeaderIntegrityVerifier(),
		mainPeerShardMapper:              mainPeerShardMapper,
		fullArchivePeerShardMapper:       fullArchivePeerShardMapper,
		apiTransactionEvaluator:          apiTransactionEvaluator,
		miniBlocksPoolCleaner:            mbsPoolsCleaner,
		txsPoolCleaner:                   txsPoolsCleaner,
		fallbackHeaderValidator:          fallbackHeaderValidator,
		whiteListHandler:                 pcf.whiteListHandler,
		whiteListerVerifiedTxs:           pcf.whiteListerVerifiedTxs,
		historyRepository:                pcf.historyRepo,
		importStartHandler:               pcf.importStartHandler,
		requestedItemsHandler:            pcf.requestedItemsHandler,
		importHandler:                    pcf.importHandler,
		nodeRedundancyHandler:            nodeRedundancyHandler,
		currentEpochProvider:             currentEpochProvider,
		vmFactoryForTxSimulator:          vmFactoryForTxSimulate,
		vmFactoryForProcessing:           blockProcessorComponents.vmFactoryForProcessing,
		scheduledTxsExecutionHandler:     scheduledTxsExecutionHandler,
		txsSender:                        txsSenderWithAccumulator,
		hardforkTrigger:                  hardforkTrigger,
		processedMiniBlocksTracker:       processedMiniBlocksTracker,
		esdtDataStorageForApi:            pcf.esdtNftStorage,
		accountsParser:                   pcf.accountsParser,
		receiptsRepository:               receiptsRepository,
		sentSignaturesTracker:            sentSignaturesTracker,
	}, nil
}

func (pcf *processComponentsFactory) createResolverRequestHandler(
	requestersFinder dataRetriever.RequestersFinder,
) (process.RequestHandler, error) {
	args := requestHandlers.RequestHandlerArgs{
		RequestersFinder:      requestersFinder,
		RequestedItemsHandler: pcf.requestedItemsHandler,
		WhiteListHandler:      pcf.whiteListHandler,
		MaxTxsToRequest:       common.MaxTxsToRequest,
		ShardID:               pcf.bootstrapComponents.ShardCoordinator().SelfId(),
		RequestInterval:       time.Second,
	}

	return pcf.runTypeComponents.RequestHandlerCreator().CreateRequestHandler(args)
}

func (pcf *processComponentsFactory) createScheduledTxsExecutionHandler() (process.ScheduledTxsExecutionHandler, error) {
	scheduledSCRSStorer, err := pcf.data.StorageService().GetStorer(dataRetriever.ScheduledSCRsUnit)
	if err != nil {
		return nil, err
	}

	args := preprocess.ScheduledTxsExecutionFactoryArgs{
		TxProcessor:             &disabled.TxProcessor{},
		TxCoordinator:           &disabled.TxCoordinator{},
		Storer:                  scheduledSCRSStorer,
		Marshalizer:             pcf.coreData.InternalMarshalizer(),
		Hasher:                  pcf.coreData.Hasher(),
		ShardCoordinator:        pcf.bootstrapComponents.ShardCoordinator(),
		TxExecutionOrderHandler: pcf.txExecutionOrderHandler,
	}

	return pcf.runTypeComponents.ScheduledTxsExecutionCreator().CreateScheduledTxsExecutionHandler(args)
}

func (pcf *processComponentsFactory) newValidatorStatisticsProcessor() (process.ValidatorStatisticsProcessor, error) {
	storageService := pcf.data.StorageService()

	var peerDataPool peer.DataPool = pcf.data.Datapool()
	if pcf.bootstrapComponents.ShardCoordinator().SelfId() < pcf.bootstrapComponents.ShardCoordinator().NumberOfShards() {
		peerDataPool = pcf.data.Datapool()
	}

	hardforkConfig := pcf.config.Hardfork
	ratingEnabledEpoch := uint32(0)
	if hardforkConfig.AfterHardFork {
		ratingEnabledEpoch = hardforkConfig.StartEpoch + hardforkConfig.ValidatorGracePeriodInEpochs
	}

	genesisHeader := pcf.data.Blockchain().GetGenesisHeader()
	if check.IfNil(genesisHeader) {
		return nil, errorsMx.ErrGenesisBlockNotInitialized
	}

	arguments := peer.ArgValidatorStatisticsProcessor{
		PeerAdapter:                          pcf.state.PeerAccounts(),
		PubkeyConv:                           pcf.coreData.ValidatorPubKeyConverter(),
		NodesCoordinator:                     pcf.nodesCoordinator,
		ShardCoordinator:                     pcf.bootstrapComponents.ShardCoordinator(),
		DataPool:                             peerDataPool,
		StorageService:                       storageService,
		Marshalizer:                          pcf.coreData.InternalMarshalizer(),
		Rater:                                pcf.coreData.Rater(),
		MaxComputableRounds:                  pcf.config.GeneralSettings.MaxComputableRounds,
		MaxConsecutiveRoundsOfRatingDecrease: pcf.config.GeneralSettings.MaxConsecutiveRoundsOfRatingDecrease,
		RewardsHandler:                       pcf.coreData.EconomicsData(),
		NodesSetup:                           pcf.coreData.GenesisNodesSetup(),
		RatingEnableEpoch:                    ratingEnabledEpoch,
		GenesisNonce:                         genesisHeader.GetNonce(),
		EnableEpochsHandler:                  pcf.coreData.EnableEpochsHandler(),
	}

	return pcf.runTypeComponents.ValidatorStatisticsProcessorCreator().CreateValidatorStatisticsProcessor(arguments)
}

func (pcf *processComponentsFactory) newEpochStartTrigger(requestHandler epochStart.RequestHandler) (epochStart.TriggerHandler, error) {
	shardCoordinator := pcf.bootstrapComponents.ShardCoordinator()
	if shardCoordinator.SelfId() < shardCoordinator.NumberOfShards() {
		argsHeaderValidator := block.ArgsHeaderValidator{
			Hasher:      pcf.coreData.Hasher(),
			Marshalizer: pcf.coreData.InternalMarshalizer(),
		}
		headerValidator, err := pcf.runTypeComponents.HeaderValidatorCreator().CreateHeaderValidator(argsHeaderValidator)
		if err != nil {
			return nil, err
		}

		argsPeerMiniBlockSyncer := shardchain.ArgPeerMiniBlockSyncer{
			MiniBlocksPool:     pcf.data.Datapool().MiniBlocks(),
			ValidatorsInfoPool: pcf.data.Datapool().ValidatorsInfo(),
			RequestHandler:     requestHandler,
		}

		peerMiniBlockSyncer, err := shardchain.NewPeerMiniBlockSyncer(argsPeerMiniBlockSyncer)
		if err != nil {
			return nil, err
		}

		argEpochStart := &shardchain.ArgsShardEpochStartTrigger{
			Marshalizer:                   pcf.coreData.InternalMarshalizer(),
			Hasher:                        pcf.coreData.Hasher(),
			HeaderValidator:               headerValidator,
			Uint64Converter:               pcf.coreData.Uint64ByteSliceConverter(),
			DataPool:                      pcf.data.Datapool(),
			Storage:                       pcf.data.StorageService(),
			RequestHandler:                requestHandler,
			Epoch:                         pcf.bootstrapComponents.EpochBootstrapParams().Epoch(),
			EpochStartNotifier:            pcf.coreData.EpochStartNotifierWithConfirm(),
			Validity:                      process.MetaBlockValidity,
			Finality:                      process.BlockFinality,
			PeerMiniBlocksSyncer:          peerMiniBlockSyncer,
			RoundHandler:                  pcf.coreData.RoundHandler(),
			AppStatusHandler:              pcf.statusCoreComponents.AppStatusHandler(),
			EnableEpochsHandler:           pcf.coreData.EnableEpochsHandler(),
			ExtraDelayForRequestBlockInfo: time.Duration(pcf.config.EpochStartConfig.ExtraDelayForRequestBlockInfoInMilliseconds) * time.Millisecond,
		}
		return shardchain.NewEpochStartTrigger(argEpochStart)
	}

	if shardCoordinator.SelfId() == core.MetachainShardId {
		genesisHeader := pcf.data.Blockchain().GetGenesisHeader()
		if check.IfNil(genesisHeader) {
			return nil, errorsMx.ErrGenesisBlockNotInitialized
		}

		argEpochStart := &metachain.ArgsNewMetaEpochStartTrigger{
			GenesisTime:        time.Unix(pcf.coreData.GenesisNodesSetup().GetStartTime(), 0),
			Settings:           &pcf.config.EpochStartConfig,
			Epoch:              pcf.bootstrapComponents.EpochBootstrapParams().Epoch(),
			EpochStartRound:    genesisHeader.GetRound(),
			EpochStartNotifier: pcf.coreData.EpochStartNotifierWithConfirm(),
			Storage:            pcf.data.StorageService(),
			Marshalizer:        pcf.coreData.InternalMarshalizer(),
			Hasher:             pcf.coreData.Hasher(),
			AppStatusHandler:   pcf.statusCoreComponents.AppStatusHandler(),
			DataPool:           pcf.data.Datapool(),
		}

		return metachain.NewEpochStartTrigger(argEpochStart)
	}

	return nil, errors.New("error creating new start of epoch trigger because of invalid shard id")
}

func (pcf *processComponentsFactory) generateGenesisHeadersAndApplyInitialBalances() (map[uint32]data.HeaderHandler, map[uint32]*genesis.IndexingData, error) {
	genesisVmConfig := pcf.config.VirtualMachine.Execution
	conversionBase := 10
	genesisNodePrice, ok := big.NewInt(0).SetString(pcf.systemSCConfig.StakingSystemSCConfig.GenesisNodePrice, conversionBase)
	if !ok {
		return nil, nil, errors.New("invalid genesis node price")
	}

	arg := processGenesis.ArgsGenesisBlockCreator{

		GenesisTime:   uint64(pcf.coreData.GenesisNodesSetup().GetStartTime()),
		StartEpochNum: pcf.bootstrapComponents.EpochBootstrapParams().Epoch(), Data: pcf.data,
		Core:              pcf.coreData,
		Accounts:          pcf.state.AccountsAdapter(),
		ValidatorAccounts: pcf.state.PeerAccounts(), InitialNodesSetup: pcf.coreData.GenesisNodesSetup(),
		Economics:           pcf.coreData.EconomicsData(),
		ShardCoordinator:    pcf.bootstrapComponents.ShardCoordinator(),
		AccountsParser:      pcf.accountsParser,
		SmartContractParser: pcf.smartContractParser,

		GasSchedule: pcf.gasSchedule,

		TxLogsProcessor:      pcf.txLogsProcessor,
		VirtualMachineConfig: genesisVmConfig, HardForkConfig: pcf.config.Hardfork,
		TrieStorageManagers: pcf.state.TrieStorageManagers(),
		SystemSCConfig:      *pcf.systemSCConfig, RoundConfig: pcf.roundConfig,
		EpochConfig:             pcf.epochConfig,
		HeaderVersionConfigs:    pcf.config.Versions,
		BlockSignKeyGen:         pcf.crypto.BlockSignKeyGen(),
		HistoryRepository:       pcf.historyRepo,
		GenesisNodePrice:        genesisNodePrice,
		GenesisString:           pcf.config.GeneralSettings.GenesisString,
		TxExecutionOrderHandler: pcf.txExecutionOrderHandler,
		GenesisEpoch:            pcf.config.EpochStartConfig.GenesisEpoch,
		GenesisNonce:            pcf.genesisNonce,
		GenesisRound:            pcf.genesisRound,
		RunTypeComponents:       pcf.runTypeComponents,
		TxPreprocessorCreator:   pcf.txPreprocessorCreator,
		DNSV2Addresses:          pcf.config.BuiltInFunctions.DNSV2Addresses,
		// TODO: We should only pass the whole config instead of passing sub-configs as above
		Config: pcf.config,
	}

	gbc, err := pcf.genesisBlockCreatorFactory.CreateGenesisBlockCreator(arg)
	if err != nil {
		return nil, nil, err
	}
	pcf.importHandler = gbc.ImportHandler()

	genesisBlocks, err := gbc.CreateGenesisBlocks()
	if err != nil {
		return nil, nil, err
	}
	indexingData := gbc.GetIndexingData()

	return genesisBlocks, indexingData, nil
}

func (pcf *processComponentsFactory) indexAndReturnGenesisAccounts() (map[string]*alteredAccount.AlteredAccount, error) {
	if !pcf.statusComponents.OutportHandler().HasDrivers() {
		return map[string]*alteredAccount.AlteredAccount{}, nil
	}

	rootHash, err := pcf.state.AccountsAdapter().RootHash()
	if err != nil {
		return map[string]*alteredAccount.AlteredAccount{}, err
	}

	leavesChannels := &common.TrieIteratorChannels{
		LeavesChan: make(chan core.KeyValueHolder, common.TrieLeavesChannelDefaultCapacity),
		ErrChan:    errChan.NewErrChanWrapper(),
	}
	err = pcf.state.AccountsAdapter().GetAllLeaves(leavesChannels, context.Background(), rootHash, parsers.NewMainTrieLeafParser())
	if err != nil {
		return map[string]*alteredAccount.AlteredAccount{}, err
	}

	genesisAccounts := make(map[string]*alteredAccount.AlteredAccount, 0)
	for leaf := range leavesChannels.LeavesChan {
		userAccount, errUnmarshal := pcf.unmarshalUserAccount(leaf.Value())
		if errUnmarshal != nil {
			log.Debug("cannot unmarshal genesis user account. it may be a code leaf", "error", errUnmarshal)
			continue
		}

		encodedAddress, errEncode := pcf.coreData.AddressPubKeyConverter().Encode(userAccount.GetAddress())
		if errEncode != nil {
			return map[string]*alteredAccount.AlteredAccount{}, errEncode
		}

		genesisAccounts[encodedAddress] = &alteredAccount.AlteredAccount{
			AdditionalData: &alteredAccount.AdditionalAccountData{
				BalanceChanged: true,
			},
			Address: encodedAddress,
			Balance: userAccount.GetBalance().String(),
			Nonce:   userAccount.GetNonce(),
			Tokens:  nil,
		}
	}

	err = leavesChannels.ErrChan.ReadFromChanNonBlocking()
	if err != nil {
		return map[string]*alteredAccount.AlteredAccount{}, err
	}

	shardID := pcf.bootstrapComponents.ShardCoordinator().SelfId()
	pcf.statusComponents.OutportHandler().SaveAccounts(&outport.Accounts{
		ShardID:         shardID,
		BlockTimestamp:  uint64(pcf.coreData.GenesisNodesSetup().GetStartTime()),
		AlteredAccounts: genesisAccounts,
	})
	return genesisAccounts, nil
}

func (pcf *processComponentsFactory) unmarshalUserAccount(userAccountsBytes []byte) (*accounts.UserAccountData, error) {
	userAccount := &accounts.UserAccountData{}
	err := pcf.coreData.InternalMarshalizer().Unmarshal(userAccount, userAccountsBytes)
	if err != nil {
		return nil, err
	}

	return userAccount, nil
}

func (pcf *processComponentsFactory) setGenesisHeader(genesisBlocks map[uint32]data.HeaderHandler) error {
	genesisBlock, ok := genesisBlocks[pcf.bootstrapComponents.ShardCoordinator().SelfId()]
	if !ok {
		return errors.New("genesis block does not exist")
	}

	return pcf.data.Blockchain().SetGenesisHeader(genesisBlock)
}

func (pcf *processComponentsFactory) prepareGenesisBlock(
	genesisBlocks map[uint32]data.HeaderHandler,
) error {
	genesisBlock, ok := genesisBlocks[pcf.bootstrapComponents.ShardCoordinator().SelfId()]
	if !ok {
		return errors.New("genesis block does not exist")
	}

	genesisBlockHash, err := core.CalculateHash(pcf.coreData.InternalMarshalizer(), pcf.coreData.Hasher(), genesisBlock)
	if err != nil {
		return err
	}

	err = pcf.data.Blockchain().SetGenesisHeader(genesisBlock)
	if err != nil {
		return err
	}

	pcf.data.Blockchain().SetGenesisHeaderHash(genesisBlockHash)
	nonceToByteSlice := pcf.coreData.Uint64ByteSliceConverter().ToByteSlice(genesisBlock.GetNonce())

	return pcf.saveGenesisHeaderToStorage(genesisBlock, genesisBlockHash, nonceToByteSlice)
}

func (pcf *processComponentsFactory) saveGenesisHeaderToStorage(
	genesisBlock data.HeaderHandler,
	genesisBlockHash []byte,
	nonceToByteSlice []byte,
) error {
	marshalledBlock, err := pcf.coreData.InternalMarshalizer().Marshal(genesisBlock)
	if err != nil {
		return err
	}

	if pcf.bootstrapComponents.ShardCoordinator().SelfId() == core.MetachainShardId {
		pcf.saveMetaBlock(genesisBlockHash, marshalledBlock, nonceToByteSlice)
	} else {
		pcf.saveShardBlock(genesisBlockHash, marshalledBlock, nonceToByteSlice, genesisBlock.GetShardID())
	}

	return nil
}

func (pcf *processComponentsFactory) saveMetaBlock(genesisBlockHash []byte, marshalledBlock []byte, nonceToByteSlice []byte) {
	errNotCritical := pcf.data.StorageService().Put(dataRetriever.MetaBlockUnit, genesisBlockHash, marshalledBlock)
	if errNotCritical != nil {
		log.Error("error storing genesis metablock", "error", errNotCritical.Error())
	}
	errNotCritical = pcf.data.StorageService().Put(dataRetriever.MetaHdrNonceHashDataUnit, nonceToByteSlice, genesisBlockHash)
	if errNotCritical != nil {
		log.Error("error storing genesis metablock (nonce-hash)", "error", errNotCritical.Error())
	}
}

func (pcf *processComponentsFactory) saveShardBlock(genesisBlockHash []byte, marshalledBlock []byte, nonceToByteSlice []byte, shardID uint32) {
	errNotCritical := pcf.data.StorageService().Put(dataRetriever.BlockHeaderUnit, genesisBlockHash, marshalledBlock)
	if errNotCritical != nil {
		log.Error("error storing genesis shardblock", "error", errNotCritical.Error())
	}

	hdrNonceHashDataUnit := dataRetriever.ShardHdrNonceHashDataUnit + dataRetriever.UnitType(shardID)
	errNotCritical = pcf.data.StorageService().Put(hdrNonceHashDataUnit, nonceToByteSlice, genesisBlockHash)
	if errNotCritical != nil {
		log.Error("error storing genesis shard header (nonce-hash)", "error", errNotCritical.Error())
	}
}

func getGenesisBlockForShard(miniBlocks []*dataBlock.MiniBlock, shardId uint32) *dataBlock.Body {
	var indexMiniBlocks = make([]*dataBlock.MiniBlock, 0)

	for _, miniBlock := range miniBlocks {
		if miniBlock.GetSenderShardID() == shardId ||
			miniBlock.GetReceiverShardID() == shardId {
			indexMiniBlocks = append(indexMiniBlocks, miniBlock)
		}
	}

	genesisMiniBlocks := &dataBlock.Body{
		MiniBlocks: indexMiniBlocks,
	}

	return genesisMiniBlocks
}

func getGenesisIntraShardMiniblocks(miniBlocks []*dataBlock.MiniBlock) []*dataBlock.MiniBlock {
	intraShardMiniBlocks := make([]*dataBlock.MiniBlock, 0)

	for _, miniBlock := range miniBlocks {
		if miniBlock.GetReceiverShardID() == miniBlock.GetSenderShardID() {
			intraShardMiniBlocks = append(intraShardMiniBlocks, miniBlock)
		}
	}

	return intraShardMiniBlocks
}

func (pcf *processComponentsFactory) createGenesisMiniBlockHandlers(miniBlocks []*dataBlock.MiniBlock) ([]data.MiniBlockHeaderHandler, error) {
	miniBlockHeaderHandlers := make([]data.MiniBlockHeaderHandler, len(miniBlocks))

	for i := 0; i < len(miniBlocks); i++ {
		txCount := len(miniBlocks[i].GetTxHashes())

		miniBlockHash, err := core.CalculateHash(pcf.coreData.InternalMarshalizer(), pcf.coreData.Hasher(), miniBlocks[i])
		if err != nil {
			return nil, err
		}

		miniBlockHeader := &dataBlock.MiniBlockHeader{
			Hash:            miniBlockHash,
			SenderShardID:   miniBlocks[i].GetSenderShardID(),
			ReceiverShardID: miniBlocks[i].GetReceiverShardID(),
			TxCount:         uint32(txCount),
			Type:            miniBlocks[i].GetType(),
		}

		err = miniBlockHeader.SetProcessingType(int32(dataBlock.Normal))
		if err != nil {
			return nil, err
		}
		err = miniBlockHeader.SetConstructionState(int32(dataBlock.Final))
		if err != nil {
			return nil, err
		}

		miniBlockHeaderHandlers[i] = miniBlockHeader
	}

	return miniBlockHeaderHandlers, nil
}

func (pcf *processComponentsFactory) indexGenesisBlocks(
	genesisBlocks map[uint32]data.HeaderHandler,
	initialIndexingData map[uint32]*genesis.IndexingData,
	alteredAccounts map[string]*alteredAccount.AlteredAccount,
) error {
	currentShardID := pcf.bootstrapComponents.ShardCoordinator().SelfId()
	originalGenesisBlockHeader := genesisBlocks[currentShardID]
	genesisBlockHeader := originalGenesisBlockHeader.ShallowClone()

	genesisBlockHash, err := core.CalculateHash(pcf.coreData.InternalMarshalizer(), pcf.coreData.Hasher(), genesisBlockHeader)
	if err != nil {
		return err
	}

	miniBlocks, txsPoolPerShard, errGenerate := pcf.accountsParser.GenerateInitialTransactions(pcf.bootstrapComponents.ShardCoordinator(), initialIndexingData)
	if errGenerate != nil {
		return errGenerate
	}

	intraShardMiniBlocks := getGenesisIntraShardMiniblocks(miniBlocks)
	genesisBody := getGenesisBlockForShard(miniBlocks, currentShardID)

	if pcf.statusComponents.OutportHandler().HasDrivers() {
		log.Info("indexGenesisBlocks(): indexer.SaveBlock", "hash", genesisBlockHash)

		// manually add the genesis minting address as it is not exist in the trie
		genesisAddress := pcf.accountsParser.GenesisMintingAddress()

		alteredAccounts[genesisAddress] = &alteredAccount.AlteredAccount{
			Address: genesisAddress,
			Balance: "0",
		}

		_ = genesisBlockHeader.SetTxCount(uint32(len(txsPoolPerShard[currentShardID].Transactions)))

		arg := &outport.OutportBlockWithHeaderAndBody{
			OutportBlock: &outport.OutportBlock{
				ShardID:   currentShardID,
				BlockData: nil, // this will be filled by outport handler
				HeaderGasConsumption: &outport.HeaderGasConsumption{
					GasProvided:    0,
					GasRefunded:    0,
					GasPenalized:   0,
					MaxGasPerBlock: pcf.coreData.EconomicsData().MaxGasLimitPerBlock(currentShardID),
				},
				TransactionPool: txsPoolPerShard[currentShardID],
				AlteredAccounts: alteredAccounts,
			},
			HeaderDataWithBody: &outport.HeaderDataWithBody{
				Body:       genesisBody,
				Header:     genesisBlockHeader,
				HeaderHash: genesisBlockHash,
			},
		}
		errOutport := pcf.statusComponents.OutportHandler().SaveBlock(arg)
		if errOutport != nil {
			log.Error("indexGenesisBlocks.outportHandler.SaveBlock cannot save block", "error", errOutport)
		}
	}

	log.Info("indexGenesisBlocks(): historyRepo.RecordBlock", "shardID", currentShardID, "hash", genesisBlockHash)
	if txsPoolPerShard[currentShardID] != nil {
		err = pcf.historyRepo.RecordBlock(
			genesisBlockHash,
			originalGenesisBlockHeader,
			genesisBody,
			wrapSCRsInfo(txsPoolPerShard[currentShardID].SmartContractResults),
			wrapReceipts(txsPoolPerShard[currentShardID].Receipts),
			intraShardMiniBlocks,
			wrapLogs(txsPoolPerShard[currentShardID].Logs))
		if err != nil {
			return err
		}
	}

	err = pcf.saveGenesisMiniBlocksToStorage(miniBlocks)
	if err != nil {
		return err
	}

	if txsPoolPerShard[currentShardID] != nil {
		err = pcf.saveGenesisTxsToStorage(wrapTxsInfo(txsPoolPerShard[currentShardID].Transactions))
		if err != nil {
			return err
		}
	}

	nonceByHashDataUnit := dataRetriever.GetHdrNonceHashDataUnit(currentShardID)
	nonceAsBytes := pcf.coreData.Uint64ByteSliceConverter().ToByteSlice(genesisBlockHeader.GetNonce())
	err = pcf.data.StorageService().Put(nonceByHashDataUnit, nonceAsBytes, genesisBlockHash)
	if err != nil {
		return err
	}

	return pcf.saveAlteredGenesisHeaderToStorage(
		genesisBlockHeader,
		genesisBlockHash,
		genesisBody,
		intraShardMiniBlocks,
		txsPoolPerShard)
}

func (pcf *processComponentsFactory) saveAlteredGenesisHeaderToStorage(
	genesisBlockHeader data.HeaderHandler,
	genesisBlockHash []byte,
	genesisBody *dataBlock.Body,
	intraShardMiniBlocks []*dataBlock.MiniBlock,
	txsPoolPerShard map[uint32]*outport.TransactionPool,
) error {
	currentShardId := pcf.bootstrapComponents.ShardCoordinator().SelfId()

	genesisMiniBlockHeaderHandlers, err := pcf.createGenesisMiniBlockHandlers(genesisBody.GetMiniBlocks())
	if err != nil {
		return err
	}

	nonceAsBytes := pcf.coreData.Uint64ByteSliceConverter().ToByteSlice(genesisBlockHeader.GetNonce())
	nonceAsBytes = append(nonceAsBytes, []byte(common.GenesisStorageSuffix)...)
	err = genesisBlockHeader.SetMiniBlockHeaderHandlers(genesisMiniBlockHeaderHandlers)
	if err != nil {
		return err
	}

	genesisBlockHash = append(genesisBlockHash, []byte(common.GenesisStorageSuffix)...)
	err = pcf.saveGenesisHeaderToStorage(genesisBlockHeader, genesisBlockHash, nonceAsBytes)
	if err != nil {
		return err
	}

	if txsPoolPerShard[currentShardId] != nil {
		err = pcf.historyRepo.RecordBlock(
			genesisBlockHash,
			genesisBlockHeader,
			genesisBody,
			wrapSCRsInfo(txsPoolPerShard[currentShardId].SmartContractResults),
			wrapReceipts(txsPoolPerShard[currentShardId].Receipts),
			intraShardMiniBlocks,
			wrapLogs(txsPoolPerShard[currentShardId].Logs))
		if err != nil {
			return err
		}
	}

	return nil
}

func (pcf *processComponentsFactory) saveGenesisTxsToStorage(txs map[string]data.TransactionHandler) error {
	for txHash, tx := range txs {
		marshalledTx, err := pcf.coreData.InternalMarshalizer().Marshal(tx)
		if err != nil {
			return err
		}

		err = pcf.data.StorageService().Put(dataRetriever.TransactionUnit, []byte(txHash), marshalledTx)
		if err != nil {
			return err
		}
	}

	return nil
}

func (pcf *processComponentsFactory) saveGenesisMiniBlocksToStorage(miniBlocks []*dataBlock.MiniBlock) error {
	for _, miniBlock := range miniBlocks {
		marshalizedMiniBlock, err := pcf.coreData.InternalMarshalizer().Marshal(miniBlock)
		if err != nil {
			return err
		}

		miniBlockHash, err := core.CalculateHash(pcf.coreData.InternalMarshalizer(), pcf.coreData.Hasher(), miniBlock)
		if err != nil {
			return err
		}

		err = pcf.data.StorageService().Put(dataRetriever.MiniBlockUnit, miniBlockHash, marshalizedMiniBlock)
		if err != nil {
			return err
		}
	}

	return nil
}

func (pcf *processComponentsFactory) newBlockTracker(
	headerValidator process.HeaderConstructionValidator,
	requestHandler process.RequestHandler,
	genesisBlocks map[uint32]data.HeaderHandler,
) (process.BlockTracker, error) {
	shardCoordinator := pcf.bootstrapComponents.ShardCoordinator()
	argBaseTracker := track.ArgBaseTracker{
		Hasher:           pcf.coreData.Hasher(),
		HeaderValidator:  headerValidator,
		Marshalizer:      pcf.coreData.InternalMarshalizer(),
		RequestHandler:   requestHandler,
		RoundHandler:     pcf.coreData.RoundHandler(),
		ShardCoordinator: shardCoordinator,
		Store:            pcf.data.StorageService(),
		StartHeaders:     genesisBlocks,
		PoolsHolder:      pcf.data.Datapool(),
		WhitelistHandler: pcf.whiteListHandler,
		FeeHandler:       pcf.coreData.EconomicsData(),
	}

	if shardCoordinator.SelfId() < shardCoordinator.NumberOfShards() {
		arguments := track.ArgShardTracker{
			ArgBaseTracker: argBaseTracker,
		}

		return pcf.runTypeComponents.BlockTrackerCreator().CreateBlockTracker(arguments)
	}

	if shardCoordinator.SelfId() == core.MetachainShardId {
		arguments := track.ArgMetaTracker{
			ArgBaseTracker: argBaseTracker,
		}

		return track.NewMetaBlockTrack(arguments)
	}

	return nil, errors.New("could not create block tracker")
}

// -- Resolvers container Factory begin
func (pcf *processComponentsFactory) newResolverContainerFactory() (dataRetriever.ResolversContainerFactory, error) {

	if pcf.importDBConfig.IsImportDBMode {
		log.Debug("starting with disabled resolvers", "path", pcf.importDBConfig.ImportDBWorkingDir)
		return disabledResolversContainer.NewDisabledResolversContainerFactory(), nil
	}

	payloadValidator, err := validator.NewPeerAuthenticationPayloadValidator(pcf.config.HeartbeatV2.HeartbeatExpiryTimespanInSec)
	if err != nil {
		return nil, err
	}

	if pcf.bootstrapComponents.ShardCoordinator().SelfId() < pcf.bootstrapComponents.ShardCoordinator().NumberOfShards() {
		return pcf.newShardResolverContainerFactory(payloadValidator)
	}
	if pcf.bootstrapComponents.ShardCoordinator().SelfId() == core.MetachainShardId {
		return pcf.newMetaResolverContainerFactory(payloadValidator)
	}

	return nil, errors.New("could not create interceptor and resolver container factory")
}

func (pcf *processComponentsFactory) newShardResolverContainerFactory(
	payloadValidator process.PeerAuthenticationPayloadValidator,
) (dataRetriever.ResolversContainerFactory, error) {

	dataPacker, err := partitioning.NewSimpleDataPacker(pcf.coreData.InternalMarshalizer())
	if err != nil {
		return nil, err
	}

	resolversContainerFactoryArgs := resolverscontainer.FactoryArgs{
		ShardCoordinator:                    pcf.bootstrapComponents.ShardCoordinator(),
		MainMessenger:                       pcf.network.NetworkMessenger(),
		FullArchiveMessenger:                pcf.network.FullArchiveNetworkMessenger(),
		Store:                               pcf.data.StorageService(),
		Marshalizer:                         pcf.coreData.InternalMarshalizer(),
		DataPools:                           pcf.data.Datapool(),
		Uint64ByteSliceConverter:            pcf.coreData.Uint64ByteSliceConverter(),
		DataPacker:                          dataPacker,
		TriesContainer:                      pcf.state.TriesContainer(),
		SizeCheckDelta:                      pcf.config.Marshalizer.SizeCheckDelta,
		InputAntifloodHandler:               pcf.network.InputAntiFloodHandler(),
		OutputAntifloodHandler:              pcf.network.OutputAntiFloodHandler(),
		NumConcurrentResolvingJobs:          pcf.config.Antiflood.NumConcurrentResolverJobs,
		NumConcurrentResolvingTrieNodesJobs: pcf.config.Antiflood.NumConcurrentResolvingTrieNodesJobs,
		IsFullHistoryNode:                   pcf.prefConfigs.Preferences.FullArchive,
		MainPreferredPeersHolder:            pcf.network.PreferredPeersHolderHandler(),
		FullArchivePreferredPeersHolder:     pcf.network.FullArchivePreferredPeersHolderHandler(),
		PayloadValidator:                    payloadValidator,
	}
	resolversContainerFactory, err := pcf.shardResolversContainerFactoryCreator.CreateShardResolversContainerFactory(resolversContainerFactoryArgs)
	if err != nil {
		return nil, err
	}

	return resolversContainerFactory, nil
}

func (pcf *processComponentsFactory) newMetaResolverContainerFactory(
	payloadValidator process.PeerAuthenticationPayloadValidator,
) (dataRetriever.ResolversContainerFactory, error) {

	dataPacker, err := partitioning.NewSimpleDataPacker(pcf.coreData.InternalMarshalizer())
	if err != nil {
		return nil, err
	}

	resolversContainerFactoryArgs := resolverscontainer.FactoryArgs{
		ShardCoordinator:                    pcf.bootstrapComponents.ShardCoordinator(),
		MainMessenger:                       pcf.network.NetworkMessenger(),
		FullArchiveMessenger:                pcf.network.FullArchiveNetworkMessenger(),
		Store:                               pcf.data.StorageService(),
		Marshalizer:                         pcf.coreData.InternalMarshalizer(),
		DataPools:                           pcf.data.Datapool(),
		Uint64ByteSliceConverter:            pcf.coreData.Uint64ByteSliceConverter(),
		DataPacker:                          dataPacker,
		TriesContainer:                      pcf.state.TriesContainer(),
		SizeCheckDelta:                      pcf.config.Marshalizer.SizeCheckDelta,
		InputAntifloodHandler:               pcf.network.InputAntiFloodHandler(),
		OutputAntifloodHandler:              pcf.network.OutputAntiFloodHandler(),
		NumConcurrentResolvingJobs:          pcf.config.Antiflood.NumConcurrentResolverJobs,
		NumConcurrentResolvingTrieNodesJobs: pcf.config.Antiflood.NumConcurrentResolvingTrieNodesJobs,
		IsFullHistoryNode:                   pcf.prefConfigs.Preferences.FullArchive,
		MainPreferredPeersHolder:            pcf.network.PreferredPeersHolderHandler(),
		FullArchivePreferredPeersHolder:     pcf.network.FullArchivePreferredPeersHolderHandler(),
		PayloadValidator:                    payloadValidator,
	}

	return resolverscontainer.NewMetaResolversContainerFactory(resolversContainerFactoryArgs)
}

func (pcf *processComponentsFactory) newRequestersContainerFactory(
	currentEpochProvider dataRetriever.CurrentNetworkEpochProviderHandler,
) (dataRetriever.RequestersContainerFactory, error) {

	if pcf.importDBConfig.IsImportDBMode {
		log.Debug("starting with storage requesters", "path", pcf.importDBConfig.ImportDBWorkingDir)
		return pcf.newStorageRequesters()
	}

	shardCoordinator := pcf.bootstrapComponents.ShardCoordinator()
	requestersContainerFactoryArgs := requesterscontainer.FactoryArgs{
		RequesterConfig:                 pcf.config.Requesters,
		ShardCoordinator:                shardCoordinator,
		MainMessenger:                   pcf.network.NetworkMessenger(),
		FullArchiveMessenger:            pcf.network.FullArchiveNetworkMessenger(),
		Marshaller:                      pcf.coreData.InternalMarshalizer(),
		Uint64ByteSliceConverter:        pcf.coreData.Uint64ByteSliceConverter(),
		OutputAntifloodHandler:          pcf.network.OutputAntiFloodHandler(),
		CurrentNetworkEpochProvider:     currentEpochProvider,
		MainPreferredPeersHolder:        pcf.network.PreferredPeersHolderHandler(),
		FullArchivePreferredPeersHolder: pcf.network.FullArchivePreferredPeersHolderHandler(),
		PeersRatingHandler:              pcf.network.PeersRatingHandler(),
		SizeCheckDelta:                  pcf.config.Marshalizer.SizeCheckDelta,
	}

	if shardCoordinator.SelfId() < shardCoordinator.NumberOfShards() {
		return pcf.requesterContainerFactoryCreator.CreateRequesterContainerFactory(requestersContainerFactoryArgs)
	}
	if shardCoordinator.SelfId() == core.MetachainShardId {
		return requesterscontainer.NewMetaRequestersContainerFactory(requestersContainerFactoryArgs)
	}

	return nil, errors.New("could not create requester container factory")
}

func (pcf *processComponentsFactory) newInterceptorContainerFactory(
	headerSigVerifier process.InterceptedHeaderSigVerifier,
	headerIntegrityVerifier nodeFactory.HeaderIntegrityVerifierHandler,
	validityAttester process.ValidityAttester,
	epochStartTrigger process.EpochStartTriggerHandler,
	requestHandler process.RequestHandler,
	mainPeerShardMapper *networksharding.PeerShardMapper,
	fullArchivePeerShardMapper *networksharding.PeerShardMapper,
	hardforkTrigger factory.HardforkTrigger,
) (process.InterceptorsContainerFactory, process.TimeCacher, error) {
	nodeOperationMode := common.NormalOperation
	if pcf.prefConfigs.Preferences.FullArchive {
		nodeOperationMode = common.FullArchiveMode
	}

	shardCoordinator := pcf.bootstrapComponents.ShardCoordinator()
	if shardCoordinator.SelfId() < shardCoordinator.NumberOfShards() {
		return pcf.newShardInterceptorContainerFactory(
			headerSigVerifier,
			headerIntegrityVerifier,
			validityAttester,
			epochStartTrigger,
			requestHandler,
			mainPeerShardMapper,
			fullArchivePeerShardMapper,
			hardforkTrigger,
			nodeOperationMode,
		)
	}
	if shardCoordinator.SelfId() == core.MetachainShardId {
		return pcf.newMetaInterceptorContainerFactory(
			headerSigVerifier,
			headerIntegrityVerifier,
			validityAttester,
			epochStartTrigger,
			requestHandler,
			mainPeerShardMapper,
			fullArchivePeerShardMapper,
			hardforkTrigger,
			nodeOperationMode,
		)
	}

	return nil, nil, errors.New("could not create interceptor container factory")
}

func (pcf *processComponentsFactory) newStorageRequesters() (dataRetriever.RequestersContainerFactory, error) {
	pathManager, err := storageFactory.CreatePathManager(
		storageFactory.ArgCreatePathManager{
			WorkingDir: pcf.importDBConfig.ImportDBWorkingDir,
			ChainID:    pcf.coreData.ChainID(),
		},
	)
	if err != nil {
		return nil, err
	}

	manualEpochStartNotifier := notifier.NewManualEpochStartNotifier()
	defer func() {
		// we need to call this after we wired all the notified components
		if pcf.importDBConfig.IsImportDBMode {
			manualEpochStartNotifier.NewEpoch(pcf.bootstrapComponents.EpochBootstrapParams().Epoch() + 1)
		}
	}()

	storageServiceCreator, err := storageFactory.NewStorageServiceFactory(
		storageFactory.StorageServiceFactoryArgs{
			Config:                          pcf.config,
			PrefsConfig:                     pcf.prefConfigs.Preferences,
			ShardCoordinator:                pcf.bootstrapComponents.ShardCoordinator(),
			PathManager:                     pathManager,
			EpochStartNotifier:              manualEpochStartNotifier,
			NodeTypeProvider:                pcf.coreData.NodeTypeProvider(),
			CurrentEpoch:                    pcf.bootstrapComponents.EpochBootstrapParams().Epoch(),
			StorageType:                     storageFactory.ImportDBStorageService,
			CreateTrieEpochRootHashStorer:   false,
			NodeProcessingMode:              common.GetNodeProcessingMode(&pcf.importDBConfig),
			RepopulateTokensSupplies:        pcf.flagsConfig.RepopulateTokensSupplies,
			ManagedPeersHolder:              pcf.crypto.ManagedPeersHolder(),
			StateStatsHandler:               pcf.statusCoreComponents.StateStatsHandler(),
			AdditionalStorageServiceCreator: pcf.runTypeComponents.AdditionalStorageServiceCreator(),
		},
	)
	if err != nil {
		return nil, err
	}

	if pcf.bootstrapComponents.ShardCoordinator().SelfId() == core.MetachainShardId {
		store, errStore := storageServiceCreator.CreateForMeta()
		if errStore != nil {
			return nil, errStore
		}

		return pcf.createStorageRequestersForMeta(
			store,
			manualEpochStartNotifier,
		)
	}

	store, err := storageServiceCreator.CreateForShard()
	if err != nil {
		return nil, err
	}

	return pcf.createStorageRequestersForShard(
		store,
		manualEpochStartNotifier,
	)
}

func (pcf *processComponentsFactory) createStorageRequestersForMeta(
	store dataRetriever.StorageService,
	manualEpochStartNotifier dataRetriever.ManualEpochStartNotifier,
) (dataRetriever.RequestersContainerFactory, error) {
	dataPacker, err := partitioning.NewSimpleDataPacker(pcf.coreData.InternalMarshalizer())
	if err != nil {
		return nil, err
	}

	requestersContainerFactoryArgs := storagerequesterscontainer.FactoryArgs{
		GeneralConfig:            pcf.config,
		ShardIDForTries:          pcf.importDBConfig.ImportDBTargetShardID,
		ChainID:                  pcf.coreData.ChainID(),
		WorkingDirectory:         pcf.importDBConfig.ImportDBWorkingDir,
		Hasher:                   pcf.coreData.Hasher(),
		ShardCoordinator:         pcf.bootstrapComponents.ShardCoordinator(),
		Messenger:                pcf.network.NetworkMessenger(),
		Store:                    store,
		Marshalizer:              pcf.coreData.InternalMarshalizer(),
		Uint64ByteSliceConverter: pcf.coreData.Uint64ByteSliceConverter(),
		DataPacker:               dataPacker,
		ManualEpochStartNotifier: manualEpochStartNotifier,
		ChanGracefullyClose:      pcf.coreData.ChanStopNodeProcess(),
		EnableEpochsHandler:      pcf.coreData.EnableEpochsHandler(),
		StateStatsHandler:        pcf.statusCoreComponents.StateStatsHandler(),
	}

	return storagerequesterscontainer.NewMetaRequestersContainerFactory(requestersContainerFactoryArgs)
}

func (pcf *processComponentsFactory) createStorageRequestersForShard(
	store dataRetriever.StorageService,
	manualEpochStartNotifier dataRetriever.ManualEpochStartNotifier,
) (dataRetriever.RequestersContainerFactory, error) {
	dataPacker, err := partitioning.NewSimpleDataPacker(pcf.coreData.InternalMarshalizer())
	if err != nil {
		return nil, err
	}

	requestersContainerFactoryArgs := storagerequesterscontainer.FactoryArgs{
		GeneralConfig:            pcf.config,
		ShardIDForTries:          pcf.importDBConfig.ImportDBTargetShardID,
		ChainID:                  pcf.coreData.ChainID(),
		WorkingDirectory:         pcf.importDBConfig.ImportDBWorkingDir,
		Hasher:                   pcf.coreData.Hasher(),
		ShardCoordinator:         pcf.bootstrapComponents.ShardCoordinator(),
		Messenger:                pcf.network.NetworkMessenger(),
		Store:                    store,
		Marshalizer:              pcf.coreData.InternalMarshalizer(),
		Uint64ByteSliceConverter: pcf.coreData.Uint64ByteSliceConverter(),
		DataPacker:               dataPacker,
		ManualEpochStartNotifier: manualEpochStartNotifier,
		ChanGracefullyClose:      pcf.coreData.ChanStopNodeProcess(),
		EnableEpochsHandler:      pcf.coreData.EnableEpochsHandler(),
		StateStatsHandler:        pcf.statusCoreComponents.StateStatsHandler(),
	}

	return storagerequesterscontainer.NewShardRequestersContainerFactory(requestersContainerFactoryArgs)
}

func (pcf *processComponentsFactory) newShardInterceptorContainerFactory(
	headerSigVerifier process.InterceptedHeaderSigVerifier,
	headerIntegrityVerifier nodeFactory.HeaderIntegrityVerifierHandler,
	validityAttester process.ValidityAttester,
	epochStartTrigger process.EpochStartTriggerHandler,
	requestHandler process.RequestHandler,
	mainPeerShardMapper *networksharding.PeerShardMapper,
	fullArchivePeerShardMapper *networksharding.PeerShardMapper,
	hardforkTrigger factory.HardforkTrigger,
	nodeOperationMode common.NodeOperation,
) (process.InterceptorsContainerFactory, process.TimeCacher, error) {
	headerBlackList := cache.NewTimeCache(timeSpanForBadHeaders)
	shardInterceptorsContainerFactoryArgs := interceptorscontainer.CommonInterceptorsContainerFactoryArgs{
		CoreComponents:               pcf.coreData,
		CryptoComponents:             pcf.crypto,
		Accounts:                     pcf.state.AccountsAdapter(),
		ShardCoordinator:             pcf.bootstrapComponents.ShardCoordinator(),
		NodesCoordinator:             pcf.nodesCoordinator,
		MainMessenger:                pcf.network.NetworkMessenger(),
		FullArchiveMessenger:         pcf.network.FullArchiveNetworkMessenger(),
		Store:                        pcf.data.StorageService(),
		DataPool:                     pcf.data.Datapool(),
		MaxTxNonceDeltaAllowed:       common.MaxTxNonceDeltaAllowed,
		TxFeeHandler:                 pcf.coreData.EconomicsData(),
		BlockBlackList:               headerBlackList,
		HeaderSigVerifier:            headerSigVerifier,
		HeaderIntegrityVerifier:      headerIntegrityVerifier,
		ValidityAttester:             validityAttester,
		EpochStartTrigger:            epochStartTrigger,
		WhiteListHandler:             pcf.whiteListHandler,
		WhiteListerVerifiedTxs:       pcf.whiteListerVerifiedTxs,
		AntifloodHandler:             pcf.network.InputAntiFloodHandler(),
		ArgumentsParser:              smartContract.NewArgumentParser(),
		PreferredPeersHolder:         pcf.network.PreferredPeersHolderHandler(),
		SizeCheckDelta:               pcf.config.Marshalizer.SizeCheckDelta,
		RequestHandler:               requestHandler,
		PeerSignatureHandler:         pcf.crypto.PeerSignatureHandler(),
		SignaturesHandler:            pcf.network.NetworkMessenger(),
		HeartbeatExpiryTimespanInSec: pcf.config.HeartbeatV2.HeartbeatExpiryTimespanInSec,
		MainPeerShardMapper:          mainPeerShardMapper,
		FullArchivePeerShardMapper:   fullArchivePeerShardMapper,
		HardforkTrigger:              hardforkTrigger,
		NodeOperationMode:            nodeOperationMode,
		IncomingHeaderSubscriber:     pcf.incomingHeaderSubscriber,
	}

	interceptorContainerFactory, err := pcf.interceptorsContainerFactoryCreator.CreateInterceptorsContainerFactory(shardInterceptorsContainerFactoryArgs)
	if err != nil {
		return nil, nil, err
	}

	return interceptorContainerFactory, headerBlackList, nil
}

func (pcf *processComponentsFactory) newMetaInterceptorContainerFactory(
	headerSigVerifier process.InterceptedHeaderSigVerifier,
	headerIntegrityVerifier nodeFactory.HeaderIntegrityVerifierHandler,
	validityAttester process.ValidityAttester,
	epochStartTrigger process.EpochStartTriggerHandler,
	requestHandler process.RequestHandler,
	mainPeerShardMapper *networksharding.PeerShardMapper,
	fullArchivePeerShardMapper *networksharding.PeerShardMapper,
	hardforkTrigger factory.HardforkTrigger,
	nodeOperationMode common.NodeOperation,
) (process.InterceptorsContainerFactory, process.TimeCacher, error) {
	headerBlackList := cache.NewTimeCache(timeSpanForBadHeaders)
	metaInterceptorsContainerFactoryArgs := interceptorscontainer.CommonInterceptorsContainerFactoryArgs{
		CoreComponents:               pcf.coreData,
		CryptoComponents:             pcf.crypto,
		ShardCoordinator:             pcf.bootstrapComponents.ShardCoordinator(),
		NodesCoordinator:             pcf.nodesCoordinator,
		MainMessenger:                pcf.network.NetworkMessenger(),
		FullArchiveMessenger:         pcf.network.FullArchiveNetworkMessenger(),
		Store:                        pcf.data.StorageService(),
		DataPool:                     pcf.data.Datapool(),
		Accounts:                     pcf.state.AccountsAdapter(),
		MaxTxNonceDeltaAllowed:       common.MaxTxNonceDeltaAllowed,
		TxFeeHandler:                 pcf.coreData.EconomicsData(),
		BlockBlackList:               headerBlackList,
		HeaderSigVerifier:            headerSigVerifier,
		HeaderIntegrityVerifier:      headerIntegrityVerifier,
		ValidityAttester:             validityAttester,
		EpochStartTrigger:            epochStartTrigger,
		WhiteListHandler:             pcf.whiteListHandler,
		WhiteListerVerifiedTxs:       pcf.whiteListerVerifiedTxs,
		AntifloodHandler:             pcf.network.InputAntiFloodHandler(),
		ArgumentsParser:              smartContract.NewArgumentParser(),
		SizeCheckDelta:               pcf.config.Marshalizer.SizeCheckDelta,
		PreferredPeersHolder:         pcf.network.PreferredPeersHolderHandler(),
		RequestHandler:               requestHandler,
		PeerSignatureHandler:         pcf.crypto.PeerSignatureHandler(),
		SignaturesHandler:            pcf.network.NetworkMessenger(),
		HeartbeatExpiryTimespanInSec: pcf.config.HeartbeatV2.HeartbeatExpiryTimespanInSec,
		MainPeerShardMapper:          mainPeerShardMapper,
		FullArchivePeerShardMapper:   fullArchivePeerShardMapper,
		HardforkTrigger:              hardforkTrigger,
		NodeOperationMode:            nodeOperationMode,
	}

	interceptorContainerFactory, err := interceptorscontainer.NewMetaInterceptorsContainerFactory(metaInterceptorsContainerFactoryArgs)
	if err != nil {
		return nil, nil, err
	}

	return interceptorContainerFactory, headerBlackList, nil
}

func (pcf *processComponentsFactory) newForkDetector(
	headerBlackList process.TimeCacher,
	blockTracker process.BlockTracker,
) (process.ForkDetector, error) {
	shardCoordinator := pcf.bootstrapComponents.ShardCoordinator()
	if shardCoordinator.SelfId() < shardCoordinator.NumberOfShards() {
		return pcf.createShardForkDetector(headerBlackList, blockTracker)
	}
	if shardCoordinator.SelfId() == core.MetachainShardId {
		return sync.NewMetaForkDetector(pcf.coreData.RoundHandler(), headerBlackList, blockTracker, pcf.coreData.GenesisNodesSetup().GetStartTime())
	}

	return nil, errors.New("could not create fork detector")
}

func (pcf *processComponentsFactory) createShardForkDetector(headerBlackList process.TimeCacher, blockTracker process.BlockTracker) (process.ForkDetector, error) {
	args := sync.ForkDetectorFactoryArgs{
		RoundHandler:    pcf.coreData.RoundHandler(),
		HeaderBlackList: headerBlackList,
		BlockTracker:    blockTracker,
		GenesisTime:     pcf.coreData.GenesisNodesSetup().GetStartTime(),
	}

	return pcf.runTypeComponents.ForkDetectorCreator().CreateForkDetector(args)
}

// prepareNetworkShardingCollectorForMessenger will create the network sharding collector and apply it to the provided network messenger
func (pcf *processComponentsFactory) prepareNetworkShardingCollectorForMessenger(messenger p2p.Messenger) (*networksharding.PeerShardMapper, error) {
	networkShardingCollector, err := createNetworkShardingCollector(
		&pcf.config,
		pcf.nodesCoordinator,
		pcf.network.PreferredPeersHolderHandler(),
	)
	if err != nil {
		return nil, err
	}

	localID := pcf.network.NetworkMessenger().ID()
	networkShardingCollector.UpdatePeerIDInfo(localID, pcf.crypto.PublicKeyBytes(), pcf.bootstrapComponents.ShardCoordinator().SelfId())

	err = messenger.SetPeerShardResolver(networkShardingCollector)
	if err != nil {
		return nil, err
	}

	return networkShardingCollector, nil
}

func (pcf *processComponentsFactory) createExportFactoryHandler(
	headerValidator epochStart.HeaderValidator,
	requestHandler process.RequestHandler,
	resolversContainer dataRetriever.ResolversContainer,
	requestersContainer dataRetriever.RequestersContainer,
	mainInterceptorsContainer process.InterceptorsContainer,
	fullArchiveInterceptorsContainer process.InterceptorsContainer,
	headerSigVerifier process.InterceptedHeaderSigVerifier,
	blockTracker process.ValidityAttester,
) (update.ExportFactoryHandler, error) {

	hardforkConfig := pcf.config.Hardfork
	accountsDBs := make(map[state.AccountsDbIdentifier]state.AccountsAdapter)
	accountsDBs[state.UserAccountsState] = pcf.state.AccountsAdapter()
	accountsDBs[state.PeerAccountsState] = pcf.state.PeerAccounts()
	exportFolder := filepath.Join(pcf.flagsConfig.WorkingDir, hardforkConfig.ImportFolder)
	nodeOperationMode := common.NormalOperation
	if pcf.prefConfigs.Preferences.FullArchive {
		nodeOperationMode = common.FullArchiveMode
	}
	argsExporter := updateFactory.ArgsExporter{
		CoreComponents:                   pcf.coreData,
		CryptoComponents:                 pcf.crypto,
		StatusCoreComponents:             pcf.statusCoreComponents,
		NetworkComponents:                pcf.network,
		HeaderValidator:                  headerValidator,
		DataPool:                         pcf.data.Datapool(),
		StorageService:                   pcf.data.StorageService(),
		RequestHandler:                   requestHandler,
		ShardCoordinator:                 pcf.bootstrapComponents.ShardCoordinator(),
		ActiveAccountsDBs:                accountsDBs,
		ExistingResolvers:                resolversContainer,
		ExistingRequesters:               requestersContainer,
		ExportFolder:                     exportFolder,
		ExportTriesStorageConfig:         hardforkConfig.ExportTriesStorageConfig,
		ExportStateStorageConfig:         hardforkConfig.ExportStateStorageConfig,
		ExportStateKeysConfig:            hardforkConfig.ExportKeysStorageConfig,
		MaxTrieLevelInMemory:             pcf.config.StateTriesConfig.MaxStateTrieLevelInMemory,
		WhiteListHandler:                 pcf.whiteListHandler,
		WhiteListerVerifiedTxs:           pcf.whiteListerVerifiedTxs,
		MainInterceptorsContainer:        mainInterceptorsContainer,
		FullArchiveInterceptorsContainer: fullArchiveInterceptorsContainer,
		NodesCoordinator:                 pcf.nodesCoordinator,
		HeaderSigVerifier:                headerSigVerifier,
		HeaderIntegrityVerifier:          pcf.bootstrapComponents.HeaderIntegrityVerifier(),
		ValidityAttester:                 blockTracker,
		RoundHandler:                     pcf.coreData.RoundHandler(),
		InterceptorDebugConfig:           pcf.config.Debug.InterceptorResolver,
		MaxHardCapForMissingNodes:        pcf.config.TrieSync.MaxHardCapForMissingNodes,
		NumConcurrentTrieSyncers:         pcf.config.TrieSync.NumConcurrentTrieSyncers,
		TrieSyncerVersion:                pcf.config.TrieSync.TrieSyncerVersion,
		NodeOperationMode:                nodeOperationMode,
		ShardCoordinatorFactory:          pcf.runTypeComponents.ShardCoordinatorCreator(),
	}
	return updateFactory.NewExportHandlerFactory(argsExporter)
}

func (pcf *processComponentsFactory) createHardforkTrigger(epochStartTrigger update.EpochHandler) (factory.HardforkTrigger, error) {
	hardforkConfig := pcf.config.Hardfork
	selfPubKeyBytes := pcf.crypto.PublicKeyBytes()
	triggerPubKeyBytes, err := pcf.coreData.ValidatorPubKeyConverter().Decode(hardforkConfig.PublicKeyToListenFrom)
	if err != nil {
		return nil, fmt.Errorf("%w while decoding HardforkConfig.PublicKeyToListenFrom", err)
	}

	argTrigger := trigger.ArgHardforkTrigger{
		TriggerPubKeyBytes:        triggerPubKeyBytes,
		SelfPubKeyBytes:           selfPubKeyBytes,
		Enabled:                   hardforkConfig.EnableTrigger,
		EnabledAuthenticated:      hardforkConfig.EnableTriggerFromP2P,
		ArgumentParser:            smartContract.NewArgumentParser(),
		EpochProvider:             epochStartTrigger,
		ExportFactoryHandler:      &updateDisabled.ExportFactoryHandler{},
		ChanStopNodeProcess:       pcf.coreData.ChanStopNodeProcess(),
		EpochConfirmedNotifier:    pcf.coreData.EpochStartNotifierWithConfirm(),
		CloseAfterExportInMinutes: hardforkConfig.CloseAfterExportInMinutes,
		ImportStartHandler:        pcf.importStartHandler,
		RoundHandler:              pcf.coreData.RoundHandler(),
	}

	return trigger.NewTrigger(argTrigger)
}

func createNetworkShardingCollector(
	config *config.Config,
	nodesCoordinator nodesCoordinator.NodesCoordinator,
	preferredPeersHolder factory.PreferredPeersHolderHandler,
) (*networksharding.PeerShardMapper, error) {

	cacheConfig := config.PublicKeyPeerId
	cachePkPid, err := createCache(cacheConfig)
	if err != nil {
		return nil, err
	}

	cacheConfig = config.PublicKeyShardId
	cachePkShardID, err := createCache(cacheConfig)
	if err != nil {
		return nil, err
	}

	cacheConfig = config.PeerIdShardId
	cachePidShardID, err := createCache(cacheConfig)
	if err != nil {
		return nil, err
	}

	arg := networksharding.ArgPeerShardMapper{
		PeerIdPkCache:         cachePkPid,
		FallbackPkShardCache:  cachePkShardID,
		FallbackPidShardCache: cachePidShardID,
		NodesCoordinator:      nodesCoordinator,
		PreferredPeersHolder:  preferredPeersHolder,
	}
	return networksharding.NewPeerShardMapper(arg)
}

func createCache(cacheConfig config.CacheConfig) (storage.Cacher, error) {
	return storageunit.NewCache(storageFactory.GetCacherFromConfig(cacheConfig))
}

func checkProcessComponentsArgs(args ProcessComponentsFactoryArgs) error {
	baseErrMessage := "error creating process components"
	if check.IfNil(args.AccountsParser) {
		return fmt.Errorf("%s: %w", baseErrMessage, errorsMx.ErrNilAccountsParser)
	}
	if check.IfNil(args.GasSchedule) {
		return fmt.Errorf("%s: %w", baseErrMessage, errorsMx.ErrNilGasSchedule)
	}
	if check.IfNil(args.Data) {
		return fmt.Errorf("%s: %w", baseErrMessage, errorsMx.ErrNilDataComponentsHolder)
	}
	if check.IfNil(args.Data.Blockchain()) {
		return fmt.Errorf("%s: %w", baseErrMessage, errorsMx.ErrNilBlockChainHandler)
	}
	if check.IfNil(args.Data.Datapool()) {
		return fmt.Errorf("%s: %w", baseErrMessage, errorsMx.ErrNilDataPoolsHolder)
	}
	if check.IfNil(args.Data.StorageService()) {
		return fmt.Errorf("%s: %w", baseErrMessage, errorsMx.ErrNilStorageService)
	}
	if check.IfNil(args.CoreData) {
		return fmt.Errorf("%s: %w", baseErrMessage, errorsMx.ErrNilCoreComponentsHolder)
	}
	if check.IfNil(args.CoreData.EconomicsData()) {
		return fmt.Errorf("%s: %w", baseErrMessage, errorsMx.ErrNilEconomicsData)
	}
	if check.IfNil(args.CoreData.GenesisNodesSetup()) {
		return fmt.Errorf("%s: %w", baseErrMessage, errorsMx.ErrNilGenesisNodesSetupHandler)
	}
	if check.IfNil(args.CoreData.AddressPubKeyConverter()) {
		return fmt.Errorf("%s: %w", baseErrMessage, errorsMx.ErrNilAddressPublicKeyConverter)
	}
	if check.IfNil(args.CoreData.EpochNotifier()) {
		return fmt.Errorf("%s: %w", baseErrMessage, errorsMx.ErrNilEpochNotifier)
	}
	if check.IfNil(args.CoreData.ValidatorPubKeyConverter()) {
		return fmt.Errorf("%s: %w", baseErrMessage, errorsMx.ErrNilPubKeyConverter)
	}
	if check.IfNil(args.CoreData.InternalMarshalizer()) {
		return fmt.Errorf("%s: %w", baseErrMessage, errorsMx.ErrNilInternalMarshalizer)
	}
	if check.IfNil(args.CoreData.Uint64ByteSliceConverter()) {
		return fmt.Errorf("%s: %w", baseErrMessage, errorsMx.ErrNilUint64ByteSliceConverter)
	}
	if check.IfNil(args.Crypto) {
		return fmt.Errorf("%s: %w", baseErrMessage, errorsMx.ErrNilCryptoComponentsHolder)
	}
	if check.IfNil(args.Crypto.BlockSignKeyGen()) {
		return fmt.Errorf("%s: %w", baseErrMessage, errorsMx.ErrNilBlockSignKeyGen)
	}
	if check.IfNil(args.State) {
		return fmt.Errorf("%s: %w", baseErrMessage, errorsMx.ErrNilStateComponentsHolder)
	}
	if check.IfNil(args.State.AccountsAdapter()) {
		return fmt.Errorf("%s: %w", baseErrMessage, errorsMx.ErrNilAccountsAdapter)
	}
	if check.IfNil(args.Network) {
		return fmt.Errorf("%s: %w", baseErrMessage, errorsMx.ErrNilNetworkComponentsHolder)
	}
	if check.IfNil(args.Network.NetworkMessenger()) {
		return fmt.Errorf("%s: %w", baseErrMessage, errorsMx.ErrNilMessenger)
	}
	if check.IfNil(args.Network.InputAntiFloodHandler()) {
		return fmt.Errorf("%s: %w", baseErrMessage, errorsMx.ErrNilInputAntiFloodHandler)
	}
	if args.SystemSCConfig == nil {
		return fmt.Errorf("%s: %w", baseErrMessage, errorsMx.ErrNilSystemSCConfig)
	}
	if check.IfNil(args.BootstrapComponents) {
		return fmt.Errorf("%s: %w", baseErrMessage, errorsMx.ErrNilBootstrapComponentsHolder)
	}
	if check.IfNil(args.BootstrapComponents.ShardCoordinator()) {
		return fmt.Errorf("%s: %w", baseErrMessage, errorsMx.ErrNilShardCoordinator)
	}
	if check.IfNil(args.BootstrapComponents.EpochBootstrapParams()) {
		return fmt.Errorf("%s: %w", baseErrMessage, errorsMx.ErrNilBootstrapParamsHandler)
	}
	if check.IfNil(args.StatusComponents) {
		return fmt.Errorf("%s: %w", baseErrMessage, errorsMx.ErrNilStatusComponentsHolder)
	}
	if check.IfNil(args.StatusComponents.OutportHandler()) {
		return fmt.Errorf("%s: %w", baseErrMessage, errorsMx.ErrNilOutportHandler)
	}
	if check.IfNil(args.HistoryRepo) {
		return fmt.Errorf("%s: %w", baseErrMessage, errorsMx.ErrNilHistoryRepository)
	}
	if check.IfNil(args.StatusCoreComponents) {
		return fmt.Errorf("%s: %w", baseErrMessage, errorsMx.ErrNilStatusCoreComponents)
	}
	if check.IfNil(args.TxExecutionOrderHandler) {
		return fmt.Errorf("%s: %w", baseErrMessage, process.ErrNilTxExecutionOrderHandler)
	}
	if check.IfNil(args.GenesisBlockCreatorFactory) {
		return fmt.Errorf("%s: %w", baseErrMessage, errorsMx.ErrNilGenesisBlockFactory)
	}
	if check.IfNil(args.GenesisMetaBlockChecker) {
		return fmt.Errorf("%s: %w", baseErrMessage, errorsMx.ErrNilGenesisMetaBlockChecker)
	}
	if check.IfNil(args.RequesterContainerFactoryCreator) {
		return fmt.Errorf("%s: %w", baseErrMessage, errorsMx.ErrNilRequesterContainerFactoryCreator)
	}
	if check.IfNil(args.InterceptorsContainerFactoryCreator) {
		return fmt.Errorf("%s: %w", baseErrMessage, errorsMx.ErrNilInterceptorsContainerFactoryCreator)
	}
	if check.IfNil(args.ShardResolversContainerFactoryCreator) {
		return fmt.Errorf("%s: %w", baseErrMessage, errorsMx.ErrNilShardResolversContainerFactoryCreator)
	}
	if check.IfNil(args.TxPreProcessorCreator) {
		return fmt.Errorf("%s: %w", baseErrMessage, errorsMx.ErrNilTxPreProcessorCreator)
	}
	if check.IfNil(args.ExtraHeaderSigVerifierHolder) {
		return fmt.Errorf("%s: %w", baseErrMessage, errorsMx.ErrNilExtraHeaderSigVerifierHolder)
	}
	if check.IfNil(args.RunTypeComponents) {
		return fmt.Errorf("%s: %w", baseErrMessage, errorsMx.ErrNilRunTypeComponents)
	}
	if check.IfNil(args.RunTypeComponents.BlockChainHookHandlerCreator()) {
		return fmt.Errorf("%s: %w", baseErrMessage, errorsMx.ErrNilBlockChainHookHandlerCreator)
	}
	if check.IfNil(args.RunTypeComponents.BlockProcessorCreator()) {
		return fmt.Errorf("%s: %w", baseErrMessage, errorsMx.ErrNilBlockProcessorCreator)
	}
	if check.IfNil(args.RunTypeComponents.BlockTrackerCreator()) {
		return fmt.Errorf("%s: %w", baseErrMessage, errorsMx.ErrNilBlockTrackerCreator)
	}
	if check.IfNil(args.RunTypeComponents.BootstrapperFromStorageCreator()) {
		return fmt.Errorf("%s: %w", baseErrMessage, errorsMx.ErrNilBootstrapperFromStorageCreator)
	}
	if check.IfNil(args.RunTypeComponents.BootstrapperCreator()) {
		return fmt.Errorf("%s: %w", baseErrMessage, errorsMx.ErrNilBootstrapperCreator)
	}
	if check.IfNil(args.RunTypeComponents.EpochStartBootstrapperCreator()) {
		return fmt.Errorf("%s: %w", baseErrMessage, errorsMx.ErrNilEpochStartBootstrapperCreator)
	}
	if check.IfNil(args.RunTypeComponents.ForkDetectorCreator()) {
		return fmt.Errorf("%s: %w", baseErrMessage, errorsMx.ErrNilForkDetectorCreator)
	}
	if check.IfNil(args.RunTypeComponents.HeaderValidatorCreator()) {
		return fmt.Errorf("%s: %w", baseErrMessage, errorsMx.ErrNilHeaderValidatorCreator)
	}
	if check.IfNil(args.RunTypeComponents.RequestHandlerCreator()) {
		return fmt.Errorf("%s: %w", baseErrMessage, errorsMx.ErrNilRequestHandlerCreator)
	}
	if check.IfNil(args.RunTypeComponents.ScheduledTxsExecutionCreator()) {
		return fmt.Errorf("%s: %w", baseErrMessage, errorsMx.ErrNilScheduledTxsExecutionCreator)
	}
	if check.IfNil(args.RunTypeComponents.TransactionCoordinatorCreator()) {
		return fmt.Errorf("%s: %w", baseErrMessage, errorsMx.ErrNilTransactionCoordinatorCreator)
	}
	if check.IfNil(args.RunTypeComponents.ValidatorStatisticsProcessorCreator()) {
		return fmt.Errorf("%s: %w", baseErrMessage, errorsMx.ErrNilValidatorStatisticsProcessorCreator)
	}
	if check.IfNil(args.RunTypeComponents.AdditionalStorageServiceCreator()) {
		return fmt.Errorf("%s: %w", baseErrMessage, errorsMx.ErrNilAdditionalStorageServiceCreator)
	}
	if check.IfNil(args.RunTypeComponents.SCResultsPreProcessorCreator()) {
		return fmt.Errorf("%s: %w", baseErrMessage, errorsMx.ErrNilSCResultsPreProcessorCreator)
	}
	if check.IfNil(args.RunTypeComponents.SCProcessorCreator()) {
		return fmt.Errorf("%s: %w", baseErrMessage, errorsMx.ErrNilSCProcessorCreator)
	}
	if args.RunTypeComponents.ConsensusModel() == consensus.ConsensusModelInvalid {
		return fmt.Errorf("%s: %w", baseErrMessage, errorsMx.ErrInvalidConsensusModel)
	}
	if check.IfNil(args.RunTypeComponents.VmContainerMetaFactoryCreator()) {
		return fmt.Errorf("%s: %w", baseErrMessage, errorsMx.ErrNilVmContainerMetaFactoryCreator)
	}
	if check.IfNil(args.RunTypeComponents.VmContainerShardFactoryCreator()) {
		return fmt.Errorf("%s: %w", baseErrMessage, errorsMx.ErrNilVmContainerShardFactoryCreator)
	}
	if check.IfNil(args.RunTypeComponents.AccountsCreator()) {
		return fmt.Errorf("%s: %w", baseErrMessage, errorsMx.ErrNilAccountsCreator)
	}
	if check.IfNil(args.RunTypeComponents.OutGoingOperationsPoolHandler()) {
		return fmt.Errorf("%s: %w", baseErrMessage, errorsMx.ErrNilOutGoingOperationsPool)
	}
	if check.IfNil(args.RunTypeComponents.DataCodecHandler()) {
		return fmt.Errorf("%s: %w", baseErrMessage, errorsMx.ErrNilDataCodec)
	}
	if check.IfNil(args.RunTypeComponents.TopicsCheckerHandler()) {
		return fmt.Errorf("%s: %w", baseErrMessage, errorsMx.ErrNilTopicsChecker)
	}
	if check.IfNil(args.RunTypeComponents.ShardCoordinatorCreator()) {
		return fmt.Errorf("%s: %w", baseErrMessage, errorsMx.ErrNilShardCoordinatorFactory)
	}

	return nil
}

// Close closes all underlying components that need closing
func (pc *processComponents) Close() error {
	if !check.IfNil(pc.blockProcessor) {
		log.LogIfError(pc.blockProcessor.Close())
	}
	if !check.IfNil(pc.validatorsProvider) {
		log.LogIfError(pc.validatorsProvider.Close())
	}
	if !check.IfNil(pc.miniBlocksPoolCleaner) {
		log.LogIfError(pc.miniBlocksPoolCleaner.Close())
	}
	if !check.IfNil(pc.txsPoolCleaner) {
		log.LogIfError(pc.txsPoolCleaner.Close())
	}
	if !check.IfNil(pc.epochStartTrigger) {
		log.LogIfError(pc.epochStartTrigger.Close())
	}
	if !check.IfNil(pc.importHandler) {
		log.LogIfError(pc.importHandler.Close())
	}
	// only calling close on the mainInterceptorsContainer as it should be the same interceptors on full archive
	if !check.IfNil(pc.mainInterceptorsContainer) {
		log.LogIfError(pc.mainInterceptorsContainer.Close())
	}
	if !check.IfNil(pc.vmFactoryForTxSimulator) {
		log.LogIfError(pc.vmFactoryForTxSimulator.Close())
	}
	if !check.IfNil(pc.vmFactoryForProcessing) {
		log.LogIfError(pc.vmFactoryForProcessing.Close())
	}
	if !check.IfNil(pc.txsSender) {
		log.LogIfError(pc.txsSender.Close())
	}

	return nil
}

func wrapTxsInfo(txs map[string]*outport.TxInfo) map[string]data.TransactionHandler {
	ret := make(map[string]data.TransactionHandler, len(txs))
	for hash, tx := range txs {
		ret[hash] = tx.Transaction
	}

	return ret
}

func wrapSCRsInfo(scrs map[string]*outport.SCRInfo) map[string]data.TransactionHandler {
	ret := make(map[string]data.TransactionHandler, len(scrs))
	for hash, scr := range scrs {
		ret[hash] = scr.SmartContractResult
	}

	return ret
}

func wrapReceipts(receipts map[string]*receipt.Receipt) map[string]data.TransactionHandler {
	ret := make(map[string]data.TransactionHandler, len(receipts))
	for hash, r := range receipts {
		ret[hash] = r
	}

	return ret
}

func wrapLogs(logs []*outport.LogData) []*data.LogData {
	ret := make([]*data.LogData, len(logs))

	for idx, logData := range logs {
		ret[idx] = &data.LogData{
			LogHandler: logData.Log,
			TxHash:     logData.TxHash,
		}
	}

	return ret
}<|MERGE_RESOLUTION|>--- conflicted
+++ resolved
@@ -215,13 +215,10 @@
 	txExecutionOrderHandler common.TxExecutionOrderHandler
 	runTypeComponents       factory.RunTypeComponentsHolder
 
-<<<<<<< HEAD
-=======
 	genesisNonce uint64
 	genesisRound uint64
 
 	shardCoordinatorFactory               sharding.ShardCoordinatorFactory
->>>>>>> c57222cd
 	genesisBlockCreatorFactory            processGenesis.GenesisBlockCreatorFactory
 	genesisMetaBlockChecker               GenesisMetaBlockChecker
 	requesterContainerFactoryCreator      requesterscontainer.RequesterContainerFactoryCreator
