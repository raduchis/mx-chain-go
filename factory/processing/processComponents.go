--- conflicted
+++ resolved
@@ -153,25 +153,6 @@
 	HistoryRepo            dblookupext.HistoryRepository
 	FlagsConfig            config.ContextFlagsConfig
 
-<<<<<<< HEAD
-	Data                 factory.DataComponentsHolder
-	CoreData             factory.CoreComponentsHolder
-	Crypto               factory.CryptoComponentsHolder
-	State                factory.StateComponentsHolder
-	Network              factory.NetworkComponentsHolder
-	BootstrapComponents  factory.BootstrapComponentsHolder
-	StatusComponents     factory.StatusComponentsHolder
-	StatusCoreComponents factory.StatusCoreComponentsHolder
-	ChainRunType         common.ChainRunType
-
-	ShardCoordinatorFactory               sharding.ShardCoordinatorFactory
-	GenesisBlockCreatorFactory            processGenesis.GenesisBlockCreatorFactory
-	GenesisMetaBlockChecker               GenesisMetaBlockChecker
-	RequesterContainerFactoryCreator      requesterscontainer.RequesterContainerFactoryCreator
-	IncomingHeaderSubscriber              process.IncomingHeaderSubscriber
-	InterceptorsContainerFactoryCreator   interceptorscontainer.InterceptorsContainerFactoryCreator
-	ShardResolversContainerFactoryCreator resolverscontainer.ShardResolversContainerFactoryCreator
-=======
 	Data                    factory.DataComponentsHolder
 	CoreData                factory.CoreComponentsHolder
 	Crypto                  factory.CryptoComponentsHolder
@@ -182,11 +163,14 @@
 	StatusCoreComponents    factory.StatusCoreComponentsHolder
 	TxExecutionOrderHandler common.TxExecutionOrderHandler
 
-	ChainRunType               common.ChainRunType
-	ShardCoordinatorFactory    sharding.ShardCoordinatorFactory
-	GenesisBlockCreatorFactory processGenesis.GenesisBlockCreatorFactory
-	GenesisMetaBlockChecker    GenesisMetaBlockChecker
->>>>>>> d7b7f466
+	ChainRunType                          common.ChainRunType
+	ShardCoordinatorFactory               sharding.ShardCoordinatorFactory
+	GenesisBlockCreatorFactory            processGenesis.GenesisBlockCreatorFactory
+	GenesisMetaBlockChecker               GenesisMetaBlockChecker
+	RequesterContainerFactoryCreator      requesterscontainer.RequesterContainerFactoryCreator
+	IncomingHeaderSubscriber              process.IncomingHeaderSubscriber
+	InterceptorsContainerFactoryCreator   interceptorscontainer.InterceptorsContainerFactoryCreator
+	ShardResolversContainerFactoryCreator resolverscontainer.ShardResolversContainerFactoryCreator
 }
 
 type processComponentsFactory struct {
@@ -212,25 +196,6 @@
 	flagsConfig            config.ContextFlagsConfig
 	esdtNftStorage         vmcommon.ESDTNFTStorageHandler
 
-<<<<<<< HEAD
-	data                 factory.DataComponentsHolder
-	coreData             factory.CoreComponentsHolder
-	crypto               factory.CryptoComponentsHolder
-	state                factory.StateComponentsHolder
-	network              factory.NetworkComponentsHolder
-	bootstrapComponents  factory.BootstrapComponentsHolder
-	statusComponents     factory.StatusComponentsHolder
-	statusCoreComponents factory.StatusCoreComponentsHolder
-	chainRunType         common.ChainRunType
-
-	shardCoordinatorFactory               sharding.ShardCoordinatorFactory
-	genesisBlockCreatorFactory            processGenesis.GenesisBlockCreatorFactory
-	genesisMetaBlockChecker               GenesisMetaBlockChecker
-	requesterContainerFactoryCreator      requesterscontainer.RequesterContainerFactoryCreator
-	incomingHeaderSubscriber              process.IncomingHeaderSubscriber
-	interceptorsContainerFactoryCreator   interceptorscontainer.InterceptorsContainerFactoryCreator
-	shardResolversContainerFactoryCreator resolverscontainer.ShardResolversContainerFactoryCreator
-=======
 	data                    factory.DataComponentsHolder
 	coreData                factory.CoreComponentsHolder
 	crypto                  factory.CryptoComponentsHolder
@@ -241,11 +206,14 @@
 	statusCoreComponents    factory.StatusCoreComponentsHolder
 	txExecutionOrderHandler common.TxExecutionOrderHandler
 
-	chainRunType               common.ChainRunType
-	shardCoordinatorFactory    sharding.ShardCoordinatorFactory
-	genesisBlockCreatorFactory processGenesis.GenesisBlockCreatorFactory
-	genesisMetaBlockChecker    GenesisMetaBlockChecker
->>>>>>> d7b7f466
+	chainRunType                          common.ChainRunType
+	shardCoordinatorFactory               sharding.ShardCoordinatorFactory
+	genesisBlockCreatorFactory            processGenesis.GenesisBlockCreatorFactory
+	genesisMetaBlockChecker               GenesisMetaBlockChecker
+	requesterContainerFactoryCreator      requesterscontainer.RequesterContainerFactoryCreator
+	incomingHeaderSubscriber              process.IncomingHeaderSubscriber
+	interceptorsContainerFactoryCreator   interceptorscontainer.InterceptorsContainerFactoryCreator
+	shardResolversContainerFactoryCreator resolverscontainer.ShardResolversContainerFactoryCreator
 }
 
 // NewProcessComponentsFactory will return a new instance of processComponentsFactory
@@ -256,7 +224,6 @@
 	}
 
 	return &processComponentsFactory{
-<<<<<<< HEAD
 		config:                                args.Config,
 		epochConfig:                           args.EpochConfig,
 		prefConfigs:                           args.PrefConfigs,
@@ -286,42 +253,11 @@
 		shardCoordinatorFactory:               args.ShardCoordinatorFactory,
 		genesisBlockCreatorFactory:            args.GenesisBlockCreatorFactory,
 		genesisMetaBlockChecker:               args.GenesisMetaBlockChecker,
+		txExecutionOrderHandler:               args.TxExecutionOrderHandler,
 		requesterContainerFactoryCreator:      args.RequesterContainerFactoryCreator,
 		incomingHeaderSubscriber:              args.IncomingHeaderSubscriber,
 		interceptorsContainerFactoryCreator:   args.InterceptorsContainerFactoryCreator,
 		shardResolversContainerFactoryCreator: args.ShardResolversContainerFactoryCreator,
-=======
-		config:                     args.Config,
-		epochConfig:                args.EpochConfig,
-		prefConfigs:                args.PrefConfigs,
-		importDBConfig:             args.ImportDBConfig,
-		accountsParser:             args.AccountsParser,
-		smartContractParser:        args.SmartContractParser,
-		gasSchedule:                args.GasSchedule,
-		nodesCoordinator:           args.NodesCoordinator,
-		data:                       args.Data,
-		coreData:                   args.CoreData,
-		crypto:                     args.Crypto,
-		state:                      args.State,
-		network:                    args.Network,
-		bootstrapComponents:        args.BootstrapComponents,
-		statusComponents:           args.StatusComponents,
-		requestedItemsHandler:      args.RequestedItemsHandler,
-		whiteListHandler:           args.WhiteListHandler,
-		whiteListerVerifiedTxs:     args.WhiteListerVerifiedTxs,
-		maxRating:                  args.MaxRating,
-		systemSCConfig:             args.SystemSCConfig,
-		importStartHandler:         args.ImportStartHandler,
-		historyRepo:                args.HistoryRepo,
-		epochNotifier:              args.CoreData.EpochNotifier(),
-		statusCoreComponents:       args.StatusCoreComponents,
-		flagsConfig:                args.FlagsConfig,
-		chainRunType:               args.ChainRunType,
-		shardCoordinatorFactory:    args.ShardCoordinatorFactory,
-		genesisBlockCreatorFactory: args.GenesisBlockCreatorFactory,
-		genesisMetaBlockChecker:    args.GenesisMetaBlockChecker,
-		txExecutionOrderHandler:    args.TxExecutionOrderHandler,
->>>>>>> d7b7f466
 	}, nil
 }
 
