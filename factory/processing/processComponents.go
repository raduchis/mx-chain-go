package processing

import (
	"context"
	"errors"
	"fmt"
	"math/big"
	"path/filepath"
	"time"

	"github.com/multiversx/mx-chain-core-go/core"
	"github.com/multiversx/mx-chain-core-go/core/check"
	"github.com/multiversx/mx-chain-core-go/core/partitioning"
	"github.com/multiversx/mx-chain-core-go/data"
	"github.com/multiversx/mx-chain-core-go/data/alteredAccount"
	dataBlock "github.com/multiversx/mx-chain-core-go/data/block"
	"github.com/multiversx/mx-chain-core-go/data/outport"
	"github.com/multiversx/mx-chain-core-go/data/receipt"
	"github.com/multiversx/mx-chain-core-go/data/transaction"
	nodeFactory "github.com/multiversx/mx-chain-go/cmd/node/factory"
	"github.com/multiversx/mx-chain-go/common"
	"github.com/multiversx/mx-chain-go/config"
	"github.com/multiversx/mx-chain-go/consensus"
	"github.com/multiversx/mx-chain-go/dataRetriever"
	"github.com/multiversx/mx-chain-go/dataRetriever/factory/containers"
	"github.com/multiversx/mx-chain-go/dataRetriever/factory/epochProviders"
	requesterscontainer "github.com/multiversx/mx-chain-go/dataRetriever/factory/requestersContainer"
	"github.com/multiversx/mx-chain-go/dataRetriever/factory/resolverscontainer"
	disabledResolversContainer "github.com/multiversx/mx-chain-go/dataRetriever/factory/resolverscontainer/disabled"
	storagerequesterscontainer "github.com/multiversx/mx-chain-go/dataRetriever/factory/storageRequestersContainer"
	"github.com/multiversx/mx-chain-go/dataRetriever/requestHandlers"
	"github.com/multiversx/mx-chain-go/dblookupext"
	"github.com/multiversx/mx-chain-go/epochStart"
	"github.com/multiversx/mx-chain-go/epochStart/metachain"
	"github.com/multiversx/mx-chain-go/epochStart/notifier"
	"github.com/multiversx/mx-chain-go/epochStart/shardchain"
	errErd "github.com/multiversx/mx-chain-go/errors"
	"github.com/multiversx/mx-chain-go/factory"
	mainFactory "github.com/multiversx/mx-chain-go/factory"
	"github.com/multiversx/mx-chain-go/factory/disabled"
	"github.com/multiversx/mx-chain-go/fallback"
	"github.com/multiversx/mx-chain-go/genesis"
	"github.com/multiversx/mx-chain-go/genesis/checking"
	processGenesis "github.com/multiversx/mx-chain-go/genesis/process"
	"github.com/multiversx/mx-chain-go/process"
	"github.com/multiversx/mx-chain-go/process/block"
	"github.com/multiversx/mx-chain-go/process/block/bootstrapStorage"
	"github.com/multiversx/mx-chain-go/process/block/pendingMb"
	"github.com/multiversx/mx-chain-go/process/block/poolsCleaner"
	"github.com/multiversx/mx-chain-go/process/block/preprocess"
	"github.com/multiversx/mx-chain-go/process/block/processedMb"
	"github.com/multiversx/mx-chain-go/process/factory/interceptorscontainer"
	"github.com/multiversx/mx-chain-go/process/headerCheck"
	"github.com/multiversx/mx-chain-go/process/heartbeat/validator"
	"github.com/multiversx/mx-chain-go/process/peer"
	"github.com/multiversx/mx-chain-go/process/receipts"
	"github.com/multiversx/mx-chain-go/process/smartContract"
	"github.com/multiversx/mx-chain-go/process/sync"
	"github.com/multiversx/mx-chain-go/process/track"
	"github.com/multiversx/mx-chain-go/process/transactionLog"
	"github.com/multiversx/mx-chain-go/process/txsSender"
	"github.com/multiversx/mx-chain-go/process/txsimulator"
	"github.com/multiversx/mx-chain-go/redundancy"
	"github.com/multiversx/mx-chain-go/sharding"
	"github.com/multiversx/mx-chain-go/sharding/networksharding"
	"github.com/multiversx/mx-chain-go/sharding/nodesCoordinator"
	"github.com/multiversx/mx-chain-go/state"
	"github.com/multiversx/mx-chain-go/storage"
	"github.com/multiversx/mx-chain-go/storage/cache"
	storageFactory "github.com/multiversx/mx-chain-go/storage/factory"
	"github.com/multiversx/mx-chain-go/storage/storageunit"
	"github.com/multiversx/mx-chain-go/update"
	updateDisabled "github.com/multiversx/mx-chain-go/update/disabled"
	updateFactory "github.com/multiversx/mx-chain-go/update/factory"
	"github.com/multiversx/mx-chain-go/update/trigger"
	vmcommon "github.com/multiversx/mx-chain-vm-common-go"
	vmcommonBuiltInFunctions "github.com/multiversx/mx-chain-vm-common-go/builtInFunctions"
)

// timeSpanForBadHeaders is the expiry time for an added block header hash
var timeSpanForBadHeaders = time.Minute * 2

// processComponents struct holds the process components
type processComponents struct {
	nodesCoordinator             nodesCoordinator.NodesCoordinator
	shardCoordinator             sharding.Coordinator
	interceptorsContainer        process.InterceptorsContainer
	resolversContainer           dataRetriever.ResolversContainer
	requestersFinder             dataRetriever.RequestersFinder
	roundHandler                 consensus.RoundHandler
	epochStartTrigger            epochStart.TriggerHandler
	epochStartNotifier           factory.EpochStartNotifier
	forkDetector                 process.ForkDetector
	blockProcessor               process.BlockProcessor
	blackListHandler             process.TimeCacher
	bootStorer                   process.BootStorer
	headerSigVerifier            process.InterceptedHeaderSigVerifier
	headerIntegrityVerifier      nodeFactory.HeaderIntegrityVerifierHandler
	validatorsStatistics         process.ValidatorStatisticsProcessor
	validatorsProvider           process.ValidatorsProvider
	blockTracker                 process.BlockTracker
	pendingMiniBlocksHandler     process.PendingMiniBlocksHandler
	requestHandler               process.RequestHandler
	txLogsProcessor              process.TransactionLogProcessorDatabase
	headerConstructionValidator  process.HeaderConstructionValidator
	peerShardMapper              process.NetworkShardingCollector
	txSimulatorProcessor         factory.TransactionSimulatorProcessor
	miniBlocksPoolCleaner        process.PoolsCleaner
	txsPoolCleaner               process.PoolsCleaner
	fallbackHeaderValidator      process.FallbackHeaderValidator
	whiteListHandler             process.WhiteListHandler
	whiteListerVerifiedTxs       process.WhiteListHandler
	historyRepository            dblookupext.HistoryRepository
	importStartHandler           update.ImportStartHandler
	requestedItemsHandler        dataRetriever.RequestedItemsHandler
	importHandler                update.ImportHandler
	nodeRedundancyHandler        consensus.NodeRedundancyHandler
	currentEpochProvider         dataRetriever.CurrentNetworkEpochProviderHandler
	vmFactoryForTxSimulator      process.VirtualMachinesContainerFactory
	vmFactoryForProcessing       process.VirtualMachinesContainerFactory
	scheduledTxsExecutionHandler process.ScheduledTxsExecutionHandler
	txsSender                    process.TxsSenderHandler
	hardforkTrigger              factory.HardforkTrigger
	processedMiniBlocksTracker   process.ProcessedMiniBlocksTracker
	esdtDataStorageForApi        vmcommon.ESDTNFTStorageHandler
	accountsParser               genesis.AccountsParser
	receiptsRepository           mainFactory.ReceiptsRepository
}

// ProcessComponentsFactoryArgs holds the arguments needed to create a process components factory
type ProcessComponentsFactoryArgs struct {
	Config                 config.Config
	EpochConfig            config.EpochConfig
	PrefConfigs            config.PreferencesConfig
	ImportDBConfig         config.ImportDbConfig
	AccountsParser         genesis.AccountsParser
	SmartContractParser    genesis.InitialSmartContractParser
	GasSchedule            core.GasScheduleNotifier
	NodesCoordinator       nodesCoordinator.NodesCoordinator
	RequestedItemsHandler  dataRetriever.RequestedItemsHandler
	WhiteListHandler       process.WhiteListHandler
	WhiteListerVerifiedTxs process.WhiteListHandler
	MaxRating              uint32
	SystemSCConfig         *config.SystemSmartContractsConfig
	Version                string
	ImportStartHandler     update.ImportStartHandler
	WorkingDir             string
	HistoryRepo            dblookupext.HistoryRepository
	SnapshotsEnabled       bool

	Data                 factory.DataComponentsHolder
	CoreData             factory.CoreComponentsHolder
	Crypto               factory.CryptoComponentsHolder
	State                factory.StateComponentsHolder
	Network              factory.NetworkComponentsHolder
	BootstrapComponents  factory.BootstrapComponentsHolder
	StatusComponents     factory.StatusComponentsHolder
	StatusCoreComponents factory.StatusCoreComponentsHolder
}

type processComponentsFactory struct {
	config                 config.Config
	epochConfig            config.EpochConfig
	prefConfigs            config.PreferencesConfig
	importDBConfig         config.ImportDbConfig
	accountsParser         genesis.AccountsParser
	smartContractParser    genesis.InitialSmartContractParser
	gasSchedule            core.GasScheduleNotifier
	nodesCoordinator       nodesCoordinator.NodesCoordinator
	requestedItemsHandler  dataRetriever.RequestedItemsHandler
	whiteListHandler       process.WhiteListHandler
	whiteListerVerifiedTxs process.WhiteListHandler
	maxRating              uint32
	systemSCConfig         *config.SystemSmartContractsConfig
	txLogsProcessor        process.TransactionLogProcessor
	version                string
	importStartHandler     update.ImportStartHandler
	workingDir             string
	historyRepo            dblookupext.HistoryRepository
	epochNotifier          process.EpochNotifier
	importHandler          update.ImportHandler
	snapshotsEnabled       bool
	esdtNftStorage         vmcommon.ESDTNFTStorageHandler

	data                 factory.DataComponentsHolder
	coreData             factory.CoreComponentsHolder
	crypto               factory.CryptoComponentsHolder
	state                factory.StateComponentsHolder
	network              factory.NetworkComponentsHolder
	bootstrapComponents  factory.BootstrapComponentsHolder
	statusComponents     factory.StatusComponentsHolder
	statusCoreComponents factory.StatusCoreComponentsHolder
}

// NewProcessComponentsFactory will return a new instance of processComponentsFactory
func NewProcessComponentsFactory(args ProcessComponentsFactoryArgs) (*processComponentsFactory, error) {
	err := checkProcessComponentsArgs(args)
	if err != nil {
		return nil, err
	}

	return &processComponentsFactory{
		config:                 args.Config,
		epochConfig:            args.EpochConfig,
		prefConfigs:            args.PrefConfigs,
		importDBConfig:         args.ImportDBConfig,
		accountsParser:         args.AccountsParser,
		smartContractParser:    args.SmartContractParser,
		gasSchedule:            args.GasSchedule,
		nodesCoordinator:       args.NodesCoordinator,
		data:                   args.Data,
		coreData:               args.CoreData,
		crypto:                 args.Crypto,
		state:                  args.State,
		network:                args.Network,
		bootstrapComponents:    args.BootstrapComponents,
		statusComponents:       args.StatusComponents,
		requestedItemsHandler:  args.RequestedItemsHandler,
		whiteListHandler:       args.WhiteListHandler,
		whiteListerVerifiedTxs: args.WhiteListerVerifiedTxs,
		maxRating:              args.MaxRating,
		systemSCConfig:         args.SystemSCConfig,
		version:                args.Version,
		importStartHandler:     args.ImportStartHandler,
		workingDir:             args.WorkingDir,
		historyRepo:            args.HistoryRepo,
		epochNotifier:          args.CoreData.EpochNotifier(),
		statusCoreComponents:   args.StatusCoreComponents,
		snapshotsEnabled:       args.SnapshotsEnabled,
	}, nil
}

// TODO: Think if it would make sense here to create an array of closable interfaces

// Create will create and return a struct containing process components
func (pcf *processComponentsFactory) Create() (*processComponents, error) {
	currentEpochProvider, err := epochProviders.CreateCurrentEpochProvider(
		pcf.config,
		pcf.coreData.GenesisNodesSetup().GetRoundDuration(),
		pcf.coreData.GenesisTime().Unix(),
		pcf.prefConfigs.FullArchive,
	)
	if err != nil {
		return nil, err
	}

	pcf.epochNotifier.RegisterNotifyHandler(currentEpochProvider)

	fallbackHeaderValidator, err := fallback.NewFallbackHeaderValidator(
		pcf.data.Datapool().Headers(),
		pcf.coreData.InternalMarshalizer(),
		pcf.data.StorageService(),
	)
	if err != nil {
		return nil, err
	}

	argsHeaderSig := &headerCheck.ArgsHeaderSigVerifier{
		Marshalizer:             pcf.coreData.InternalMarshalizer(),
		Hasher:                  pcf.coreData.Hasher(),
		NodesCoordinator:        pcf.nodesCoordinator,
		MultiSigContainer:       pcf.crypto.MultiSignerContainer(),
		SingleSigVerifier:       pcf.crypto.BlockSigner(),
		KeyGen:                  pcf.crypto.BlockSignKeyGen(),
		FallbackHeaderValidator: fallbackHeaderValidator,
	}
	headerSigVerifier, err := headerCheck.NewHeaderSigVerifier(argsHeaderSig)
	if err != nil {
		return nil, err
	}

	// TODO: maybe move PeerShardMapper to network components
	peerShardMapper, err := pcf.prepareNetworkShardingCollector()
	if err != nil {
		return nil, err
	}

	resolversContainerFactory, err := pcf.newResolverContainerFactory()
	if err != nil {
		return nil, err
	}

	resolversContainer, err := resolversContainerFactory.Create()
	if err != nil {
		return nil, err
	}

	requestersContainerFactory, err := pcf.newRequestersContainerFactory(currentEpochProvider)
	if err != nil {
		return nil, err
	}

	requestersContainer, err := requestersContainerFactory.Create()
	if err != nil {
		return nil, err
	}

	requestersFinder, err := containers.NewRequestersFinder(requestersContainer, pcf.bootstrapComponents.ShardCoordinator())
	if err != nil {
		return nil, err
	}

	requestHandler, err := requestHandlers.NewResolverRequestHandler(
		requestersFinder,
		pcf.requestedItemsHandler,
		pcf.whiteListHandler,
		common.MaxTxsToRequest,
		pcf.bootstrapComponents.ShardCoordinator().SelfId(),
		time.Second,
	)
	if err != nil {
		return nil, err
	}

	txLogsStorage, err := pcf.data.StorageService().GetStorer(dataRetriever.TxLogsUnit)
	if err != nil {
		return nil, err
	}

	if !pcf.config.LogsAndEvents.SaveInStorageEnabled && pcf.config.DbLookupExtensions.Enabled {
		log.Warn("processComponentsFactory.Create() node will save logs in storage because DbLookupExtensions is enabled")
	}

	saveLogsInStorage := pcf.config.LogsAndEvents.SaveInStorageEnabled || pcf.config.DbLookupExtensions.Enabled
	txLogsProcessor, err := transactionLog.NewTxLogProcessor(transactionLog.ArgTxLogProcessor{
		Storer:               txLogsStorage,
		Marshalizer:          pcf.coreData.InternalMarshalizer(),
		SaveInStorageEnabled: saveLogsInStorage,
	})
	if err != nil {
		return nil, err
	}

	pcf.txLogsProcessor = txLogsProcessor
	genesisBlocks, initialTxs, err := pcf.generateGenesisHeadersAndApplyInitialBalances()
	if err != nil {
		return nil, err
	}

	genesisAccounts, err := pcf.indexAndReturnGenesisAccounts()
	if err != nil {
		log.Warn("cannot index genesis accounts", "error", err)
	}

	genesisBlock, ok := genesisBlocks[core.MetachainShardId]
	if !ok {
		return nil, errors.New("genesis meta block does not exist")
	}

	genesisMetaBlock, ok := genesisBlock.(data.MetaHeaderHandler)
	if !ok {
		return nil, errors.New("genesis meta block invalid")
	}

	err = pcf.setGenesisHeader(genesisBlocks)
	if err != nil {
		return nil, err
	}

	validatorStatisticsProcessor, err := pcf.newValidatorStatisticsProcessor()
	if err != nil {
		return nil, err
	}

	validatorStatsRootHash, err := validatorStatisticsProcessor.RootHash()
	if err != nil {
		return nil, err
	}

	err = genesisMetaBlock.SetValidatorStatsRootHash(validatorStatsRootHash)
	if err != nil {
		return nil, err
	}

	startEpochNum := pcf.bootstrapComponents.EpochBootstrapParams().Epoch()
	if startEpochNum == 0 {
		err = pcf.indexGenesisBlocks(genesisBlocks, initialTxs, genesisAccounts)
		if err != nil {
			return nil, err
		}
	}

	cacheRefreshDuration := time.Duration(pcf.config.ValidatorStatistics.CacheRefreshIntervalInSec) * time.Second
	argVSP := peer.ArgValidatorsProvider{
		NodesCoordinator:                  pcf.nodesCoordinator,
		StartEpoch:                        startEpochNum,
		EpochStartEventNotifier:           pcf.coreData.EpochStartNotifierWithConfirm(),
		CacheRefreshIntervalDurationInSec: cacheRefreshDuration,
		ValidatorStatistics:               validatorStatisticsProcessor,
		MaxRating:                         pcf.maxRating,
		PubKeyConverter:                   pcf.coreData.ValidatorPubKeyConverter(),
	}

	validatorsProvider, err := peer.NewValidatorsProvider(argVSP)
	if err != nil {
		return nil, err
	}

	epochStartTrigger, err := pcf.newEpochStartTrigger(requestHandler)
	if err != nil {
		return nil, err
	}

	requestHandler.SetEpoch(epochStartTrigger.Epoch())

	err = dataRetriever.SetEpochHandlerToHdrResolver(resolversContainer, epochStartTrigger)
	if err != nil {
		return nil, err
	}
	err = dataRetriever.SetEpochHandlerToHdrRequester(requestersContainer, epochStartTrigger)
	if err != nil {
		return nil, err
	}

	log.Debug("Validator stats created", "validatorStatsRootHash", validatorStatsRootHash)

	err = pcf.prepareGenesisBlock(genesisBlocks)
	if err != nil {
		return nil, err
	}

	bootStr, err := pcf.data.StorageService().GetStorer(dataRetriever.BootstrapUnit)
	if err != nil {
		return nil, err
	}

	bootStorer, err := bootstrapStorage.NewBootstrapStorer(pcf.coreData.InternalMarshalizer(), bootStr)
	if err != nil {
		return nil, err
	}

	argsHeaderValidator := block.ArgsHeaderValidator{
		Hasher:      pcf.coreData.Hasher(),
		Marshalizer: pcf.coreData.InternalMarshalizer(),
	}
	headerValidator, err := block.NewHeaderValidator(argsHeaderValidator)
	if err != nil {
		return nil, err
	}

	blockTracker, err := pcf.newBlockTracker(
		headerValidator,
		requestHandler,
		genesisBlocks,
	)
	if err != nil {
		return nil, err
	}

	argsMiniBlocksPoolsCleaner := poolsCleaner.ArgMiniBlocksPoolsCleaner{
		ArgBasePoolsCleaner: poolsCleaner.ArgBasePoolsCleaner{
			RoundHandler:                   pcf.coreData.RoundHandler(),
			ShardCoordinator:               pcf.bootstrapComponents.ShardCoordinator(),
			MaxRoundsToKeepUnprocessedData: pcf.config.PoolsCleanersConfig.MaxRoundsToKeepUnprocessedMiniBlocks,
		},
		MiniblocksPool: pcf.data.Datapool().MiniBlocks(),
	}
	mbsPoolsCleaner, err := poolsCleaner.NewMiniBlocksPoolsCleaner(argsMiniBlocksPoolsCleaner)
	if err != nil {
		return nil, err
	}

	mbsPoolsCleaner.StartCleaning()

	argsBasePoolsCleaner := poolsCleaner.ArgTxsPoolsCleaner{
		ArgBasePoolsCleaner: poolsCleaner.ArgBasePoolsCleaner{
			RoundHandler:                   pcf.coreData.RoundHandler(),
			ShardCoordinator:               pcf.bootstrapComponents.ShardCoordinator(),
			MaxRoundsToKeepUnprocessedData: pcf.config.PoolsCleanersConfig.MaxRoundsToKeepUnprocessedTransactions,
		},
		AddressPubkeyConverter: pcf.coreData.AddressPubKeyConverter(),
		DataPool:               pcf.data.Datapool(),
	}
	txsPoolsCleaner, err := poolsCleaner.NewTxsPoolsCleaner(argsBasePoolsCleaner)
	if err != nil {
		return nil, err
	}

	txsPoolsCleaner.StartCleaning()

	_, err = track.NewMiniBlockTrack(
		pcf.data.Datapool(),
		pcf.bootstrapComponents.ShardCoordinator(),
		pcf.whiteListHandler,
	)
	if err != nil {
		return nil, err
	}

	hardforkTrigger, err := pcf.createHardforkTrigger(epochStartTrigger)
	if err != nil {
		return nil, err
	}

	interceptorContainerFactory, blackListHandler, err := pcf.newInterceptorContainerFactory(
		headerSigVerifier,
		pcf.bootstrapComponents.HeaderIntegrityVerifier(),
		blockTracker,
		epochStartTrigger,
		requestHandler,
		peerShardMapper,
		hardforkTrigger,
	)
	if err != nil {
		return nil, err
	}

	// TODO refactor all these factory calls
	interceptorsContainer, err := interceptorContainerFactory.Create()
	if err != nil {
		return nil, err
	}

	exportFactoryHandler, err := pcf.createExportFactoryHandler(
		headerValidator,
		requestHandler,
		resolversContainer,
		requestersContainer,
		interceptorsContainer,
		headerSigVerifier,
		blockTracker,
	)
	if err != nil {
		return nil, err
	}

	err = hardforkTrigger.SetExportFactoryHandler(exportFactoryHandler)
	if err != nil {
		return nil, err
	}

	var pendingMiniBlocksHandler process.PendingMiniBlocksHandler
	pendingMiniBlocksHandler, err = pendingMb.NewNilPendingMiniBlocks()
	if err != nil {
		return nil, err
	}
	if pcf.bootstrapComponents.ShardCoordinator().SelfId() == core.MetachainShardId {
		pendingMiniBlocksHandler, err = pendingMb.NewPendingMiniBlocks()
		if err != nil {
			return nil, err
		}
	}

	forkDetector, err := pcf.newForkDetector(blackListHandler, blockTracker)
	if err != nil {
		return nil, err
	}

	vmOutputCacherConfig := storageFactory.GetCacherFromConfig(pcf.config.VMOutputCacher)
	vmOutputCacher, err := storageunit.NewCache(vmOutputCacherConfig)
	if err != nil {
		return nil, err
	}

	txSimulatorProcessorArgs := &txsimulator.ArgsTxSimulator{
		AddressPubKeyConverter: pcf.coreData.AddressPubKeyConverter(),
		ShardCoordinator:       pcf.bootstrapComponents.ShardCoordinator(),
		VMOutputCacher:         vmOutputCacher,
		Hasher:                 pcf.coreData.Hasher(),
		Marshalizer:            pcf.coreData.InternalMarshalizer(),
	}

	scheduledSCRSStorer, err := pcf.data.StorageService().GetStorer(dataRetriever.ScheduledSCRsUnit)
	if err != nil {
		return nil, err
	}

	scheduledTxsExecutionHandler, err := preprocess.NewScheduledTxsExecution(
		&disabled.TxProcessor{},
		&disabled.TxCoordinator{},
		scheduledSCRSStorer,
		pcf.coreData.InternalMarshalizer(),
		pcf.coreData.Hasher(),
		pcf.bootstrapComponents.ShardCoordinator(),
	)
	if err != nil {
		return nil, err
	}

	esdtDataStorageArgs := vmcommonBuiltInFunctions.ArgsNewESDTDataStorage{
		Accounts:              pcf.state.AccountsAdapterAPI(),
		GlobalSettingsHandler: disabled.NewDisabledGlobalSettingHandler(),
		Marshalizer:           pcf.coreData.InternalMarshalizer(),
		ShardCoordinator:      pcf.bootstrapComponents.ShardCoordinator(),
		EnableEpochsHandler:   pcf.coreData.EnableEpochsHandler(),
	}
	pcf.esdtNftStorage, err = vmcommonBuiltInFunctions.NewESDTDataStorage(esdtDataStorageArgs)
	if err != nil {
		return nil, err
	}

	processedMiniBlocksTracker := processedMb.NewProcessedMiniBlocksTracker()

	receiptsRepository, err := receipts.NewReceiptsRepository(receipts.ArgsNewReceiptsRepository{
		Store:      pcf.data.StorageService(),
		Marshaller: pcf.coreData.InternalMarshalizer(),
		Hasher:     pcf.coreData.Hasher(),
	})
	if err != nil {
		return nil, err
	}

	blockProcessorComponents, err := pcf.newBlockProcessor(
		requestHandler,
		forkDetector,
		epochStartTrigger,
		bootStorer,
		validatorStatisticsProcessor,
		headerValidator,
		blockTracker,
		pendingMiniBlocksHandler,
		txSimulatorProcessorArgs,
		pcf.coreData.WasmVMChangeLocker(),
		scheduledTxsExecutionHandler,
		processedMiniBlocksTracker,
		receiptsRepository,
	)
	if err != nil {
		return nil, err
	}

	conversionBase := 10
	genesisNodePrice, ok := big.NewInt(0).SetString(pcf.systemSCConfig.StakingSystemSCConfig.GenesisNodePrice, conversionBase)
	if !ok {
		return nil, errors.New("invalid genesis node price")
	}

	nodesSetupChecker, err := checking.NewNodesSetupChecker(
		pcf.accountsParser,
		genesisNodePrice,
		pcf.coreData.ValidatorPubKeyConverter(),
		pcf.crypto.BlockSignKeyGen(),
	)
	if err != nil {
		return nil, err
	}

	err = nodesSetupChecker.Check(pcf.coreData.GenesisNodesSetup().AllInitialNodes())
	if err != nil {
		return nil, err
	}

	txSimulator, err := txsimulator.NewTransactionSimulator(*txSimulatorProcessorArgs)
	if err != nil {
		return nil, err
	}

	observerBLSPrivateKey, observerBLSPublicKey := pcf.crypto.BlockSignKeyGen().GeneratePair()
	observerBLSPublicKeyBuff, err := observerBLSPublicKey.ToByteArray()
	if err != nil {
		return nil, fmt.Errorf("error generating observerBLSPublicKeyBuff, %w", err)
	} else {
		log.Debug("generated BLS private key for redundancy handler. This key will be used on heartbeat messages "+
			"if the node is in backup mode and the main node is active", "hex public key", observerBLSPublicKeyBuff)
	}

	nodeRedundancyArg := redundancy.ArgNodeRedundancy{
		RedundancyLevel:    pcf.prefConfigs.RedundancyLevel,
		Messenger:          pcf.network.NetworkMessenger(),
		ObserverPrivateKey: observerBLSPrivateKey,
	}
	nodeRedundancyHandler, err := redundancy.NewNodeRedundancy(nodeRedundancyArg)
	if err != nil {
		return nil, err
	}

	dataPacker, err := partitioning.NewSimpleDataPacker(pcf.coreData.InternalMarshalizer())
	if err != nil {
		return nil, err
	}
	args := txsSender.ArgsTxsSenderWithAccumulator{
		Marshaller:        pcf.coreData.InternalMarshalizer(),
		ShardCoordinator:  pcf.bootstrapComponents.ShardCoordinator(),
		NetworkMessenger:  pcf.network.NetworkMessenger(),
		AccumulatorConfig: pcf.config.Antiflood.TxAccumulator,
		DataPacker:        dataPacker,
	}
	txsSenderWithAccumulator, err := txsSender.NewTxsSenderWithAccumulator(args)
	if err != nil {
		return nil, err
	}

	return &processComponents{
		nodesCoordinator:             pcf.nodesCoordinator,
		shardCoordinator:             pcf.bootstrapComponents.ShardCoordinator(),
		interceptorsContainer:        interceptorsContainer,
		resolversContainer:           resolversContainer,
		requestersFinder:             requestersFinder,
		roundHandler:                 pcf.coreData.RoundHandler(),
		forkDetector:                 forkDetector,
		blockProcessor:               blockProcessorComponents.blockProcessor,
		epochStartTrigger:            epochStartTrigger,
		epochStartNotifier:           pcf.coreData.EpochStartNotifierWithConfirm(),
		blackListHandler:             blackListHandler,
		bootStorer:                   bootStorer,
		headerSigVerifier:            headerSigVerifier,
		validatorsStatistics:         validatorStatisticsProcessor,
		validatorsProvider:           validatorsProvider,
		blockTracker:                 blockTracker,
		pendingMiniBlocksHandler:     pendingMiniBlocksHandler,
		requestHandler:               requestHandler,
		txLogsProcessor:              txLogsProcessor,
		headerConstructionValidator:  headerValidator,
		headerIntegrityVerifier:      pcf.bootstrapComponents.HeaderIntegrityVerifier(),
		peerShardMapper:              peerShardMapper,
		txSimulatorProcessor:         txSimulator,
		miniBlocksPoolCleaner:        mbsPoolsCleaner,
		txsPoolCleaner:               txsPoolsCleaner,
		fallbackHeaderValidator:      fallbackHeaderValidator,
		whiteListHandler:             pcf.whiteListHandler,
		whiteListerVerifiedTxs:       pcf.whiteListerVerifiedTxs,
		historyRepository:            pcf.historyRepo,
		importStartHandler:           pcf.importStartHandler,
		requestedItemsHandler:        pcf.requestedItemsHandler,
		importHandler:                pcf.importHandler,
		nodeRedundancyHandler:        nodeRedundancyHandler,
		currentEpochProvider:         currentEpochProvider,
		vmFactoryForTxSimulator:      blockProcessorComponents.vmFactoryForTxSimulate,
		vmFactoryForProcessing:       blockProcessorComponents.vmFactoryForProcessing,
		scheduledTxsExecutionHandler: scheduledTxsExecutionHandler,
		txsSender:                    txsSenderWithAccumulator,
		hardforkTrigger:              hardforkTrigger,
		processedMiniBlocksTracker:   processedMiniBlocksTracker,
		esdtDataStorageForApi:        pcf.esdtNftStorage,
		accountsParser:               pcf.accountsParser,
		receiptsRepository:           receiptsRepository,
	}, nil
}

func (pcf *processComponentsFactory) newValidatorStatisticsProcessor() (process.ValidatorStatisticsProcessor, error) {

	storageService := pcf.data.StorageService()

	var peerDataPool peer.DataPool = pcf.data.Datapool()
	if pcf.bootstrapComponents.ShardCoordinator().SelfId() < pcf.bootstrapComponents.ShardCoordinator().NumberOfShards() {
		peerDataPool = pcf.data.Datapool()
	}

	hardforkConfig := pcf.config.Hardfork
	ratingEnabledEpoch := uint32(0)
	if hardforkConfig.AfterHardFork {
		ratingEnabledEpoch = hardforkConfig.StartEpoch + hardforkConfig.ValidatorGracePeriodInEpochs
	}
	arguments := peer.ArgValidatorStatisticsProcessor{
		PeerAdapter:                          pcf.state.PeerAccounts(),
		PubkeyConv:                           pcf.coreData.ValidatorPubKeyConverter(),
		NodesCoordinator:                     pcf.nodesCoordinator,
		ShardCoordinator:                     pcf.bootstrapComponents.ShardCoordinator(),
		DataPool:                             peerDataPool,
		StorageService:                       storageService,
		Marshalizer:                          pcf.coreData.InternalMarshalizer(),
		Rater:                                pcf.coreData.Rater(),
		MaxComputableRounds:                  pcf.config.GeneralSettings.MaxComputableRounds,
		MaxConsecutiveRoundsOfRatingDecrease: pcf.config.GeneralSettings.MaxConsecutiveRoundsOfRatingDecrease,
		RewardsHandler:                       pcf.coreData.EconomicsData(),
		NodesSetup:                           pcf.coreData.GenesisNodesSetup(),
		RatingEnableEpoch:                    ratingEnabledEpoch,
		GenesisNonce:                         pcf.data.Blockchain().GetGenesisHeader().GetNonce(),
		EnableEpochsHandler:                  pcf.coreData.EnableEpochsHandler(),
	}

	validatorStatisticsProcessor, err := peer.NewValidatorStatisticsProcessor(arguments)
	if err != nil {
		return nil, err
	}

	return validatorStatisticsProcessor, nil
}

func (pcf *processComponentsFactory) newEpochStartTrigger(requestHandler epochStart.RequestHandler) (epochStart.TriggerHandler, error) {
	if pcf.bootstrapComponents.ShardCoordinator().SelfId() < pcf.bootstrapComponents.ShardCoordinator().NumberOfShards() {
		argsHeaderValidator := block.ArgsHeaderValidator{
			Hasher:      pcf.coreData.Hasher(),
			Marshalizer: pcf.coreData.InternalMarshalizer(),
		}
		headerValidator, err := block.NewHeaderValidator(argsHeaderValidator)
		if err != nil {
			return nil, err
		}

		argsPeerMiniBlockSyncer := shardchain.ArgPeerMiniBlockSyncer{
			MiniBlocksPool:     pcf.data.Datapool().MiniBlocks(),
			ValidatorsInfoPool: pcf.data.Datapool().ValidatorsInfo(),
			RequestHandler:     requestHandler,
		}

		peerMiniBlockSyncer, err := shardchain.NewPeerMiniBlockSyncer(argsPeerMiniBlockSyncer)
		if err != nil {
			return nil, err
		}

		argEpochStart := &shardchain.ArgsShardEpochStartTrigger{
			Marshalizer:          pcf.coreData.InternalMarshalizer(),
			Hasher:               pcf.coreData.Hasher(),
			HeaderValidator:      headerValidator,
			Uint64Converter:      pcf.coreData.Uint64ByteSliceConverter(),
			DataPool:             pcf.data.Datapool(),
			Storage:              pcf.data.StorageService(),
			RequestHandler:       requestHandler,
			Epoch:                pcf.bootstrapComponents.EpochBootstrapParams().Epoch(),
			EpochStartNotifier:   pcf.coreData.EpochStartNotifierWithConfirm(),
			Validity:             process.MetaBlockValidity,
			Finality:             process.BlockFinality,
			PeerMiniBlocksSyncer: peerMiniBlockSyncer,
			RoundHandler:         pcf.coreData.RoundHandler(),
			AppStatusHandler:     pcf.statusCoreComponents.AppStatusHandler(),
			EnableEpochsHandler:  pcf.coreData.EnableEpochsHandler(),
		}
		epochStartTrigger, err := shardchain.NewEpochStartTrigger(argEpochStart)
		if err != nil {
			return nil, errors.New("error creating new start of epoch trigger" + err.Error())
		}

		return epochStartTrigger, nil
	}

	if pcf.bootstrapComponents.ShardCoordinator().SelfId() == core.MetachainShardId {
		argEpochStart := &metachain.ArgsNewMetaEpochStartTrigger{
			GenesisTime:        time.Unix(pcf.coreData.GenesisNodesSetup().GetStartTime(), 0),
			Settings:           &pcf.config.EpochStartConfig,
			Epoch:              pcf.bootstrapComponents.EpochBootstrapParams().Epoch(),
			EpochStartRound:    pcf.data.Blockchain().GetGenesisHeader().GetRound(),
			EpochStartNotifier: pcf.coreData.EpochStartNotifierWithConfirm(),
			Storage:            pcf.data.StorageService(),
			Marshalizer:        pcf.coreData.InternalMarshalizer(),
			Hasher:             pcf.coreData.Hasher(),
			AppStatusHandler:   pcf.statusCoreComponents.AppStatusHandler(),
			DataPool:           pcf.data.Datapool(),
		}
		epochStartTrigger, err := metachain.NewEpochStartTrigger(argEpochStart)
		if err != nil {
			return nil, errors.New("error creating new start of epoch trigger" + err.Error())
		}

		return epochStartTrigger, nil
	}

	return nil, errors.New("error creating new start of epoch trigger because of invalid shard id")
}

func (pcf *processComponentsFactory) generateGenesisHeadersAndApplyInitialBalances() (map[uint32]data.HeaderHandler, map[uint32]*genesis.IndexingData, error) {
	genesisVmConfig := pcf.config.VirtualMachine.Execution
	conversionBase := 10
	genesisNodePrice, ok := big.NewInt(0).SetString(pcf.systemSCConfig.StakingSystemSCConfig.GenesisNodePrice, conversionBase)
	if !ok {
		return nil, nil, errors.New("invalid genesis node price")
	}

	arg := processGenesis.ArgsGenesisBlockCreator{
		Core:                 pcf.coreData,
		Data:                 pcf.data,
		GenesisTime:          uint64(pcf.coreData.GenesisNodesSetup().GetStartTime()),
		StartEpochNum:        pcf.bootstrapComponents.EpochBootstrapParams().Epoch(),
		Accounts:             pcf.state.AccountsAdapter(),
		InitialNodesSetup:    pcf.coreData.GenesisNodesSetup(),
		Economics:            pcf.coreData.EconomicsData(),
		ShardCoordinator:     pcf.bootstrapComponents.ShardCoordinator(),
		AccountsParser:       pcf.accountsParser,
		SmartContractParser:  pcf.smartContractParser,
		ValidatorAccounts:    pcf.state.PeerAccounts(),
		GasSchedule:          pcf.gasSchedule,
		VirtualMachineConfig: genesisVmConfig,
		TxLogsProcessor:      pcf.txLogsProcessor,
		HardForkConfig:       pcf.config.Hardfork,
		TrieStorageManagers:  pcf.state.TrieStorageManagers(),
		SystemSCConfig:       *pcf.systemSCConfig,
		ImportStartHandler:   pcf.importStartHandler,
		WorkingDir:           pcf.workingDir,
		BlockSignKeyGen:      pcf.crypto.BlockSignKeyGen(),
		GenesisString:        pcf.config.GeneralSettings.GenesisString,
		GenesisNodePrice:     genesisNodePrice,
		EpochConfig:          &pcf.epochConfig,
	}

	gbc, err := processGenesis.NewGenesisBlockCreator(arg)
	if err != nil {
		return nil, nil, err
	}
	pcf.importHandler = gbc.ImportHandler()

	genesisBlocks, err := gbc.CreateGenesisBlocks()
	if err != nil {
		return nil, nil, err
	}
	indexingData := gbc.GetIndexingData()

	return genesisBlocks, indexingData, nil
}

func (pcf *processComponentsFactory) indexAndReturnGenesisAccounts() (map[string]*alteredAccount.AlteredAccount, error) {
	if !pcf.statusComponents.OutportHandler().HasDrivers() {
		return map[string]*alteredAccount.AlteredAccount{}, nil
	}

	rootHash, err := pcf.state.AccountsAdapter().RootHash()
	if err != nil {
		return nil, err
	}

	leavesChannels := &common.TrieIteratorChannels{
		LeavesChan: make(chan core.KeyValueHolder, common.TrieLeavesChannelDefaultCapacity),
		ErrChan:    make(chan error, 1),
	}
	err = pcf.state.AccountsAdapter().GetAllLeaves(leavesChannels, context.Background(), rootHash)
	if err != nil {
		return nil, err
	}

	genesisAccounts := make(map[string]*alteredAccount.AlteredAccount, 0)
	for leaf := range leavesChannels.LeavesChan {
		userAccount, errUnmarshal := pcf.unmarshalUserAccount(leaf.Key(), leaf.Value())
		if errUnmarshal != nil {
			log.Debug("cannot unmarshal genesis user account. it may be a code leaf", "error", errUnmarshal)
			continue
		}

<<<<<<< HEAD
		encodedAddress := pcf.coreData.AddressPubKeyConverter().Encode(userAccount.AddressBytes())
		genesisAccounts[encodedAddress] = &alteredAccount.AlteredAccount{
			AdditionalData: &alteredAccount.AdditionalAccountData{
=======
		encodedAddress, err := pcf.coreData.AddressPubKeyConverter().Encode(userAccount.AddressBytes())
		if err != nil {
			return nil, err
		}

		genesisAccounts[encodedAddress] = &outport.AlteredAccount{
			AdditionalData: &outport.AdditionalAccountData{
>>>>>>> 3968d220
				BalanceChanged: true,
			},
			Address: encodedAddress,
			Balance: userAccount.GetBalance().String(),
			Nonce:   userAccount.GetNonce(),
			Tokens:  nil,
		}
	}

	err = common.GetErrorFromChanNonBlocking(leavesChannels.ErrChan)
	if err != nil {
		return nil, err
	}

	shardID := pcf.bootstrapComponents.ShardCoordinator().SelfId()
	pcf.statusComponents.OutportHandler().SaveAccounts(&outport.Accounts{
		ShardID:         shardID,
		BlockTimestamp:  uint64(pcf.coreData.GenesisNodesSetup().GetStartTime()),
		AlteredAccounts: genesisAccounts,
	})
	return genesisAccounts, nil
}

func (pcf *processComponentsFactory) unmarshalUserAccount(address []byte, userAccountsBytes []byte) (state.UserAccountHandler, error) {
	userAccount, err := state.NewUserAccount(address)
	if err != nil {
		return nil, err
	}
	err = pcf.coreData.InternalMarshalizer().Unmarshal(userAccount, userAccountsBytes)
	if err != nil {
		return nil, err
	}

	return userAccount, nil
}

func (pcf *processComponentsFactory) setGenesisHeader(genesisBlocks map[uint32]data.HeaderHandler) error {
	genesisBlock, ok := genesisBlocks[pcf.bootstrapComponents.ShardCoordinator().SelfId()]
	if !ok {
		return errors.New("genesis block does not exist")
	}

	err := pcf.data.Blockchain().SetGenesisHeader(genesisBlock)
	if err != nil {
		return err
	}

	return nil
}

func (pcf *processComponentsFactory) prepareGenesisBlock(
	genesisBlocks map[uint32]data.HeaderHandler,
) error {
	genesisBlock, ok := genesisBlocks[pcf.bootstrapComponents.ShardCoordinator().SelfId()]
	if !ok {
		return errors.New("genesis block does not exist")
	}

	genesisBlockHash, err := core.CalculateHash(pcf.coreData.InternalMarshalizer(), pcf.coreData.Hasher(), genesisBlock)
	if err != nil {
		return err
	}

	err = pcf.data.Blockchain().SetGenesisHeader(genesisBlock)
	if err != nil {
		return err
	}

	pcf.data.Blockchain().SetGenesisHeaderHash(genesisBlockHash)
	nonceToByteSlice := pcf.coreData.Uint64ByteSliceConverter().ToByteSlice(genesisBlock.GetNonce())

	err = pcf.saveGenesisHeaderToStorage(genesisBlock, genesisBlockHash, nonceToByteSlice)
	if err != nil {
		return err
	}

	return nil
}

func (pcf *processComponentsFactory) saveGenesisHeaderToStorage(
	genesisBlock data.HeaderHandler,
	genesisBlockHash []byte,
	nonceToByteSlice []byte,
) error {
	marshalledBlock, err := pcf.coreData.InternalMarshalizer().Marshal(genesisBlock)
	if err != nil {
		return err
	}

	if pcf.bootstrapComponents.ShardCoordinator().SelfId() == core.MetachainShardId {
		pcf.saveMetaBlock(genesisBlockHash, marshalledBlock, nonceToByteSlice)
	} else {
		pcf.saveShardBlock(genesisBlockHash, marshalledBlock, nonceToByteSlice, genesisBlock.GetShardID())
	}

	return nil
}

func (pcf *processComponentsFactory) saveMetaBlock(genesisBlockHash []byte, marshalledBlock []byte, nonceToByteSlice []byte) {
	errNotCritical := pcf.data.StorageService().Put(dataRetriever.MetaBlockUnit, genesisBlockHash, marshalledBlock)
	if errNotCritical != nil {
		log.Error("error storing genesis metablock", "error", errNotCritical.Error())
	}
	errNotCritical = pcf.data.StorageService().Put(dataRetriever.MetaHdrNonceHashDataUnit, nonceToByteSlice, genesisBlockHash)
	if errNotCritical != nil {
		log.Error("error storing genesis metablock (nonce-hash)", "error", errNotCritical.Error())
	}
}

func (pcf *processComponentsFactory) saveShardBlock(genesisBlockHash []byte, marshalledBlock []byte, nonceToByteSlice []byte, shardID uint32) {
	errNotCritical := pcf.data.StorageService().Put(dataRetriever.BlockHeaderUnit, genesisBlockHash, marshalledBlock)
	if errNotCritical != nil {
		log.Error("error storing genesis shardblock", "error", errNotCritical.Error())
	}

	hdrNonceHashDataUnit := dataRetriever.ShardHdrNonceHashDataUnit + dataRetriever.UnitType(shardID)
	errNotCritical = pcf.data.StorageService().Put(hdrNonceHashDataUnit, nonceToByteSlice, genesisBlockHash)
	if errNotCritical != nil {
		log.Error("error storing genesis shard header (nonce-hash)", "error", errNotCritical.Error())
	}
}

func getGenesisBlockForShard(miniBlocks []*dataBlock.MiniBlock, shardId uint32) *dataBlock.Body {
	var indexMiniBlocks = make([]*dataBlock.MiniBlock, 0)

	for _, miniBlock := range miniBlocks {
		if miniBlock.GetSenderShardID() == shardId ||
			miniBlock.GetReceiverShardID() == shardId {
			indexMiniBlocks = append(indexMiniBlocks, miniBlock)
		}
	}

	genesisMiniBlocks := &dataBlock.Body{
		MiniBlocks: indexMiniBlocks,
	}

	return genesisMiniBlocks
}

func getGenesisIntraShardMiniblocks(miniBlocks []*dataBlock.MiniBlock) []*dataBlock.MiniBlock {
	intraShardMiniBlocks := make([]*dataBlock.MiniBlock, 0)

	for _, miniBlock := range miniBlocks {
		if miniBlock.GetReceiverShardID() == miniBlock.GetSenderShardID() {
			intraShardMiniBlocks = append(intraShardMiniBlocks, miniBlock)
		}
	}

	return intraShardMiniBlocks
}

func (pcf *processComponentsFactory) createGenesisMiniBlockHandlers(miniBlocks []*dataBlock.MiniBlock) ([]data.MiniBlockHeaderHandler, error) {
	miniBlockHeaderHandlers := make([]data.MiniBlockHeaderHandler, len(miniBlocks))

	for i := 0; i < len(miniBlocks); i++ {
		txCount := len(miniBlocks[i].GetTxHashes())

		miniBlockHash, err := core.CalculateHash(pcf.coreData.InternalMarshalizer(), pcf.coreData.Hasher(), miniBlocks[i])
		if err != nil {
			return nil, err
		}

		miniBlockHeader := &dataBlock.MiniBlockHeader{
			Hash:            miniBlockHash,
			SenderShardID:   miniBlocks[i].GetSenderShardID(),
			ReceiverShardID: miniBlocks[i].GetReceiverShardID(),
			TxCount:         uint32(txCount),
			Type:            miniBlocks[i].GetType(),
		}

		err = miniBlockHeader.SetProcessingType(int32(dataBlock.Normal))
		if err != nil {
			return nil, err
		}
		err = miniBlockHeader.SetConstructionState(int32(dataBlock.Final))
		if err != nil {
			return nil, err
		}

		miniBlockHeaderHandlers[i] = miniBlockHeader
	}

	return miniBlockHeaderHandlers, nil
}

func (pcf *processComponentsFactory) indexGenesisBlocks(
	genesisBlocks map[uint32]data.HeaderHandler,
	initialIndexingData map[uint32]*genesis.IndexingData,
	alteredAccounts map[string]*alteredAccount.AlteredAccount,
) error {
	currentShardId := pcf.bootstrapComponents.ShardCoordinator().SelfId()
	originalGenesisBlockHeader := genesisBlocks[currentShardId]
	genesisBlockHeader := originalGenesisBlockHeader.ShallowClone()

	genesisBlockHash, err := core.CalculateHash(pcf.coreData.InternalMarshalizer(), pcf.coreData.Hasher(), genesisBlockHeader)
	if err != nil {
		return err
	}

	miniBlocks, txsPoolPerShard, errGenerate := pcf.accountsParser.GenerateInitialTransactions(pcf.bootstrapComponents.ShardCoordinator(), initialIndexingData)
	if errGenerate != nil {
		return errGenerate
	}

	intraShardMiniBlocks := getGenesisIntraShardMiniblocks(miniBlocks)
	genesisBody := getGenesisBlockForShard(miniBlocks, currentShardId)

	if pcf.statusComponents.OutportHandler().HasDrivers() {
		log.Info("indexGenesisBlocks(): indexer.SaveBlock", "hash", genesisBlockHash)

		// manually add the genesis minting address as it is not exist in the trie
		genesisAddress := pcf.accountsParser.GenesisMintingAddress()
<<<<<<< HEAD
		alteredAccounts[genesisAddress] = &alteredAccount.AlteredAccount{
=======

		alteredAccounts[genesisAddress] = &outport.AlteredAccount{
>>>>>>> 3968d220
			Address: genesisAddress,
			Balance: "0",
		}

		_ = genesisBlockHeader.SetTxCount(uint32(len(txsPoolPerShard[currentShardId].Transactions)))

		arg := &outport.OutportBlockWithHeaderAndBody{
			OutportBlock: &outport.OutportBlock{
				BlockData: nil, // this will be filled by outport handler
				HeaderGasConsumption: &outport.HeaderGasConsumption{
					GasProvided:    0,
					GasRefunded:    0,
					GasPenalized:   0,
					MaxGasPerBlock: pcf.coreData.EconomicsData().MaxGasLimitPerBlock(currentShardId),
				},
				TransactionPool: txsPoolPerShard[currentShardId],
				AlteredAccounts: alteredAccounts,
			},
			HeaderDataWithBody: &outport.HeaderDataWithBody{
				Body:       genesisBody,
				Header:     genesisBlockHeader,
				HeaderHash: genesisBlockHash,
			},
		}
		errOutport := pcf.statusComponents.OutportHandler().SaveBlock(arg)
		if errOutport != nil {
			log.Warn("indexGenesisBlocks.outportHandler.SaveBlock cannot save block", "error", err)
		}
	}

	log.Info("indexGenesisBlocks(): historyRepo.RecordBlock", "shardID", currentShardId, "hash", genesisBlockHash)
	if txsPoolPerShard[currentShardId] != nil {
		err = pcf.historyRepo.RecordBlock(
			genesisBlockHash,
			originalGenesisBlockHeader,
			genesisBody,
			wrapSCRsInfo(txsPoolPerShard[currentShardId].SmartContractResults),
			wrapReceipts(txsPoolPerShard[currentShardId].Receipts),
			intraShardMiniBlocks,
			wrapLogs(txsPoolPerShard[currentShardId].Logs))
		if err != nil {
			return err
		}
	}

	err = pcf.saveGenesisMiniBlocksToStorage(miniBlocks)
	if err != nil {
		return err
	}

	if txsPoolPerShard[currentShardId] != nil {
		err = pcf.saveGenesisTxsToStorage(wrapTxsInfo(txsPoolPerShard[currentShardId].Transactions))
		if err != nil {
			return err
		}
	}

	nonceByHashDataUnit := dataRetriever.GetHdrNonceHashDataUnit(currentShardId)
	nonceAsBytes := pcf.coreData.Uint64ByteSliceConverter().ToByteSlice(genesisBlockHeader.GetNonce())
	err = pcf.data.StorageService().Put(nonceByHashDataUnit, nonceAsBytes, genesisBlockHash)
	if err != nil {
		return err
	}

	err = pcf.saveAlteredGenesisHeaderToStorage(
		genesisBlockHeader,
		genesisBlockHash,
		genesisBody,
		intraShardMiniBlocks,
		txsPoolPerShard)
	if err != nil {
		return err
	}

	return nil
}

func (pcf *processComponentsFactory) saveAlteredGenesisHeaderToStorage(
	genesisBlockHeader data.HeaderHandler,
	genesisBlockHash []byte,
	genesisBody *dataBlock.Body,
	intraShardMiniBlocks []*dataBlock.MiniBlock,
	txsPoolPerShard map[uint32]*outport.TransactionPool,
) error {
	currentShardId := pcf.bootstrapComponents.ShardCoordinator().SelfId()

	genesisMiniBlockHeaderHandlers, err := pcf.createGenesisMiniBlockHandlers(genesisBody.GetMiniBlocks())
	if err != nil {
		return err
	}

	nonceAsBytes := pcf.coreData.Uint64ByteSliceConverter().ToByteSlice(genesisBlockHeader.GetNonce())
	nonceAsBytes = append(nonceAsBytes, []byte(common.GenesisStorageSuffix)...)
	err = genesisBlockHeader.SetMiniBlockHeaderHandlers(genesisMiniBlockHeaderHandlers)
	if err != nil {
		return err
	}

	genesisBlockHash = append(genesisBlockHash, []byte(common.GenesisStorageSuffix)...)
	err = pcf.saveGenesisHeaderToStorage(genesisBlockHeader, genesisBlockHash, nonceAsBytes)
	if err != nil {
		return err
	}

	if txsPoolPerShard[currentShardId] != nil {
		err = pcf.historyRepo.RecordBlock(
			genesisBlockHash,
			genesisBlockHeader,
			genesisBody,
			wrapSCRsInfo(txsPoolPerShard[currentShardId].SmartContractResults),
			wrapReceipts(txsPoolPerShard[currentShardId].Receipts),
			intraShardMiniBlocks,
			wrapLogs(txsPoolPerShard[currentShardId].Logs))
		if err != nil {
			return err
		}
	}

	return nil
}

func (pcf *processComponentsFactory) saveGenesisTxsToStorage(txs map[string]data.TransactionHandler) error {
	for txHash, tx := range txs {
		marshalledTx, err := pcf.coreData.InternalMarshalizer().Marshal(tx)
		if err != nil {
			return err
		}

		err = pcf.data.StorageService().Put(dataRetriever.TransactionUnit, []byte(txHash), marshalledTx)
		if err != nil {
			return err
		}
	}

	return nil
}

func (pcf *processComponentsFactory) saveGenesisMiniBlocksToStorage(miniBlocks []*dataBlock.MiniBlock) error {
	for _, miniBlock := range miniBlocks {
		marshalizedMiniBlock, err := pcf.coreData.InternalMarshalizer().Marshal(miniBlock)
		if err != nil {
			return err
		}

		miniBlockHash, err := core.CalculateHash(pcf.coreData.InternalMarshalizer(), pcf.coreData.Hasher(), miniBlock)
		if err != nil {
			return err
		}

		err = pcf.data.StorageService().Put(dataRetriever.MiniBlockUnit, miniBlockHash, marshalizedMiniBlock)
		if err != nil {
			return err
		}
	}

	return nil
}

func (pcf *processComponentsFactory) newBlockTracker(
	headerValidator process.HeaderConstructionValidator,
	requestHandler process.RequestHandler,
	genesisBlocks map[uint32]data.HeaderHandler,
) (process.BlockTracker, error) {
	argBaseTracker := track.ArgBaseTracker{
		Hasher:           pcf.coreData.Hasher(),
		HeaderValidator:  headerValidator,
		Marshalizer:      pcf.coreData.InternalMarshalizer(),
		RequestHandler:   requestHandler,
		RoundHandler:     pcf.coreData.RoundHandler(),
		ShardCoordinator: pcf.bootstrapComponents.ShardCoordinator(),
		Store:            pcf.data.StorageService(),
		StartHeaders:     genesisBlocks,
		PoolsHolder:      pcf.data.Datapool(),
		WhitelistHandler: pcf.whiteListHandler,
		FeeHandler:       pcf.coreData.EconomicsData(),
	}

	if pcf.bootstrapComponents.ShardCoordinator().SelfId() < pcf.bootstrapComponents.ShardCoordinator().NumberOfShards() {
		arguments := track.ArgShardTracker{
			ArgBaseTracker: argBaseTracker,
		}

		return track.NewShardBlockTrack(arguments)
	}

	if pcf.bootstrapComponents.ShardCoordinator().SelfId() == core.MetachainShardId {
		arguments := track.ArgMetaTracker{
			ArgBaseTracker: argBaseTracker,
		}

		return track.NewMetaBlockTrack(arguments)
	}

	return nil, errors.New("could not create block tracker")
}

// -- Resolvers container Factory begin
func (pcf *processComponentsFactory) newResolverContainerFactory() (dataRetriever.ResolversContainerFactory, error) {

	if pcf.importDBConfig.IsImportDBMode {
		log.Debug("starting with disabled resolvers", "path", pcf.importDBConfig.ImportDBWorkingDir)
		return disabledResolversContainer.NewDisabledResolversContainerFactory(), nil
	}

	payloadValidator, err := validator.NewPeerAuthenticationPayloadValidator(pcf.config.HeartbeatV2.HeartbeatExpiryTimespanInSec)
	if err != nil {
		return nil, err
	}

	if pcf.bootstrapComponents.ShardCoordinator().SelfId() < pcf.bootstrapComponents.ShardCoordinator().NumberOfShards() {
		return pcf.newShardResolverContainerFactory(payloadValidator)
	}
	if pcf.bootstrapComponents.ShardCoordinator().SelfId() == core.MetachainShardId {
		return pcf.newMetaResolverContainerFactory(payloadValidator)
	}

	return nil, errors.New("could not create interceptor and resolver container factory")
}

func (pcf *processComponentsFactory) newShardResolverContainerFactory(
	payloadValidator process.PeerAuthenticationPayloadValidator,
) (dataRetriever.ResolversContainerFactory, error) {

	dataPacker, err := partitioning.NewSimpleDataPacker(pcf.coreData.InternalMarshalizer())
	if err != nil {
		return nil, err
	}

	resolversContainerFactoryArgs := resolverscontainer.FactoryArgs{
		ShardCoordinator:           pcf.bootstrapComponents.ShardCoordinator(),
		Messenger:                  pcf.network.NetworkMessenger(),
		Store:                      pcf.data.StorageService(),
		Marshalizer:                pcf.coreData.InternalMarshalizer(),
		DataPools:                  pcf.data.Datapool(),
		Uint64ByteSliceConverter:   pcf.coreData.Uint64ByteSliceConverter(),
		DataPacker:                 dataPacker,
		TriesContainer:             pcf.state.TriesContainer(),
		SizeCheckDelta:             pcf.config.Marshalizer.SizeCheckDelta,
		InputAntifloodHandler:      pcf.network.InputAntiFloodHandler(),
		OutputAntifloodHandler:     pcf.network.OutputAntiFloodHandler(),
		NumConcurrentResolvingJobs: pcf.config.Antiflood.NumConcurrentResolverJobs,
		IsFullHistoryNode:          pcf.prefConfigs.FullArchive,
		PreferredPeersHolder:       pcf.network.PreferredPeersHolderHandler(),
		PayloadValidator:           payloadValidator,
	}
	resolversContainerFactory, err := resolverscontainer.NewShardResolversContainerFactory(resolversContainerFactoryArgs)
	if err != nil {
		return nil, err
	}

	return resolversContainerFactory, nil
}

func (pcf *processComponentsFactory) newMetaResolverContainerFactory(
	payloadValidator process.PeerAuthenticationPayloadValidator,
) (dataRetriever.ResolversContainerFactory, error) {

	dataPacker, err := partitioning.NewSimpleDataPacker(pcf.coreData.InternalMarshalizer())
	if err != nil {
		return nil, err
	}

	resolversContainerFactoryArgs := resolverscontainer.FactoryArgs{
		ShardCoordinator:           pcf.bootstrapComponents.ShardCoordinator(),
		Messenger:                  pcf.network.NetworkMessenger(),
		Store:                      pcf.data.StorageService(),
		Marshalizer:                pcf.coreData.InternalMarshalizer(),
		DataPools:                  pcf.data.Datapool(),
		Uint64ByteSliceConverter:   pcf.coreData.Uint64ByteSliceConverter(),
		DataPacker:                 dataPacker,
		TriesContainer:             pcf.state.TriesContainer(),
		SizeCheckDelta:             pcf.config.Marshalizer.SizeCheckDelta,
		InputAntifloodHandler:      pcf.network.InputAntiFloodHandler(),
		OutputAntifloodHandler:     pcf.network.OutputAntiFloodHandler(),
		NumConcurrentResolvingJobs: pcf.config.Antiflood.NumConcurrentResolverJobs,
		IsFullHistoryNode:          pcf.prefConfigs.FullArchive,
		PreferredPeersHolder:       pcf.network.PreferredPeersHolderHandler(),
		PayloadValidator:           payloadValidator,
	}
	resolversContainerFactory, err := resolverscontainer.NewMetaResolversContainerFactory(resolversContainerFactoryArgs)
	if err != nil {
		return nil, err
	}
	return resolversContainerFactory, nil
}

func (pcf *processComponentsFactory) newRequestersContainerFactory(
	currentEpochProvider dataRetriever.CurrentNetworkEpochProviderHandler,
) (dataRetriever.RequestersContainerFactory, error) {

	if pcf.importDBConfig.IsImportDBMode {
		log.Debug("starting with storage requesters", "path", pcf.importDBConfig.ImportDBWorkingDir)
		return pcf.newStorageRequesters()
	}

	requestersContainerFactoryArgs := requesterscontainer.FactoryArgs{
		RequesterConfig:             pcf.config.Requesters,
		ShardCoordinator:            pcf.bootstrapComponents.ShardCoordinator(),
		Messenger:                   pcf.network.NetworkMessenger(),
		Marshaller:                  pcf.coreData.InternalMarshalizer(),
		Uint64ByteSliceConverter:    pcf.coreData.Uint64ByteSliceConverter(),
		OutputAntifloodHandler:      pcf.network.OutputAntiFloodHandler(),
		CurrentNetworkEpochProvider: currentEpochProvider,
		PreferredPeersHolder:        pcf.network.PreferredPeersHolderHandler(),
		PeersRatingHandler:          pcf.network.PeersRatingHandler(),
		SizeCheckDelta:              pcf.config.Marshalizer.SizeCheckDelta,
	}

	if pcf.bootstrapComponents.ShardCoordinator().SelfId() < pcf.bootstrapComponents.ShardCoordinator().NumberOfShards() {
		return requesterscontainer.NewShardRequestersContainerFactory(requestersContainerFactoryArgs)
	}
	if pcf.bootstrapComponents.ShardCoordinator().SelfId() == core.MetachainShardId {
		return requesterscontainer.NewMetaRequestersContainerFactory(requestersContainerFactoryArgs)
	}

	return nil, errors.New("could not create requester container factory")
}

func (pcf *processComponentsFactory) newInterceptorContainerFactory(
	headerSigVerifier process.InterceptedHeaderSigVerifier,
	headerIntegrityVerifier nodeFactory.HeaderIntegrityVerifierHandler,
	validityAttester process.ValidityAttester,
	epochStartTrigger process.EpochStartTriggerHandler,
	requestHandler process.RequestHandler,
	peerShardMapper *networksharding.PeerShardMapper,
	hardforkTrigger factory.HardforkTrigger,
) (process.InterceptorsContainerFactory, process.TimeCacher, error) {
	if pcf.bootstrapComponents.ShardCoordinator().SelfId() < pcf.bootstrapComponents.ShardCoordinator().NumberOfShards() {
		return pcf.newShardInterceptorContainerFactory(
			headerSigVerifier,
			headerIntegrityVerifier,
			validityAttester,
			epochStartTrigger,
			requestHandler,
			peerShardMapper,
			hardforkTrigger,
		)
	}
	if pcf.bootstrapComponents.ShardCoordinator().SelfId() == core.MetachainShardId {
		return pcf.newMetaInterceptorContainerFactory(
			headerSigVerifier,
			headerIntegrityVerifier,
			validityAttester,
			epochStartTrigger,
			requestHandler,
			peerShardMapper,
			hardforkTrigger,
		)
	}

	return nil, nil, errors.New("could not create interceptor container factory")
}

func (pcf *processComponentsFactory) newStorageRequesters() (dataRetriever.RequestersContainerFactory, error) {
	pathManager, err := storageFactory.CreatePathManager(
		storageFactory.ArgCreatePathManager{
			WorkingDir: pcf.importDBConfig.ImportDBWorkingDir,
			ChainID:    pcf.coreData.ChainID(),
		},
	)
	if err != nil {
		return nil, err
	}

	manualEpochStartNotifier := notifier.NewManualEpochStartNotifier()
	defer func() {
		// we need to call this after we wired all the notified components
		if pcf.importDBConfig.IsImportDBMode {
			manualEpochStartNotifier.NewEpoch(pcf.bootstrapComponents.EpochBootstrapParams().Epoch() + 1)
		}
	}()

	storageServiceCreator, err := storageFactory.NewStorageServiceFactory(
		storageFactory.StorageServiceFactoryArgs{
			Config:                        pcf.config,
			PrefsConfig:                   pcf.prefConfigs,
			ShardCoordinator:              pcf.bootstrapComponents.ShardCoordinator(),
			PathManager:                   pathManager,
			EpochStartNotifier:            manualEpochStartNotifier,
			NodeTypeProvider:              pcf.coreData.NodeTypeProvider(),
			CurrentEpoch:                  pcf.bootstrapComponents.EpochBootstrapParams().Epoch(),
			StorageType:                   storageFactory.ProcessStorageService,
			CreateTrieEpochRootHashStorer: false,
			SnapshotsEnabled:              pcf.snapshotsEnabled,
			ManagedPeersHolder:            pcf.crypto.ManagedPeersHolder(),
		},
	)
	if err != nil {
		return nil, err
	}

	if pcf.bootstrapComponents.ShardCoordinator().SelfId() == core.MetachainShardId {
		store, errStore := storageServiceCreator.CreateForMeta()
		if errStore != nil {
			return nil, errStore
		}

		return pcf.createStorageRequestersForMeta(
			store,
			manualEpochStartNotifier,
		)
	}

	store, err := storageServiceCreator.CreateForShard()
	if err != nil {
		return nil, err
	}

	return pcf.createStorageRequestersForShard(
		store,
		manualEpochStartNotifier,
	)
}

func (pcf *processComponentsFactory) createStorageRequestersForMeta(
	store dataRetriever.StorageService,
	manualEpochStartNotifier dataRetriever.ManualEpochStartNotifier,
) (dataRetriever.RequestersContainerFactory, error) {
	dataPacker, err := partitioning.NewSimpleDataPacker(pcf.coreData.InternalMarshalizer())
	if err != nil {
		return nil, err
	}

	requestersContainerFactoryArgs := storagerequesterscontainer.FactoryArgs{
		GeneralConfig:            pcf.config,
		ShardIDForTries:          pcf.importDBConfig.ImportDBTargetShardID,
		ChainID:                  pcf.coreData.ChainID(),
		WorkingDirectory:         pcf.importDBConfig.ImportDBWorkingDir,
		Hasher:                   pcf.coreData.Hasher(),
		ShardCoordinator:         pcf.bootstrapComponents.ShardCoordinator(),
		Messenger:                pcf.network.NetworkMessenger(),
		Store:                    store,
		Marshalizer:              pcf.coreData.InternalMarshalizer(),
		Uint64ByteSliceConverter: pcf.coreData.Uint64ByteSliceConverter(),
		DataPacker:               dataPacker,
		ManualEpochStartNotifier: manualEpochStartNotifier,
		ChanGracefullyClose:      pcf.coreData.ChanStopNodeProcess(),
		SnapshotsEnabled:         pcf.snapshotsEnabled,
	}
	requestersContainerFactory, err := storagerequesterscontainer.NewMetaRequestersContainerFactory(requestersContainerFactoryArgs)
	if err != nil {
		return nil, err
	}

	return requestersContainerFactory, nil
}

func (pcf *processComponentsFactory) createStorageRequestersForShard(
	store dataRetriever.StorageService,
	manualEpochStartNotifier dataRetriever.ManualEpochStartNotifier,
) (dataRetriever.RequestersContainerFactory, error) {
	dataPacker, err := partitioning.NewSimpleDataPacker(pcf.coreData.InternalMarshalizer())
	if err != nil {
		return nil, err
	}

	requestersContainerFactoryArgs := storagerequesterscontainer.FactoryArgs{
		GeneralConfig:            pcf.config,
		ShardIDForTries:          pcf.importDBConfig.ImportDBTargetShardID,
		ChainID:                  pcf.coreData.ChainID(),
		WorkingDirectory:         pcf.importDBConfig.ImportDBWorkingDir,
		Hasher:                   pcf.coreData.Hasher(),
		ShardCoordinator:         pcf.bootstrapComponents.ShardCoordinator(),
		Messenger:                pcf.network.NetworkMessenger(),
		Store:                    store,
		Marshalizer:              pcf.coreData.InternalMarshalizer(),
		Uint64ByteSliceConverter: pcf.coreData.Uint64ByteSliceConverter(),
		DataPacker:               dataPacker,
		ManualEpochStartNotifier: manualEpochStartNotifier,
		ChanGracefullyClose:      pcf.coreData.ChanStopNodeProcess(),
		SnapshotsEnabled:         pcf.snapshotsEnabled,
	}
	requestersContainerFactory, err := storagerequesterscontainer.NewShardRequestersContainerFactory(requestersContainerFactoryArgs)
	if err != nil {
		return nil, err
	}

	return requestersContainerFactory, nil
}

func (pcf *processComponentsFactory) newShardInterceptorContainerFactory(
	headerSigVerifier process.InterceptedHeaderSigVerifier,
	headerIntegrityVerifier nodeFactory.HeaderIntegrityVerifierHandler,
	validityAttester process.ValidityAttester,
	epochStartTrigger process.EpochStartTriggerHandler,
	requestHandler process.RequestHandler,
	peerShardMapper *networksharding.PeerShardMapper,
	hardforkTrigger factory.HardforkTrigger,
) (process.InterceptorsContainerFactory, process.TimeCacher, error) {
	headerBlackList := cache.NewTimeCache(timeSpanForBadHeaders)
	shardInterceptorsContainerFactoryArgs := interceptorscontainer.CommonInterceptorsContainerFactoryArgs{
		CoreComponents:               pcf.coreData,
		CryptoComponents:             pcf.crypto,
		Accounts:                     pcf.state.AccountsAdapter(),
		ShardCoordinator:             pcf.bootstrapComponents.ShardCoordinator(),
		NodesCoordinator:             pcf.nodesCoordinator,
		Messenger:                    pcf.network.NetworkMessenger(),
		Store:                        pcf.data.StorageService(),
		DataPool:                     pcf.data.Datapool(),
		MaxTxNonceDeltaAllowed:       common.MaxTxNonceDeltaAllowed,
		TxFeeHandler:                 pcf.coreData.EconomicsData(),
		BlockBlackList:               headerBlackList,
		HeaderSigVerifier:            headerSigVerifier,
		HeaderIntegrityVerifier:      headerIntegrityVerifier,
		ValidityAttester:             validityAttester,
		EpochStartTrigger:            epochStartTrigger,
		WhiteListHandler:             pcf.whiteListHandler,
		WhiteListerVerifiedTxs:       pcf.whiteListerVerifiedTxs,
		AntifloodHandler:             pcf.network.InputAntiFloodHandler(),
		ArgumentsParser:              smartContract.NewArgumentParser(),
		PreferredPeersHolder:         pcf.network.PreferredPeersHolderHandler(),
		SizeCheckDelta:               pcf.config.Marshalizer.SizeCheckDelta,
		RequestHandler:               requestHandler,
		PeerSignatureHandler:         pcf.crypto.PeerSignatureHandler(),
		SignaturesHandler:            pcf.network.NetworkMessenger(),
		HeartbeatExpiryTimespanInSec: pcf.config.HeartbeatV2.HeartbeatExpiryTimespanInSec,
		PeerShardMapper:              peerShardMapper,
		HardforkTrigger:              hardforkTrigger,
	}

	interceptorContainerFactory, err := interceptorscontainer.NewShardInterceptorsContainerFactory(shardInterceptorsContainerFactoryArgs)
	if err != nil {
		return nil, nil, err
	}

	return interceptorContainerFactory, headerBlackList, nil
}

func (pcf *processComponentsFactory) newMetaInterceptorContainerFactory(
	headerSigVerifier process.InterceptedHeaderSigVerifier,
	headerIntegrityVerifier nodeFactory.HeaderIntegrityVerifierHandler,
	validityAttester process.ValidityAttester,
	epochStartTrigger process.EpochStartTriggerHandler,
	requestHandler process.RequestHandler,
	peerShardMapper *networksharding.PeerShardMapper,
	hardforkTrigger factory.HardforkTrigger,
) (process.InterceptorsContainerFactory, process.TimeCacher, error) {
	headerBlackList := cache.NewTimeCache(timeSpanForBadHeaders)
	metaInterceptorsContainerFactoryArgs := interceptorscontainer.CommonInterceptorsContainerFactoryArgs{
		CoreComponents:               pcf.coreData,
		CryptoComponents:             pcf.crypto,
		ShardCoordinator:             pcf.bootstrapComponents.ShardCoordinator(),
		NodesCoordinator:             pcf.nodesCoordinator,
		Messenger:                    pcf.network.NetworkMessenger(),
		Store:                        pcf.data.StorageService(),
		DataPool:                     pcf.data.Datapool(),
		Accounts:                     pcf.state.AccountsAdapter(),
		MaxTxNonceDeltaAllowed:       common.MaxTxNonceDeltaAllowed,
		TxFeeHandler:                 pcf.coreData.EconomicsData(),
		BlockBlackList:               headerBlackList,
		HeaderSigVerifier:            headerSigVerifier,
		HeaderIntegrityVerifier:      headerIntegrityVerifier,
		ValidityAttester:             validityAttester,
		EpochStartTrigger:            epochStartTrigger,
		WhiteListHandler:             pcf.whiteListHandler,
		WhiteListerVerifiedTxs:       pcf.whiteListerVerifiedTxs,
		AntifloodHandler:             pcf.network.InputAntiFloodHandler(),
		ArgumentsParser:              smartContract.NewArgumentParser(),
		SizeCheckDelta:               pcf.config.Marshalizer.SizeCheckDelta,
		PreferredPeersHolder:         pcf.network.PreferredPeersHolderHandler(),
		RequestHandler:               requestHandler,
		PeerSignatureHandler:         pcf.crypto.PeerSignatureHandler(),
		SignaturesHandler:            pcf.network.NetworkMessenger(),
		HeartbeatExpiryTimespanInSec: pcf.config.HeartbeatV2.HeartbeatExpiryTimespanInSec,
		PeerShardMapper:              peerShardMapper,
		HardforkTrigger:              hardforkTrigger,
	}

	interceptorContainerFactory, err := interceptorscontainer.NewMetaInterceptorsContainerFactory(metaInterceptorsContainerFactoryArgs)
	if err != nil {
		return nil, nil, err
	}

	return interceptorContainerFactory, headerBlackList, nil
}

func (pcf *processComponentsFactory) newForkDetector(
	headerBlackList process.TimeCacher,
	blockTracker process.BlockTracker,
) (process.ForkDetector, error) {
	if pcf.bootstrapComponents.ShardCoordinator().SelfId() < pcf.bootstrapComponents.ShardCoordinator().NumberOfShards() {
		return sync.NewShardForkDetector(pcf.coreData.RoundHandler(), headerBlackList, blockTracker, pcf.coreData.GenesisNodesSetup().GetStartTime())
	}
	if pcf.bootstrapComponents.ShardCoordinator().SelfId() == core.MetachainShardId {
		return sync.NewMetaForkDetector(pcf.coreData.RoundHandler(), headerBlackList, blockTracker, pcf.coreData.GenesisNodesSetup().GetStartTime())
	}

	return nil, errors.New("could not create fork detector")
}

// PrepareNetworkShardingCollector will create the network sharding collector and apply it to the network messenger
func (pcf *processComponentsFactory) prepareNetworkShardingCollector() (*networksharding.PeerShardMapper, error) {
	networkShardingCollector, err := createNetworkShardingCollector(
		&pcf.config,
		pcf.nodesCoordinator,
		pcf.network.PreferredPeersHolderHandler(),
	)
	if err != nil {
		return nil, err
	}

	localID := pcf.network.NetworkMessenger().ID()
	networkShardingCollector.UpdatePeerIDInfo(localID, pcf.crypto.PublicKeyBytes(), pcf.bootstrapComponents.ShardCoordinator().SelfId())

	err = pcf.network.NetworkMessenger().SetPeerShardResolver(networkShardingCollector)
	if err != nil {
		return nil, err
	}

	err = pcf.network.InputAntiFloodHandler().SetPeerValidatorMapper(networkShardingCollector)
	if err != nil {
		return nil, err
	}

	return networkShardingCollector, nil
}

func (pcf *processComponentsFactory) createExportFactoryHandler(
	headerValidator epochStart.HeaderValidator,
	requestHandler process.RequestHandler,
	resolversContainer dataRetriever.ResolversContainer,
	requestersContainer dataRetriever.RequestersContainer,
	interceptorsContainer process.InterceptorsContainer,
	headerSigVerifier process.InterceptedHeaderSigVerifier,
	blockTracker process.ValidityAttester,
) (update.ExportFactoryHandler, error) {

	hardforkConfig := pcf.config.Hardfork
	accountsDBs := make(map[state.AccountsDbIdentifier]state.AccountsAdapter)
	accountsDBs[state.UserAccountsState] = pcf.state.AccountsAdapter()
	accountsDBs[state.PeerAccountsState] = pcf.state.PeerAccounts()
	exportFolder := filepath.Join(pcf.workingDir, hardforkConfig.ImportFolder)
	argsExporter := updateFactory.ArgsExporter{
		CoreComponents:            pcf.coreData,
		CryptoComponents:          pcf.crypto,
		StatusCoreComponents:      pcf.statusCoreComponents,
		HeaderValidator:           headerValidator,
		DataPool:                  pcf.data.Datapool(),
		StorageService:            pcf.data.StorageService(),
		RequestHandler:            requestHandler,
		ShardCoordinator:          pcf.bootstrapComponents.ShardCoordinator(),
		Messenger:                 pcf.network.NetworkMessenger(),
		ActiveAccountsDBs:         accountsDBs,
		ExistingResolvers:         resolversContainer,
		ExistingRequesters:        requestersContainer,
		ExportFolder:              exportFolder,
		ExportTriesStorageConfig:  hardforkConfig.ExportTriesStorageConfig,
		ExportStateStorageConfig:  hardforkConfig.ExportStateStorageConfig,
		ExportStateKeysConfig:     hardforkConfig.ExportKeysStorageConfig,
		MaxTrieLevelInMemory:      pcf.config.StateTriesConfig.MaxStateTrieLevelInMemory,
		WhiteListHandler:          pcf.whiteListHandler,
		WhiteListerVerifiedTxs:    pcf.whiteListerVerifiedTxs,
		InterceptorsContainer:     interceptorsContainer,
		NodesCoordinator:          pcf.nodesCoordinator,
		HeaderSigVerifier:         headerSigVerifier,
		HeaderIntegrityVerifier:   pcf.bootstrapComponents.HeaderIntegrityVerifier(),
		ValidityAttester:          blockTracker,
		InputAntifloodHandler:     pcf.network.InputAntiFloodHandler(),
		OutputAntifloodHandler:    pcf.network.OutputAntiFloodHandler(),
		RoundHandler:              pcf.coreData.RoundHandler(),
		InterceptorDebugConfig:    pcf.config.Debug.InterceptorResolver,
		MaxHardCapForMissingNodes: pcf.config.TrieSync.MaxHardCapForMissingNodes,
		NumConcurrentTrieSyncers:  pcf.config.TrieSync.NumConcurrentTrieSyncers,
		TrieSyncerVersion:         pcf.config.TrieSync.TrieSyncerVersion,
		PeersRatingHandler:        pcf.network.PeersRatingHandler(),
	}
	return updateFactory.NewExportHandlerFactory(argsExporter)
}

func (pcf *processComponentsFactory) createHardforkTrigger(epochStartTrigger update.EpochHandler) (factory.HardforkTrigger, error) {
	hardforkConfig := pcf.config.Hardfork
	selfPubKeyBytes := pcf.crypto.PublicKeyBytes()
	triggerPubKeyBytes, err := pcf.coreData.ValidatorPubKeyConverter().Decode(hardforkConfig.PublicKeyToListenFrom)
	if err != nil {
		return nil, fmt.Errorf("%w while decoding HardforkConfig.PublicKeyToListenFrom", err)
	}

	argTrigger := trigger.ArgHardforkTrigger{
		TriggerPubKeyBytes:        triggerPubKeyBytes,
		SelfPubKeyBytes:           selfPubKeyBytes,
		Enabled:                   hardforkConfig.EnableTrigger,
		EnabledAuthenticated:      hardforkConfig.EnableTriggerFromP2P,
		ArgumentParser:            smartContract.NewArgumentParser(),
		EpochProvider:             epochStartTrigger,
		ExportFactoryHandler:      &updateDisabled.ExportFactoryHandler{},
		ChanStopNodeProcess:       pcf.coreData.ChanStopNodeProcess(),
		EpochConfirmedNotifier:    pcf.coreData.EpochStartNotifierWithConfirm(),
		CloseAfterExportInMinutes: hardforkConfig.CloseAfterExportInMinutes,
		ImportStartHandler:        pcf.importStartHandler,
		RoundHandler:              pcf.coreData.RoundHandler(),
	}

	return trigger.NewTrigger(argTrigger)
}

func createNetworkShardingCollector(
	config *config.Config,
	nodesCoordinator nodesCoordinator.NodesCoordinator,
	preferredPeersHolder factory.PreferredPeersHolderHandler,
) (*networksharding.PeerShardMapper, error) {

	cacheConfig := config.PublicKeyPeerId
	cachePkPid, err := createCache(cacheConfig)
	if err != nil {
		return nil, err
	}

	cacheConfig = config.PublicKeyShardId
	cachePkShardID, err := createCache(cacheConfig)
	if err != nil {
		return nil, err
	}

	cacheConfig = config.PeerIdShardId
	cachePidShardID, err := createCache(cacheConfig)
	if err != nil {
		return nil, err
	}

	arg := networksharding.ArgPeerShardMapper{
		PeerIdPkCache:         cachePkPid,
		FallbackPkShardCache:  cachePkShardID,
		FallbackPidShardCache: cachePidShardID,
		NodesCoordinator:      nodesCoordinator,
		PreferredPeersHolder:  preferredPeersHolder,
	}
	psm, err := networksharding.NewPeerShardMapper(arg)
	if err != nil {
		return nil, err
	}

	return psm, nil
}

func createCache(cacheConfig config.CacheConfig) (storage.Cacher, error) {
	return storageunit.NewCache(storageFactory.GetCacherFromConfig(cacheConfig))
}

func checkProcessComponentsArgs(args ProcessComponentsFactoryArgs) error {
	baseErrMessage := "error creating process components"
	if check.IfNil(args.AccountsParser) {
		return fmt.Errorf("%s: %w", baseErrMessage, errErd.ErrNilAccountsParser)
	}
	if check.IfNil(args.SmartContractParser) {
		return fmt.Errorf("%s: %w", baseErrMessage, errErd.ErrNilSmartContractParser)
	}
	if args.GasSchedule == nil {
		return fmt.Errorf("%s: %w", baseErrMessage, errErd.ErrNilGasSchedule)
	}
	if check.IfNil(args.NodesCoordinator) {
		return fmt.Errorf("%s: %w", baseErrMessage, errErd.ErrNilNodesCoordinator)
	}
	if check.IfNil(args.Data) {
		return fmt.Errorf("%s: %w", baseErrMessage, errErd.ErrNilDataComponentsHolder)
	}
	if check.IfNil(args.CoreData) {
		return fmt.Errorf("%s: %w", baseErrMessage, errErd.ErrNilCoreComponentsHolder)
	}
	if args.CoreData.EconomicsData() == nil {
		return fmt.Errorf("%s: %w", baseErrMessage, errErd.ErrNilEconomicsData)
	}
	if check.IfNil(args.CoreData.RoundHandler()) {
		return fmt.Errorf("%s: %w", baseErrMessage, errErd.ErrNilRoundHandler)
	}
	if check.IfNil(args.Crypto) {
		return fmt.Errorf("%s: %w", baseErrMessage, errErd.ErrNilCryptoComponentsHolder)
	}
	if check.IfNil(args.State) {
		return fmt.Errorf("%s: %w", baseErrMessage, errErd.ErrNilStateComponentsHolder)
	}
	if check.IfNil(args.Network) {
		return fmt.Errorf("%s: %w", baseErrMessage, errErd.ErrNilNetworkComponentsHolder)
	}
	if check.IfNil(args.RequestedItemsHandler) {
		return fmt.Errorf("%s: %w", baseErrMessage, errErd.ErrNilRequestedItemHandler)
	}
	if check.IfNil(args.WhiteListHandler) {
		return fmt.Errorf("%s: %w", baseErrMessage, errErd.ErrNilWhiteListHandler)
	}
	if check.IfNil(args.WhiteListerVerifiedTxs) {
		return fmt.Errorf("%s: %w", baseErrMessage, errErd.ErrNilWhiteListVerifiedTxs)
	}
	if check.IfNil(args.CoreData.EpochStartNotifierWithConfirm()) {
		return fmt.Errorf("%s: %w", baseErrMessage, errErd.ErrNilEpochStartNotifier)
	}
	if check.IfNil(args.CoreData.Rater()) {
		return fmt.Errorf("%s: %w", baseErrMessage, errErd.ErrNilRater)
	}
	if check.IfNil(args.CoreData.RatingsData()) {
		return fmt.Errorf("%s: %w", baseErrMessage, errErd.ErrNilRatingData)
	}
	if check.IfNil(args.CoreData.ValidatorPubKeyConverter()) {
		return fmt.Errorf("%s: %w", baseErrMessage, errErd.ErrNilPubKeyConverter)
	}
	if args.SystemSCConfig == nil {
		return fmt.Errorf("%s: %w", baseErrMessage, errErd.ErrNilSystemSCConfig)
	}
	if check.IfNil(args.CoreData.EpochNotifier()) {
		return fmt.Errorf("%s: %w", baseErrMessage, errErd.ErrNilEpochNotifier)
	}
	if check.IfNil(args.CoreData.EnableEpochsHandler()) {
		return fmt.Errorf("%s: %w", baseErrMessage, errErd.ErrNilEnableEpochsHandler)
	}
	if check.IfNil(args.BootstrapComponents) {
		return fmt.Errorf("%s: %w", baseErrMessage, errErd.ErrNilBootstrapComponentsHolder)
	}
	if check.IfNil(args.BootstrapComponents.ShardCoordinator()) {
		return fmt.Errorf("%s: %w", baseErrMessage, errErd.ErrNilShardCoordinator)
	}
	if check.IfNil(args.StatusComponents) {
		return fmt.Errorf("%s: %w", baseErrMessage, errErd.ErrNilStatusComponentsHolder)
	}
	if check.IfNil(args.StatusCoreComponents) {
		return fmt.Errorf("%s: %w", baseErrMessage, errErd.ErrNilStatusCoreComponents)
	}
	if check.IfNil(args.StatusCoreComponents.AppStatusHandler()) {
		return fmt.Errorf("%s: %w", baseErrMessage, errErd.ErrNilAppStatusHandler)
	}
	if check.IfNil(args.Crypto.ManagedPeersHolder()) {
		return fmt.Errorf("%s: %w", baseErrMessage, errErd.ErrNilManagedPeersHolder)
	}

	return nil
}

// Close closes all underlying components that need closing
func (pc *processComponents) Close() error {
	if !check.IfNil(pc.blockProcessor) {
		log.LogIfError(pc.blockProcessor.Close())
	}
	if !check.IfNil(pc.validatorsProvider) {
		log.LogIfError(pc.validatorsProvider.Close())
	}
	if !check.IfNil(pc.miniBlocksPoolCleaner) {
		log.LogIfError(pc.miniBlocksPoolCleaner.Close())
	}
	if !check.IfNil(pc.txsPoolCleaner) {
		log.LogIfError(pc.txsPoolCleaner.Close())
	}
	if !check.IfNil(pc.epochStartTrigger) {
		log.LogIfError(pc.epochStartTrigger.Close())
	}
	if !check.IfNil(pc.importHandler) {
		log.LogIfError(pc.importHandler.Close())
	}
	if !check.IfNil(pc.interceptorsContainer) {
		log.LogIfError(pc.interceptorsContainer.Close())
	}
	if !check.IfNil(pc.vmFactoryForTxSimulator) {
		log.LogIfError(pc.vmFactoryForTxSimulator.Close())
	}
	if !check.IfNil(pc.vmFactoryForProcessing) {
		log.LogIfError(pc.vmFactoryForProcessing.Close())
	}
	if !check.IfNil(pc.txsSender) {
		log.LogIfError(pc.txsSender.Close())
	}

	return nil
}

func wrapTxsInfo(txs map[string]*outport.TxInfo) map[string]data.TransactionHandler {
	ret := make(map[string]data.TransactionHandler, len(txs))
	for hash, tx := range txs {
		ret[hash] = tx.Transaction
	}

	return ret
}

func wrapSCRsInfo(scrs map[string]*outport.SCRInfo) map[string]data.TransactionHandler {
	ret := make(map[string]data.TransactionHandler, len(scrs))
	for hash, scr := range scrs {
		ret[hash] = scr.SmartContractResult
	}

	return ret
}

func wrapReceipts(receipts map[string]*receipt.Receipt) map[string]data.TransactionHandler {
	ret := make(map[string]data.TransactionHandler, len(receipts))
	for hash, r := range receipts {
		ret[hash] = r
	}

	return ret
}

func wrapLogs(logs map[string]*transaction.Log) []*data.LogData {
	ret := make([]*data.LogData, len(logs))

	idx := 0
	for hash, lg := range logs {
		ret[idx] = &data.LogData{
			LogHandler: lg,
			TxHash:     hash,
		}

		idx++
	}

	return ret
}<|MERGE_RESOLUTION|>--- conflicted
+++ resolved
@@ -914,19 +914,13 @@
 			continue
 		}
 
-<<<<<<< HEAD
-		encodedAddress := pcf.coreData.AddressPubKeyConverter().Encode(userAccount.AddressBytes())
-		genesisAccounts[encodedAddress] = &alteredAccount.AlteredAccount{
-			AdditionalData: &alteredAccount.AdditionalAccountData{
-=======
 		encodedAddress, err := pcf.coreData.AddressPubKeyConverter().Encode(userAccount.AddressBytes())
 		if err != nil {
 			return nil, err
 		}
 
-		genesisAccounts[encodedAddress] = &outport.AlteredAccount{
-			AdditionalData: &outport.AdditionalAccountData{
->>>>>>> 3968d220
+		genesisAccounts[encodedAddress] = &alteredAccount.AlteredAccount{
+			AdditionalData: &alteredAccount.AdditionalAccountData{
 				BalanceChanged: true,
 			},
 			Address: encodedAddress,
@@ -1139,12 +1133,8 @@
 
 		// manually add the genesis minting address as it is not exist in the trie
 		genesisAddress := pcf.accountsParser.GenesisMintingAddress()
-<<<<<<< HEAD
+
 		alteredAccounts[genesisAddress] = &alteredAccount.AlteredAccount{
-=======
-
-		alteredAccounts[genesisAddress] = &outport.AlteredAccount{
->>>>>>> 3968d220
 			Address: genesisAddress,
 			Balance: "0",
 		}
