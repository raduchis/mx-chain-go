--- conflicted
+++ resolved
@@ -65,13 +65,6 @@
 // CreateTries -
 func (scf *stateComponentsFactory) CreateTries() (state.TriesHolder, map[string]data.StorageManager, error) {
 	return scf.createTries()
-<<<<<<< HEAD
-=======
-}
-
-// SetStatusHandler -
-func (cc *coreComponents) SetStatusHandler(handler core.AppStatusHandler) {
-	cc.statusHandler = handler
 }
 
 // NewBlockProcessor calls the unexported method with the same name in order to use it in tests
@@ -97,5 +90,4 @@
 		pendingMiniBlocksHandler,
 		txSimulatorProcessorArgs,
 	)
->>>>>>> e47bd0a1
 }