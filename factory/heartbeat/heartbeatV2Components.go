--- conflicted
+++ resolved
@@ -165,10 +165,7 @@
 		HeartbeatTimeBetweenSends:                   time.Second * time.Duration(cfg.HeartbeatTimeBetweenSendsInSec),
 		HeartbeatTimeBetweenSendsWhenError:          time.Second * time.Duration(cfg.HeartbeatTimeBetweenSendsWhenErrorInSec),
 		HeartbeatTimeThresholdBetweenSends:          cfg.HeartbeatTimeThresholdBetweenSends,
-<<<<<<< HEAD
-=======
 		BaseVersionNumber:                           hcf.baseVersion,
->>>>>>> 079e8c00
 		VersionNumber:                               hcf.version,
 		NodeDisplayName:                             hcf.prefs.Preferences.NodeDisplayName,
 		Identity:                                    hcf.prefs.Preferences.Identity,
