--- conflicted
+++ resolved
@@ -499,14 +499,13 @@
 	IsInterfaceNil() bool
 }
 
-<<<<<<< HEAD
-type processDebuggerSetter interface {
-	SetProcessDebugger(debugger process.Debugger) error
-=======
 // ReceiptsRepository defines the interface of a receiptsRepository
 type ReceiptsRepository interface {
 	SaveReceipts(holder common.ReceiptsHolder, header data.HeaderHandler, headerHash []byte) error
 	LoadReceipts(header data.HeaderHandler, headerHash []byte) (common.ReceiptsHolder, error)
 	IsInterfaceNil() bool
->>>>>>> c6101b4c
+}
+
+type processDebuggerSetter interface {
+	SetProcessDebugger(debugger process.Debugger) error
 }