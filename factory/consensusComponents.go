--- conflicted
+++ resolved
@@ -272,15 +272,6 @@
 }
 
 func (ccf *consensusComponentsFactory) createChronology() (consensus.ChronologyHandler, error) {
-<<<<<<< HEAD
-	chronologyHandler, err := chronology.NewChronology(
-		ccf.coreComponents.GenesisTime(),
-		ccf.processComponents.Rounder(),
-		ccf.coreComponents.SyncTimer(),
-		ccf.coreComponents.Watchdog(),
-		ccf.coreComponents.StatusHandler(),
-	)
-=======
 	chronologyArg := chronology.ArgChronology{
 		GenesisTime:      ccf.coreComponents.GenesisTime(),
 		Rounder:          ccf.processComponents.Rounder(),
@@ -289,7 +280,6 @@
 		AppStatusHandler: ccf.coreComponents.StatusHandler(),
 	}
 	chronologyHandler, err := chronology.NewChronology(chronologyArg)
->>>>>>> e47bd0a1
 	if err != nil {
 		return nil, err
 	}
