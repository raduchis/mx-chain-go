package factory

import (
	"time"

	"github.com/ElrondNetwork/elrond-go-core/core"
	"github.com/ElrondNetwork/elrond-go-core/core/check"
	"github.com/ElrondNetwork/elrond-go-core/core/throttler"
	"github.com/ElrondNetwork/elrond-go-core/core/watchdog"
	"github.com/ElrondNetwork/elrond-go-core/marshal"
	"github.com/ElrondNetwork/elrond-go/common"
	"github.com/ElrondNetwork/elrond-go/config"
	"github.com/ElrondNetwork/elrond-go/consensus"
	"github.com/ElrondNetwork/elrond-go/consensus/blacklist"
	"github.com/ElrondNetwork/elrond-go/consensus/chronology"
	"github.com/ElrondNetwork/elrond-go/consensus/mock"
	"github.com/ElrondNetwork/elrond-go/consensus/spos"
	"github.com/ElrondNetwork/elrond-go/consensus/spos/sposFactory"
	"github.com/ElrondNetwork/elrond-go/errors"
	"github.com/ElrondNetwork/elrond-go/process"
	"github.com/ElrondNetwork/elrond-go/process/sync"
	"github.com/ElrondNetwork/elrond-go/process/sync/storageBootstrap"
	"github.com/ElrondNetwork/elrond-go/sharding"
	"github.com/ElrondNetwork/elrond-go/state/syncer"
	"github.com/ElrondNetwork/elrond-go/storage/timecache"
	"github.com/ElrondNetwork/elrond-go/trie/factory"
	"github.com/ElrondNetwork/elrond-go/update"
)

const defaultSpan = 300 * time.Second

// ConsensusComponentsFactoryArgs holds the arguments needed to create a consensus components factory
type ConsensusComponentsFactoryArgs struct {
	Config                config.Config
	BootstrapRoundIndex   uint64
	CoreComponents        CoreComponentsHolder
	NetworkComponents     NetworkComponentsHolder
	CryptoComponents      CryptoComponentsHolder
	DataComponents        DataComponentsHolder
	ProcessComponents     ProcessComponentsHolder
	StateComponents       StateComponentsHolder
	StatusComponents      StatusComponentsHolder
	ScheduledProcessor    consensus.ScheduledProcessor
	IsInImportMode        bool
	ShouldDisableWatchdog bool
}

type consensusComponentsFactory struct {
	config                config.Config
	bootstrapRoundIndex   uint64
	coreComponents        CoreComponentsHolder
	networkComponents     NetworkComponentsHolder
	cryptoComponents      CryptoComponentsHolder
	dataComponents        DataComponentsHolder
	processComponents     ProcessComponentsHolder
	stateComponents       StateComponentsHolder
	statusComponents      StatusComponentsHolder
	scheduledProcessor    consensus.ScheduledProcessor
	isInImportMode        bool
	shouldDisableWatchdog bool
}

type consensusComponents struct {
	chronology         consensus.ChronologyHandler
	bootstrapper       process.Bootstrapper
	broadcastMessenger consensus.BroadcastMessenger
	worker             ConsensusWorker
	consensusTopic     string
	consensusGroupSize int
}

// NewConsensusComponentsFactory creates an instance of consensusComponentsFactory
func NewConsensusComponentsFactory(args ConsensusComponentsFactoryArgs) (*consensusComponentsFactory, error) {
	if check.IfNil(args.CoreComponents) {
		return nil, errors.ErrNilCoreComponentsHolder
	}
	if check.IfNil(args.DataComponents) {
		return nil, errors.ErrNilDataComponentsHolder
	}
	if check.IfNil(args.CryptoComponents) {
		return nil, errors.ErrNilCryptoComponentsHolder
	}
	if check.IfNil(args.NetworkComponents) {
		return nil, errors.ErrNilNetworkComponentsHolder
	}
	if check.IfNil(args.ProcessComponents) {
		return nil, errors.ErrNilProcessComponentsHolder
	}
	if check.IfNil(args.StateComponents) {
		return nil, errors.ErrNilStateComponentsHolder
	}
	if check.IfNil(args.StatusComponents) {
		return nil, errors.ErrNilStatusComponentsHolder
	}
	if check.IfNil(args.ScheduledProcessor) {
		return nil, errors.ErrNilScheduledProcessor
	}

	return &consensusComponentsFactory{
		config:                args.Config,
		bootstrapRoundIndex:   args.BootstrapRoundIndex,
		coreComponents:        args.CoreComponents,
		networkComponents:     args.NetworkComponents,
		cryptoComponents:      args.CryptoComponents,
		dataComponents:        args.DataComponents,
		processComponents:     args.ProcessComponents,
		stateComponents:       args.StateComponents,
		statusComponents:      args.StatusComponents,
		scheduledProcessor:    args.ScheduledProcessor,
		isInImportMode:        args.IsInImportMode,
		shouldDisableWatchdog: args.ShouldDisableWatchdog,
	}, nil
}

// Create will init all the components needed for a new instance of consensusComponents
func (ccf *consensusComponentsFactory) Create() (*consensusComponents, error) {
	var err error

	err = ccf.checkArgs()
	if err != nil {
		return nil, err
	}
	cc := &consensusComponents{}

	consensusGroupSize, err := getConsensusGroupSize(ccf.coreComponents.GenesisNodesSetup(), ccf.processComponents.ShardCoordinator())
	if err != nil {
		return nil, err
	}

	cc.consensusGroupSize = int(consensusGroupSize)

	blockchain := ccf.dataComponents.Blockchain()
	notInitializedGenesisBlock := len(blockchain.GetGenesisHeaderHash()) == 0 ||
		check.IfNil(blockchain.GetGenesisHeader())
	if notInitializedGenesisBlock {
		return nil, errors.ErrGenesisBlockNotInitialized
	}

	cc.chronology, err = ccf.createChronology()
	if err != nil {
		return nil, err
	}

	cc.bootstrapper, err = ccf.createBootstrapper()
	if err != nil {
		return nil, err
	}

	cc.bootstrapper.StartSyncingBlocks()

	epoch := ccf.getEpoch()
	consensusState, err := ccf.createConsensusState(epoch, cc.consensusGroupSize)
	if err != nil {
		return nil, err
	}

	consensusService, err := sposFactory.GetConsensusCoreFactory(ccf.config.Consensus.Type)
	if err != nil {
		return nil, err
	}

	cc.broadcastMessenger, err = sposFactory.GetBroadcastMessenger(
		ccf.coreComponents.InternalMarshalizer(),
		ccf.coreComponents.Hasher(),
		ccf.networkComponents.NetworkMessenger(),
		ccf.processComponents.ShardCoordinator(),
		ccf.cryptoComponents.PrivateKey(),
		ccf.cryptoComponents.PeerSignatureHandler(),
		ccf.dataComponents.Datapool().Headers(),
		ccf.processComponents.InterceptorsContainer(),
		ccf.coreComponents.AlarmScheduler(),
	)
	if err != nil {
		return nil, err
	}

	marshalizer := ccf.coreComponents.InternalMarshalizer()
	sizeCheckDelta := ccf.config.Marshalizer.SizeCheckDelta
	if sizeCheckDelta > 0 {
		marshalizer = marshal.NewSizeCheckUnmarshalizer(marshalizer, sizeCheckDelta)
	}

	peerBlacklistHandler, err := ccf.createPeerBlacklistHandler()
	if err != nil {
		return nil, err
	}
	peerBlacklistHandler.StartSweepingTimeCache()

	workerArgs := &spos.WorkerArgs{
<<<<<<< HEAD
		ConsensusService:        consensusService,
		BlockChain:              ccf.dataComponents.Blockchain(),
		BlockProcessor:          ccf.processComponents.BlockProcessor(),
		ScheduledProcessor:      ccf.scheduledProcessor,
		Bootstrapper:            cc.bootstrapper,
		BroadcastMessenger:      cc.broadcastMessenger,
		ConsensusState:          consensusState,
		ForkDetector:            ccf.processComponents.ForkDetector(),
		PeerSignatureHandler:    ccf.cryptoComponents.PeerSignatureHandler(),
		Marshalizer:             marshalizer,
		Hasher:                  ccf.coreComponents.Hasher(),
		RoundHandler:            ccf.processComponents.RoundHandler(),
		ShardCoordinator:        ccf.processComponents.ShardCoordinator(),
		SyncTimer:               ccf.coreComponents.SyncTimer(),
		HeaderSigVerifier:       ccf.processComponents.HeaderSigVerifier(),
		HeaderIntegrityVerifier: ccf.processComponents.HeaderIntegrityVerifier(),
		ChainID:                 []byte(ccf.coreComponents.ChainID()),
		AntifloodHandler:        ccf.networkComponents.InputAntiFloodHandler(),
		PoolAdder:               ccf.dataComponents.Datapool().MiniBlocks(),
		SignatureSize:           ccf.config.ValidatorPubkeyConverter.SignatureLength,
		PublicKeySize:           ccf.config.ValidatorPubkeyConverter.Length,
		AppStatusHandler:        ccf.coreComponents.StatusHandler(),
		NodeRedundancyHandler:   ccf.processComponents.NodeRedundancyHandler(),
		PeerBlacklistHandler:    peerBlacklistHandler,
=======
		ConsensusService:         consensusService,
		BlockChain:               ccf.dataComponents.Blockchain(),
		BlockProcessor:           ccf.processComponents.BlockProcessor(),
		ScheduledProcessor:       ccf.scheduledProcessor,
		Bootstrapper:             cc.bootstrapper,
		BroadcastMessenger:       cc.broadcastMessenger,
		ConsensusState:           consensusState,
		ForkDetector:             ccf.processComponents.ForkDetector(),
		PeerSignatureHandler:     ccf.cryptoComponents.PeerSignatureHandler(),
		Marshalizer:              marshalizer,
		Hasher:                   ccf.coreComponents.Hasher(),
		RoundHandler:             ccf.processComponents.RoundHandler(),
		ShardCoordinator:         ccf.processComponents.ShardCoordinator(),
		SyncTimer:                ccf.coreComponents.SyncTimer(),
		HeaderSigVerifier:        ccf.processComponents.HeaderSigVerifier(),
		HeaderIntegrityVerifier:  ccf.processComponents.HeaderIntegrityVerifier(),
		ChainID:                  []byte(ccf.coreComponents.ChainID()),
		NetworkShardingCollector: ccf.processComponents.PeerShardMapper(),
		AntifloodHandler:         ccf.networkComponents.InputAntiFloodHandler(),
		PoolAdder:                ccf.dataComponents.Datapool().MiniBlocks(),
		SignatureSize:            ccf.config.ValidatorPubkeyConverter.SignatureLength,
		PublicKeySize:            ccf.config.ValidatorPubkeyConverter.Length,
		AppStatusHandler:         ccf.coreComponents.StatusHandler(),
		NodeRedundancyHandler:    ccf.processComponents.NodeRedundancyHandler(),
>>>>>>> e6609d09
	}

	cc.worker, err = spos.NewWorker(workerArgs)
	if err != nil {
		return nil, err
	}

	cc.worker.StartWorking()
	ccf.dataComponents.Datapool().Headers().RegisterHandler(cc.worker.ReceivedHeader)

	// apply consensus group size on the input antiflooder just before consensus creation topic
	ccf.networkComponents.InputAntiFloodHandler().ApplyConsensusSize(
		ccf.processComponents.NodesCoordinator().ConsensusGroupSize(
			ccf.processComponents.ShardCoordinator().SelfId()),
	)
	err = ccf.createConsensusTopic(cc)
	if err != nil {
		return nil, err
	}

	consensusArgs := &spos.ConsensusCoreArgs{
		BlockChain:                    ccf.dataComponents.Blockchain(),
		BlockProcessor:                ccf.processComponents.BlockProcessor(),
		Bootstrapper:                  cc.bootstrapper,
		BroadcastMessenger:            cc.broadcastMessenger,
		ChronologyHandler:             cc.chronology,
		Hasher:                        ccf.coreComponents.Hasher(),
		Marshalizer:                   ccf.coreComponents.InternalMarshalizer(),
		BlsPrivateKey:                 ccf.cryptoComponents.PrivateKey(),
		BlsSingleSigner:               ccf.cryptoComponents.BlockSigner(),
		MultiSigner:                   ccf.cryptoComponents.MultiSigner(),
		KeyGenerator:                  ccf.cryptoComponents.BlockSignKeyGen(),
		RoundHandler:                  ccf.processComponents.RoundHandler(),
		ShardCoordinator:              ccf.processComponents.ShardCoordinator(),
		NodesCoordinator:              ccf.processComponents.NodesCoordinator(),
		SyncTimer:                     ccf.coreComponents.SyncTimer(),
		EpochStartRegistrationHandler: ccf.processComponents.EpochStartNotifier(),
		AntifloodHandler:              ccf.networkComponents.InputAntiFloodHandler(),
		PeerHonestyHandler:            ccf.networkComponents.PeerHonestyHandler(),
		HeaderSigVerifier:             ccf.processComponents.HeaderSigVerifier(),
		FallbackHeaderValidator:       ccf.processComponents.FallbackHeaderValidator(),
		NodeRedundancyHandler:         ccf.processComponents.NodeRedundancyHandler(),
		ScheduledProcessor:            ccf.scheduledProcessor,
		MessageSigningHandler:         &mock.MessageSignerMock{},
		PeerBlacklistHandler:          peerBlacklistHandler,
	}

	consensusDataContainer, err := spos.NewConsensusCore(
		consensusArgs,
	)
	if err != nil {
		return nil, err
	}

	fct, err := sposFactory.GetSubroundsFactory(
		consensusDataContainer,
		consensusState,
		cc.worker,
		ccf.config.Consensus.Type,
		ccf.coreComponents.StatusHandler(),
		ccf.statusComponents.OutportHandler(),
		[]byte(ccf.coreComponents.ChainID()),
		ccf.networkComponents.NetworkMessenger().ID(),
	)
	if err != nil {
		return nil, err
	}

	err = fct.GenerateSubrounds()
	if err != nil {
		return nil, err
	}

	cc.chronology.StartRounds()

	err = ccf.addCloserInstances(cc.chronology, cc.bootstrapper, cc.worker, ccf.coreComponents.SyncTimer())
	if err != nil {
		return nil, err
	}

	return cc, nil
}

// Close will close all the inner components
func (cc *consensusComponents) Close() error {
	err := cc.chronology.Close()
	if err != nil {
		// todo: maybe just log error and try to close as much as possible
		return err
	}
	err = cc.worker.Close()
	if err != nil {
		return err
	}
	err = cc.bootstrapper.Close()
	if err != nil {
		return err
	}

	return nil
}

func (ccf *consensusComponentsFactory) createChronology() (consensus.ChronologyHandler, error) {
	wd := ccf.coreComponents.Watchdog()
	if ccf.statusComponents.OutportHandler().HasDrivers() {
		log.Warn("node is running with an outport with attached drivers. Chronology watchdog will be turned off as " +
			"it is incompatible with the indexing process.")
		wd = &watchdog.DisabledWatchdog{}
	}
	if ccf.isInImportMode {
		log.Warn("node is running in import mode. Chronology watchdog will be turned off as " +
			"it is incompatible with the import-db process.")
		wd = &watchdog.DisabledWatchdog{}
	}
	if ccf.shouldDisableWatchdog {
		log.Warn("Chronology watchdog will be turned off (explicitly).")
		wd = &watchdog.DisabledWatchdog{}
	}

	chronologyArg := chronology.ArgChronology{
		GenesisTime:      ccf.coreComponents.GenesisTime(),
		RoundHandler:     ccf.processComponents.RoundHandler(),
		SyncTimer:        ccf.coreComponents.SyncTimer(),
		Watchdog:         wd,
		AppStatusHandler: ccf.coreComponents.StatusHandler(),
	}
	chronologyHandler, err := chronology.NewChronology(chronologyArg)
	if err != nil {
		return nil, err
	}

	return chronologyHandler, nil
}

func (ccf *consensusComponentsFactory) getEpoch() uint32 {
	blockchain := ccf.dataComponents.Blockchain()
	epoch := blockchain.GetGenesisHeader().GetEpoch()
	crtBlockHeader := blockchain.GetCurrentBlockHeader()
	if !check.IfNil(crtBlockHeader) {
		epoch = crtBlockHeader.GetEpoch()
	}
	log.Info("starting consensus", "epoch", epoch)

	return epoch
}

// createConsensusState method creates a consensusState object
func (ccf *consensusComponentsFactory) createConsensusState(epoch uint32, consensusGroupSize int) (*spos.ConsensusState, error) {
	if ccf.cryptoComponents.PublicKey() == nil {
		return nil, errors.ErrNilPublicKey
	}
	selfId, err := ccf.cryptoComponents.PublicKey().ToByteArray()
	if err != nil {
		return nil, err
	}

	if check.IfNil(ccf.processComponents.NodesCoordinator()) {
		return nil, errors.ErrNilNodesCoordinator
	}
	eligibleNodesPubKeys, err := ccf.processComponents.NodesCoordinator().GetConsensusWhitelistedNodes(epoch)
	if err != nil {
		return nil, err
	}

	roundConsensus := spos.NewRoundConsensus(
		eligibleNodesPubKeys,
		// TODO: move the consensus data from nodesSetup json to config
		consensusGroupSize,
		string(selfId))

	roundConsensus.ResetRoundState()

	roundThreshold := spos.NewRoundThreshold()

	roundStatus := spos.NewRoundStatus()
	roundStatus.ResetRoundStatus()

	consensusState := spos.NewConsensusState(
		roundConsensus,
		roundThreshold,
		roundStatus)

	return consensusState, nil
}

func (ccf *consensusComponentsFactory) createBootstrapper() (process.Bootstrapper, error) {
	shardCoordinator := ccf.processComponents.ShardCoordinator()
	if check.IfNil(shardCoordinator) {
		return nil, errors.ErrNilShardCoordinator
	}

	if shardCoordinator.SelfId() < shardCoordinator.NumberOfShards() {
		return ccf.createShardBootstrapper()
	}

	if shardCoordinator.SelfId() == core.MetachainShardId {
		return ccf.createMetaChainBootstrapper()
	}

	return nil, sharding.ErrShardIdOutOfRange
}

func (ccf *consensusComponentsFactory) createShardBootstrapper() (process.Bootstrapper, error) {
	argsBaseStorageBootstrapper := storageBootstrap.ArgsBaseStorageBootstrapper{
		BootStorer:                   ccf.processComponents.BootStorer(),
		ForkDetector:                 ccf.processComponents.ForkDetector(),
		BlockProcessor:               ccf.processComponents.BlockProcessor(),
		ChainHandler:                 ccf.dataComponents.Blockchain(),
		Marshalizer:                  ccf.coreComponents.InternalMarshalizer(),
		Store:                        ccf.dataComponents.StorageService(),
		Uint64Converter:              ccf.coreComponents.Uint64ByteSliceConverter(),
		BootstrapRoundIndex:          ccf.bootstrapRoundIndex,
		ShardCoordinator:             ccf.processComponents.ShardCoordinator(),
		NodesCoordinator:             ccf.processComponents.NodesCoordinator(),
		EpochStartTrigger:            ccf.processComponents.EpochStartTrigger(),
		BlockTracker:                 ccf.processComponents.BlockTracker(),
		ChainID:                      ccf.coreComponents.ChainID(),
		ScheduledTxsExecutionHandler: ccf.processComponents.ScheduledTxsExecutionHandler(),
		MiniblocksProvider:           ccf.dataComponents.MiniBlocksProvider(),
		EpochNotifier:                ccf.coreComponents.EpochNotifier(),
		ProcessedMiniBlocksTracker:   ccf.processComponents.ProcessedMiniBlocksTracker(),
		AppStatusHandler:             ccf.coreComponents.StatusHandler(),
	}

	argsShardStorageBootstrapper := storageBootstrap.ArgsShardStorageBootstrapper{
		ArgsBaseStorageBootstrapper: argsBaseStorageBootstrapper,
	}

	shardStorageBootstrapper, err := storageBootstrap.NewShardStorageBootstrapper(argsShardStorageBootstrapper)
	if err != nil {
		return nil, err
	}

	accountsDBSyncer, err := ccf.createUserAccountsSyncer()
	if err != nil {
		return nil, err
	}

	argsBaseBootstrapper := sync.ArgBaseBootstrapper{
		PoolsHolder:                  ccf.dataComponents.Datapool(),
		Store:                        ccf.dataComponents.StorageService(),
		ChainHandler:                 ccf.dataComponents.Blockchain(),
		RoundHandler:                 ccf.processComponents.RoundHandler(),
		BlockProcessor:               ccf.processComponents.BlockProcessor(),
		WaitTime:                     ccf.processComponents.RoundHandler().TimeDuration(),
		Hasher:                       ccf.coreComponents.Hasher(),
		Marshalizer:                  ccf.coreComponents.InternalMarshalizer(),
		ForkDetector:                 ccf.processComponents.ForkDetector(),
		RequestHandler:               ccf.processComponents.RequestHandler(),
		ShardCoordinator:             ccf.processComponents.ShardCoordinator(),
		Accounts:                     ccf.stateComponents.AccountsAdapter(),
		BlackListHandler:             ccf.processComponents.BlackListHandler(),
		NetworkWatcher:               ccf.networkComponents.NetworkMessenger(),
		BootStorer:                   ccf.processComponents.BootStorer(),
		StorageBootstrapper:          shardStorageBootstrapper,
		EpochHandler:                 ccf.processComponents.EpochStartTrigger(),
		MiniblocksProvider:           ccf.dataComponents.MiniBlocksProvider(),
		Uint64Converter:              ccf.coreComponents.Uint64ByteSliceConverter(),
		AppStatusHandler:             ccf.coreComponents.StatusHandler(),
		OutportHandler:               ccf.statusComponents.OutportHandler(),
		AccountsDBSyncer:             accountsDBSyncer,
		CurrentEpochProvider:         ccf.processComponents.CurrentEpochProvider(),
		IsInImportMode:               ccf.isInImportMode,
		HistoryRepo:                  ccf.processComponents.HistoryRepository(),
		ScheduledTxsExecutionHandler: ccf.processComponents.ScheduledTxsExecutionHandler(),
		ProcessWaitTime:              time.Duration(ccf.config.GeneralSettings.SyncProcessTimeInMillis) * time.Millisecond,
	}

	argsShardBootstrapper := sync.ArgShardBootstrapper{
		ArgBaseBootstrapper: argsBaseBootstrapper,
	}

	bootstrap, err := sync.NewShardBootstrap(argsShardBootstrapper)
	if err != nil {
		return nil, err
	}

	return bootstrap, nil
}

func (ccf *consensusComponentsFactory) createArgsBaseAccountsSyncer(trieStorageManager common.StorageManager) syncer.ArgsNewBaseAccountsSyncer {
	return syncer.ArgsNewBaseAccountsSyncer{
		Hasher:                    ccf.coreComponents.Hasher(),
		Marshalizer:               ccf.coreComponents.InternalMarshalizer(),
		TrieStorageManager:        trieStorageManager,
		RequestHandler:            ccf.processComponents.RequestHandler(),
		Timeout:                   common.TimeoutGettingTrieNodes,
		Cacher:                    ccf.dataComponents.Datapool().TrieNodes(),
		MaxTrieLevelInMemory:      ccf.config.StateTriesConfig.MaxStateTrieLevelInMemory,
		MaxHardCapForMissingNodes: ccf.config.TrieSync.MaxHardCapForMissingNodes,
		TrieSyncerVersion:         ccf.config.TrieSync.TrieSyncerVersion,
		CheckNodesOnDisk:          ccf.config.TrieSync.CheckNodesOnDisk,
	}
}

func (ccf *consensusComponentsFactory) createValidatorAccountsSyncer() (process.AccountsDBSyncer, error) {
	trieStorageManager, ok := ccf.stateComponents.TrieStorageManagers()[factory.PeerAccountTrie]
	if !ok {
		return nil, errors.ErrNilTrieStorageManager
	}

	args := syncer.ArgsNewValidatorAccountsSyncer{
		ArgsNewBaseAccountsSyncer: ccf.createArgsBaseAccountsSyncer(trieStorageManager),
	}
	return syncer.NewValidatorAccountsSyncer(args)
}

func (ccf *consensusComponentsFactory) createUserAccountsSyncer() (process.AccountsDBSyncer, error) {
	trieStorageManager, ok := ccf.stateComponents.TrieStorageManagers()[factory.UserAccountTrie]
	if !ok {
		return nil, errors.ErrNilTrieStorageManager
	}

	thr, err := throttler.NewNumGoRoutinesThrottler(int32(ccf.config.TrieSync.NumConcurrentTrieSyncers))
	if err != nil {
		return nil, err
	}

	argsUserAccountsSyncer := syncer.ArgsNewUserAccountsSyncer{
		ArgsNewBaseAccountsSyncer: ccf.createArgsBaseAccountsSyncer(trieStorageManager),
		ShardId:                   ccf.processComponents.ShardCoordinator().SelfId(),
		Throttler:                 thr,
		AddressPubKeyConverter:    ccf.coreComponents.AddressPubKeyConverter(),
	}
	return syncer.NewUserAccountsSyncer(argsUserAccountsSyncer)
}

func (ccf *consensusComponentsFactory) createMetaChainBootstrapper() (process.Bootstrapper, error) {
	argsBaseStorageBootstrapper := storageBootstrap.ArgsBaseStorageBootstrapper{
		BootStorer:                   ccf.processComponents.BootStorer(),
		ForkDetector:                 ccf.processComponents.ForkDetector(),
		BlockProcessor:               ccf.processComponents.BlockProcessor(),
		ChainHandler:                 ccf.dataComponents.Blockchain(),
		Marshalizer:                  ccf.coreComponents.InternalMarshalizer(),
		Store:                        ccf.dataComponents.StorageService(),
		Uint64Converter:              ccf.coreComponents.Uint64ByteSliceConverter(),
		BootstrapRoundIndex:          ccf.bootstrapRoundIndex,
		ShardCoordinator:             ccf.processComponents.ShardCoordinator(),
		NodesCoordinator:             ccf.processComponents.NodesCoordinator(),
		EpochStartTrigger:            ccf.processComponents.EpochStartTrigger(),
		BlockTracker:                 ccf.processComponents.BlockTracker(),
		ChainID:                      ccf.coreComponents.ChainID(),
		ScheduledTxsExecutionHandler: ccf.processComponents.ScheduledTxsExecutionHandler(),
		MiniblocksProvider:           ccf.dataComponents.MiniBlocksProvider(),
		EpochNotifier:                ccf.coreComponents.EpochNotifier(),
		ProcessedMiniBlocksTracker:   ccf.processComponents.ProcessedMiniBlocksTracker(),
		AppStatusHandler:             ccf.coreComponents.StatusHandler(),
	}

	argsMetaStorageBootstrapper := storageBootstrap.ArgsMetaStorageBootstrapper{
		ArgsBaseStorageBootstrapper: argsBaseStorageBootstrapper,
		PendingMiniBlocksHandler:    ccf.processComponents.PendingMiniBlocksHandler(),
	}

	metaStorageBootstrapper, err := storageBootstrap.NewMetaStorageBootstrapper(argsMetaStorageBootstrapper)
	if err != nil {
		return nil, err
	}

	accountsDBSyncer, err := ccf.createUserAccountsSyncer()
	if err != nil {
		return nil, err
	}

	validatorAccountsDBSyncer, err := ccf.createValidatorAccountsSyncer()
	if err != nil {
		return nil, err
	}

	argsBaseBootstrapper := sync.ArgBaseBootstrapper{
		PoolsHolder:                  ccf.dataComponents.Datapool(),
		Store:                        ccf.dataComponents.StorageService(),
		ChainHandler:                 ccf.dataComponents.Blockchain(),
		RoundHandler:                 ccf.processComponents.RoundHandler(),
		BlockProcessor:               ccf.processComponents.BlockProcessor(),
		WaitTime:                     ccf.processComponents.RoundHandler().TimeDuration(),
		Hasher:                       ccf.coreComponents.Hasher(),
		Marshalizer:                  ccf.coreComponents.InternalMarshalizer(),
		ForkDetector:                 ccf.processComponents.ForkDetector(),
		RequestHandler:               ccf.processComponents.RequestHandler(),
		ShardCoordinator:             ccf.processComponents.ShardCoordinator(),
		Accounts:                     ccf.stateComponents.AccountsAdapter(),
		BlackListHandler:             ccf.processComponents.BlackListHandler(),
		NetworkWatcher:               ccf.networkComponents.NetworkMessenger(),
		BootStorer:                   ccf.processComponents.BootStorer(),
		StorageBootstrapper:          metaStorageBootstrapper,
		EpochHandler:                 ccf.processComponents.EpochStartTrigger(),
		MiniblocksProvider:           ccf.dataComponents.MiniBlocksProvider(),
		Uint64Converter:              ccf.coreComponents.Uint64ByteSliceConverter(),
		AppStatusHandler:             ccf.coreComponents.StatusHandler(),
		OutportHandler:               ccf.statusComponents.OutportHandler(),
		AccountsDBSyncer:             accountsDBSyncer,
		CurrentEpochProvider:         ccf.processComponents.CurrentEpochProvider(),
		IsInImportMode:               ccf.isInImportMode,
		HistoryRepo:                  ccf.processComponents.HistoryRepository(),
		ScheduledTxsExecutionHandler: ccf.processComponents.ScheduledTxsExecutionHandler(),
		ProcessWaitTime:              time.Duration(ccf.config.GeneralSettings.SyncProcessTimeInMillis) * time.Millisecond,
	}

	argsMetaBootstrapper := sync.ArgMetaBootstrapper{
		ArgBaseBootstrapper:         argsBaseBootstrapper,
		EpochBootstrapper:           ccf.processComponents.EpochStartTrigger(),
		ValidatorAccountsDB:         ccf.stateComponents.PeerAccounts(),
		ValidatorStatisticsDBSyncer: validatorAccountsDBSyncer,
	}

	bootstrap, err := sync.NewMetaBootstrap(argsMetaBootstrapper)
	if err != nil {
		return nil, err
	}

	return bootstrap, nil
}

func (ccf *consensusComponentsFactory) createConsensusTopic(cc *consensusComponents) error {
	shardCoordinator := ccf.processComponents.ShardCoordinator()
	messenger := ccf.networkComponents.NetworkMessenger()

	if check.IfNil(shardCoordinator) {
		return errors.ErrNilShardCoordinator
	}
	if check.IfNil(messenger) {
		return errors.ErrNilMessenger
	}

	cc.consensusTopic = common.ConsensusTopic + shardCoordinator.CommunicationIdentifier(shardCoordinator.SelfId())
	if !ccf.networkComponents.NetworkMessenger().HasTopic(cc.consensusTopic) {
		err := ccf.networkComponents.NetworkMessenger().CreateTopic(cc.consensusTopic, true)
		if err != nil {
			return err
		}
	}

	return ccf.networkComponents.NetworkMessenger().RegisterMessageProcessor(cc.consensusTopic, common.DefaultInterceptorsIdentifier, cc.worker)
}

func (ccf *consensusComponentsFactory) createPeerBlacklistHandler() (consensus.PeerBlacklistHandler, error) {
	cache := timecache.NewTimeCache(defaultSpan)
	peerCacher, err := timecache.NewPeerTimeCache(cache)
	if err != nil {
		return nil, err
	}
	blacklistArgs := blacklist.PeerBlackListArgs{
		PeerCacher: peerCacher,
	}

	return blacklist.NewPeerBlacklist(blacklistArgs)
}

func (ccf *consensusComponentsFactory) addCloserInstances(closers ...update.Closer) error {
	hardforkTrigger := ccf.processComponents.HardforkTrigger()
	for _, c := range closers {
		err := hardforkTrigger.AddCloser(c)
		if err != nil {
			return err
		}
	}

	return nil
}

func (ccf *consensusComponentsFactory) checkArgs() error {
	blockchain := ccf.dataComponents.Blockchain()
	if check.IfNil(blockchain) {
		return errors.ErrNilBlockChainHandler
	}
	marshalizer := ccf.coreComponents.InternalMarshalizer()
	if check.IfNil(marshalizer) {
		return errors.ErrNilMarshalizer
	}
	dataPool := ccf.dataComponents.Datapool()
	if check.IfNil(dataPool) {
		return errors.ErrNilDataPoolsHolder
	}
	shardCoordinator := ccf.processComponents.ShardCoordinator()
	if check.IfNil(shardCoordinator) {
		return errors.ErrNilShardCoordinator
	}
	netMessenger := ccf.networkComponents.NetworkMessenger()
	if check.IfNil(netMessenger) {
		return errors.ErrNilMessenger
	}
	hardforkTrigger := ccf.processComponents.HardforkTrigger()
	if check.IfNil(hardforkTrigger) {
		return errors.ErrNilHardforkTrigger
	}

	return nil
}

func getConsensusGroupSize(nodesConfig sharding.GenesisNodesSetupHandler, shardCoordinator sharding.Coordinator) (uint32, error) {
	if shardCoordinator.SelfId() == core.MetachainShardId {
		return nodesConfig.GetMetaConsensusGroupSize(), nil
	}
	if shardCoordinator.SelfId() < shardCoordinator.NumberOfShards() {
		return nodesConfig.GetShardConsensusGroupSize(), nil
	}

	return 0, sharding.ErrShardIdOutOfRange
}<|MERGE_RESOLUTION|>--- conflicted
+++ resolved
@@ -187,32 +187,6 @@
 	peerBlacklistHandler.StartSweepingTimeCache()
 
 	workerArgs := &spos.WorkerArgs{
-<<<<<<< HEAD
-		ConsensusService:        consensusService,
-		BlockChain:              ccf.dataComponents.Blockchain(),
-		BlockProcessor:          ccf.processComponents.BlockProcessor(),
-		ScheduledProcessor:      ccf.scheduledProcessor,
-		Bootstrapper:            cc.bootstrapper,
-		BroadcastMessenger:      cc.broadcastMessenger,
-		ConsensusState:          consensusState,
-		ForkDetector:            ccf.processComponents.ForkDetector(),
-		PeerSignatureHandler:    ccf.cryptoComponents.PeerSignatureHandler(),
-		Marshalizer:             marshalizer,
-		Hasher:                  ccf.coreComponents.Hasher(),
-		RoundHandler:            ccf.processComponents.RoundHandler(),
-		ShardCoordinator:        ccf.processComponents.ShardCoordinator(),
-		SyncTimer:               ccf.coreComponents.SyncTimer(),
-		HeaderSigVerifier:       ccf.processComponents.HeaderSigVerifier(),
-		HeaderIntegrityVerifier: ccf.processComponents.HeaderIntegrityVerifier(),
-		ChainID:                 []byte(ccf.coreComponents.ChainID()),
-		AntifloodHandler:        ccf.networkComponents.InputAntiFloodHandler(),
-		PoolAdder:               ccf.dataComponents.Datapool().MiniBlocks(),
-		SignatureSize:           ccf.config.ValidatorPubkeyConverter.SignatureLength,
-		PublicKeySize:           ccf.config.ValidatorPubkeyConverter.Length,
-		AppStatusHandler:        ccf.coreComponents.StatusHandler(),
-		NodeRedundancyHandler:   ccf.processComponents.NodeRedundancyHandler(),
-		PeerBlacklistHandler:    peerBlacklistHandler,
-=======
 		ConsensusService:         consensusService,
 		BlockChain:               ccf.dataComponents.Blockchain(),
 		BlockProcessor:           ccf.processComponents.BlockProcessor(),
@@ -237,7 +211,7 @@
 		PublicKeySize:            ccf.config.ValidatorPubkeyConverter.Length,
 		AppStatusHandler:         ccf.coreComponents.StatusHandler(),
 		NodeRedundancyHandler:    ccf.processComponents.NodeRedundancyHandler(),
->>>>>>> e6609d09
+		PeerBlacklistHandler:     peerBlacklistHandler,
 	}
 
 	cc.worker, err = spos.NewWorker(workerArgs)
