--- conflicted
+++ resolved
@@ -14,10 +14,7 @@
 	"github.com/ElrondNetwork/elrond-go/errors"
 	"github.com/ElrondNetwork/elrond-go/p2p"
 	"github.com/ElrondNetwork/elrond-go/p2p/libp2p"
-<<<<<<< HEAD
-=======
 	peersHolder "github.com/ElrondNetwork/elrond-go/p2p/peersHolder"
->>>>>>> c8588495
 	"github.com/ElrondNetwork/elrond-go/p2p/rating"
 	"github.com/ElrondNetwork/elrond-go/process"
 	"github.com/ElrondNetwork/elrond-go/process/rating/peerHonesty"
@@ -29,30 +26,6 @@
 
 // NetworkComponentsFactoryArgs holds the arguments to create a network component handler instance
 type NetworkComponentsFactoryArgs struct {
-<<<<<<< HEAD
-	P2pConfig           config.P2PConfig
-	MainConfig          config.Config
-	RatingsConfig       config.RatingsConfig
-	StatusHandler       core.AppStatusHandler
-	Marshalizer         marshal.Marshalizer
-	Syncer              p2p.SyncTimer
-	PreferredPublicKeys [][]byte
-	BootstrapWaitTime   time.Duration
-	NodeOperationMode   p2p.NodeOperation
-}
-
-type networkComponentsFactory struct {
-	p2pConfig           config.P2PConfig
-	mainConfig          config.Config
-	ratingsConfig       config.RatingsConfig
-	statusHandler       core.AppStatusHandler
-	listenAddress       string
-	marshalizer         marshal.Marshalizer
-	syncer              p2p.SyncTimer
-	preferredPublicKeys [][]byte
-	bootstrapWaitTime   time.Duration
-	nodeOperationMode   p2p.NodeOperation
-=======
 	P2pConfig            config.P2PConfig
 	MainConfig           config.Config
 	RatingsConfig        config.RatingsConfig
@@ -75,7 +48,6 @@
 	preferredPeersSlices []string
 	bootstrapWaitTime    time.Duration
 	nodeOperationMode    p2p.NodeOperation
->>>>>>> c8588495
 }
 
 // networkComponents struct holds the network components
@@ -109,18 +81,6 @@
 	}
 
 	return &networkComponentsFactory{
-<<<<<<< HEAD
-		p2pConfig:           args.P2pConfig,
-		ratingsConfig:       args.RatingsConfig,
-		marshalizer:         args.Marshalizer,
-		mainConfig:          args.MainConfig,
-		statusHandler:       args.StatusHandler,
-		listenAddress:       libp2p.ListenAddrWithIp4AndTcp,
-		syncer:              args.Syncer,
-		bootstrapWaitTime:   args.BootstrapWaitTime,
-		preferredPublicKeys: args.PreferredPublicKeys,
-		nodeOperationMode:   args.NodeOperationMode,
-=======
 		p2pConfig:            args.P2pConfig,
 		ratingsConfig:        args.RatingsConfig,
 		marshalizer:          args.Marshalizer,
@@ -131,20 +91,16 @@
 		bootstrapWaitTime:    args.BootstrapWaitTime,
 		preferredPeersSlices: args.PreferredPeersSlices,
 		nodeOperationMode:    args.NodeOperationMode,
->>>>>>> c8588495
 	}, nil
 }
 
 // Create creates and returns the network components
 func (ncf *networkComponentsFactory) Create() (*networkComponents, error) {
-<<<<<<< HEAD
-=======
 	ph, err := peersHolder.NewPeersHolder(ncf.preferredPeersSlices)
 	if err != nil {
 		return nil, err
 	}
 
->>>>>>> c8588495
 	topRatedCache, err := lrucache.NewCache(ncf.mainConfig.PeersRatingConfig.TopRatedCacheCapacity)
 	if err != nil {
 		return nil, err
@@ -162,10 +118,6 @@
 		return nil, err
 	}
 
-<<<<<<< HEAD
-	peersHolder := peersholder.NewPeersHolder(ncf.preferredPublicKeys)
-=======
->>>>>>> c8588495
 	arg := libp2p.ArgsNetworkMessenger{
 		Marshalizer:          ncf.marshalizer,
 		ListenAddress:        ncf.listenAddress,
@@ -252,11 +204,7 @@
 		pubKeyTimeCacher:       antiFloodComponents.PubKeysCacher,
 		antifloodConfig:        ncf.mainConfig.Antiflood,
 		peerHonestyHandler:     peerHonestyHandler,
-<<<<<<< HEAD
-		peersHolder:            peersHolder,
-=======
 		peersHolder:            ph,
->>>>>>> c8588495
 		peersRatingHandler:     peersRatingHandler,
 		closeFunc:              cancelFunc,
 	}, nil
