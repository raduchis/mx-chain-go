--- conflicted
+++ resolved
@@ -429,11 +429,8 @@
 		ScheduledTxsExecutionHandler:   scheduledTxsExecutionHandler,
 		ScheduledMiniBlocksEnableEpoch: enableEpochs.ScheduledMiniBlocksEnableEpoch,
 		ProcessedMiniBlocksTracker:     processedMiniBlocksTracker,
-<<<<<<< HEAD
+		ReceiptsRepository:             receiptsRepository,
 		OutportDataProvider:            outportDataProvider,
-=======
-		ReceiptsRepository:             receiptsRepository,
->>>>>>> 86cfe8ca
 	}
 	arguments := block.ArgShardProcessor{
 		ArgBaseProcessor: argumentsBaseProcessor,
@@ -853,11 +850,8 @@
 		ScheduledTxsExecutionHandler:   scheduledTxsExecutionHandler,
 		ScheduledMiniBlocksEnableEpoch: enableEpochs.ScheduledMiniBlocksEnableEpoch,
 		ProcessedMiniBlocksTracker:     processedMiniBlocksTracker,
-<<<<<<< HEAD
+		ReceiptsRepository:             receiptsRepository,
 		OutportDataProvider:            outportDataProvider,
-=======
-		ReceiptsRepository:             receiptsRepository,
->>>>>>> 86cfe8ca
 	}
 
 	esdtOwnerAddress, err := pcf.coreData.AddressPubKeyConverter().Decode(pcf.systemSCConfig.ESDTSystemSCConfig.OwnerAddress)
