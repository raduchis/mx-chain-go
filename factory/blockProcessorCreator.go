--- conflicted
+++ resolved
@@ -96,52 +96,12 @@
 
 	esdtTransferParser, err := parsers.NewESDTTransferParser(pcf.coreData.InternalMarshalizer())
 	if err != nil {
-<<<<<<< HEAD
-		return nil, err
-	}
-
-	argsBuiltIn := builtInFunctions.ArgsCreateBuiltInFunctionContainer{
-		GasSchedule:                  pcf.gasSchedule,
-		MapDNSAddresses:              mapDNSAddresses,
-		Marshalizer:                  pcf.coreData.InternalMarshalizer(),
-		Accounts:                     pcf.state.AccountsAdapter(),
-		ShardCoordinator:             pcf.bootstrapComponents.ShardCoordinator(),
-		EpochNotifier:                pcf.epochNotifier,
-		ESDTMultiTransferEnableEpoch: pcf.epochConfig.EnableEpochs.ESDTMultiTransferEnableEpoch,
-		ESDTTransferRoleEnableEpoch:  pcf.epochConfig.EnableEpochs.ESDTTransferRoleEnableEpoch,
-		GlobalMintBurnDisableEpoch:   pcf.epochConfig.EnableEpochs.GlobalMintBurnDisableEpoch,
-		ESDTTransferMetaEnableEpoch:  pcf.epochConfig.EnableEpochs.BuiltInFunctionOnMetaEnableEpoch,
-		OptimizeNFTStoreEnableEpoch:  pcf.epochConfig.EnableEpochs.OptimizeNFTStoreEnableEpoch,
-	}
-
-	builtInFuncs, nftStorageHandler, err := builtInFunctions.CreateBuiltInFunctionContainer(argsBuiltIn)
-	if err != nil {
-		return nil, err
-	}
-
-	argsHook := hooks.ArgBlockChainHook{
-		Accounts:           pcf.state.AccountsAdapter(),
-		PubkeyConv:         pcf.coreData.AddressPubKeyConverter(),
-		StorageService:     pcf.data.StorageService(),
-		BlockChain:         pcf.data.Blockchain(),
-		ShardCoordinator:   pcf.bootstrapComponents.ShardCoordinator(),
-		Marshalizer:        pcf.coreData.InternalMarshalizer(),
-		Uint64Converter:    pcf.coreData.Uint64ByteSliceConverter(),
-		BuiltInFunctions:   builtInFuncs,
-		NFTStorageHandler:  nftStorageHandler,
-		DataPool:           pcf.data.Datapool(),
-		CompiledSCPool:     pcf.data.Datapool().SmartContracts(),
-		WorkingDir:         pcf.workingDir,
-		NilCompiledSCStore: false,
-		ConfigSCStorage:    pcf.config.SmartContractsStorage,
-=======
 		return nil, nil, err
 	}
 
 	mapDNSAddresses, err := smartContractParser.GetDeployedSCAddresses(genesis.DNSType)
 	if err != nil {
 		return nil, nil, err
->>>>>>> 03001e83
 	}
 
 	builtInFuncs, err := pcf.createBuiltInFunctionContainer(pcf.state.AccountsAdapter(), mapDNSAddresses)
@@ -426,51 +386,13 @@
 	pendingMiniBlocksHandler process.PendingMiniBlocksHandler,
 	txSimulatorProcessorArgs *txsimulator.ArgsTxSimulator,
 	arwenChangeLocker common.Locker,
-<<<<<<< HEAD
-) (process.BlockProcessor, error) {
-
-	argsBuiltIn := builtInFunctions.ArgsCreateBuiltInFunctionContainer{
-		GasSchedule:                  pcf.gasSchedule,
-		MapDNSAddresses:              make(map[string]struct{}), // no dns for meta
-		Marshalizer:                  pcf.coreData.InternalMarshalizer(),
-		Accounts:                     pcf.state.AccountsAdapter(),
-		ShardCoordinator:             pcf.bootstrapComponents.ShardCoordinator(),
-		EpochNotifier:                pcf.epochNotifier,
-		ESDTMultiTransferEnableEpoch: pcf.epochConfig.EnableEpochs.ESDTMultiTransferEnableEpoch,
-		ESDTTransferRoleEnableEpoch:  pcf.epochConfig.EnableEpochs.ESDTTransferRoleEnableEpoch,
-		GlobalMintBurnDisableEpoch:   pcf.epochConfig.EnableEpochs.GlobalMintBurnDisableEpoch,
-		ESDTTransferMetaEnableEpoch:  pcf.epochConfig.EnableEpochs.BuiltInFunctionOnMetaEnableEpoch,
-		OptimizeNFTStoreEnableEpoch:  pcf.epochConfig.EnableEpochs.OptimizeNFTStoreEnableEpoch,
-	}
-	builtInFuncs, nftStorageHandler, err := builtInFunctions.CreateBuiltInFunctionContainer(argsBuiltIn)
-=======
 ) (process.BlockProcessor, process.VirtualMachinesContainerFactory, error) {
 	builtInFuncs, err := pcf.createBuiltInFunctionContainer(pcf.state.AccountsAdapter(), make(map[string]struct{}))
->>>>>>> 03001e83
-	if err != nil {
-		return nil, nil, err
-	}
-
-<<<<<<< HEAD
-	argsHook := hooks.ArgBlockChainHook{
-		Accounts:           pcf.state.AccountsAdapter(),
-		PubkeyConv:         pcf.coreData.AddressPubKeyConverter(),
-		StorageService:     pcf.data.StorageService(),
-		BlockChain:         pcf.data.Blockchain(),
-		ShardCoordinator:   pcf.bootstrapComponents.ShardCoordinator(),
-		Marshalizer:        pcf.coreData.InternalMarshalizer(),
-		Uint64Converter:    pcf.coreData.Uint64ByteSliceConverter(),
-		BuiltInFunctions:   builtInFuncs,
-		NFTStorageHandler:  nftStorageHandler,
-		DataPool:           pcf.data.Datapool(),
-		CompiledSCPool:     pcf.data.Datapool().SmartContracts(),
-		ConfigSCStorage:    pcf.config.SmartContractsStorage,
-		WorkingDir:         pcf.workingDir,
-		NilCompiledSCStore: false,
-	}
-=======
+	if err != nil {
+		return nil, nil, err
+	}
+
 	argsParser := smartContract.NewArgumentParser()
->>>>>>> 03001e83
 
 	vmFactory, err := pcf.createVMFactoryMeta(pcf.state.AccountsAdapter(), builtInFuncs, pcf.config.SmartContractsStorage)
 	if err != nil {
