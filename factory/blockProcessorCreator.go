--- conflicted
+++ resolved
@@ -1158,7 +1158,6 @@
 	}
 
 	argsBuiltIn := builtInFunctions.ArgsCreateBuiltInFunctionContainer{
-<<<<<<< HEAD
 		GasSchedule:                              pcf.gasSchedule,
 		MapDNSAddresses:                          mapDNSAddresses,
 		Marshalizer:                              pcf.coreData.InternalMarshalizer(),
@@ -1171,24 +1170,10 @@
 		ESDTTransferMetaEnableEpoch:              pcf.epochConfig.EnableEpochs.BuiltInFunctionOnMetaEnableEpoch,
 		OptimizeNFTStoreEnableEpoch:              pcf.epochConfig.EnableEpochs.OptimizeNFTStoreEnableEpoch,
 		CheckCorrectTokenIDEnableEpoch:           pcf.epochConfig.EnableEpochs.CheckCorrectTokenIDForTransferRoleEnableEpoch,
+		CheckFunctionArgumentEnableEpoch:         pcf.epochConfig.EnableEpochs.CheckFunctionArgumentEnableEpoch,
 		ESDTMetadataContinuousCleanupEnableEpoch: pcf.epochConfig.EnableEpochs.ESDTMetadataContinuousCleanupEnableEpoch,
 		AutomaticCrawlerAddress:                  convertedAddress,
 		MaxNumNodesInTransferRole:                pcf.config.BuiltInFunctions.MaxNumAddressesInTransferRole,
-=======
-		GasSchedule:                      pcf.gasSchedule,
-		MapDNSAddresses:                  mapDNSAddresses,
-		Marshalizer:                      pcf.coreData.InternalMarshalizer(),
-		Accounts:                         accounts,
-		ShardCoordinator:                 pcf.bootstrapComponents.ShardCoordinator(),
-		EpochNotifier:                    pcf.epochNotifier,
-		ESDTMultiTransferEnableEpoch:     pcf.epochConfig.EnableEpochs.ESDTMultiTransferEnableEpoch,
-		ESDTTransferRoleEnableEpoch:      pcf.epochConfig.EnableEpochs.ESDTTransferRoleEnableEpoch,
-		GlobalMintBurnDisableEpoch:       pcf.epochConfig.EnableEpochs.GlobalMintBurnDisableEpoch,
-		ESDTTransferMetaEnableEpoch:      pcf.epochConfig.EnableEpochs.BuiltInFunctionOnMetaEnableEpoch,
-		OptimizeNFTStoreEnableEpoch:      pcf.epochConfig.EnableEpochs.OptimizeNFTStoreEnableEpoch,
-		CheckCorrectTokenIDEnableEpoch:   pcf.epochConfig.EnableEpochs.CheckCorrectTokenIDForTransferRoleEnableEpoch,
-		CheckFunctionArgumentEnableEpoch: pcf.epochConfig.EnableEpochs.CheckFunctionArgumentEnableEpoch,
->>>>>>> d14aaa13
 	}
 
 	return builtInFunctions.CreateBuiltInFuncContainerAndNFTStorageHandler(argsBuiltIn)
