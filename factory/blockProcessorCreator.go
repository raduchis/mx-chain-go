package factory

import (
	"errors"
	"fmt"

	"github.com/ElrondNetwork/elrond-go-core/core"
	dataBlock "github.com/ElrondNetwork/elrond-go-core/data/block"
	"github.com/ElrondNetwork/elrond-go/common"
	"github.com/ElrondNetwork/elrond-go/config"
	"github.com/ElrondNetwork/elrond-go/dataRetriever"
	"github.com/ElrondNetwork/elrond-go/epochStart"
	"github.com/ElrondNetwork/elrond-go/epochStart/bootstrap/disabled"
	metachainEpochStart "github.com/ElrondNetwork/elrond-go/epochStart/metachain"
	"github.com/ElrondNetwork/elrond-go/genesis"
	processDisabled "github.com/ElrondNetwork/elrond-go/genesis/process/disabled"
	"github.com/ElrondNetwork/elrond-go/process"
	"github.com/ElrondNetwork/elrond-go/process/block"
	"github.com/ElrondNetwork/elrond-go/process/block/alteredaccounts"
	"github.com/ElrondNetwork/elrond-go/process/block/postprocess"
	"github.com/ElrondNetwork/elrond-go/process/block/preprocess"
	"github.com/ElrondNetwork/elrond-go/process/coordinator"
	"github.com/ElrondNetwork/elrond-go/process/factory"
	"github.com/ElrondNetwork/elrond-go/process/factory/metachain"
	"github.com/ElrondNetwork/elrond-go/process/factory/shard"
	"github.com/ElrondNetwork/elrond-go/process/rewardTransaction"
	"github.com/ElrondNetwork/elrond-go/process/scToProtocol"
	"github.com/ElrondNetwork/elrond-go/process/smartContract"
	"github.com/ElrondNetwork/elrond-go/process/smartContract/builtInFunctions"
	"github.com/ElrondNetwork/elrond-go/process/smartContract/hooks"
	"github.com/ElrondNetwork/elrond-go/process/throttle"
	"github.com/ElrondNetwork/elrond-go/process/transaction"
	"github.com/ElrondNetwork/elrond-go/process/txsimulator"
	"github.com/ElrondNetwork/elrond-go/state"
	"github.com/ElrondNetwork/elrond-go/storage/txcache"
	"github.com/ElrondNetwork/elrond-go/vm"
	vmcommon "github.com/ElrondNetwork/elrond-vm-common"
	vmcommonBuiltInFunctions "github.com/ElrondNetwork/elrond-vm-common/builtInFunctions"
	"github.com/ElrondNetwork/elrond-vm-common/parsers"
)

type blockProcessorAndVmFactories struct {
	blockProcessor         process.BlockProcessor
	vmFactoryForTxSimulate process.VirtualMachinesContainerFactory
	vmFactoryForProcessing process.VirtualMachinesContainerFactory
}

func (pcf *processComponentsFactory) newBlockProcessor(
	requestHandler process.RequestHandler,
	forkDetector process.ForkDetector,
	epochStartTrigger epochStart.TriggerHandler,
	bootStorer process.BootStorer,
	validatorStatisticsProcessor process.ValidatorStatisticsProcessor,
	headerValidator process.HeaderConstructionValidator,
	blockTracker process.BlockTracker,
	pendingMiniBlocksHandler process.PendingMiniBlocksHandler,
	txSimulatorProcessorArgs *txsimulator.ArgsTxSimulator,
	arwenChangeLocker common.Locker,
	scheduledTxsExecutionHandler process.ScheduledTxsExecutionHandler,
	processedMiniBlocksTracker process.ProcessedMiniBlocksTracker,
) (*blockProcessorAndVmFactories, error) {
	if pcf.bootstrapComponents.ShardCoordinator().SelfId() < pcf.bootstrapComponents.ShardCoordinator().NumberOfShards() {
		return pcf.newShardBlockProcessor(
			requestHandler,
			forkDetector,
			epochStartTrigger,
			bootStorer,
			headerValidator,
			blockTracker,
			pcf.smartContractParser,
			txSimulatorProcessorArgs,
			arwenChangeLocker,
			scheduledTxsExecutionHandler,
			processedMiniBlocksTracker,
		)
	}
	if pcf.bootstrapComponents.ShardCoordinator().SelfId() == core.MetachainShardId {
		return pcf.newMetaBlockProcessor(
			requestHandler,
			forkDetector,
			validatorStatisticsProcessor,
			epochStartTrigger,
			bootStorer,
			headerValidator,
			blockTracker,
			pendingMiniBlocksHandler,
			txSimulatorProcessorArgs,
			arwenChangeLocker,
			scheduledTxsExecutionHandler,
			processedMiniBlocksTracker,
		)
	}

	return nil, errors.New("could not create block processor")
}

func (pcf *processComponentsFactory) newShardBlockProcessor(
	requestHandler process.RequestHandler,
	forkDetector process.ForkDetector,
	epochStartTrigger process.EpochStartTriggerHandler,
	bootStorer process.BootStorer,
	headerValidator process.HeaderConstructionValidator,
	blockTracker process.BlockTracker,
	smartContractParser genesis.InitialSmartContractParser,
	txSimulatorProcessorArgs *txsimulator.ArgsTxSimulator,
	arwenChangeLocker common.Locker,
	scheduledTxsExecutionHandler process.ScheduledTxsExecutionHandler,
	processedMiniBlocksTracker process.ProcessedMiniBlocksTracker,
) (*blockProcessorAndVmFactories, error) {
	argsParser := smartContract.NewArgumentParser()

	esdtTransferParser, err := parsers.NewESDTTransferParser(pcf.coreData.InternalMarshalizer())
	if err != nil {
		return nil, err
	}

	mapDNSAddresses, err := smartContractParser.GetDeployedSCAddresses(genesis.DNSType)
	if err != nil {
		return nil, err
	}

	builtInFuncs, nftStorageHandler, globalSettingsHandler, err := pcf.createBuiltInFunctionContainer(pcf.state.AccountsAdapter(), mapDNSAddresses)
	if err != nil {
		return nil, err
	}

	log.Debug("blockProcessorCreator: enable epoch for sc deploy", "epoch", pcf.epochConfig.EnableEpochs.SCDeployEnableEpoch)
	log.Debug("blockProcessorCreator: enable epoch for ahead of time gas usage", "epoch", pcf.epochConfig.EnableEpochs.AheadOfTimeGasUsageEnableEpoch)
	log.Debug("blockProcessorCreator: enable epoch for repair callback", "epoch", pcf.epochConfig.EnableEpochs.RepairCallbackEnableEpoch)

	vmFactory, err := pcf.createVMFactoryShard(pcf.state.AccountsAdapter(), builtInFuncs, esdtTransferParser, arwenChangeLocker, pcf.config.SmartContractsStorage, nftStorageHandler, globalSettingsHandler)
	if err != nil {
		return nil, err
	}

	vmContainer, err := vmFactory.Create()
	if err != nil {
		return nil, err
	}

	err = vmcommonBuiltInFunctions.SetPayableHandler(builtInFuncs, vmFactory.BlockChainHookImpl())
	if err != nil {
		return nil, err
	}

	interimProcFactory, err := shard.NewIntermediateProcessorsContainerFactory(
		pcf.bootstrapComponents.ShardCoordinator(),
		pcf.coreData.InternalMarshalizer(),
		pcf.coreData.Hasher(),
		pcf.coreData.AddressPubKeyConverter(),
		pcf.data.StorageService(),
		pcf.data.Datapool(),
		pcf.coreData.EconomicsData(),
	)
	if err != nil {
		return nil, err
	}

	interimProcContainer, err := interimProcFactory.Create()
	if err != nil {
		return nil, err
	}

	scForwarder, err := interimProcContainer.Get(dataBlock.SmartContractResultBlock)
	if err != nil {
		return nil, err
	}

	receiptTxInterim, err := interimProcContainer.Get(dataBlock.ReceiptBlock)
	if err != nil {
		return nil, err
	}

	badTxInterim, err := interimProcContainer.Get(dataBlock.InvalidBlock)
	if err != nil {
		return nil, err
	}

	argsTxTypeHandler := coordinator.ArgNewTxTypeHandler{
		PubkeyConverter:        pcf.coreData.AddressPubKeyConverter(),
		ShardCoordinator:       pcf.bootstrapComponents.ShardCoordinator(),
		BuiltInFunctions:       builtInFuncs,
		ArgumentParser:         parsers.NewCallArgsParser(),
		EpochNotifier:          pcf.coreData.EpochNotifier(),
		RelayedTxV2EnableEpoch: pcf.epochConfig.EnableEpochs.RelayedTransactionsV2EnableEpoch,
		ESDTTransferParser:     esdtTransferParser,
	}
	txTypeHandler, err := coordinator.NewTxTypeHandler(argsTxTypeHandler)
	if err != nil {
		return nil, err
	}

	gasHandler, err := preprocess.NewGasComputation(
		pcf.coreData.EconomicsData(),
		txTypeHandler,
		pcf.coreData.EpochNotifier(),
		pcf.epochConfig.EnableEpochs.SCDeployEnableEpoch,
	)
	if err != nil {
		return nil, err
	}

	txFeeHandler, err := postprocess.NewFeeAccumulator()
	if err != nil {
		return nil, err
	}

	enableEpochs := pcf.epochConfig.EnableEpochs

	argsNewScProcessor := smartContract.ArgsNewSmartContractProcessor{
		VmContainer:         vmContainer,
		ArgsParser:          argsParser,
		Hasher:              pcf.coreData.Hasher(),
		Marshalizer:         pcf.coreData.InternalMarshalizer(),
		AccountsDB:          pcf.state.AccountsAdapter(),
		BlockChainHook:      vmFactory.BlockChainHookImpl(),
		BuiltInFunctions:    builtInFuncs,
		PubkeyConv:          pcf.coreData.AddressPubKeyConverter(),
		ShardCoordinator:    pcf.bootstrapComponents.ShardCoordinator(),
		ScrForwarder:        scForwarder,
		TxFeeHandler:        txFeeHandler,
		EconomicsFee:        pcf.coreData.EconomicsData(),
		GasHandler:          gasHandler,
		GasSchedule:         pcf.gasSchedule,
		TxLogsProcessor:     pcf.txLogsProcessor,
		TxTypeHandler:       txTypeHandler,
		IsGenesisProcessing: false,
		BadTxForwarder:      badTxInterim,
		EpochNotifier:       pcf.epochNotifier,
		VMOutputCacher:      txcache.NewDisabledCache(),
		ArwenChangeLocker:   arwenChangeLocker,
		EnableEpochs:        enableEpochs,
	}
	scProcessor, err := smartContract.NewSmartContractProcessor(argsNewScProcessor)
	if err != nil {
		return nil, err
	}

	rewardsTxProcessor, err := rewardTransaction.NewRewardTxProcessor(
		pcf.state.AccountsAdapter(),
		pcf.coreData.AddressPubKeyConverter(),
		pcf.bootstrapComponents.ShardCoordinator(),
	)
	if err != nil {
		return nil, err
	}

	argsNewTxProcessor := transaction.ArgsNewTxProcessor{
		Accounts:                              pcf.state.AccountsAdapter(),
		Hasher:                                pcf.coreData.Hasher(),
		PubkeyConv:                            pcf.coreData.AddressPubKeyConverter(),
		Marshalizer:                           pcf.coreData.InternalMarshalizer(),
		SignMarshalizer:                       pcf.coreData.TxMarshalizer(),
		ShardCoordinator:                      pcf.bootstrapComponents.ShardCoordinator(),
		ScProcessor:                           scProcessor,
		TxFeeHandler:                          txFeeHandler,
		TxTypeHandler:                         txTypeHandler,
		EconomicsFee:                          pcf.coreData.EconomicsData(),
		ReceiptForwarder:                      receiptTxInterim,
		BadTxForwarder:                        badTxInterim,
		ArgsParser:                            argsParser,
		ScrForwarder:                          scForwarder,
		RelayedTxEnableEpoch:                  enableEpochs.RelayedTransactionsEnableEpoch,
		PenalizedTooMuchGasEnableEpoch:        enableEpochs.PenalizedTooMuchGasEnableEpoch,
		MetaProtectionEnableEpoch:             enableEpochs.MetaProtectionEnableEpoch,
		EpochNotifier:                         pcf.epochNotifier,
		RelayedTxV2EnableEpoch:                enableEpochs.RelayedTransactionsV2EnableEpoch,
		AddFailedRelayedToInvalidDisableEpoch: enableEpochs.AddFailedRelayedTxToInvalidMBsDisableEpoch,
	}
	transactionProcessor, err := transaction.NewTxProcessor(argsNewTxProcessor)
	if err != nil {
		return nil, errors.New("could not create transaction statisticsProcessor: " + err.Error())
	}

	scheduledTxsExecutionHandler.SetTransactionProcessor(transactionProcessor)

	vmFactoryTxSimulator, err := pcf.createShardTxSimulatorProcessor(txSimulatorProcessorArgs, argsNewScProcessor, argsNewTxProcessor, esdtTransferParser, arwenChangeLocker, mapDNSAddresses)
	if err != nil {
		return nil, err
	}

	blockSizeThrottler, err := throttle.NewBlockSizeThrottle(
		pcf.config.BlockSizeThrottleConfig.MinSizeInBytes,
		pcf.config.BlockSizeThrottleConfig.MaxSizeInBytes,
	)
	if err != nil {
		return nil, err
	}

	blockSizeComputationHandler, err := preprocess.NewBlockSizeComputation(
		pcf.coreData.InternalMarshalizer(),
		blockSizeThrottler,
		pcf.config.BlockSizeThrottleConfig.MaxSizeInBytes,
	)
	if err != nil {
		return nil, err
	}

	balanceComputationHandler, err := preprocess.NewBalanceComputation()
	if err != nil {
		return nil, err
	}

	preProcFactory, err := shard.NewPreProcessorsContainerFactory(
		pcf.bootstrapComponents.ShardCoordinator(),
		pcf.data.StorageService(),
		pcf.coreData.InternalMarshalizer(),
		pcf.coreData.Hasher(),
		pcf.data.Datapool(),
		pcf.coreData.AddressPubKeyConverter(),
		pcf.state.AccountsAdapter(),
		requestHandler,
		transactionProcessor,
		scProcessor,
		scProcessor,
		rewardsTxProcessor,
		pcf.coreData.EconomicsData(),
		gasHandler,
		blockTracker,
		blockSizeComputationHandler,
		balanceComputationHandler,
		pcf.epochNotifier,
		enableEpochs.OptimizeGasUsedInCrossMiniBlocksEnableEpoch,
		enableEpochs.FrontRunningProtectionEnableEpoch,
		enableEpochs.ScheduledMiniBlocksEnableEpoch,
		txTypeHandler,
		scheduledTxsExecutionHandler,
		processedMiniBlocksTracker,
	)
	if err != nil {
		return nil, err
	}

	preProcContainer, err := preProcFactory.Create()
	if err != nil {
		return nil, err
	}

	argsDetector := coordinator.ArgsPrintDoubleTransactionsDetector{
		Marshaller:    pcf.coreData.InternalMarshalizer(),
		Hasher:        pcf.coreData.Hasher(),
		EpochNotifier: pcf.epochNotifier,

		AddFailedRelayedTxToInvalidMBsDisableEpoch: pcf.epochConfig.EnableEpochs.AddFailedRelayedTxToInvalidMBsDisableEpoch,
	}
	doubleTransactionsDetector, err := coordinator.NewPrintDoubleTransactionsDetector(argsDetector)
	if err != nil {
		return nil, err
	}

	argsTransactionCoordinator := coordinator.ArgTransactionCoordinator{
		Hasher:                               pcf.coreData.Hasher(),
		Marshalizer:                          pcf.coreData.InternalMarshalizer(),
		ShardCoordinator:                     pcf.bootstrapComponents.ShardCoordinator(),
		Accounts:                             pcf.state.AccountsAdapter(),
		MiniBlockPool:                        pcf.data.Datapool().MiniBlocks(),
		RequestHandler:                       requestHandler,
		PreProcessors:                        preProcContainer,
		InterProcessors:                      interimProcContainer,
		GasHandler:                           gasHandler,
		FeeHandler:                           txFeeHandler,
		BlockSizeComputation:                 blockSizeComputationHandler,
		BalanceComputation:                   balanceComputationHandler,
		EconomicsFee:                         pcf.coreData.EconomicsData(),
		TxTypeHandler:                        txTypeHandler,
		BlockGasAndFeesReCheckEnableEpoch:    pcf.epochConfig.EnableEpochs.BlockGasAndFeesReCheckEnableEpoch,
		TransactionsLogProcessor:             pcf.txLogsProcessor,
		EpochNotifier:                        pcf.epochNotifier,
		ScheduledTxsExecutionHandler:         scheduledTxsExecutionHandler,
		ScheduledMiniBlocksEnableEpoch:       enableEpochs.ScheduledMiniBlocksEnableEpoch,
		DoubleTransactionsDetector:           doubleTransactionsDetector,
		MiniBlockPartialExecutionEnableEpoch: enableEpochs.MiniBlockPartialExecutionEnableEpoch,
		ProcessedMiniBlocksTracker:           processedMiniBlocksTracker,
	}
	txCoordinator, err := coordinator.NewTransactionCoordinator(argsTransactionCoordinator)
	if err != nil {
		return nil, err
	}

	alteredAccountsProvider, err := pcf.createAlteredAccountsProvider()
	if err != nil {
		return nil, err
	}

	scheduledTxsExecutionHandler.SetTransactionCoordinator(txCoordinator)

	accountsDb := make(map[state.AccountsDbIdentifier]state.AccountsAdapter)
	accountsDb[state.UserAccountsState] = pcf.state.AccountsAdapter()
	accountsDb[state.PeerAccountsState] = pcf.state.PeerAccounts()

	argumentsBaseProcessor := block.ArgBaseProcessor{
		CoreComponents:                 pcf.coreData,
		DataComponents:                 pcf.data,
		BootstrapComponents:            pcf.bootstrapComponents,
		StatusComponents:               pcf.statusComponents,
		Config:                         pcf.config,
		Version:                        pcf.version,
		AccountsDB:                     accountsDb,
		ForkDetector:                   forkDetector,
		NodesCoordinator:               pcf.nodesCoordinator,
		RequestHandler:                 requestHandler,
		BlockChainHook:                 vmFactory.BlockChainHookImpl(),
		TxCoordinator:                  txCoordinator,
		EpochStartTrigger:              epochStartTrigger,
		HeaderValidator:                headerValidator,
		BootStorer:                     bootStorer,
		BlockTracker:                   blockTracker,
		FeeHandler:                     txFeeHandler,
		BlockSizeThrottler:             blockSizeThrottler,
		HistoryRepository:              pcf.historyRepo,
		EpochNotifier:                  pcf.epochNotifier,
		RoundNotifier:                  pcf.coreData.RoundNotifier(),
		VMContainersFactory:            vmFactory,
		VmContainer:                    vmContainer,
		GasHandler:                     gasHandler,
		ScheduledTxsExecutionHandler:   scheduledTxsExecutionHandler,
		ScheduledMiniBlocksEnableEpoch: enableEpochs.ScheduledMiniBlocksEnableEpoch,
<<<<<<< HEAD
		AlteredAccountsProvider:        alteredAccountsProvider,
=======
		ProcessedMiniBlocksTracker:     processedMiniBlocksTracker,
>>>>>>> ee20d8fd
	}
	arguments := block.ArgShardProcessor{
		ArgBaseProcessor: argumentsBaseProcessor,
	}

	blockProcessor, err := block.NewShardProcessor(arguments)
	if err != nil {
		return nil, errors.New("could not create block statisticsProcessor: " + err.Error())
	}

	blockProcessorComponents := &blockProcessorAndVmFactories{
		blockProcessor:         blockProcessor,
		vmFactoryForTxSimulate: vmFactoryTxSimulator,
		vmFactoryForProcessing: vmFactory,
	}

	return blockProcessorComponents, nil
}

func (pcf *processComponentsFactory) newMetaBlockProcessor(
	requestHandler process.RequestHandler,
	forkDetector process.ForkDetector,
	validatorStatisticsProcessor process.ValidatorStatisticsProcessor,
	epochStartTrigger process.EpochStartTriggerHandler,
	bootStorer process.BootStorer,
	headerValidator process.HeaderConstructionValidator,
	blockTracker process.BlockTracker,
	pendingMiniBlocksHandler process.PendingMiniBlocksHandler,
	txSimulatorProcessorArgs *txsimulator.ArgsTxSimulator,
	arwenChangeLocker common.Locker,
	scheduledTxsExecutionHandler process.ScheduledTxsExecutionHandler,
	processedMiniBlocksTracker process.ProcessedMiniBlocksTracker,
) (*blockProcessorAndVmFactories, error) {
	builtInFuncs, nftStorageHandler, globalSettingsHandler, err := pcf.createBuiltInFunctionContainer(pcf.state.AccountsAdapter(), make(map[string]struct{}))
	if err != nil {
		return nil, err
	}

	argsParser := smartContract.NewArgumentParser()

	vmFactory, err := pcf.createVMFactoryMeta(pcf.state.AccountsAdapter(), builtInFuncs, pcf.config.SmartContractsStorage, nftStorageHandler, globalSettingsHandler)
	if err != nil {
		return nil, err
	}

	vmContainer, err := vmFactory.Create()
	if err != nil {
		return nil, err
	}

	interimProcFactory, err := metachain.NewIntermediateProcessorsContainerFactory(
		pcf.bootstrapComponents.ShardCoordinator(),
		pcf.coreData.InternalMarshalizer(),
		pcf.coreData.Hasher(),
		pcf.coreData.AddressPubKeyConverter(),
		pcf.data.StorageService(),
		pcf.data.Datapool(),
		pcf.coreData.EconomicsData(),
	)
	if err != nil {
		return nil, err
	}

	interimProcContainer, err := interimProcFactory.Create()
	if err != nil {
		return nil, err
	}

	scForwarder, err := interimProcContainer.Get(dataBlock.SmartContractResultBlock)
	if err != nil {
		return nil, err
	}

	badTxForwarder, err := interimProcContainer.Get(dataBlock.InvalidBlock)
	if err != nil {
		return nil, err
	}

	esdtTransferParser, err := parsers.NewESDTTransferParser(pcf.coreData.InternalMarshalizer())
	if err != nil {
		return nil, err
	}

	argsTxTypeHandler := coordinator.ArgNewTxTypeHandler{
		PubkeyConverter:        pcf.coreData.AddressPubKeyConverter(),
		ShardCoordinator:       pcf.bootstrapComponents.ShardCoordinator(),
		BuiltInFunctions:       builtInFuncs,
		ArgumentParser:         parsers.NewCallArgsParser(),
		EpochNotifier:          pcf.coreData.EpochNotifier(),
		RelayedTxV2EnableEpoch: pcf.epochConfig.EnableEpochs.RelayedTransactionsV2EnableEpoch,
		ESDTTransferParser:     esdtTransferParser,
	}
	txTypeHandler, err := coordinator.NewTxTypeHandler(argsTxTypeHandler)
	if err != nil {
		return nil, err
	}

	gasHandler, err := preprocess.NewGasComputation(
		pcf.coreData.EconomicsData(),
		txTypeHandler,
		pcf.epochNotifier,
		pcf.epochConfig.EnableEpochs.SCDeployEnableEpoch,
	)
	if err != nil {
		return nil, err
	}

	txFeeHandler, err := postprocess.NewFeeAccumulator()
	if err != nil {
		return nil, err
	}

	enableEpochs := pcf.epochConfig.EnableEpochs
	argsNewScProcessor := smartContract.ArgsNewSmartContractProcessor{
		VmContainer:         vmContainer,
		ArgsParser:          argsParser,
		Hasher:              pcf.coreData.Hasher(),
		Marshalizer:         pcf.coreData.InternalMarshalizer(),
		AccountsDB:          pcf.state.AccountsAdapter(),
		BlockChainHook:      vmFactory.BlockChainHookImpl(),
		BuiltInFunctions:    builtInFuncs,
		PubkeyConv:          pcf.coreData.AddressPubKeyConverter(),
		ShardCoordinator:    pcf.bootstrapComponents.ShardCoordinator(),
		ScrForwarder:        scForwarder,
		TxFeeHandler:        txFeeHandler,
		EconomicsFee:        pcf.coreData.EconomicsData(),
		TxTypeHandler:       txTypeHandler,
		GasHandler:          gasHandler,
		GasSchedule:         pcf.gasSchedule,
		TxLogsProcessor:     pcf.txLogsProcessor,
		IsGenesisProcessing: false,
		BadTxForwarder:      badTxForwarder,
		EpochNotifier:       pcf.epochNotifier,
		VMOutputCacher:      txcache.NewDisabledCache(),
		ArwenChangeLocker:   arwenChangeLocker,
		EnableEpochs:        enableEpochs,
	}
	scProcessor, err := smartContract.NewSmartContractProcessor(argsNewScProcessor)
	if err != nil {
		return nil, err
	}

	argsNewMetaTxProcessor := transaction.ArgsNewMetaTxProcessor{
		Hasher:                                pcf.coreData.Hasher(),
		Marshalizer:                           pcf.coreData.InternalMarshalizer(),
		Accounts:                              pcf.state.AccountsAdapter(),
		PubkeyConv:                            pcf.coreData.AddressPubKeyConverter(),
		ShardCoordinator:                      pcf.bootstrapComponents.ShardCoordinator(),
		ScProcessor:                           scProcessor,
		TxTypeHandler:                         txTypeHandler,
		EconomicsFee:                          pcf.coreData.EconomicsData(),
		ESDTEnableEpoch:                       pcf.epochConfig.EnableEpochs.ESDTEnableEpoch,
		BuiltInFunctionOnMetachainEnableEpoch: pcf.epochConfig.EnableEpochs.BuiltInFunctionOnMetaEnableEpoch,
		EpochNotifier:                         pcf.epochNotifier,
	}

	transactionProcessor, err := transaction.NewMetaTxProcessor(argsNewMetaTxProcessor)
	if err != nil {
		return nil, errors.New("could not create transaction processor: " + err.Error())
	}

	scheduledTxsExecutionHandler.SetTransactionProcessor(transactionProcessor)

	vmFactoryTxSimulator, err := pcf.createMetaTxSimulatorProcessor(txSimulatorProcessorArgs, argsNewScProcessor, txTypeHandler)
	if err != nil {
		return nil, err
	}

	blockSizeThrottler, err := throttle.NewBlockSizeThrottle(pcf.config.BlockSizeThrottleConfig.MinSizeInBytes, pcf.config.BlockSizeThrottleConfig.MaxSizeInBytes)
	if err != nil {
		return nil, err
	}

	blockSizeComputationHandler, err := preprocess.NewBlockSizeComputation(
		pcf.coreData.InternalMarshalizer(),
		blockSizeThrottler,
		pcf.config.BlockSizeThrottleConfig.MaxSizeInBytes,
	)
	if err != nil {
		return nil, err
	}

	balanceComputationHandler, err := preprocess.NewBalanceComputation()
	if err != nil {
		return nil, err
	}

	preProcFactory, err := metachain.NewPreProcessorsContainerFactory(
		pcf.bootstrapComponents.ShardCoordinator(),
		pcf.data.StorageService(),
		pcf.coreData.InternalMarshalizer(),
		pcf.coreData.Hasher(),
		pcf.data.Datapool(),
		pcf.state.AccountsAdapter(),
		requestHandler,
		transactionProcessor,
		scProcessor,
		pcf.coreData.EconomicsData(),
		gasHandler,
		blockTracker,
		pcf.coreData.AddressPubKeyConverter(),
		blockSizeComputationHandler,
		balanceComputationHandler,
		pcf.epochNotifier,
		enableEpochs.OptimizeGasUsedInCrossMiniBlocksEnableEpoch,
		enableEpochs.FrontRunningProtectionEnableEpoch,
		enableEpochs.ScheduledMiniBlocksEnableEpoch,
		txTypeHandler,
		scheduledTxsExecutionHandler,
		processedMiniBlocksTracker,
	)
	if err != nil {
		return nil, err
	}

	preProcContainer, err := preProcFactory.Create()
	if err != nil {
		return nil, err
	}

	argsDetector := coordinator.ArgsPrintDoubleTransactionsDetector{
		Marshaller:    pcf.coreData.InternalMarshalizer(),
		Hasher:        pcf.coreData.Hasher(),
		EpochNotifier: pcf.epochNotifier,

		AddFailedRelayedTxToInvalidMBsDisableEpoch: pcf.epochConfig.EnableEpochs.AddFailedRelayedTxToInvalidMBsDisableEpoch,
	}
	doubleTransactionsDetector, err := coordinator.NewPrintDoubleTransactionsDetector(argsDetector)
	if err != nil {
		return nil, err
	}

	argsTransactionCoordinator := coordinator.ArgTransactionCoordinator{
		Hasher:                               pcf.coreData.Hasher(),
		Marshalizer:                          pcf.coreData.InternalMarshalizer(),
		ShardCoordinator:                     pcf.bootstrapComponents.ShardCoordinator(),
		Accounts:                             pcf.state.AccountsAdapter(),
		MiniBlockPool:                        pcf.data.Datapool().MiniBlocks(),
		RequestHandler:                       requestHandler,
		PreProcessors:                        preProcContainer,
		InterProcessors:                      interimProcContainer,
		GasHandler:                           gasHandler,
		FeeHandler:                           txFeeHandler,
		BlockSizeComputation:                 blockSizeComputationHandler,
		BalanceComputation:                   balanceComputationHandler,
		EconomicsFee:                         pcf.coreData.EconomicsData(),
		TxTypeHandler:                        txTypeHandler,
		BlockGasAndFeesReCheckEnableEpoch:    enableEpochs.BlockGasAndFeesReCheckEnableEpoch,
		TransactionsLogProcessor:             pcf.txLogsProcessor,
		EpochNotifier:                        pcf.epochNotifier,
		ScheduledTxsExecutionHandler:         scheduledTxsExecutionHandler,
		ScheduledMiniBlocksEnableEpoch:       enableEpochs.ScheduledMiniBlocksEnableEpoch,
		DoubleTransactionsDetector:           doubleTransactionsDetector,
		MiniBlockPartialExecutionEnableEpoch: enableEpochs.MiniBlockPartialExecutionEnableEpoch,
		ProcessedMiniBlocksTracker:           processedMiniBlocksTracker,
	}
	txCoordinator, err := coordinator.NewTransactionCoordinator(argsTransactionCoordinator)
	if err != nil {
		return nil, err
	}

	scheduledTxsExecutionHandler.SetTransactionCoordinator(txCoordinator)

	argsStaking := scToProtocol.ArgStakingToPeer{
		PubkeyConv:       pcf.coreData.ValidatorPubKeyConverter(),
		Hasher:           pcf.coreData.Hasher(),
		Marshalizer:      pcf.coreData.InternalMarshalizer(),
		PeerState:        pcf.state.PeerAccounts(),
		BaseState:        pcf.state.AccountsAdapter(),
		ArgParser:        argsParser,
		CurrTxs:          pcf.data.Datapool().CurrentBlockTxs(),
		RatingsData:      pcf.coreData.RatingsData(),
		EpochNotifier:    pcf.coreData.EpochNotifier(),
		StakeEnableEpoch: pcf.epochConfig.EnableEpochs.StakeEnableEpoch,
	}
	smartContractToProtocol, err := scToProtocol.NewStakingToPeer(argsStaking)
	if err != nil {
		return nil, err
	}

	genesisHdr := pcf.data.Blockchain().GetGenesisHeader()
	argsEpochStartData := metachainEpochStart.ArgsNewEpochStartData{
		Marshalizer:       pcf.coreData.InternalMarshalizer(),
		Hasher:            pcf.coreData.Hasher(),
		Store:             pcf.data.StorageService(),
		DataPool:          pcf.data.Datapool(),
		BlockTracker:      blockTracker,
		ShardCoordinator:  pcf.bootstrapComponents.ShardCoordinator(),
		EpochStartTrigger: epochStartTrigger,
		RequestHandler:    requestHandler,
		GenesisEpoch:      genesisHdr.GetEpoch(),
	}
	epochStartDataCreator, err := metachainEpochStart.NewEpochStartData(argsEpochStartData)
	if err != nil {
		return nil, err
	}

	economicsDataProvider := metachainEpochStart.NewEpochEconomicsStatistics()
	argsEpochEconomics := metachainEpochStart.ArgsNewEpochEconomics{
		Marshalizer:           pcf.coreData.InternalMarshalizer(),
		Hasher:                pcf.coreData.Hasher(),
		Store:                 pcf.data.StorageService(),
		ShardCoordinator:      pcf.bootstrapComponents.ShardCoordinator(),
		RewardsHandler:        pcf.coreData.EconomicsData(),
		RoundTime:             pcf.coreData.RoundHandler(),
		GenesisNonce:          genesisHdr.GetNonce(),
		GenesisEpoch:          genesisHdr.GetEpoch(),
		GenesisTotalSupply:    pcf.coreData.EconomicsData().GenesisTotalSupply(),
		EconomicsDataNotified: economicsDataProvider,
		StakingV2EnableEpoch:  pcf.epochConfig.EnableEpochs.StakingV2EnableEpoch,
	}
	epochEconomics, err := metachainEpochStart.NewEndOfEpochEconomicsDataCreator(argsEpochEconomics)
	if err != nil {
		return nil, err
	}

	systemVM, err := vmContainer.Get(factory.SystemVirtualMachine)
	if err != nil {
		return nil, err
	}

	// TODO: in case of changing the minimum node price, make sure to update the staking data provider
	stakingDataProvider, err := metachainEpochStart.NewStakingDataProvider(systemVM, pcf.systemSCConfig.StakingSystemSCConfig.GenesisNodePrice)
	if err != nil {
		return nil, err
	}

	rewardsStorage := pcf.data.StorageService().GetStorer(dataRetriever.RewardTransactionUnit)
	miniBlockStorage := pcf.data.StorageService().GetStorer(dataRetriever.MiniBlockUnit)
	argsEpochRewards := metachainEpochStart.RewardsCreatorProxyArgs{
		BaseRewardsCreatorArgs: metachainEpochStart.BaseRewardsCreatorArgs{
			ShardCoordinator:              pcf.bootstrapComponents.ShardCoordinator(),
			PubkeyConverter:               pcf.coreData.AddressPubKeyConverter(),
			RewardsStorage:                rewardsStorage,
			MiniBlockStorage:              miniBlockStorage,
			Hasher:                        pcf.coreData.Hasher(),
			Marshalizer:                   pcf.coreData.InternalMarshalizer(),
			DataPool:                      pcf.data.Datapool(),
			ProtocolSustainabilityAddress: pcf.coreData.EconomicsData().ProtocolSustainabilityAddress(),
			NodesConfigProvider:           pcf.nodesCoordinator,
			UserAccountsDB:                pcf.state.AccountsAdapter(),
			RewardsFix1EpochEnable:        enableEpochs.SwitchJailWaitingEnableEpoch,
			DelegationSystemSCEnableEpoch: pcf.epochConfig.EnableEpochs.StakingV2EnableEpoch,
		},
		StakingDataProvider:   stakingDataProvider,
		RewardsHandler:        pcf.coreData.EconomicsData(),
		EconomicsDataProvider: economicsDataProvider,
		EpochEnableV2:         pcf.epochConfig.EnableEpochs.StakingV2EnableEpoch,
	}
	epochRewards, err := metachainEpochStart.NewRewardsCreatorProxy(argsEpochRewards)
	if err != nil {
		return nil, err
	}

	argsEpochValidatorInfo := metachainEpochStart.ArgsNewValidatorInfoCreator{
		ShardCoordinator: pcf.bootstrapComponents.ShardCoordinator(),
		MiniBlockStorage: miniBlockStorage,
		Hasher:           pcf.coreData.Hasher(),
		Marshalizer:      pcf.coreData.InternalMarshalizer(),
		DataPool:         pcf.data.Datapool(),
	}
	validatorInfoCreator, err := metachainEpochStart.NewValidatorInfoCreator(argsEpochValidatorInfo)
	if err != nil {
		return nil, err
	}

	alteredAccountsProvider, err := pcf.createAlteredAccountsProvider()
	if err != nil {
		return nil, err
	}

	accountsDb := make(map[state.AccountsDbIdentifier]state.AccountsAdapter)
	accountsDb[state.UserAccountsState] = pcf.state.AccountsAdapter()
	accountsDb[state.PeerAccountsState] = pcf.state.PeerAccounts()

	argumentsBaseProcessor := block.ArgBaseProcessor{
		CoreComponents:                 pcf.coreData,
		DataComponents:                 pcf.data,
		BootstrapComponents:            pcf.bootstrapComponents,
		StatusComponents:               pcf.statusComponents,
		Config:                         pcf.config,
		Version:                        pcf.version,
		AccountsDB:                     accountsDb,
		ForkDetector:                   forkDetector,
		NodesCoordinator:               pcf.nodesCoordinator,
		RequestHandler:                 requestHandler,
		BlockChainHook:                 vmFactory.BlockChainHookImpl(),
		TxCoordinator:                  txCoordinator,
		EpochStartTrigger:              epochStartTrigger,
		HeaderValidator:                headerValidator,
		BootStorer:                     bootStorer,
		BlockTracker:                   blockTracker,
		FeeHandler:                     txFeeHandler,
		BlockSizeThrottler:             blockSizeThrottler,
		HistoryRepository:              pcf.historyRepo,
		EpochNotifier:                  pcf.epochNotifier,
		RoundNotifier:                  pcf.coreData.RoundNotifier(),
		VMContainersFactory:            vmFactory,
		VmContainer:                    vmContainer,
		GasHandler:                     gasHandler,
		ScheduledTxsExecutionHandler:   scheduledTxsExecutionHandler,
		ScheduledMiniBlocksEnableEpoch: enableEpochs.ScheduledMiniBlocksEnableEpoch,
<<<<<<< HEAD
		AlteredAccountsProvider:        alteredAccountsProvider,
=======
		ProcessedMiniBlocksTracker:     processedMiniBlocksTracker,
>>>>>>> ee20d8fd
	}

	esdtOwnerAddress, err := pcf.coreData.AddressPubKeyConverter().Decode(pcf.systemSCConfig.ESDTSystemSCConfig.OwnerAddress)
	if err != nil {
		return nil, fmt.Errorf("%w while decoding systemSCConfig.ESDTSystemSCConfig.OwnerAddress "+
			"in processComponentsFactory.newMetaBlockProcessor", err)
	}

	argsEpochSystemSC := metachainEpochStart.ArgsNewEpochStartSystemSCProcessing{
		SystemVM:                systemVM,
		UserAccountsDB:          pcf.state.AccountsAdapter(),
		PeerAccountsDB:          pcf.state.PeerAccounts(),
		Marshalizer:             pcf.coreData.InternalMarshalizer(),
		StartRating:             pcf.coreData.RatingsData().StartRating(),
		ValidatorInfoCreator:    validatorStatisticsProcessor,
		EndOfEpochCallerAddress: vm.EndOfEpochAddress,
		StakingSCAddress:        vm.StakingSCAddress,
		ChanceComputer:          pcf.coreData.Rater(),
		EpochNotifier:           pcf.coreData.EpochNotifier(),
		GenesisNodesConfig:      pcf.coreData.GenesisNodesSetup(),
		MaxNodesEnableConfig:    enableEpochs.MaxNodesChangeEnableEpoch,
		StakingDataProvider:     stakingDataProvider,
		NodesConfigProvider:     pcf.nodesCoordinator,
		ShardCoordinator:        pcf.bootstrapComponents.ShardCoordinator(),
		ESDTOwnerAddressBytes:   esdtOwnerAddress,
		EpochConfig:             pcf.epochConfig,
	}
	epochStartSystemSCProcessor, err := metachainEpochStart.NewSystemSCProcessor(argsEpochSystemSC)
	if err != nil {
		return nil, err
	}

	arguments := block.ArgMetaProcessor{
		ArgBaseProcessor:             argumentsBaseProcessor,
		SCToProtocol:                 smartContractToProtocol,
		PendingMiniBlocksHandler:     pendingMiniBlocksHandler,
		EpochStartDataCreator:        epochStartDataCreator,
		EpochEconomics:               epochEconomics,
		EpochRewardsCreator:          epochRewards,
		EpochValidatorInfoCreator:    validatorInfoCreator,
		ValidatorStatisticsProcessor: validatorStatisticsProcessor,
		EpochSystemSCProcessor:       epochStartSystemSCProcessor,
		RewardsV2EnableEpoch:         pcf.epochConfig.EnableEpochs.StakingV2EnableEpoch,
	}

	metaProcessor, err := block.NewMetaProcessor(arguments)
	if err != nil {
		return nil, errors.New("could not create block processor: " + err.Error())
	}

	blockProcessorComponents := &blockProcessorAndVmFactories{
		blockProcessor:         metaProcessor,
		vmFactoryForTxSimulate: vmFactoryTxSimulator,
		vmFactoryForProcessing: vmFactory,
	}

	return blockProcessorComponents, nil
}

func (pcf *processComponentsFactory) createAlteredAccountsProvider() (process.AlteredAccountsProviderHandler, error) {
	return alteredaccounts.NewAlteredAccountsProvider(alteredaccounts.ArgsAlteredAccountsProvider{
		ShardCoordinator:       pcf.bootstrapComponents.ShardCoordinator(),
		AddressConverter:       pcf.coreData.AddressPubKeyConverter(),
		AccountsDB:             pcf.state.AccountsAdapter(),
		Marshalizer:            pcf.coreData.InternalMarshalizer(),
		EsdtDataStorageHandler: pcf.esdtNftStorage,
	})
}

func (pcf *processComponentsFactory) createShardTxSimulatorProcessor(
	txSimulatorProcessorArgs *txsimulator.ArgsTxSimulator,
	scProcArgs smartContract.ArgsNewSmartContractProcessor,
	txProcArgs transaction.ArgsNewTxProcessor,
	esdtTransferParser vmcommon.ESDTTransferParser,
	arwenChangeLocker common.Locker,
	mapDNSAddresses map[string]struct{},
) (process.VirtualMachinesContainerFactory, error) {
	readOnlyAccountsDB, err := txsimulator.NewReadOnlyAccountsDB(pcf.state.AccountsAdapterAPI())
	if err != nil {
		return nil, err
	}

	interimProcFactory, err := shard.NewIntermediateProcessorsContainerFactory(
		pcf.bootstrapComponents.ShardCoordinator(),
		pcf.coreData.InternalMarshalizer(),
		pcf.coreData.Hasher(),
		pcf.coreData.AddressPubKeyConverter(),
		disabled.NewChainStorer(),
		pcf.data.Datapool(),
		&processDisabled.FeeHandler{},
	)
	if err != nil {
		return nil, err
	}

	builtInFuncs, nftStorageHandler, globalSettingsHandler, err := pcf.createBuiltInFunctionContainer(readOnlyAccountsDB, mapDNSAddresses)
	if err != nil {
		return nil, err
	}

	smartContractStorageSimulate := pcf.config.SmartContractsStorageSimulate
	vmFactory, err := pcf.createVMFactoryShard(readOnlyAccountsDB, builtInFuncs, esdtTransferParser, arwenChangeLocker, smartContractStorageSimulate, nftStorageHandler, globalSettingsHandler)
	if err != nil {
		return nil, err
	}

	vmContainer, err := vmFactory.Create()
	if err != nil {
		return nil, err
	}

	scProcArgs.VmContainer = vmContainer

	interimProcContainer, err := interimProcFactory.Create()
	if err != nil {
		return nil, err
	}

	scForwarder, err := interimProcContainer.Get(dataBlock.SmartContractResultBlock)
	if err != nil {
		return nil, err
	}
	scProcArgs.ScrForwarder = scForwarder
	scProcArgs.BlockChainHook = vmFactory.BlockChainHookImpl()

	receiptTxInterim, err := interimProcContainer.Get(dataBlock.ReceiptBlock)
	if err != nil {
		return nil, err
	}
	txProcArgs.ReceiptForwarder = receiptTxInterim

	badTxInterim, err := interimProcContainer.Get(dataBlock.InvalidBlock)
	if err != nil {
		return nil, err
	}
	scProcArgs.BadTxForwarder = badTxInterim
	txProcArgs.BadTxForwarder = badTxInterim

	scProcArgs.TxFeeHandler = &processDisabled.FeeHandler{}
	txProcArgs.TxFeeHandler = &processDisabled.FeeHandler{}

	scProcArgs.AccountsDB = readOnlyAccountsDB
	scProcArgs.VMOutputCacher = txSimulatorProcessorArgs.VMOutputCacher
	scProcessor, err := smartContract.NewSmartContractProcessor(scProcArgs)
	if err != nil {
		return nil, err
	}
	txProcArgs.ScProcessor = scProcessor

	txProcArgs.Accounts = readOnlyAccountsDB

	txSimulatorProcessorArgs.TransactionProcessor, err = transaction.NewTxProcessor(txProcArgs)
	if err != nil {
		return nil, err
	}

	txSimulatorProcessorArgs.IntermediateProcContainer = interimProcContainer

	return vmFactory, nil
}

func (pcf *processComponentsFactory) createMetaTxSimulatorProcessor(
	txSimulatorProcessorArgs *txsimulator.ArgsTxSimulator,
	scProcArgs smartContract.ArgsNewSmartContractProcessor,
	txTypeHandler process.TxTypeHandler,
) (process.VirtualMachinesContainerFactory, error) {
	interimProcFactory, err := shard.NewIntermediateProcessorsContainerFactory(
		pcf.bootstrapComponents.ShardCoordinator(),
		pcf.coreData.InternalMarshalizer(),
		pcf.coreData.Hasher(),
		pcf.coreData.AddressPubKeyConverter(),
		disabled.NewChainStorer(),
		pcf.data.Datapool(),
		&processDisabled.FeeHandler{},
	)
	if err != nil {
		return nil, err
	}

	interimProcContainer, err := interimProcFactory.Create()
	if err != nil {
		return nil, err
	}

	scForwarder, err := interimProcContainer.Get(dataBlock.SmartContractResultBlock)
	if err != nil {
		return nil, err
	}
	scProcArgs.ScrForwarder = scForwarder

	badTxInterim, err := interimProcContainer.Get(dataBlock.InvalidBlock)
	if err != nil {
		return nil, err
	}
	scProcArgs.BadTxForwarder = badTxInterim
	scProcArgs.VMOutputCacher = txSimulatorProcessorArgs.VMOutputCacher

	scProcArgs.TxFeeHandler = &processDisabled.FeeHandler{}

	scProcArgs.VMOutputCacher = txSimulatorProcessorArgs.VMOutputCacher

	readOnlyAccountsDB, err := txsimulator.NewReadOnlyAccountsDB(pcf.state.AccountsAdapterAPI())
	if err != nil {
		return nil, err
	}

	builtInFuncs, nftStorageHandler, globalSettingsHandler, err := pcf.createBuiltInFunctionContainer(readOnlyAccountsDB, make(map[string]struct{}))
	if err != nil {
		return nil, err
	}

	vmFactory, err := pcf.createVMFactoryMeta(readOnlyAccountsDB, builtInFuncs, pcf.config.SmartContractsStorageSimulate, nftStorageHandler, globalSettingsHandler)
	if err != nil {
		return nil, err
	}

	vmContainer, err := vmFactory.Create()
	if err != nil {
		return nil, err
	}

	scProcArgs.VmContainer = vmContainer
	scProcArgs.BlockChainHook = vmFactory.BlockChainHookImpl()

	scProcessor, err := smartContract.NewSmartContractProcessor(scProcArgs)
	if err != nil {
		return nil, err
	}

	argsNewMetaTx := transaction.ArgsNewMetaTxProcessor{
		Hasher:                                pcf.coreData.Hasher(),
		Marshalizer:                           pcf.coreData.InternalMarshalizer(),
		Accounts:                              readOnlyAccountsDB,
		PubkeyConv:                            pcf.coreData.AddressPubKeyConverter(),
		ShardCoordinator:                      pcf.bootstrapComponents.ShardCoordinator(),
		ScProcessor:                           scProcessor,
		TxTypeHandler:                         txTypeHandler,
		EconomicsFee:                          &processDisabled.FeeHandler{},
		ESDTEnableEpoch:                       pcf.epochConfig.EnableEpochs.ESDTEnableEpoch,
		BuiltInFunctionOnMetachainEnableEpoch: pcf.epochConfig.EnableEpochs.BuiltInFunctionOnMetaEnableEpoch,
		EpochNotifier:                         pcf.epochNotifier,
	}

	txSimulatorProcessorArgs.TransactionProcessor, err = transaction.NewMetaTxProcessor(argsNewMetaTx)
	if err != nil {
		return nil, err
	}

	txSimulatorProcessorArgs.IntermediateProcContainer = interimProcContainer

	return vmFactory, nil
}

func (pcf *processComponentsFactory) createVMFactoryShard(
	accounts state.AccountsAdapter,
	builtInFuncs vmcommon.BuiltInFunctionContainer,
	esdtTransferParser vmcommon.ESDTTransferParser,
	arwenChangeLocker common.Locker,
	configSCStorage config.StorageConfig,
	nftStorageHandler vmcommon.SimpleESDTNFTStorageHandler,
	globalSettingsHandler vmcommon.ESDTGlobalSettingsHandler,
) (process.VirtualMachinesContainerFactory, error) {
	argsHook := hooks.ArgBlockChainHook{
		Accounts:              accounts,
		PubkeyConv:            pcf.coreData.AddressPubKeyConverter(),
		StorageService:        pcf.data.StorageService(),
		BlockChain:            pcf.data.Blockchain(),
		ShardCoordinator:      pcf.bootstrapComponents.ShardCoordinator(),
		Marshalizer:           pcf.coreData.InternalMarshalizer(),
		Uint64Converter:       pcf.coreData.Uint64ByteSliceConverter(),
		BuiltInFunctions:      builtInFuncs,
		DataPool:              pcf.data.Datapool(),
		CompiledSCPool:        pcf.data.Datapool().SmartContracts(),
		WorkingDir:            pcf.workingDir,
		NFTStorageHandler:     nftStorageHandler,
		GlobalSettingsHandler: globalSettingsHandler,
		EpochNotifier:         pcf.coreData.EpochNotifier(),
		NilCompiledSCStore:    false,
		ConfigSCStorage:       configSCStorage,
		EnableEpochs:          pcf.epochConfig.EnableEpochs,
	}

	blockChainHookImpl, err := hooks.NewBlockChainHookImpl(argsHook)
	if err != nil {
		return nil, err
	}

	argsNewVMFactory := shard.ArgVMContainerFactory{
		BlockChainHook:     blockChainHookImpl,
		BuiltInFunctions:   argsHook.BuiltInFunctions,
		Config:             pcf.config.VirtualMachine.Execution,
		BlockGasLimit:      pcf.coreData.EconomicsData().MaxGasLimitPerBlock(pcf.bootstrapComponents.ShardCoordinator().SelfId()),
		GasSchedule:        pcf.gasSchedule,
		EpochNotifier:      pcf.coreData.EpochNotifier(),
		EpochConfig:        pcf.epochConfig.EnableEpochs,
		ArwenChangeLocker:  arwenChangeLocker,
		ESDTTransferParser: esdtTransferParser,
	}

	return shard.NewVMContainerFactory(argsNewVMFactory)
}

func (pcf *processComponentsFactory) createVMFactoryMeta(
	accounts state.AccountsAdapter,
	builtInFuncs vmcommon.BuiltInFunctionContainer,
	configSCStorage config.StorageConfig,
	nftStorageHandler vmcommon.SimpleESDTNFTStorageHandler,
	globalSettingsHandler vmcommon.ESDTGlobalSettingsHandler,
) (process.VirtualMachinesContainerFactory, error) {
	argsHook := hooks.ArgBlockChainHook{
		Accounts:              accounts,
		PubkeyConv:            pcf.coreData.AddressPubKeyConverter(),
		StorageService:        pcf.data.StorageService(),
		BlockChain:            pcf.data.Blockchain(),
		ShardCoordinator:      pcf.bootstrapComponents.ShardCoordinator(),
		Marshalizer:           pcf.coreData.InternalMarshalizer(),
		Uint64Converter:       pcf.coreData.Uint64ByteSliceConverter(),
		BuiltInFunctions:      builtInFuncs,
		DataPool:              pcf.data.Datapool(),
		CompiledSCPool:        pcf.data.Datapool().SmartContracts(),
		ConfigSCStorage:       configSCStorage,
		WorkingDir:            pcf.workingDir,
		NFTStorageHandler:     nftStorageHandler,
		GlobalSettingsHandler: globalSettingsHandler,
		EpochNotifier:         pcf.coreData.EpochNotifier(),
		NilCompiledSCStore:    false,
		EnableEpochs:          pcf.epochConfig.EnableEpochs,
	}

	blockChainHookImpl, err := hooks.NewBlockChainHookImpl(argsHook)
	if err != nil {
		return nil, err
	}

	argsNewVMContainer := metachain.ArgsNewVMContainerFactory{
		BlockChainHook:      blockChainHookImpl,
		PubkeyConv:          argsHook.PubkeyConv,
		Economics:           pcf.coreData.EconomicsData(),
		MessageSignVerifier: pcf.crypto.MessageSignVerifier(),
		GasSchedule:         pcf.gasSchedule,
		NodesConfigProvider: pcf.coreData.GenesisNodesSetup(),
		Hasher:              pcf.coreData.Hasher(),
		Marshalizer:         pcf.coreData.InternalMarshalizer(),
		SystemSCConfig:      pcf.systemSCConfig,
		ValidatorAccountsDB: pcf.state.PeerAccounts(),
		ChanceComputer:      pcf.coreData.Rater(),
		EpochNotifier:       pcf.coreData.EpochNotifier(),
		EpochConfig:         &pcf.epochConfig,
		ShardCoordinator:    pcf.bootstrapComponents.ShardCoordinator(),
	}
	return metachain.NewVMContainerFactory(argsNewVMContainer)
}

func (pcf *processComponentsFactory) createBuiltInFunctionContainer(
	accounts state.AccountsAdapter,
	mapDNSAddresses map[string]struct{},
) (vmcommon.BuiltInFunctionContainer, vmcommon.SimpleESDTNFTStorageHandler, vmcommon.ESDTGlobalSettingsHandler, error) {
	argsBuiltIn := builtInFunctions.ArgsCreateBuiltInFunctionContainer{
		GasSchedule:                    pcf.gasSchedule,
		MapDNSAddresses:                mapDNSAddresses,
		Marshalizer:                    pcf.coreData.InternalMarshalizer(),
		Accounts:                       accounts,
		ShardCoordinator:               pcf.bootstrapComponents.ShardCoordinator(),
		EpochNotifier:                  pcf.epochNotifier,
		ESDTMultiTransferEnableEpoch:   pcf.epochConfig.EnableEpochs.ESDTMultiTransferEnableEpoch,
		ESDTTransferRoleEnableEpoch:    pcf.epochConfig.EnableEpochs.ESDTTransferRoleEnableEpoch,
		GlobalMintBurnDisableEpoch:     pcf.epochConfig.EnableEpochs.GlobalMintBurnDisableEpoch,
		ESDTTransferMetaEnableEpoch:    pcf.epochConfig.EnableEpochs.BuiltInFunctionOnMetaEnableEpoch,
		OptimizeNFTStoreEnableEpoch:    pcf.epochConfig.EnableEpochs.OptimizeNFTStoreEnableEpoch,
		CheckCorrectTokenIDEnableEpoch: pcf.epochConfig.EnableEpochs.CheckCorrectTokenIDForTransferRoleEnableEpoch,
	}

	return builtInFunctions.CreateBuiltInFuncContainerAndNFTStorageHandler(argsBuiltIn)
}<|MERGE_RESOLUTION|>--- conflicted
+++ resolved
@@ -415,11 +415,8 @@
 		GasHandler:                     gasHandler,
 		ScheduledTxsExecutionHandler:   scheduledTxsExecutionHandler,
 		ScheduledMiniBlocksEnableEpoch: enableEpochs.ScheduledMiniBlocksEnableEpoch,
-<<<<<<< HEAD
+		ProcessedMiniBlocksTracker:     processedMiniBlocksTracker,
 		AlteredAccountsProvider:        alteredAccountsProvider,
-=======
-		ProcessedMiniBlocksTracker:     processedMiniBlocksTracker,
->>>>>>> ee20d8fd
 	}
 	arguments := block.ArgShardProcessor{
 		ArgBaseProcessor: argumentsBaseProcessor,
@@ -822,11 +819,8 @@
 		GasHandler:                     gasHandler,
 		ScheduledTxsExecutionHandler:   scheduledTxsExecutionHandler,
 		ScheduledMiniBlocksEnableEpoch: enableEpochs.ScheduledMiniBlocksEnableEpoch,
-<<<<<<< HEAD
+		ProcessedMiniBlocksTracker:     processedMiniBlocksTracker,
 		AlteredAccountsProvider:        alteredAccountsProvider,
-=======
-		ProcessedMiniBlocksTracker:     processedMiniBlocksTracker,
->>>>>>> ee20d8fd
 	}
 
 	esdtOwnerAddress, err := pcf.coreData.AddressPubKeyConverter().Decode(pcf.systemSCConfig.ESDTSystemSCConfig.OwnerAddress)
