--- conflicted
+++ resolved
@@ -310,18 +310,6 @@
 	}
 
 	argsNodesShuffler := &nodesCoordinator.NodesShufflerArgs{
-<<<<<<< HEAD
-		NodesShard:                               genesisNodesConfig.MinNumberOfShardNodes(),
-		NodesMeta:                                genesisNodesConfig.MinNumberOfMetaNodes(),
-		Hysteresis:                               genesisNodesConfig.GetHysteresis(),
-		Adaptivity:                               genesisNodesConfig.GetAdaptivity(),
-		ShuffleBetweenShards:                     true,
-		MaxNodesEnableConfig:                     ccf.epochConfig.EnableEpochs.MaxNodesChangeEnableEpoch,
-		BalanceWaitingListsEnableEpoch:           ccf.epochConfig.EnableEpochs.BalanceWaitingListsEnableEpoch,
-		WaitingListFixEnableEpoch:                ccf.epochConfig.EnableEpochs.WaitingListFixEnableEpoch,
-		StakingV4EnableEpoch:                     ccf.epochConfig.EnableEpochs.StakingV4EnableEpoch,
-		StakingV4DistributeAuctionToWaitingEpoch: ccf.epochConfig.EnableEpochs.StakingV4DistributeAuctionToWaitingEpoch,
-=======
 		NodesShard:           genesisNodesConfig.MinNumberOfShardNodes(),
 		NodesMeta:            genesisNodesConfig.MinNumberOfMetaNodes(),
 		Hysteresis:           genesisNodesConfig.GetHysteresis(),
@@ -329,7 +317,6 @@
 		ShuffleBetweenShards: true,
 		MaxNodesEnableConfig: ccf.epochConfig.EnableEpochs.MaxNodesChangeEnableEpoch,
 		EnableEpochs:         ccf.epochConfig.EnableEpochs,
->>>>>>> f3fe6c5a
 	}
 
 	nodesShuffler, err := nodesCoordinator.NewHashValidatorsShuffler(argsNodesShuffler)
