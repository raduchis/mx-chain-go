package factory

import (
	"bytes"
	"fmt"
	"sync"
	"time"

	"github.com/ElrondNetwork/elrond-go-core/core"
	"github.com/ElrondNetwork/elrond-go-core/core/alarm"
	"github.com/ElrondNetwork/elrond-go-core/core/check"
	"github.com/ElrondNetwork/elrond-go-core/core/nodetype"
	"github.com/ElrondNetwork/elrond-go-core/core/versioning"
	"github.com/ElrondNetwork/elrond-go-core/core/watchdog"
	"github.com/ElrondNetwork/elrond-go-core/data/endProcess"
	"github.com/ElrondNetwork/elrond-go-core/data/typeConverters"
	"github.com/ElrondNetwork/elrond-go-core/data/typeConverters/uint64ByteSlice"
	"github.com/ElrondNetwork/elrond-go-core/hashing"
	hasherFactory "github.com/ElrondNetwork/elrond-go-core/hashing/factory"
	"github.com/ElrondNetwork/elrond-go-core/marshal"
	marshalizerFactory "github.com/ElrondNetwork/elrond-go-core/marshal/factory"
	"github.com/ElrondNetwork/elrond-go/cmd/node/factory"
	"github.com/ElrondNetwork/elrond-go/common"
	commonFactory "github.com/ElrondNetwork/elrond-go/common/factory"
	"github.com/ElrondNetwork/elrond-go/common/forking"
	"github.com/ElrondNetwork/elrond-go/config"
	"github.com/ElrondNetwork/elrond-go/consensus"
	"github.com/ElrondNetwork/elrond-go/consensus/round"
	"github.com/ElrondNetwork/elrond-go/epochStart/notifier"
	"github.com/ElrondNetwork/elrond-go/errors"
	"github.com/ElrondNetwork/elrond-go/node/metrics"
	"github.com/ElrondNetwork/elrond-go/ntp"
	"github.com/ElrondNetwork/elrond-go/process"
	"github.com/ElrondNetwork/elrond-go/process/economics"
	"github.com/ElrondNetwork/elrond-go/process/rating"
	"github.com/ElrondNetwork/elrond-go/process/smartContract"
	"github.com/ElrondNetwork/elrond-go/sharding"
	"github.com/ElrondNetwork/elrond-go/sharding/nodesCoordinator"
	"github.com/ElrondNetwork/elrond-go/statusHandler"
	"github.com/ElrondNetwork/elrond-go/storage"
	storageFactory "github.com/ElrondNetwork/elrond-go/storage/factory"
)

// CoreComponentsFactoryArgs holds the arguments needed for creating a core components factory
type CoreComponentsFactoryArgs struct {
	Config                config.Config
	ConfigPathsHolder     config.ConfigurationPathsHolder
	EpochConfig           config.EpochConfig
	RatingsConfig         config.RatingsConfig
	EconomicsConfig       config.EconomicsConfig
	ImportDbConfig        config.ImportDbConfig
	NodesFilename         string
	WorkingDirectory      string
	ChanStopNodeProcess   chan endProcess.ArgEndProcess
	StatusHandlersFactory factory.StatusHandlerUtilsFactory
}

// coreComponentsFactory is responsible for creating the core components
type coreComponentsFactory struct {
	config                config.Config
	configPathsHolder     config.ConfigurationPathsHolder
	epochConfig           config.EpochConfig
	ratingsConfig         config.RatingsConfig
	economicsConfig       config.EconomicsConfig
	importDbConfig        config.ImportDbConfig
	nodesFilename         string
	workingDir            string
	chanStopNodeProcess   chan endProcess.ArgEndProcess
	statusHandlersFactory factory.StatusHandlerUtilsFactory
}

// coreComponents is the DTO used for core components
type coreComponents struct {
	hasher                        hashing.Hasher
	txSignHasher                  hashing.Hasher
	internalMarshalizer           marshal.Marshalizer
	vmMarshalizer                 marshal.Marshalizer
	txSignMarshalizer             marshal.Marshalizer
	uint64ByteSliceConverter      typeConverters.Uint64ByteSliceConverter
	addressPubKeyConverter        core.PubkeyConverter
	validatorPubKeyConverter      core.PubkeyConverter
	statusHandlersUtils           factory.StatusHandlersUtils
	pathHandler                   storage.PathManagerHandler
	syncTimer                     ntp.SyncTimer
	roundHandler                  consensus.RoundHandler
	alarmScheduler                core.TimersScheduler
	watchdog                      core.WatchdogTimer
	nodesSetupHandler             sharding.GenesisNodesSetupHandler
	economicsData                 process.EconomicsDataHandler
	apiEconomicsData              process.EconomicsDataHandler
	ratingsData                   process.RatingsInfoHandler
	rater                         sharding.PeerAccountListAndRatingHandler
	nodesShuffler                 nodesCoordinator.NodesShuffler
	txVersionChecker              process.TxVersionCheckerHandler
	genesisTime                   time.Time
	chainID                       string
	minTransactionVersion         uint32
	epochNotifier                 process.EpochNotifier
	roundNotifier                 process.RoundNotifier
	epochStartNotifierWithConfirm EpochStartNotifierWithConfirm
	chanStopNodeProcess           chan endProcess.ArgEndProcess
	nodeTypeProvider              core.NodeTypeProviderHandler
	encodedAddressLen             uint32
	arwenChangeLocker             common.Locker
<<<<<<< HEAD
	hardforkTriggerPubKey         []byte
=======
	processStatusHandler          common.ProcessStatusHandler
>>>>>>> 839ae50a
}

// NewCoreComponentsFactory initializes the factory which is responsible to creating core components
func NewCoreComponentsFactory(args CoreComponentsFactoryArgs) (*coreComponentsFactory, error) {
	return &coreComponentsFactory{
		config:                args.Config,
		configPathsHolder:     args.ConfigPathsHolder,
		epochConfig:           args.EpochConfig,
		ratingsConfig:         args.RatingsConfig,
		importDbConfig:        args.ImportDbConfig,
		economicsConfig:       args.EconomicsConfig,
		workingDir:            args.WorkingDirectory,
		chanStopNodeProcess:   args.ChanStopNodeProcess,
		nodesFilename:         args.NodesFilename,
		statusHandlersFactory: args.StatusHandlersFactory,
	}, nil
}

// Create creates the core components
func (ccf *coreComponentsFactory) Create() (*coreComponents, error) {
	hasher, err := hasherFactory.NewHasher(ccf.config.Hasher.Type)
	if err != nil {
		return nil, fmt.Errorf("%w: %s", errors.ErrHasherCreation, err.Error())
	}

	internalMarshalizer, err := marshalizerFactory.NewMarshalizer(ccf.config.Marshalizer.Type)
	if err != nil {
		return nil, fmt.Errorf("%w (internal): %s", errors.ErrMarshalizerCreation, err.Error())
	}

	vmMarshalizer, err := marshalizerFactory.NewMarshalizer(ccf.config.VmMarshalizer.Type)
	if err != nil {
		return nil, fmt.Errorf("%w (vm): %s", errors.ErrMarshalizerCreation, err.Error())
	}

	txSignMarshalizer, err := marshalizerFactory.NewMarshalizer(ccf.config.TxSignMarshalizer.Type)
	if err != nil {
		return nil, fmt.Errorf("%w (tx sign): %s", errors.ErrMarshalizerCreation, err.Error())
	}

	txSignHasher, err := hasherFactory.NewHasher(ccf.config.TxSignHasher.Type)
	if err != nil {
		return nil, fmt.Errorf("%w: %s", errors.ErrHasherCreation, err.Error())
	}

	uint64ByteSliceConverter := uint64ByteSlice.NewBigEndianConverter()

	addressPubkeyConverter, err := commonFactory.NewPubkeyConverter(ccf.config.AddressPubkeyConverter)
	if err != nil {
		return nil, fmt.Errorf("%w for AddressPubkeyConverter", err)
	}

	validatorPubkeyConverter, err := commonFactory.NewPubkeyConverter(ccf.config.ValidatorPubkeyConverter)
	if err != nil {
		return nil, fmt.Errorf("%w for AddressPubkeyConverter", err)
	}

	pathHandler, err := storageFactory.CreatePathManager(
		storageFactory.ArgCreatePathManager{
			WorkingDir: ccf.workingDir,
			ChainID:    ccf.config.GeneralSettings.ChainID,
		},
	)
	if err != nil {
		return nil, err
	}

	syncer := ntp.NewSyncTime(ccf.config.NTPConfig, nil)
	syncer.StartSyncingTime()
	log.Debug("NTP average clock offset", "value", syncer.ClockOffset())

	genesisNodesConfig, err := sharding.NewNodesSetup(
		ccf.nodesFilename,
		addressPubkeyConverter,
		validatorPubkeyConverter,
		ccf.config.GeneralSettings.GenesisMaxNumberOfShards,
	)
	if err != nil {
		return nil, err
	}

	startRound := int64(0)
	if ccf.config.Hardfork.AfterHardFork {
		log.Debug("changed genesis time after hardfork",
			"old genesis time", genesisNodesConfig.StartTime,
			"new genesis time", ccf.config.Hardfork.GenesisTime)
		genesisNodesConfig.StartTime = ccf.config.Hardfork.GenesisTime
		startRound = int64(ccf.config.Hardfork.StartRound)
	}

	if genesisNodesConfig.StartTime == 0 {
		time.Sleep(1000 * time.Millisecond)
		ntpTime := syncer.CurrentTime()
		genesisNodesConfig.StartTime = (ntpTime.Unix()/60 + 1) * 60
	}

	startTime := time.Unix(genesisNodesConfig.StartTime, 0)

	log.Info("start time",
		"formatted", startTime.Format("Mon Jan 2 15:04:05 MST 2006"),
		"seconds", startTime.Unix())

	log.Debug("config", "file", ccf.nodesFilename)

	genesisTime := time.Unix(genesisNodesConfig.StartTime, 0)
	roundHandler, err := round.NewRound(
		genesisTime,
		syncer.CurrentTime(),
		time.Millisecond*time.Duration(genesisNodesConfig.RoundDuration),
		syncer,
		startRound,
	)
	if err != nil {
		return nil, err
	}

	alarmScheduler := alarm.NewAlarmScheduler()
	watchdogTimer, err := watchdog.NewWatchdog(alarmScheduler, ccf.chanStopNodeProcess, log)
	if err != nil {
		return nil, err
	}

	epochNotifier := forking.NewGenericEpochNotifier()
	roundNotifier := forking.NewRoundNotifier()

	arwenChangeLocker := &sync.RWMutex{}
	gasScheduleConfigurationFolderName := ccf.configPathsHolder.GasScheduleDirectoryName
	argsGasScheduleNotifier := forking.ArgsNewGasScheduleNotifier{
		GasScheduleConfig: ccf.epochConfig.GasSchedule,
		ConfigDir:         gasScheduleConfigurationFolderName,
		EpochNotifier:     epochNotifier,
		ArwenChangeLocker: arwenChangeLocker,
	}
	gasScheduleNotifier, err := forking.NewGasScheduleNotifier(argsGasScheduleNotifier)
	if err != nil {
		return nil, err
	}

	builtInCostHandler, err := economics.NewBuiltInFunctionsCost(&economics.ArgsBuiltInFunctionCost{
		ArgsParser:  smartContract.NewArgumentParser(),
		GasSchedule: gasScheduleNotifier,
	})
	if err != nil {
		return nil, err
	}

	log.Trace("creating economics data components")
	argsNewEconomicsData := economics.ArgsNewEconomicsData{
		Economics:                      &ccf.economicsConfig,
		PenalizedTooMuchGasEnableEpoch: ccf.epochConfig.EnableEpochs.PenalizedTooMuchGasEnableEpoch,
		GasPriceModifierEnableEpoch:    ccf.epochConfig.EnableEpochs.GasPriceModifierEnableEpoch,
		EpochNotifier:                  epochNotifier,
		BuiltInFunctionsCostHandler:    builtInCostHandler,
	}
	economicsData, err := economics.NewEconomicsData(argsNewEconomicsData)
	if err != nil {
		return nil, err
	}

	apiEconomicsData, err := economics.NewAPIEconomicsData(economicsData)
	if err != nil {
		return nil, err
	}

	log.Trace("creating ratings data")
	ratingDataArgs := rating.RatingsDataArg{
		Config:                   ccf.ratingsConfig,
		ShardConsensusSize:       genesisNodesConfig.ConsensusGroupSize,
		MetaConsensusSize:        genesisNodesConfig.MetaChainConsensusGroupSize,
		ShardMinNodes:            genesisNodesConfig.MinNodesPerShard,
		MetaMinNodes:             genesisNodesConfig.MetaChainMinNodes,
		RoundDurationMiliseconds: genesisNodesConfig.RoundDuration,
	}
	ratingsData, err := rating.NewRatingsData(ratingDataArgs)
	if err != nil {
		return nil, err
	}

	rater, err := rating.NewBlockSigningRater(ratingsData)
	if err != nil {
		return nil, err
	}

	statusHandlersInfo, err := ccf.statusHandlersFactory.Create(internalMarshalizer, uint64ByteSliceConverter)
	if err != nil {
		return nil, err
	}

	err = metrics.InitBaseMetrics(statusHandlersInfo)
	if err != nil {
		return nil, err
	}

	err = metrics.InitConfigMetrics(statusHandlersInfo, ccf.epochConfig, ccf.economicsConfig, genesisNodesConfig)
	if err != nil {
		return nil, err
	}

	err = metrics.InitRatingsMetrics(statusHandlersInfo, ccf.ratingsConfig)
	if err != nil {
		return nil, err
	}

	err = economicsData.SetStatusHandler(statusHandlersInfo.StatusHandler())
	if err != nil {
		log.Debug("cannot set status handler to economicsData", "error", err)
	}

	argsNodesShuffler := &nodesCoordinator.NodesShufflerArgs{
		NodesShard:                     genesisNodesConfig.MinNumberOfShardNodes(),
		NodesMeta:                      genesisNodesConfig.MinNumberOfMetaNodes(),
		Hysteresis:                     genesisNodesConfig.GetHysteresis(),
		Adaptivity:                     genesisNodesConfig.GetAdaptivity(),
		ShuffleBetweenShards:           true,
		MaxNodesEnableConfig:           ccf.epochConfig.EnableEpochs.MaxNodesChangeEnableEpoch,
		BalanceWaitingListsEnableEpoch: ccf.epochConfig.EnableEpochs.BalanceWaitingListsEnableEpoch,
		WaitingListFixEnableEpoch:      ccf.epochConfig.EnableEpochs.WaitingListFixEnableEpoch,
	}

	nodesShuffler, err := nodesCoordinator.NewHashValidatorsShuffler(argsNodesShuffler)
	if err != nil {
		return nil, err
	}

	txVersionChecker := versioning.NewTxVersionChecker(ccf.config.GeneralSettings.MinTransactionVersion)

	// set as observer at first - it will be updated when creating the nodes coordinator
	nodeTypeProvider := nodetype.NewNodeTypeProvider(core.NodeTypeObserver)

	pubKeyStr := ccf.config.Hardfork.PublicKeyToListenFrom
	pubKeyBytes, err := validatorPubkeyConverter.Decode(pubKeyStr)
	if err != nil {
		return nil, err
	}

	return &coreComponents{
		hasher:                        hasher,
		txSignHasher:                  txSignHasher,
		internalMarshalizer:           internalMarshalizer,
		vmMarshalizer:                 vmMarshalizer,
		txSignMarshalizer:             txSignMarshalizer,
		uint64ByteSliceConverter:      uint64ByteSliceConverter,
		addressPubKeyConverter:        addressPubkeyConverter,
		validatorPubKeyConverter:      validatorPubkeyConverter,
		statusHandlersUtils:           statusHandlersInfo,
		pathHandler:                   pathHandler,
		syncTimer:                     syncer,
		roundHandler:                  roundHandler,
		alarmScheduler:                alarmScheduler,
		watchdog:                      watchdogTimer,
		nodesSetupHandler:             genesisNodesConfig,
		economicsData:                 economicsData,
		apiEconomicsData:              apiEconomicsData,
		ratingsData:                   ratingsData,
		rater:                         rater,
		nodesShuffler:                 nodesShuffler,
		txVersionChecker:              txVersionChecker,
		genesisTime:                   genesisTime,
		chainID:                       ccf.config.GeneralSettings.ChainID,
		minTransactionVersion:         ccf.config.GeneralSettings.MinTransactionVersion,
		epochNotifier:                 epochNotifier,
		roundNotifier:                 roundNotifier,
		epochStartNotifierWithConfirm: notifier.NewEpochStartSubscriptionHandler(),
		chanStopNodeProcess:           ccf.chanStopNodeProcess,
		encodedAddressLen:             computeEncodedAddressLen(addressPubkeyConverter),
		nodeTypeProvider:              nodeTypeProvider,
		arwenChangeLocker:             arwenChangeLocker,
<<<<<<< HEAD
		hardforkTriggerPubKey:         pubKeyBytes,
=======
		processStatusHandler:          statusHandler.NewProcessStatusHandler(),
>>>>>>> 839ae50a
	}, nil
}

// Close closes all underlying components
func (cc *coreComponents) Close() error {
	if !check.IfNil(cc.statusHandlersUtils) {
		cc.statusHandlersUtils.StatusHandler().Close()
	}
	if !check.IfNil(cc.alarmScheduler) {
		cc.alarmScheduler.Close()
	}
	if !check.IfNil(cc.syncTimer) {
		err := cc.syncTimer.Close()
		if err != nil {
			return err
		}
	}
	return nil
}

func computeEncodedAddressLen(converter core.PubkeyConverter) uint32 {
	emptyAddress := bytes.Repeat([]byte{0}, converter.Len())
	encodedEmptyAddress := converter.Encode(emptyAddress)
	return uint32(len(encodedEmptyAddress))
}<|MERGE_RESOLUTION|>--- conflicted
+++ resolved
@@ -102,11 +102,8 @@
 	nodeTypeProvider              core.NodeTypeProviderHandler
 	encodedAddressLen             uint32
 	arwenChangeLocker             common.Locker
-<<<<<<< HEAD
+	processStatusHandler          common.ProcessStatusHandler
 	hardforkTriggerPubKey         []byte
-=======
-	processStatusHandler          common.ProcessStatusHandler
->>>>>>> 839ae50a
 }
 
 // NewCoreComponentsFactory initializes the factory which is responsible to creating core components
@@ -374,11 +371,8 @@
 		encodedAddressLen:             computeEncodedAddressLen(addressPubkeyConverter),
 		nodeTypeProvider:              nodeTypeProvider,
 		arwenChangeLocker:             arwenChangeLocker,
-<<<<<<< HEAD
+		processStatusHandler:          statusHandler.NewProcessStatusHandler(),
 		hardforkTriggerPubKey:         pubKeyBytes,
-=======
-		processStatusHandler:          statusHandler.NewProcessStatusHandler(),
->>>>>>> 839ae50a
 	}, nil
 }
 
