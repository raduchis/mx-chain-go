package factory

import (
	"context"
	"errors"
	"fmt"
	"math/big"
	"time"

	logger "github.com/ElrondNetwork/elrond-go-logger"
	"github.com/ElrondNetwork/elrond-go/cmd/node/factory"
	"github.com/ElrondNetwork/elrond-go/config"
	"github.com/ElrondNetwork/elrond-go/consensus"
	"github.com/ElrondNetwork/elrond-go/core"
	"github.com/ElrondNetwork/elrond-go/core/check"
	"github.com/ElrondNetwork/elrond-go/core/dblookupext"
	"github.com/ElrondNetwork/elrond-go/core/partitioning"
	"github.com/ElrondNetwork/elrond-go/data"
	dataBlock "github.com/ElrondNetwork/elrond-go/data/block"
	"github.com/ElrondNetwork/elrond-go/data/indexer"
	"github.com/ElrondNetwork/elrond-go/data/state"
	"github.com/ElrondNetwork/elrond-go/dataRetriever"
	"github.com/ElrondNetwork/elrond-go/dataRetriever/factory/containers"
	"github.com/ElrondNetwork/elrond-go/dataRetriever/factory/epochProviders"
	"github.com/ElrondNetwork/elrond-go/dataRetriever/factory/resolverscontainer"
	storageResolversContainers "github.com/ElrondNetwork/elrond-go/dataRetriever/factory/storageResolversContainer"
	"github.com/ElrondNetwork/elrond-go/dataRetriever/requestHandlers"
	"github.com/ElrondNetwork/elrond-go/epochStart"
	"github.com/ElrondNetwork/elrond-go/epochStart/metachain"
	"github.com/ElrondNetwork/elrond-go/epochStart/notifier"
	"github.com/ElrondNetwork/elrond-go/epochStart/shardchain"
	errErd "github.com/ElrondNetwork/elrond-go/errors"
	"github.com/ElrondNetwork/elrond-go/factory/disabled"
	"github.com/ElrondNetwork/elrond-go/fallback"
	"github.com/ElrondNetwork/elrond-go/genesis"
	"github.com/ElrondNetwork/elrond-go/genesis/checking"
	processGenesis "github.com/ElrondNetwork/elrond-go/genesis/process"
	"github.com/ElrondNetwork/elrond-go/process"
	"github.com/ElrondNetwork/elrond-go/process/block"
	"github.com/ElrondNetwork/elrond-go/process/block/bootstrapStorage"
	"github.com/ElrondNetwork/elrond-go/process/block/pendingMb"
	"github.com/ElrondNetwork/elrond-go/process/block/poolsCleaner"
	"github.com/ElrondNetwork/elrond-go/process/block/preprocess"
	"github.com/ElrondNetwork/elrond-go/process/factory/interceptorscontainer"
	"github.com/ElrondNetwork/elrond-go/process/headerCheck"
	"github.com/ElrondNetwork/elrond-go/process/peer"
	"github.com/ElrondNetwork/elrond-go/process/smartContract"
	"github.com/ElrondNetwork/elrond-go/process/sync"
	"github.com/ElrondNetwork/elrond-go/process/track"
	"github.com/ElrondNetwork/elrond-go/process/transactionLog"
	"github.com/ElrondNetwork/elrond-go/process/txsimulator"
	"github.com/ElrondNetwork/elrond-go/redundancy"
	"github.com/ElrondNetwork/elrond-go/sharding"
	"github.com/ElrondNetwork/elrond-go/sharding/networksharding"
	"github.com/ElrondNetwork/elrond-go/storage"
	storageFactory "github.com/ElrondNetwork/elrond-go/storage/factory"
	"github.com/ElrondNetwork/elrond-go/storage/storageUnit"
	"github.com/ElrondNetwork/elrond-go/storage/timecache"
	"github.com/ElrondNetwork/elrond-go/update"
)

var log = logger.GetOrCreate("factory")

// timeSpanForBadHeaders is the expiry time for an added block header hash
var timeSpanForBadHeaders = time.Minute * 2

// processComponents struct holds the process components
type processComponents struct {
<<<<<<< HEAD
	nodesCoordinator             sharding.NodesCoordinator
	shardCoordinator             sharding.Coordinator
	interceptorsContainer        process.InterceptorsContainer
	resolversFinder              dataRetriever.ResolversFinder
	roundHandler                 consensus.RoundHandler
	epochStartTrigger            epochStart.TriggerHandler
	epochStartNotifier           EpochStartNotifier
	forkDetector                 process.ForkDetector
	blockProcessor               process.BlockProcessor
	blackListHandler             process.TimeCacher
	bootStorer                   process.BootStorer
	headerSigVerifier            process.InterceptedHeaderSigVerifier
	headerIntegrityVerifier      factory.HeaderIntegrityVerifierHandler
	validatorsStatistics         process.ValidatorStatisticsProcessor
	validatorsProvider           process.ValidatorsProvider
	blockTracker                 process.BlockTracker
	pendingMiniBlocksHandler     process.PendingMiniBlocksHandler
	requestHandler               process.RequestHandler
	txLogsProcessor              process.TransactionLogProcessorDatabase
	headerConstructionValidator  process.HeaderConstructionValidator
	peerShardMapper              process.NetworkShardingCollector
	txSimulatorProcessor         TransactionSimulatorProcessor
	miniBlocksPoolCleaner        process.PoolsCleaner
	txsPoolCleaner               process.PoolsCleaner
	fallbackHeaderValidator      process.FallbackHeaderValidator
	whiteListHandler             process.WhiteListHandler
	whiteListerVerifiedTxs       process.WhiteListHandler
	historyRepository            dblookupext.HistoryRepository
	importStartHandler           update.ImportStartHandler
	requestedItemsHandler        dataRetriever.RequestedItemsHandler
	importHandler                update.ImportHandler
	nodeRedundancyHandler        consensus.NodeRedundancyHandler
	scheduledTxsExecutionHandler process.ScheduledTxsExecutionHandler
=======
	nodesCoordinator            sharding.NodesCoordinator
	shardCoordinator            sharding.Coordinator
	interceptorsContainer       process.InterceptorsContainer
	resolversFinder             dataRetriever.ResolversFinder
	roundHandler                consensus.RoundHandler
	epochStartTrigger           epochStart.TriggerHandler
	epochStartNotifier          EpochStartNotifier
	forkDetector                process.ForkDetector
	blockProcessor              process.BlockProcessor
	blackListHandler            process.TimeCacher
	bootStorer                  process.BootStorer
	headerSigVerifier           process.InterceptedHeaderSigVerifier
	headerIntegrityVerifier     factory.HeaderIntegrityVerifierHandler
	validatorsStatistics        process.ValidatorStatisticsProcessor
	validatorsProvider          process.ValidatorsProvider
	blockTracker                process.BlockTracker
	pendingMiniBlocksHandler    process.PendingMiniBlocksHandler
	requestHandler              process.RequestHandler
	txLogsProcessor             process.TransactionLogProcessorDatabase
	headerConstructionValidator process.HeaderConstructionValidator
	peerShardMapper             process.NetworkShardingCollector
	txSimulatorProcessor        TransactionSimulatorProcessor
	miniBlocksPoolCleaner       process.PoolsCleaner
	txsPoolCleaner              process.PoolsCleaner
	fallbackHeaderValidator     process.FallbackHeaderValidator
	whiteListHandler            process.WhiteListHandler
	whiteListerVerifiedTxs      process.WhiteListHandler
	historyRepository           dblookupext.HistoryRepository
	importStartHandler          update.ImportStartHandler
	requestedItemsHandler       dataRetriever.RequestedItemsHandler
	importHandler               update.ImportHandler
	nodeRedundancyHandler       consensus.NodeRedundancyHandler
	currentEpochProvider        dataRetriever.CurrentNetworkEpochProviderHandler
>>>>>>> 90eb5b68
}

// ProcessComponentsFactoryArgs holds the arguments needed to create a process components factory
type ProcessComponentsFactoryArgs struct {
	Config                 config.Config
	EpochConfig            config.EpochConfig
	PrefConfigs            config.PreferencesConfig
	ImportDBConfig         config.ImportDbConfig
	AccountsParser         genesis.AccountsParser
	SmartContractParser    genesis.InitialSmartContractParser
	GasSchedule            core.GasScheduleNotifier
	NodesCoordinator       sharding.NodesCoordinator
	RequestedItemsHandler  dataRetriever.RequestedItemsHandler
	WhiteListHandler       process.WhiteListHandler
	WhiteListerVerifiedTxs process.WhiteListHandler
	MaxRating              uint32
	SystemSCConfig         *config.SystemSmartContractsConfig
	Version                string
	ImportStartHandler     update.ImportStartHandler
	WorkingDir             string
	HistoryRepo            dblookupext.HistoryRepository

	Data                DataComponentsHolder
	CoreData            CoreComponentsHolder
	Crypto              CryptoComponentsHolder
	State               StateComponentsHolder
	Network             NetworkComponentsHolder
	BootstrapComponents BootstrapComponentsHolder
	StatusComponents    StatusComponentsHolder
}

type processComponentsFactory struct {
	config                 config.Config
	epochConfig            config.EpochConfig
	prefConfigs            config.PreferencesConfig
	importDBConfig         config.ImportDbConfig
	accountsParser         genesis.AccountsParser
	smartContractParser    genesis.InitialSmartContractParser
	gasSchedule            core.GasScheduleNotifier
	nodesCoordinator       sharding.NodesCoordinator
	requestedItemsHandler  dataRetriever.RequestedItemsHandler
	whiteListHandler       process.WhiteListHandler
	whiteListerVerifiedTxs process.WhiteListHandler
	maxRating              uint32
	systemSCConfig         *config.SystemSmartContractsConfig
	txLogsProcessor        process.TransactionLogProcessor
	version                string
	importStartHandler     update.ImportStartHandler
	workingDir             string
	historyRepo            dblookupext.HistoryRepository
	epochNotifier          process.EpochNotifier
	importHandler          update.ImportHandler

	data                DataComponentsHolder
	coreData            CoreComponentsHolder
	crypto              CryptoComponentsHolder
	state               StateComponentsHolder
	network             NetworkComponentsHolder
	bootstrapComponents BootstrapComponentsHolder
	statusComponents    StatusComponentsHolder
}

// NewProcessComponentsFactory will return a new instance of processComponentsFactory
func NewProcessComponentsFactory(args ProcessComponentsFactoryArgs) (*processComponentsFactory, error) {
	err := checkProcessComponentsArgs(args)
	if err != nil {
		return nil, err
	}

	return &processComponentsFactory{
		config:                 args.Config,
		epochConfig:            args.EpochConfig,
		prefConfigs:            args.PrefConfigs,
		importDBConfig:         args.ImportDBConfig,
		accountsParser:         args.AccountsParser,
		smartContractParser:    args.SmartContractParser,
		gasSchedule:            args.GasSchedule,
		nodesCoordinator:       args.NodesCoordinator,
		data:                   args.Data,
		coreData:               args.CoreData,
		crypto:                 args.Crypto,
		state:                  args.State,
		network:                args.Network,
		bootstrapComponents:    args.BootstrapComponents,
		statusComponents:       args.StatusComponents,
		requestedItemsHandler:  args.RequestedItemsHandler,
		whiteListHandler:       args.WhiteListHandler,
		whiteListerVerifiedTxs: args.WhiteListerVerifiedTxs,
		maxRating:              args.MaxRating,
		systemSCConfig:         args.SystemSCConfig,
		version:                args.Version,
		importStartHandler:     args.ImportStartHandler,
		workingDir:             args.WorkingDir,
		historyRepo:            args.HistoryRepo,
		epochNotifier:          args.CoreData.EpochNotifier(),
	}, nil
}

// Create will create and return a struct containing process components
func (pcf *processComponentsFactory) Create() (*processComponents, error) {
	currentEpochProvider, err := epochProviders.CreateCurrentEpochProvider(
		pcf.config,
		pcf.coreData.GenesisNodesSetup().GetRoundDuration(),
		pcf.coreData.GenesisTime().Unix(),
	)
	if err != nil {
		return nil, err
	}

	pcf.epochNotifier.RegisterNotifyHandler(currentEpochProvider)

	fallbackHeaderValidator, err := fallback.NewFallbackHeaderValidator(
		pcf.data.Datapool().Headers(),
		pcf.coreData.InternalMarshalizer(),
		pcf.data.StorageService(),
	)
	if err != nil {
		return nil, err
	}

	argsHeaderSig := &headerCheck.ArgsHeaderSigVerifier{
		Marshalizer:             pcf.coreData.InternalMarshalizer(),
		Hasher:                  pcf.coreData.Hasher(),
		NodesCoordinator:        pcf.nodesCoordinator,
		MultiSigVerifier:        pcf.crypto.MultiSigner(),
		SingleSigVerifier:       pcf.crypto.BlockSigner(),
		KeyGen:                  pcf.crypto.BlockSignKeyGen(),
		FallbackHeaderValidator: fallbackHeaderValidator,
	}
	headerSigVerifier, err := headerCheck.NewHeaderSigVerifier(argsHeaderSig)
	if err != nil {
		return nil, err
	}

	resolversContainerFactory, err := pcf.newResolverContainerFactory(currentEpochProvider)
	if err != nil {
		return nil, err
	}

	resolversContainer, err := resolversContainerFactory.Create()
	if err != nil {
		return nil, err
	}

	resolversFinder, err := containers.NewResolversFinder(resolversContainer, pcf.bootstrapComponents.ShardCoordinator())
	if err != nil {
		return nil, err
	}

	requestHandler, err := requestHandlers.NewResolverRequestHandler(
		resolversFinder,
		pcf.requestedItemsHandler,
		pcf.whiteListHandler,
		core.MaxTxsToRequest,
		pcf.bootstrapComponents.ShardCoordinator().SelfId(),
		time.Second,
	)
	if err != nil {
		return nil, err
	}

	txLogsStorage := pcf.data.StorageService().GetStorer(dataRetriever.TxLogsUnit)
	txLogsProcessor, err := transactionLog.NewTxLogProcessor(transactionLog.ArgTxLogProcessor{
		Storer:      txLogsStorage,
		Marshalizer: pcf.coreData.InternalMarshalizer(),
	})
	if err != nil {
		return nil, err
	}

	pcf.txLogsProcessor = txLogsProcessor
	genesisBlocks, err := pcf.generateGenesisHeadersAndApplyInitialBalances()
	if err != nil {
		return nil, err
	}

	err = pcf.indexGenesisAccounts()
	if err != nil {
		log.Warn("cannot index genesis accounts", "error", err)
	}

	startEpochNum := pcf.bootstrapComponents.EpochBootstrapParams().Epoch()
	if startEpochNum == 0 {
		err = pcf.indexGenesisBlocks(genesisBlocks)
		if err != nil {
			return nil, err
		}
	}

	err = pcf.setGenesisHeader(genesisBlocks)
	if err != nil {
		return nil, err
	}

	validatorStatisticsProcessor, err := pcf.newValidatorStatisticsProcessor()
	if err != nil {
		return nil, err
	}

	cacheRefreshDuration := time.Duration(pcf.config.ValidatorStatistics.CacheRefreshIntervalInSec) * time.Second
	argVSP := peer.ArgValidatorsProvider{
		NodesCoordinator:                  pcf.nodesCoordinator,
		StartEpoch:                        startEpochNum,
		EpochStartEventNotifier:           pcf.coreData.EpochStartNotifierWithConfirm(),
		CacheRefreshIntervalDurationInSec: cacheRefreshDuration,
		ValidatorStatistics:               validatorStatisticsProcessor,
		MaxRating:                         pcf.maxRating,
		PubKeyConverter:                   pcf.coreData.ValidatorPubKeyConverter(),
	}

	validatorsProvider, err := peer.NewValidatorsProvider(argVSP)
	if err != nil {
		return nil, err
	}

	epochStartTrigger, err := pcf.newEpochStartTrigger(requestHandler)
	if err != nil {
		return nil, err
	}

	requestHandler.SetEpoch(epochStartTrigger.Epoch())

	err = dataRetriever.SetEpochHandlerToHdrResolver(resolversContainer, epochStartTrigger)
	if err != nil {
		return nil, err
	}

	validatorStatsRootHash, err := validatorStatisticsProcessor.RootHash()
	if err != nil {
		return nil, err
	}

	log.Debug("Validator stats created", "validatorStatsRootHash", validatorStatsRootHash)

	genesisBlock, ok := genesisBlocks[core.MetachainShardId]
	if !ok {
		return nil, errors.New("genesis meta block does not exist")
	}

	genesisMetaBlock, ok := genesisBlock.(data.MetaHeaderHandler)
	if !ok {
		return nil, errors.New("genesis meta block invalid")
	}

	err = genesisMetaBlock.SetValidatorStatsRootHash(validatorStatsRootHash)
	if err != nil {
		return nil, err
	}

	err = pcf.prepareGenesisBlock(genesisBlocks)
	if err != nil {
		return nil, err
	}

	bootStr := pcf.data.StorageService().GetStorer(dataRetriever.BootstrapUnit)
	bootStorer, err := bootstrapStorage.NewBootstrapStorer(pcf.coreData.InternalMarshalizer(), bootStr)
	if err != nil {
		return nil, err
	}

	argsHeaderValidator := block.ArgsHeaderValidator{
		Hasher:      pcf.coreData.Hasher(),
		Marshalizer: pcf.coreData.InternalMarshalizer(),
	}
	headerValidator, err := block.NewHeaderValidator(argsHeaderValidator)
	if err != nil {
		return nil, err
	}

	blockTracker, err := pcf.newBlockTracker(
		headerValidator,
		requestHandler,
		genesisBlocks,
	)
	if err != nil {
		return nil, err
	}

	mbsPoolsCleaner, err := poolsCleaner.NewMiniBlocksPoolsCleaner(
		pcf.data.Datapool().MiniBlocks(),
		pcf.coreData.RoundHandler(),
		pcf.bootstrapComponents.ShardCoordinator(),
	)
	if err != nil {
		return nil, err
	}

	mbsPoolsCleaner.StartCleaning()

	txsPoolsCleaner, err := poolsCleaner.NewTxsPoolsCleaner(
		pcf.coreData.AddressPubKeyConverter(),
		pcf.data.Datapool(),
		pcf.coreData.RoundHandler(),
		pcf.bootstrapComponents.ShardCoordinator(),
	)
	if err != nil {
		return nil, err
	}

	txsPoolsCleaner.StartCleaning()

	_, err = track.NewMiniBlockTrack(
		pcf.data.Datapool(),
		pcf.bootstrapComponents.ShardCoordinator(),
		pcf.whiteListHandler,
	)
	if err != nil {
		return nil, err
	}

	interceptorContainerFactory, blackListHandler, err := pcf.newInterceptorContainerFactory(
		headerSigVerifier,
		pcf.bootstrapComponents.HeaderIntegrityVerifier(),
		blockTracker,
		epochStartTrigger,
	)
	if err != nil {
		return nil, err
	}

	//TODO refactor all these factory calls
	interceptorsContainer, err := interceptorContainerFactory.Create()
	if err != nil {
		return nil, err
	}

	var pendingMiniBlocksHandler process.PendingMiniBlocksHandler
	pendingMiniBlocksHandler, err = pendingMb.NewNilPendingMiniBlocks()
	if err != nil {
		return nil, err
	}
	if pcf.bootstrapComponents.ShardCoordinator().SelfId() == core.MetachainShardId {
		pendingMiniBlocksHandler, err = pendingMb.NewPendingMiniBlocks()
		if err != nil {
			return nil, err
		}
	}

	forkDetector, err := pcf.newForkDetector(blackListHandler, blockTracker)
	if err != nil {
		return nil, err
	}

	txSimulatorProcessorArgs := &txsimulator.ArgsTxSimulator{
		AddressPubKeyConverter: pcf.coreData.AddressPubKeyConverter(),
		ShardCoordinator:       pcf.bootstrapComponents.ShardCoordinator(),
	}

	scheduledTxsExecutionHandler, err := preprocess.NewScheduledTxsExecution(&disabled.TxProcessor{}, &disabled.TxCoordinator{})
	if err != nil {
		return nil, err
	}

	blockProcessor, err := pcf.newBlockProcessor(
		requestHandler,
		forkDetector,
		epochStartTrigger,
		bootStorer,
		validatorStatisticsProcessor,
		headerValidator,
		blockTracker,
		pendingMiniBlocksHandler,
		txSimulatorProcessorArgs,
		scheduledTxsExecutionHandler,
	)
	if err != nil {
		return nil, err
	}

	conversionBase := 10
	genesisNodePrice, ok := big.NewInt(0).SetString(pcf.systemSCConfig.StakingSystemSCConfig.GenesisNodePrice, conversionBase)
	if !ok {
		return nil, errors.New("invalid genesis node price")
	}

	nodesSetupChecker, err := checking.NewNodesSetupChecker(
		pcf.accountsParser,
		genesisNodePrice,
		pcf.coreData.ValidatorPubKeyConverter(),
		pcf.crypto.BlockSignKeyGen(),
	)
	if err != nil {
		return nil, err
	}

	err = nodesSetupChecker.Check(pcf.coreData.GenesisNodesSetup().AllInitialNodes())
	if err != nil {
		return nil, err
	}

	// TODO: maybe move PeerShardMapper to network components
	peerShardMapper, err := pcf.prepareNetworkShardingCollector()
	if err != nil {
		return nil, err
	}

	txSimulator, err := txsimulator.NewTransactionSimulator(*txSimulatorProcessorArgs)
	if err != nil {
		return nil, err
	}

	nodeRedundancyArg := redundancy.ArgNodeRedundancy{
		RedundancyLevel:    pcf.prefConfigs.RedundancyLevel,
		Messenger:          pcf.network.NetworkMessenger(),
		ObserverPrivateKey: pcf.crypto.PrivateKey(),
	}
	nodeRedundancyHandler, err := redundancy.NewNodeRedundancy(nodeRedundancyArg)
	if err != nil {
		return nil, err
	}

	return &processComponents{
<<<<<<< HEAD
		nodesCoordinator:             pcf.nodesCoordinator,
		shardCoordinator:             pcf.bootstrapComponents.ShardCoordinator(),
		interceptorsContainer:        interceptorsContainer,
		resolversFinder:              resolversFinder,
		roundHandler:                 pcf.coreData.RoundHandler(),
		forkDetector:                 forkDetector,
		blockProcessor:               blockProcessor,
		epochStartTrigger:            epochStartTrigger,
		epochStartNotifier:           pcf.coreData.EpochStartNotifierWithConfirm(),
		blackListHandler:             blackListHandler,
		bootStorer:                   bootStorer,
		headerSigVerifier:            headerSigVerifier,
		validatorsStatistics:         validatorStatisticsProcessor,
		validatorsProvider:           validatorsProvider,
		blockTracker:                 blockTracker,
		pendingMiniBlocksHandler:     pendingMiniBlocksHandler,
		requestHandler:               requestHandler,
		txLogsProcessor:              txLogsProcessor,
		headerConstructionValidator:  headerValidator,
		headerIntegrityVerifier:      pcf.bootstrapComponents.HeaderIntegrityVerifier(),
		peerShardMapper:              peerShardMapper,
		txSimulatorProcessor:         txSimulator,
		miniBlocksPoolCleaner:        mbsPoolsCleaner,
		txsPoolCleaner:               txsPoolsCleaner,
		fallbackHeaderValidator:      fallbackHeaderValidator,
		whiteListHandler:             pcf.whiteListHandler,
		whiteListerVerifiedTxs:       pcf.whiteListerVerifiedTxs,
		historyRepository:            pcf.historyRepo,
		importStartHandler:           pcf.importStartHandler,
		requestedItemsHandler:        pcf.requestedItemsHandler,
		importHandler:                pcf.importHandler,
		nodeRedundancyHandler:        nodeRedundancyHandler,
		scheduledTxsExecutionHandler: scheduledTxsExecutionHandler,
=======
		nodesCoordinator:            pcf.nodesCoordinator,
		shardCoordinator:            pcf.bootstrapComponents.ShardCoordinator(),
		interceptorsContainer:       interceptorsContainer,
		resolversFinder:             resolversFinder,
		roundHandler:                pcf.coreData.RoundHandler(),
		forkDetector:                forkDetector,
		blockProcessor:              blockProcessor,
		epochStartTrigger:           epochStartTrigger,
		epochStartNotifier:          pcf.coreData.EpochStartNotifierWithConfirm(),
		blackListHandler:            blackListHandler,
		bootStorer:                  bootStorer,
		headerSigVerifier:           headerSigVerifier,
		validatorsStatistics:        validatorStatisticsProcessor,
		validatorsProvider:          validatorsProvider,
		blockTracker:                blockTracker,
		pendingMiniBlocksHandler:    pendingMiniBlocksHandler,
		requestHandler:              requestHandler,
		txLogsProcessor:             txLogsProcessor,
		headerConstructionValidator: headerValidator,
		headerIntegrityVerifier:     pcf.bootstrapComponents.HeaderIntegrityVerifier(),
		peerShardMapper:             peerShardMapper,
		txSimulatorProcessor:        txSimulator,
		miniBlocksPoolCleaner:       mbsPoolsCleaner,
		txsPoolCleaner:              txsPoolsCleaner,
		fallbackHeaderValidator:     fallbackHeaderValidator,
		whiteListHandler:            pcf.whiteListHandler,
		whiteListerVerifiedTxs:      pcf.whiteListerVerifiedTxs,
		historyRepository:           pcf.historyRepo,
		importStartHandler:          pcf.importStartHandler,
		requestedItemsHandler:       pcf.requestedItemsHandler,
		importHandler:               pcf.importHandler,
		nodeRedundancyHandler:       nodeRedundancyHandler,
		currentEpochProvider:        currentEpochProvider,
>>>>>>> 90eb5b68
	}, nil
}

func (pcf *processComponentsFactory) newValidatorStatisticsProcessor() (process.ValidatorStatisticsProcessor, error) {

	storageService := pcf.data.StorageService()

	var peerDataPool peer.DataPool = pcf.data.Datapool()
	if pcf.bootstrapComponents.ShardCoordinator().SelfId() < pcf.bootstrapComponents.ShardCoordinator().NumberOfShards() {
		peerDataPool = pcf.data.Datapool()
	}

	hardForkConfig := pcf.config.Hardfork
	ratingEnabledEpoch := uint32(0)
	if hardForkConfig.AfterHardFork {
		ratingEnabledEpoch = hardForkConfig.StartEpoch + hardForkConfig.ValidatorGracePeriodInEpochs
	}
	arguments := peer.ArgValidatorStatisticsProcessor{
		PeerAdapter:                     pcf.state.PeerAccounts(),
		PubkeyConv:                      pcf.coreData.ValidatorPubKeyConverter(),
		NodesCoordinator:                pcf.nodesCoordinator,
		ShardCoordinator:                pcf.bootstrapComponents.ShardCoordinator(),
		DataPool:                        peerDataPool,
		StorageService:                  storageService,
		Marshalizer:                     pcf.coreData.InternalMarshalizer(),
		Rater:                           pcf.coreData.Rater(),
		MaxComputableRounds:             pcf.config.GeneralSettings.MaxComputableRounds,
		RewardsHandler:                  pcf.coreData.EconomicsData(),
		NodesSetup:                      pcf.coreData.GenesisNodesSetup(),
		RatingEnableEpoch:               ratingEnabledEpoch,
		GenesisNonce:                    pcf.data.Blockchain().GetGenesisHeader().GetNonce(),
		EpochNotifier:                   pcf.coreData.EpochNotifier(),
		SwitchJailWaitingEnableEpoch:    pcf.epochConfig.EnableEpochs.SwitchJailWaitingEnableEpoch,
		BelowSignedThresholdEnableEpoch: pcf.epochConfig.EnableEpochs.BelowSignedThresholdEnableEpoch,
		StakingV2EnableEpoch:            pcf.epochConfig.EnableEpochs.StakingV2EnableEpoch,
	}

	validatorStatisticsProcessor, err := peer.NewValidatorStatisticsProcessor(arguments)
	if err != nil {
		return nil, err
	}

	return validatorStatisticsProcessor, nil
}

func (pcf *processComponentsFactory) newEpochStartTrigger(requestHandler epochStart.RequestHandler) (epochStart.TriggerHandler, error) {
	if pcf.bootstrapComponents.ShardCoordinator().SelfId() < pcf.bootstrapComponents.ShardCoordinator().NumberOfShards() {
		argsHeaderValidator := block.ArgsHeaderValidator{
			Hasher:      pcf.coreData.Hasher(),
			Marshalizer: pcf.coreData.InternalMarshalizer(),
		}
		headerValidator, err := block.NewHeaderValidator(argsHeaderValidator)
		if err != nil {
			return nil, err
		}

		argsPeerMiniBlockSyncer := shardchain.ArgPeerMiniBlockSyncer{
			MiniBlocksPool: pcf.data.Datapool().MiniBlocks(),
			Requesthandler: requestHandler,
		}

		peerMiniBlockSyncer, err := shardchain.NewPeerMiniBlockSyncer(argsPeerMiniBlockSyncer)
		if err != nil {
			return nil, err
		}

		argEpochStart := &shardchain.ArgsShardEpochStartTrigger{
			Marshalizer:          pcf.coreData.InternalMarshalizer(),
			Hasher:               pcf.coreData.Hasher(),
			HeaderValidator:      headerValidator,
			Uint64Converter:      pcf.coreData.Uint64ByteSliceConverter(),
			DataPool:             pcf.data.Datapool(),
			Storage:              pcf.data.StorageService(),
			RequestHandler:       requestHandler,
			Epoch:                pcf.bootstrapComponents.EpochBootstrapParams().Epoch(),
			EpochStartNotifier:   pcf.coreData.EpochStartNotifierWithConfirm(),
			Validity:             process.MetaBlockValidity,
			Finality:             process.BlockFinality,
			PeerMiniBlocksSyncer: peerMiniBlockSyncer,
			RoundHandler:         pcf.coreData.RoundHandler(),
			AppStatusHandler:     pcf.coreData.StatusHandler(),
		}
		epochStartTrigger, err := shardchain.NewEpochStartTrigger(argEpochStart)
		if err != nil {
			return nil, errors.New("error creating new start of epoch trigger" + err.Error())
		}

		return epochStartTrigger, nil
	}

	if pcf.bootstrapComponents.ShardCoordinator().SelfId() == core.MetachainShardId {
		argEpochStart := &metachain.ArgsNewMetaEpochStartTrigger{
			GenesisTime:        time.Unix(pcf.coreData.GenesisNodesSetup().GetStartTime(), 0),
			Settings:           &pcf.config.EpochStartConfig,
			Epoch:              pcf.bootstrapComponents.EpochBootstrapParams().Epoch(),
			EpochStartRound:    pcf.data.Blockchain().GetGenesisHeader().GetRound(),
			EpochStartNotifier: pcf.coreData.EpochStartNotifierWithConfirm(),
			Storage:            pcf.data.StorageService(),
			Marshalizer:        pcf.coreData.InternalMarshalizer(),
			Hasher:             pcf.coreData.Hasher(),
			AppStatusHandler:   pcf.coreData.StatusHandler(),
		}
		epochStartTrigger, err := metachain.NewEpochStartTrigger(argEpochStart)
		if err != nil {
			return nil, errors.New("error creating new start of epoch trigger" + err.Error())
		}

		return epochStartTrigger, nil
	}

	return nil, errors.New("error creating new start of epoch trigger because of invalid shard id")
}

func (pcf *processComponentsFactory) generateGenesisHeadersAndApplyInitialBalances() (map[uint32]data.HeaderHandler, error) {
	genesisVmConfig := pcf.config.VirtualMachine.Execution
	genesisVmConfig.OutOfProcessConfig.MaxLoopTime = 5000 // 5 seconds
	conversionBase := 10
	genesisNodePrice, ok := big.NewInt(0).SetString(pcf.systemSCConfig.StakingSystemSCConfig.GenesisNodePrice, conversionBase)
	if !ok {
		return nil, errors.New("invalid genesis node price")
	}

	arg := processGenesis.ArgsGenesisBlockCreator{
		Core:                 pcf.coreData,
		Data:                 pcf.data,
		GenesisTime:          uint64(pcf.coreData.GenesisNodesSetup().GetStartTime()),
		StartEpochNum:        pcf.bootstrapComponents.EpochBootstrapParams().Epoch(),
		Accounts:             pcf.state.AccountsAdapter(),
		InitialNodesSetup:    pcf.coreData.GenesisNodesSetup(),
		Economics:            pcf.coreData.EconomicsData(),
		ShardCoordinator:     pcf.bootstrapComponents.ShardCoordinator(),
		AccountsParser:       pcf.accountsParser,
		SmartContractParser:  pcf.smartContractParser,
		ValidatorAccounts:    pcf.state.PeerAccounts(),
		GasSchedule:          pcf.gasSchedule,
		VirtualMachineConfig: genesisVmConfig,
		TxLogsProcessor:      pcf.txLogsProcessor,
		HardForkConfig:       pcf.config.Hardfork,
		TrieStorageManagers:  pcf.state.TrieStorageManagers(),
		SystemSCConfig:       *pcf.systemSCConfig,
		ImportStartHandler:   pcf.importStartHandler,
		WorkingDir:           pcf.workingDir,
		BlockSignKeyGen:      pcf.crypto.BlockSignKeyGen(),
		GenesisString:        pcf.config.GeneralSettings.GenesisString,
		GenesisNodePrice:     genesisNodePrice,
		EpochConfig:          &pcf.epochConfig,
	}

	gbc, err := processGenesis.NewGenesisBlockCreator(arg)
	if err != nil {
		return nil, err
	}
	pcf.importHandler = gbc.ImportHandler()

	return gbc.CreateGenesisBlocks()
}

func (pcf *processComponentsFactory) indexGenesisAccounts() error {
	if pcf.statusComponents.ElasticIndexer().IsNilIndexer() {
		return nil
	}

	rootHash, err := pcf.state.AccountsAdapter().RootHash()
	if err != nil {
		return err
	}

	ctx := context.Background()
	leavesChannel, err := pcf.state.AccountsAdapter().GetAllLeaves(rootHash, ctx)
	if err != nil {
		return err
	}

	genesisAccounts := make([]state.UserAccountHandler, 0)
	for leaf := range leavesChannel {
		userAccount, errUnmarshal := pcf.unmarshalUserAccount(leaf.Key(), leaf.Value())
		if errUnmarshal != nil {
			log.Debug("cannot unmarshal genesis user account. it may be a code leaf", "error", errUnmarshal)
			continue
		}

		genesisAccounts = append(genesisAccounts, userAccount)
	}

	pcf.statusComponents.ElasticIndexer().SaveAccounts(uint64(pcf.coreData.GenesisNodesSetup().GetStartTime()), genesisAccounts)
	return nil
}

func (pcf *processComponentsFactory) unmarshalUserAccount(address []byte, userAccountsBytes []byte) (state.UserAccountHandler, error) {
	userAccount, err := state.NewUserAccount(address)
	if err != nil {
		return nil, err
	}
	err = pcf.coreData.InternalMarshalizer().Unmarshal(userAccount, userAccountsBytes)
	if err != nil {
		return nil, err
	}

	return userAccount, nil
}

func (pcf *processComponentsFactory) setGenesisHeader(genesisBlocks map[uint32]data.HeaderHandler) error {
	genesisBlock, ok := genesisBlocks[pcf.bootstrapComponents.ShardCoordinator().SelfId()]
	if !ok {
		return errors.New("genesis block does not exist")
	}

	err := pcf.data.Blockchain().SetGenesisHeader(genesisBlock)
	if err != nil {
		return err
	}

	return nil
}

func (pcf *processComponentsFactory) prepareGenesisBlock(genesisBlocks map[uint32]data.HeaderHandler) error {
	genesisBlock, ok := genesisBlocks[pcf.bootstrapComponents.ShardCoordinator().SelfId()]
	if !ok {
		return errors.New("genesis block does not exist")
	}

	genesisBlockHash, err := core.CalculateHash(pcf.coreData.InternalMarshalizer(), pcf.coreData.Hasher(), genesisBlock)
	if err != nil {
		return err
	}

	err = pcf.data.Blockchain().SetGenesisHeader(genesisBlock)
	if err != nil {
		return err
	}

	pcf.data.Blockchain().SetGenesisHeaderHash(genesisBlockHash)

	marshalizedBlock, err := pcf.coreData.InternalMarshalizer().Marshal(genesisBlock)
	if err != nil {
		return err
	}

	nonceToByteSlice := pcf.coreData.Uint64ByteSliceConverter().ToByteSlice(genesisBlock.GetNonce())
	if pcf.bootstrapComponents.ShardCoordinator().SelfId() == core.MetachainShardId {
		errNotCritical := pcf.data.StorageService().Put(dataRetriever.MetaBlockUnit, genesisBlockHash, marshalizedBlock)
		if errNotCritical != nil {
			log.Error("error storing genesis metablock", "error", errNotCritical.Error())
		}
		errNotCritical = pcf.data.StorageService().Put(dataRetriever.MetaHdrNonceHashDataUnit, nonceToByteSlice, genesisBlockHash)
		if errNotCritical != nil {
			log.Error("error storing genesis metablock (nonce-hash)", "error", errNotCritical.Error())
		}
	} else {
		errNotCritical := pcf.data.StorageService().Put(dataRetriever.BlockHeaderUnit, genesisBlockHash, marshalizedBlock)
		if errNotCritical != nil {
			log.Error("error storing genesis shardblock", "error", errNotCritical.Error())
		}
		hdrNonceHashDataUnit := dataRetriever.ShardHdrNonceHashDataUnit + dataRetriever.UnitType(genesisBlock.GetShardID())
		errNotCritical = pcf.data.StorageService().Put(hdrNonceHashDataUnit, nonceToByteSlice, genesisBlockHash)
		if errNotCritical != nil {
			log.Error("error storing genesis shard header (nonce-hash)", "error", errNotCritical.Error())
		}
	}

	return nil
}

func (pcf *processComponentsFactory) indexGenesisBlocks(genesisBlocks map[uint32]data.HeaderHandler) error {
	// In Elastic Indexer, only index the metachain block
	genesisBlockHeader := genesisBlocks[core.MetachainShardId]
	genesisBlockHash, err := core.CalculateHash(pcf.coreData.InternalMarshalizer(), pcf.coreData.Hasher(), genesisBlockHeader)
	if err != nil {
		return err
	}

	if !pcf.statusComponents.ElasticIndexer().IsNilIndexer() {
		log.Info("indexGenesisBlocks(): indexer.SaveBlock", "hash", genesisBlockHash)

		arg := &indexer.ArgsSaveBlockData{
			HeaderHash: genesisBlockHash,
			Body:       &dataBlock.Body{},
			Header:     genesisBlockHeader,
		}
		pcf.statusComponents.ElasticIndexer().SaveBlock(arg)
	}

	// In "dblookupext" index, record both the metachain and the shardID blocks
	var shardID uint32
	for shardID, genesisBlockHeader = range genesisBlocks {
		if pcf.bootstrapComponents.ShardCoordinator().SelfId() != shardID {
			continue
		}

		genesisBlockHash, err = core.CalculateHash(pcf.coreData.InternalMarshalizer(), pcf.coreData.Hasher(), genesisBlockHeader)
		if err != nil {
			return err
		}

		log.Info("indexGenesisBlocks(): historyRepo.RecordBlock", "shardID", shardID, "hash", genesisBlockHash)
		err = pcf.historyRepo.RecordBlock(genesisBlockHash, genesisBlockHeader, &dataBlock.Body{}, nil, nil)
		if err != nil {
			return err
		}

		nonceByHashDataUnit := dataRetriever.GetHdrNonceHashDataUnit(shardID)
		nonceAsBytes := pcf.coreData.Uint64ByteSliceConverter().ToByteSlice(genesisBlockHeader.GetNonce())
		err = pcf.data.StorageService().Put(nonceByHashDataUnit, nonceAsBytes, genesisBlockHash)
		if err != nil {
			return err
		}
	}

	return nil
}

func (pcf *processComponentsFactory) newBlockTracker(
	headerValidator process.HeaderConstructionValidator,
	requestHandler process.RequestHandler,
	genesisBlocks map[uint32]data.HeaderHandler,
) (process.BlockTracker, error) {
	argBaseTracker := track.ArgBaseTracker{
		Hasher:           pcf.coreData.Hasher(),
		HeaderValidator:  headerValidator,
		Marshalizer:      pcf.coreData.InternalMarshalizer(),
		RequestHandler:   requestHandler,
		RoundHandler:     pcf.coreData.RoundHandler(),
		ShardCoordinator: pcf.bootstrapComponents.ShardCoordinator(),
		Store:            pcf.data.StorageService(),
		StartHeaders:     genesisBlocks,
		PoolsHolder:      pcf.data.Datapool(),
		WhitelistHandler: pcf.whiteListHandler,
	}

	if pcf.bootstrapComponents.ShardCoordinator().SelfId() < pcf.bootstrapComponents.ShardCoordinator().NumberOfShards() {
		arguments := track.ArgShardTracker{
			ArgBaseTracker: argBaseTracker,
		}

		return track.NewShardBlockTrack(arguments)
	}

	if pcf.bootstrapComponents.ShardCoordinator().SelfId() == core.MetachainShardId {
		arguments := track.ArgMetaTracker{
			ArgBaseTracker: argBaseTracker,
		}

		return track.NewMetaBlockTrack(arguments)
	}

	return nil, errors.New("could not create block tracker")
}

// -- Resolvers container Factory begin
func (pcf *processComponentsFactory) newResolverContainerFactory(
	currentEpochProvider dataRetriever.CurrentNetworkEpochProviderHandler,
) (dataRetriever.ResolversContainerFactory, error) {

	if pcf.importDBConfig.IsImportDBMode {
		log.Debug("starting with storage resolvers", "path", pcf.importDBConfig.ImportDBWorkingDir)
		return pcf.newStorageResolver()
	}
	if pcf.bootstrapComponents.ShardCoordinator().SelfId() < pcf.bootstrapComponents.ShardCoordinator().NumberOfShards() {
		return pcf.newShardResolverContainerFactory(currentEpochProvider)
	}
	if pcf.bootstrapComponents.ShardCoordinator().SelfId() == core.MetachainShardId {
		return pcf.newMetaResolverContainerFactory(currentEpochProvider)
	}

	return nil, errors.New("could not create interceptor and resolver container factory")
}

func (pcf *processComponentsFactory) newShardResolverContainerFactory(
	currentEpochProvider dataRetriever.CurrentNetworkEpochProviderHandler,
) (dataRetriever.ResolversContainerFactory, error) {

	dataPacker, err := partitioning.NewSimpleDataPacker(pcf.coreData.InternalMarshalizer())
	if err != nil {
		return nil, err
	}

	resolversContainerFactoryArgs := resolverscontainer.FactoryArgs{
		ShardCoordinator:            pcf.bootstrapComponents.ShardCoordinator(),
		Messenger:                   pcf.network.NetworkMessenger(),
		Store:                       pcf.data.StorageService(),
		Marshalizer:                 pcf.coreData.InternalMarshalizer(),
		DataPools:                   pcf.data.Datapool(),
		Uint64ByteSliceConverter:    pcf.coreData.Uint64ByteSliceConverter(),
		DataPacker:                  dataPacker,
		TriesContainer:              pcf.state.TriesContainer(),
		SizeCheckDelta:              pcf.config.Marshalizer.SizeCheckDelta,
		InputAntifloodHandler:       pcf.network.InputAntiFloodHandler(),
		OutputAntifloodHandler:      pcf.network.OutputAntiFloodHandler(),
		NumConcurrentResolvingJobs:  pcf.config.Antiflood.NumConcurrentResolverJobs,
		IsFullHistoryNode:           pcf.config.StoragePruning.FullArchive,
		CurrentNetworkEpochProvider: currentEpochProvider,
		ResolverConfig:              pcf.config.Resolvers,
	}
	resolversContainerFactory, err := resolverscontainer.NewShardResolversContainerFactory(resolversContainerFactoryArgs)
	if err != nil {
		return nil, err
	}

	return resolversContainerFactory, nil
}

func (pcf *processComponentsFactory) newMetaResolverContainerFactory(
	currentEpochProvider dataRetriever.CurrentNetworkEpochProviderHandler,
) (dataRetriever.ResolversContainerFactory, error) {

	dataPacker, err := partitioning.NewSimpleDataPacker(pcf.coreData.InternalMarshalizer())
	if err != nil {
		return nil, err
	}

	resolversContainerFactoryArgs := resolverscontainer.FactoryArgs{
		ShardCoordinator:            pcf.bootstrapComponents.ShardCoordinator(),
		Messenger:                   pcf.network.NetworkMessenger(),
		Store:                       pcf.data.StorageService(),
		Marshalizer:                 pcf.coreData.InternalMarshalizer(),
		DataPools:                   pcf.data.Datapool(),
		Uint64ByteSliceConverter:    pcf.coreData.Uint64ByteSliceConverter(),
		DataPacker:                  dataPacker,
		TriesContainer:              pcf.state.TriesContainer(),
		SizeCheckDelta:              pcf.config.Marshalizer.SizeCheckDelta,
		InputAntifloodHandler:       pcf.network.InputAntiFloodHandler(),
		OutputAntifloodHandler:      pcf.network.OutputAntiFloodHandler(),
		NumConcurrentResolvingJobs:  pcf.config.Antiflood.NumConcurrentResolverJobs,
		IsFullHistoryNode:           pcf.config.StoragePruning.FullArchive,
		CurrentNetworkEpochProvider: currentEpochProvider,
		ResolverConfig:              pcf.config.Resolvers,
	}
	resolversContainerFactory, err := resolverscontainer.NewMetaResolversContainerFactory(resolversContainerFactoryArgs)
	if err != nil {
		return nil, err
	}
	return resolversContainerFactory, nil
}

func (pcf *processComponentsFactory) newInterceptorContainerFactory(
	headerSigVerifier process.InterceptedHeaderSigVerifier,
	headerIntegrityVerifier factory.HeaderIntegrityVerifierHandler,
	validityAttester process.ValidityAttester,
	epochStartTrigger process.EpochStartTriggerHandler,
) (process.InterceptorsContainerFactory, process.TimeCacher, error) {
	if pcf.bootstrapComponents.ShardCoordinator().SelfId() < pcf.bootstrapComponents.ShardCoordinator().NumberOfShards() {
		return pcf.newShardInterceptorContainerFactory(
			headerSigVerifier,
			headerIntegrityVerifier,
			validityAttester,
			epochStartTrigger,
		)
	}
	if pcf.bootstrapComponents.ShardCoordinator().SelfId() == core.MetachainShardId {
		return pcf.newMetaInterceptorContainerFactory(
			headerSigVerifier,
			headerIntegrityVerifier,
			validityAttester,
			epochStartTrigger,
		)
	}

	return nil, nil, errors.New("could not create interceptor container factory")
}

func (pcf *processComponentsFactory) newStorageResolver() (dataRetriever.ResolversContainerFactory, error) {
	pathManager, err := storageFactory.CreatePathManager(
		storageFactory.ArgCreatePathManager{
			WorkingDir: pcf.importDBConfig.ImportDBWorkingDir,
			ChainID:    pcf.coreData.ChainID(),
		},
	)
	if err != nil {
		return nil, err
	}

	manualEpochStartNotifier := notifier.NewManualEpochStartNotifier()
	defer func() {
		//we need to call this after we wired all the notified components
		if pcf.importDBConfig.IsImportDBMode {
			manualEpochStartNotifier.NewEpoch(pcf.bootstrapComponents.EpochBootstrapParams().Epoch() + 1)
		}
	}()

	storageServiceCreator, err := storageFactory.NewStorageServiceFactory(
		&pcf.config,
		pcf.bootstrapComponents.ShardCoordinator(),
		pathManager,
		manualEpochStartNotifier,
		pcf.bootstrapComponents.EpochBootstrapParams().Epoch(),
		false,
	)
	if err != nil {
		return nil, err
	}

	if pcf.bootstrapComponents.ShardCoordinator().SelfId() == core.MetachainShardId {
		store, errStore := storageServiceCreator.CreateForMeta()
		if errStore != nil {
			return nil, errStore
		}

		return pcf.createStorageResolversForMeta(
			store,
			manualEpochStartNotifier,
		)
	}

	store, err := storageServiceCreator.CreateForShard()
	if err != nil {
		return nil, err
	}

	return pcf.createStorageResolversForShard(
		store,
		manualEpochStartNotifier,
	)
}

func (pcf *processComponentsFactory) createStorageResolversForMeta(
	store dataRetriever.StorageService,
	manualEpochStartNotifier dataRetriever.ManualEpochStartNotifier,
) (dataRetriever.ResolversContainerFactory, error) {
	dataPacker, err := partitioning.NewSimpleDataPacker(pcf.coreData.InternalMarshalizer())
	if err != nil {
		return nil, err
	}

	resolversContainerFactoryArgs := storageResolversContainers.FactoryArgs{
		ShardCoordinator:         pcf.bootstrapComponents.ShardCoordinator(),
		Messenger:                pcf.network.NetworkMessenger(),
		Store:                    store,
		Marshalizer:              pcf.coreData.InternalMarshalizer(),
		Uint64ByteSliceConverter: pcf.coreData.Uint64ByteSliceConverter(),
		DataPacker:               dataPacker,
		ManualEpochStartNotifier: manualEpochStartNotifier,
		ChanGracefullyClose:      pcf.coreData.ChanStopNodeProcess(),
		Hasher:                   pcf.coreData.Hasher(),
		GeneralConfig:            pcf.config,
		ShardIDForTries:          pcf.importDBConfig.ImportDBTargetShardID,
		WorkingDirectory:         pcf.importDBConfig.ImportDBWorkingDir,
		ChainID:                  pcf.coreData.ChainID(),
	}
	resolversContainerFactory, err := storageResolversContainers.NewMetaResolversContainerFactory(resolversContainerFactoryArgs)
	if err != nil {
		return nil, err
	}

	return resolversContainerFactory, nil
}

func (pcf *processComponentsFactory) createStorageResolversForShard(
	store dataRetriever.StorageService,
	manualEpochStartNotifier dataRetriever.ManualEpochStartNotifier,
) (dataRetriever.ResolversContainerFactory, error) {
	dataPacker, err := partitioning.NewSimpleDataPacker(pcf.coreData.InternalMarshalizer())
	if err != nil {
		return nil, err
	}

	resolversContainerFactoryArgs := storageResolversContainers.FactoryArgs{
		ShardCoordinator:         pcf.bootstrapComponents.ShardCoordinator(),
		Messenger:                pcf.network.NetworkMessenger(),
		Store:                    store,
		Marshalizer:              pcf.coreData.InternalMarshalizer(),
		Uint64ByteSliceConverter: pcf.coreData.Uint64ByteSliceConverter(),
		DataPacker:               dataPacker,
		ManualEpochStartNotifier: manualEpochStartNotifier,
		ChanGracefullyClose:      pcf.coreData.ChanStopNodeProcess(),
		Hasher:                   pcf.coreData.Hasher(),
		GeneralConfig:            pcf.config,
		ShardIDForTries:          pcf.importDBConfig.ImportDBTargetShardID,
		WorkingDirectory:         pcf.importDBConfig.ImportDBWorkingDir,
		ChainID:                  pcf.coreData.ChainID(),
	}
	resolversContainerFactory, err := storageResolversContainers.NewShardResolversContainerFactory(resolversContainerFactoryArgs)
	if err != nil {
		return nil, err
	}

	return resolversContainerFactory, nil
}

func (pcf *processComponentsFactory) newShardInterceptorContainerFactory(
	headerSigVerifier process.InterceptedHeaderSigVerifier,
	headerIntegrityVerifier factory.HeaderIntegrityVerifierHandler,
	validityAttester process.ValidityAttester,
	epochStartTrigger process.EpochStartTriggerHandler,
) (process.InterceptorsContainerFactory, process.TimeCacher, error) {
	headerBlackList := timecache.NewTimeCache(timeSpanForBadHeaders)
	shardInterceptorsContainerFactoryArgs := interceptorscontainer.ShardInterceptorsContainerFactoryArgs{
		CoreComponents:            pcf.coreData,
		CryptoComponents:          pcf.crypto,
		Accounts:                  pcf.state.AccountsAdapter(),
		ShardCoordinator:          pcf.bootstrapComponents.ShardCoordinator(),
		NodesCoordinator:          pcf.nodesCoordinator,
		Messenger:                 pcf.network.NetworkMessenger(),
		Store:                     pcf.data.StorageService(),
		DataPool:                  pcf.data.Datapool(),
		MaxTxNonceDeltaAllowed:    core.MaxTxNonceDeltaAllowed,
		TxFeeHandler:              pcf.coreData.EconomicsData(),
		BlockBlackList:            headerBlackList,
		HeaderSigVerifier:         headerSigVerifier,
		HeaderIntegrityVerifier:   headerIntegrityVerifier,
		ValidityAttester:          validityAttester,
		EpochStartTrigger:         epochStartTrigger,
		WhiteListHandler:          pcf.whiteListHandler,
		WhiteListerVerifiedTxs:    pcf.whiteListerVerifiedTxs,
		AntifloodHandler:          pcf.network.InputAntiFloodHandler(),
		ArgumentsParser:           smartContract.NewArgumentParser(),
		SizeCheckDelta:            pcf.config.Marshalizer.SizeCheckDelta,
		EnableSignTxWithHashEpoch: pcf.epochConfig.EnableEpochs.TransactionSignedWithTxHashEnableEpoch,
	}
	log.Debug("shardInterceptor: enable epoch for transaction signed with tx hash", "epoch", shardInterceptorsContainerFactoryArgs.EnableSignTxWithHashEpoch)

	interceptorContainerFactory, err := interceptorscontainer.NewShardInterceptorsContainerFactory(shardInterceptorsContainerFactoryArgs)
	if err != nil {
		return nil, nil, err
	}

	return interceptorContainerFactory, headerBlackList, nil
}

func (pcf *processComponentsFactory) newMetaInterceptorContainerFactory(
	headerSigVerifier process.InterceptedHeaderSigVerifier,
	headerIntegrityVerifier factory.HeaderIntegrityVerifierHandler,
	validityAttester process.ValidityAttester,
	epochStartTrigger process.EpochStartTriggerHandler,
) (process.InterceptorsContainerFactory, process.TimeCacher, error) {
	headerBlackList := timecache.NewTimeCache(timeSpanForBadHeaders)
	metaInterceptorsContainerFactoryArgs := interceptorscontainer.MetaInterceptorsContainerFactoryArgs{
		CoreComponents:            pcf.coreData,
		CryptoComponents:          pcf.crypto,
		ShardCoordinator:          pcf.bootstrapComponents.ShardCoordinator(),
		NodesCoordinator:          pcf.nodesCoordinator,
		Messenger:                 pcf.network.NetworkMessenger(),
		Store:                     pcf.data.StorageService(),
		DataPool:                  pcf.data.Datapool(),
		Accounts:                  pcf.state.AccountsAdapter(),
		MaxTxNonceDeltaAllowed:    core.MaxTxNonceDeltaAllowed,
		TxFeeHandler:              pcf.coreData.EconomicsData(),
		BlackList:                 headerBlackList,
		HeaderSigVerifier:         headerSigVerifier,
		HeaderIntegrityVerifier:   headerIntegrityVerifier,
		ValidityAttester:          validityAttester,
		EpochStartTrigger:         epochStartTrigger,
		WhiteListHandler:          pcf.whiteListHandler,
		WhiteListerVerifiedTxs:    pcf.whiteListerVerifiedTxs,
		AntifloodHandler:          pcf.network.InputAntiFloodHandler(),
		ArgumentsParser:           smartContract.NewArgumentParser(),
		SizeCheckDelta:            pcf.config.Marshalizer.SizeCheckDelta,
		EnableSignTxWithHashEpoch: pcf.epochConfig.EnableEpochs.TransactionSignedWithTxHashEnableEpoch,
	}
	log.Debug("metaInterceptor: enable epoch for transaction signed with tx hash", "epoch", metaInterceptorsContainerFactoryArgs.EnableSignTxWithHashEpoch)

	interceptorContainerFactory, err := interceptorscontainer.NewMetaInterceptorsContainerFactory(metaInterceptorsContainerFactoryArgs)
	if err != nil {
		return nil, nil, err
	}

	return interceptorContainerFactory, headerBlackList, nil
}

func (pcf *processComponentsFactory) newForkDetector(
	headerBlackList process.TimeCacher,
	blockTracker process.BlockTracker,
) (process.ForkDetector, error) {
	if pcf.bootstrapComponents.ShardCoordinator().SelfId() < pcf.bootstrapComponents.ShardCoordinator().NumberOfShards() {
		return sync.NewShardForkDetector(pcf.coreData.RoundHandler(), headerBlackList, blockTracker, pcf.coreData.GenesisNodesSetup().GetStartTime())
	}
	if pcf.bootstrapComponents.ShardCoordinator().SelfId() == core.MetachainShardId {
		return sync.NewMetaForkDetector(pcf.coreData.RoundHandler(), headerBlackList, blockTracker, pcf.coreData.GenesisNodesSetup().GetStartTime())
	}

	return nil, errors.New("could not create fork detector")
}

// PrepareNetworkShardingCollector will create the network sharding collector and apply it to the network messenger
func (pcf *processComponentsFactory) prepareNetworkShardingCollector() (*networksharding.PeerShardMapper, error) {

	networkShardingCollector, err := createNetworkShardingCollector(
		&pcf.config,
		pcf.nodesCoordinator,
		pcf.coreData.EpochStartNotifierWithConfirm(),
		pcf.bootstrapComponents.EpochBootstrapParams().Epoch(),
	)
	if err != nil {
		return nil, err
	}

	localID := pcf.network.NetworkMessenger().ID()
	networkShardingCollector.UpdatePeerIdShardId(localID, pcf.bootstrapComponents.ShardCoordinator().SelfId())

	err = pcf.network.NetworkMessenger().SetPeerShardResolver(networkShardingCollector)
	if err != nil {
		return nil, err
	}

	err = pcf.network.InputAntiFloodHandler().SetPeerValidatorMapper(networkShardingCollector)
	if err != nil {
		return nil, err
	}

	return networkShardingCollector, nil
}

func createNetworkShardingCollector(
	config *config.Config,
	nodesCoordinator sharding.NodesCoordinator,
	epochStartRegistrationHandler epochStart.RegistrationHandler,
	epochStart uint32,
) (*networksharding.PeerShardMapper, error) {

	cacheConfig := config.PublicKeyPeerId
	cachePkPid, err := createCache(cacheConfig)
	if err != nil {
		return nil, err
	}

	cacheConfig = config.PublicKeyShardId
	cachePkShardID, err := createCache(cacheConfig)
	if err != nil {
		return nil, err
	}

	cacheConfig = config.PeerIdShardId
	cachePidShardID, err := createCache(cacheConfig)
	if err != nil {
		return nil, err
	}

	arg := networksharding.ArgPeerShardMapper{
		PeerIdPkCache:         cachePkPid,
		FallbackPkShardCache:  cachePkShardID,
		FallbackPidShardCache: cachePidShardID,
		NodesCoordinator:      nodesCoordinator,
		StartEpoch:            epochStart,
	}
	psm, err := networksharding.NewPeerShardMapper(arg)
	if err != nil {
		return nil, err
	}

	epochStartRegistrationHandler.RegisterHandler(psm)

	return psm, nil
}

func createCache(cacheConfig config.CacheConfig) (storage.Cacher, error) {
	return storageUnit.NewCache(storageFactory.GetCacherFromConfig(cacheConfig))
}

func checkProcessComponentsArgs(args ProcessComponentsFactoryArgs) error {
	baseErrMessage := "error creating process components"
	if check.IfNil(args.AccountsParser) {
		return fmt.Errorf("%s: %w", baseErrMessage, errErd.ErrNilAccountsParser)
	}
	if check.IfNil(args.SmartContractParser) {
		return fmt.Errorf("%s: %w", baseErrMessage, errErd.ErrNilSmartContractParser)
	}
	if args.GasSchedule == nil {
		return fmt.Errorf("%s: %w", baseErrMessage, errErd.ErrNilGasSchedule)
	}
	if check.IfNil(args.NodesCoordinator) {
		return fmt.Errorf("%s: %w", baseErrMessage, errErd.ErrNilNodesCoordinator)
	}
	if check.IfNil(args.Data) {
		return fmt.Errorf("%s: %w", baseErrMessage, errErd.ErrNilDataComponentsHolder)
	}
	if check.IfNil(args.CoreData) {
		return fmt.Errorf("%s: %w", baseErrMessage, errErd.ErrNilCoreComponentsHolder)
	}
	if args.CoreData.EconomicsData() == nil {
		return fmt.Errorf("%s: %w", baseErrMessage, errErd.ErrNilEconomicsData)
	}
	if check.IfNil(args.CoreData.RoundHandler()) {
		return fmt.Errorf("%s: %w", baseErrMessage, errErd.ErrNilRoundHandler)
	}
	if check.IfNil(args.Crypto) {
		return fmt.Errorf("%s: %w", baseErrMessage, errErd.ErrNilCryptoComponentsHolder)
	}
	if check.IfNil(args.State) {
		return fmt.Errorf("%s: %w", baseErrMessage, errErd.ErrNilStateComponentsHolder)
	}
	if check.IfNil(args.Network) {
		return fmt.Errorf("%s: %w", baseErrMessage, errErd.ErrNilNetworkComponentsHolder)
	}
	if check.IfNil(args.RequestedItemsHandler) {
		return fmt.Errorf("%s: %w", baseErrMessage, errErd.ErrNilRequestedItemHandler)
	}
	if check.IfNil(args.WhiteListHandler) {
		return fmt.Errorf("%s: %w", baseErrMessage, errErd.ErrNilWhiteListHandler)
	}
	if check.IfNil(args.WhiteListerVerifiedTxs) {
		return fmt.Errorf("%s: %w", baseErrMessage, errErd.ErrNilWhiteListVerifiedTxs)
	}
	if check.IfNil(args.CoreData.EpochStartNotifierWithConfirm()) {
		return fmt.Errorf("%s: %w", baseErrMessage, errErd.ErrNilEpochStartNotifier)
	}
	if check.IfNil(args.CoreData.Rater()) {
		return fmt.Errorf("%s: %w", baseErrMessage, errErd.ErrNilRater)
	}
	if check.IfNil(args.CoreData.RatingsData()) {
		return fmt.Errorf("%s: %w", baseErrMessage, errErd.ErrNilRatingData)
	}
	if check.IfNil(args.CoreData.ValidatorPubKeyConverter()) {
		return fmt.Errorf("%s: %w", baseErrMessage, errErd.ErrNilPubKeyConverter)
	}
	if args.SystemSCConfig == nil {
		return fmt.Errorf("%s: %w", baseErrMessage, errErd.ErrNilSystemSCConfig)
	}
	if check.IfNil(args.CoreData.EpochNotifier()) {
		return fmt.Errorf("%s: %w", baseErrMessage, errErd.ErrNilEpochNotifier)
	}
	if check.IfNil(args.BootstrapComponents) {
		return fmt.Errorf("%s: %w", baseErrMessage, errErd.ErrNilBootstrapComponentsHolder)
	}
	if check.IfNil(args.BootstrapComponents.ShardCoordinator()) {
		return fmt.Errorf("%s: %w", baseErrMessage, errErd.ErrNilShardCoordinator)
	}
	if check.IfNil(args.StatusComponents) {
		return fmt.Errorf("%s: %w", baseErrMessage, errErd.ErrNilStatusComponentsHolder)
	}

	return nil
}

// Close closes all underlying components that need closing
func (pc *processComponents) Close() error {
	if !check.IfNil(pc.blockProcessor) {
		log.LogIfError(pc.blockProcessor.Close())
	}
	if !check.IfNil(pc.validatorsProvider) {
		log.LogIfError(pc.validatorsProvider.Close())
	}
	if !check.IfNil(pc.miniBlocksPoolCleaner) {
		log.LogIfError(pc.miniBlocksPoolCleaner.Close())
	}
	if !check.IfNil(pc.txsPoolCleaner) {
		log.LogIfError(pc.txsPoolCleaner.Close())
	}
	if !check.IfNil(pc.epochStartTrigger) {
		log.LogIfError(pc.epochStartTrigger.Close())
	}
	if !check.IfNil(pc.importHandler) {
		log.LogIfError(pc.importHandler.Close())
	}
	return nil
}<|MERGE_RESOLUTION|>--- conflicted
+++ resolved
@@ -66,41 +66,6 @@
 
 // processComponents struct holds the process components
 type processComponents struct {
-<<<<<<< HEAD
-	nodesCoordinator             sharding.NodesCoordinator
-	shardCoordinator             sharding.Coordinator
-	interceptorsContainer        process.InterceptorsContainer
-	resolversFinder              dataRetriever.ResolversFinder
-	roundHandler                 consensus.RoundHandler
-	epochStartTrigger            epochStart.TriggerHandler
-	epochStartNotifier           EpochStartNotifier
-	forkDetector                 process.ForkDetector
-	blockProcessor               process.BlockProcessor
-	blackListHandler             process.TimeCacher
-	bootStorer                   process.BootStorer
-	headerSigVerifier            process.InterceptedHeaderSigVerifier
-	headerIntegrityVerifier      factory.HeaderIntegrityVerifierHandler
-	validatorsStatistics         process.ValidatorStatisticsProcessor
-	validatorsProvider           process.ValidatorsProvider
-	blockTracker                 process.BlockTracker
-	pendingMiniBlocksHandler     process.PendingMiniBlocksHandler
-	requestHandler               process.RequestHandler
-	txLogsProcessor              process.TransactionLogProcessorDatabase
-	headerConstructionValidator  process.HeaderConstructionValidator
-	peerShardMapper              process.NetworkShardingCollector
-	txSimulatorProcessor         TransactionSimulatorProcessor
-	miniBlocksPoolCleaner        process.PoolsCleaner
-	txsPoolCleaner               process.PoolsCleaner
-	fallbackHeaderValidator      process.FallbackHeaderValidator
-	whiteListHandler             process.WhiteListHandler
-	whiteListerVerifiedTxs       process.WhiteListHandler
-	historyRepository            dblookupext.HistoryRepository
-	importStartHandler           update.ImportStartHandler
-	requestedItemsHandler        dataRetriever.RequestedItemsHandler
-	importHandler                update.ImportHandler
-	nodeRedundancyHandler        consensus.NodeRedundancyHandler
-	scheduledTxsExecutionHandler process.ScheduledTxsExecutionHandler
-=======
 	nodesCoordinator            sharding.NodesCoordinator
 	shardCoordinator            sharding.Coordinator
 	interceptorsContainer       process.InterceptorsContainer
@@ -134,7 +99,7 @@
 	importHandler               update.ImportHandler
 	nodeRedundancyHandler       consensus.NodeRedundancyHandler
 	currentEpochProvider        dataRetriever.CurrentNetworkEpochProviderHandler
->>>>>>> 90eb5b68
+	scheduledTxsExecutionHandler process.ScheduledTxsExecutionHandler
 }
 
 // ProcessComponentsFactoryArgs holds the arguments needed to create a process components factory
@@ -547,41 +512,6 @@
 	}
 
 	return &processComponents{
-<<<<<<< HEAD
-		nodesCoordinator:             pcf.nodesCoordinator,
-		shardCoordinator:             pcf.bootstrapComponents.ShardCoordinator(),
-		interceptorsContainer:        interceptorsContainer,
-		resolversFinder:              resolversFinder,
-		roundHandler:                 pcf.coreData.RoundHandler(),
-		forkDetector:                 forkDetector,
-		blockProcessor:               blockProcessor,
-		epochStartTrigger:            epochStartTrigger,
-		epochStartNotifier:           pcf.coreData.EpochStartNotifierWithConfirm(),
-		blackListHandler:             blackListHandler,
-		bootStorer:                   bootStorer,
-		headerSigVerifier:            headerSigVerifier,
-		validatorsStatistics:         validatorStatisticsProcessor,
-		validatorsProvider:           validatorsProvider,
-		blockTracker:                 blockTracker,
-		pendingMiniBlocksHandler:     pendingMiniBlocksHandler,
-		requestHandler:               requestHandler,
-		txLogsProcessor:              txLogsProcessor,
-		headerConstructionValidator:  headerValidator,
-		headerIntegrityVerifier:      pcf.bootstrapComponents.HeaderIntegrityVerifier(),
-		peerShardMapper:              peerShardMapper,
-		txSimulatorProcessor:         txSimulator,
-		miniBlocksPoolCleaner:        mbsPoolsCleaner,
-		txsPoolCleaner:               txsPoolsCleaner,
-		fallbackHeaderValidator:      fallbackHeaderValidator,
-		whiteListHandler:             pcf.whiteListHandler,
-		whiteListerVerifiedTxs:       pcf.whiteListerVerifiedTxs,
-		historyRepository:            pcf.historyRepo,
-		importStartHandler:           pcf.importStartHandler,
-		requestedItemsHandler:        pcf.requestedItemsHandler,
-		importHandler:                pcf.importHandler,
-		nodeRedundancyHandler:        nodeRedundancyHandler,
-		scheduledTxsExecutionHandler: scheduledTxsExecutionHandler,
-=======
 		nodesCoordinator:            pcf.nodesCoordinator,
 		shardCoordinator:            pcf.bootstrapComponents.ShardCoordinator(),
 		interceptorsContainer:       interceptorsContainer,
@@ -615,7 +545,7 @@
 		importHandler:               pcf.importHandler,
 		nodeRedundancyHandler:       nodeRedundancyHandler,
 		currentEpochProvider:        currentEpochProvider,
->>>>>>> 90eb5b68
+		scheduledTxsExecutionHandler: scheduledTxsExecutionHandler,
 	}, nil
 }
 
