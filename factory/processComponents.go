--- conflicted
+++ resolved
@@ -111,11 +111,8 @@
 	vmFactoryForProcessing       process.VirtualMachinesContainerFactory
 	scheduledTxsExecutionHandler process.ScheduledTxsExecutionHandler
 	txsSender                    process.TxsSenderHandler
-<<<<<<< HEAD
-=======
 	hardforkTrigger              HardforkTrigger
 	processedMiniBlocksTracker   process.ProcessedMiniBlocksTracker
->>>>>>> c8588495
 }
 
 // ProcessComponentsFactoryArgs holds the arguments needed to create a process components factory
@@ -526,11 +523,8 @@
 		return nil, err
 	}
 
-<<<<<<< HEAD
-=======
 	processedMiniBlocksTracker := processedMb.NewProcessedMiniBlocksTracker()
 
->>>>>>> c8588495
 	blockProcessorComponents, err := pcf.newBlockProcessor(
 		requestHandler,
 		forkDetector,
@@ -648,11 +642,8 @@
 		vmFactoryForProcessing:       blockProcessorComponents.vmFactoryForProcessing,
 		scheduledTxsExecutionHandler: scheduledTxsExecutionHandler,
 		txsSender:                    txsSenderWithAccumulator,
-<<<<<<< HEAD
-=======
 		hardforkTrigger:              hardforkTrigger,
 		processedMiniBlocksTracker:   processedMiniBlocksTracker,
->>>>>>> c8588495
 	}, nil
 }
 
@@ -1072,25 +1063,6 @@
 	}
 
 	resolversContainerFactoryArgs := resolverscontainer.FactoryArgs{
-<<<<<<< HEAD
-		ShardCoordinator:            pcf.bootstrapComponents.ShardCoordinator(),
-		Messenger:                   pcf.network.NetworkMessenger(),
-		Store:                       pcf.data.StorageService(),
-		Marshalizer:                 pcf.coreData.InternalMarshalizer(),
-		DataPools:                   pcf.data.Datapool(),
-		Uint64ByteSliceConverter:    pcf.coreData.Uint64ByteSliceConverter(),
-		DataPacker:                  dataPacker,
-		TriesContainer:              pcf.state.TriesContainer(),
-		SizeCheckDelta:              pcf.config.Marshalizer.SizeCheckDelta,
-		InputAntifloodHandler:       pcf.network.InputAntiFloodHandler(),
-		OutputAntifloodHandler:      pcf.network.OutputAntiFloodHandler(),
-		NumConcurrentResolvingJobs:  pcf.config.Antiflood.NumConcurrentResolverJobs,
-		IsFullHistoryNode:           pcf.prefConfigs.FullArchive,
-		CurrentNetworkEpochProvider: currentEpochProvider,
-		ResolverConfig:              pcf.config.Resolvers,
-		PreferredPeersHolder:        pcf.network.PreferredPeersHolderHandler(),
-		PeersRatingHandler:          pcf.network.PeersRatingHandler(),
-=======
 		ShardCoordinator:                     pcf.bootstrapComponents.ShardCoordinator(),
 		Messenger:                            pcf.network.NetworkMessenger(),
 		Store:                                pcf.data.StorageService(),
@@ -1111,7 +1083,6 @@
 		NodesCoordinator:                     pcf.nodesCoordinator,
 		MaxNumOfPeerAuthenticationInResponse: pcf.config.HeartbeatV2.MaxNumOfPeerAuthenticationInResponse,
 		PeerShardMapper:                      peerShardMapper,
->>>>>>> c8588495
 	}
 	resolversContainerFactory, err := resolverscontainer.NewShardResolversContainerFactory(resolversContainerFactoryArgs)
 	if err != nil {
@@ -1132,25 +1103,6 @@
 	}
 
 	resolversContainerFactoryArgs := resolverscontainer.FactoryArgs{
-<<<<<<< HEAD
-		ShardCoordinator:            pcf.bootstrapComponents.ShardCoordinator(),
-		Messenger:                   pcf.network.NetworkMessenger(),
-		Store:                       pcf.data.StorageService(),
-		Marshalizer:                 pcf.coreData.InternalMarshalizer(),
-		DataPools:                   pcf.data.Datapool(),
-		Uint64ByteSliceConverter:    pcf.coreData.Uint64ByteSliceConverter(),
-		DataPacker:                  dataPacker,
-		TriesContainer:              pcf.state.TriesContainer(),
-		SizeCheckDelta:              pcf.config.Marshalizer.SizeCheckDelta,
-		InputAntifloodHandler:       pcf.network.InputAntiFloodHandler(),
-		OutputAntifloodHandler:      pcf.network.OutputAntiFloodHandler(),
-		NumConcurrentResolvingJobs:  pcf.config.Antiflood.NumConcurrentResolverJobs,
-		IsFullHistoryNode:           pcf.prefConfigs.FullArchive,
-		CurrentNetworkEpochProvider: currentEpochProvider,
-		ResolverConfig:              pcf.config.Resolvers,
-		PreferredPeersHolder:        pcf.network.PreferredPeersHolderHandler(),
-		PeersRatingHandler:          pcf.network.PeersRatingHandler(),
-=======
 		ShardCoordinator:                     pcf.bootstrapComponents.ShardCoordinator(),
 		Messenger:                            pcf.network.NetworkMessenger(),
 		Store:                                pcf.data.StorageService(),
@@ -1171,7 +1123,6 @@
 		NodesCoordinator:                     pcf.nodesCoordinator,
 		MaxNumOfPeerAuthenticationInResponse: pcf.config.HeartbeatV2.MaxNumOfPeerAuthenticationInResponse,
 		PeerShardMapper:                      peerShardMapper,
->>>>>>> c8588495
 	}
 	resolversContainerFactory, err := resolverscontainer.NewMetaResolversContainerFactory(resolversContainerFactoryArgs)
 	if err != nil {
