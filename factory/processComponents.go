--- conflicted
+++ resolved
@@ -178,12 +178,7 @@
 	historyRepo               dblookupext.HistoryRepository
 	epochNotifier             process.EpochNotifier
 	headerIntegrityVerifier   HeaderIntegrityVerifierHandler
-<<<<<<< HEAD
-	storageResolverImportPath string
-	chanGracefullyClose       chan endProcess.ArgEndProcess
 	importHandler             update.ImportHandler
-=======
->>>>>>> ab744659
 }
 
 // NewProcessComponentsFactory will return a new instance of processComponentsFactory
