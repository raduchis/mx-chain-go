--- conflicted
+++ resolved
@@ -1312,7 +1312,6 @@
 ) (process.InterceptorsContainerFactory, process.TimeCacher, error) {
 	headerBlackList := timecache.NewTimeCache(timeSpanForBadHeaders)
 	shardInterceptorsContainerFactoryArgs := interceptorscontainer.CommonInterceptorsContainerFactoryArgs{
-<<<<<<< HEAD
 		CoreComponents:          pcf.coreData,
 		CryptoComponents:        pcf.crypto,
 		Accounts:                pcf.state.AccountsAdapter(),
@@ -1332,44 +1331,16 @@
 		WhiteListerVerifiedTxs:  pcf.whiteListerVerifiedTxs,
 		AntifloodHandler:        pcf.network.InputAntiFloodHandler(),
 		ArgumentsParser:         smartContract.NewArgumentParser(),
-		SizeCheckDelta:          pcf.config.Marshalizer.SizeCheckDelta,
+		PreferredPeersHolder:         pcf.network.PreferredPeersHolderHandler(),SizeCheckDelta:          pcf.config.Marshalizer.SizeCheckDelta,
 		EnableEpochs:            pcf.epochConfig.EnableEpochs,
-		PreferredPeersHolder:    pcf.network.PreferredPeersHolderHandler(),
-		RequestHandler:          requestHandler,
-		GuardianSigVerifier:     pcf.bootstrapComponents.GuardianSigVerifier(),
-	}
-=======
-		CoreComponents:               pcf.coreData,
-		CryptoComponents:             pcf.crypto,
-		Accounts:                     pcf.state.AccountsAdapter(),
-		ShardCoordinator:             pcf.bootstrapComponents.ShardCoordinator(),
-		NodesCoordinator:             pcf.nodesCoordinator,
-		Messenger:                    pcf.network.NetworkMessenger(),
-		Store:                        pcf.data.StorageService(),
-		DataPool:                     pcf.data.Datapool(),
-		MaxTxNonceDeltaAllowed:       common.MaxTxNonceDeltaAllowed,
-		TxFeeHandler:                 pcf.coreData.EconomicsData(),
-		BlockBlackList:               headerBlackList,
-		HeaderSigVerifier:            headerSigVerifier,
-		HeaderIntegrityVerifier:      headerIntegrityVerifier,
-		ValidityAttester:             validityAttester,
-		EpochStartTrigger:            epochStartTrigger,
-		WhiteListHandler:             pcf.whiteListHandler,
-		WhiteListerVerifiedTxs:       pcf.whiteListerVerifiedTxs,
-		AntifloodHandler:             pcf.network.InputAntiFloodHandler(),
-		ArgumentsParser:              smartContract.NewArgumentParser(),
-		PreferredPeersHolder:         pcf.network.PreferredPeersHolderHandler(),
-		SizeCheckDelta:               pcf.config.Marshalizer.SizeCheckDelta,
-		EnableSignTxWithHashEpoch:    pcf.epochConfig.EnableEpochs.TransactionSignedWithTxHashEnableEpoch,
 		RequestHandler:               requestHandler,
 		PeerSignatureHandler:         pcf.crypto.PeerSignatureHandler(),
-		SignaturesHandler:            pcf.network.NetworkMessenger(),
+		SignaturesHandler:    pcf.network.NetworkMessenger(),
 		HeartbeatExpiryTimespanInSec: pcf.config.HeartbeatV2.HeartbeatExpiryTimespanInSec,
 		PeerShardMapper:              peerShardMapper,
 		HardforkTrigger:              hardforkTrigger,
-	}
-	log.Debug("shardInterceptor: enable epoch for transaction signed with tx hash", "epoch", shardInterceptorsContainerFactoryArgs.EnableSignTxWithHashEpoch)
->>>>>>> 5357e613
+		GuardianSigVerifier:     pcf.bootstrapComponents.GuardianSigVerifier(),
+	}
 
 	interceptorContainerFactory, err := interceptorscontainer.NewShardInterceptorsContainerFactory(shardInterceptorsContainerFactoryArgs)
 	if err != nil {
@@ -1390,33 +1361,6 @@
 ) (process.InterceptorsContainerFactory, process.TimeCacher, error) {
 	headerBlackList := timecache.NewTimeCache(timeSpanForBadHeaders)
 	metaInterceptorsContainerFactoryArgs := interceptorscontainer.CommonInterceptorsContainerFactoryArgs{
-<<<<<<< HEAD
-		CoreComponents:          pcf.coreData,
-		CryptoComponents:        pcf.crypto,
-		ShardCoordinator:        pcf.bootstrapComponents.ShardCoordinator(),
-		NodesCoordinator:        pcf.nodesCoordinator,
-		Messenger:               pcf.network.NetworkMessenger(),
-		Store:                   pcf.data.StorageService(),
-		DataPool:                pcf.data.Datapool(),
-		Accounts:                pcf.state.AccountsAdapter(),
-		MaxTxNonceDeltaAllowed:  common.MaxTxNonceDeltaAllowed,
-		TxFeeHandler:            pcf.coreData.EconomicsData(),
-		BlockBlackList:          headerBlackList,
-		HeaderSigVerifier:       headerSigVerifier,
-		HeaderIntegrityVerifier: headerIntegrityVerifier,
-		ValidityAttester:        validityAttester,
-		EpochStartTrigger:       epochStartTrigger,
-		WhiteListHandler:        pcf.whiteListHandler,
-		WhiteListerVerifiedTxs:  pcf.whiteListerVerifiedTxs,
-		AntifloodHandler:        pcf.network.InputAntiFloodHandler(),
-		ArgumentsParser:         smartContract.NewArgumentParser(),
-		SizeCheckDelta:          pcf.config.Marshalizer.SizeCheckDelta,
-		EnableEpochs:            pcf.epochConfig.EnableEpochs,
-		PreferredPeersHolder:    pcf.network.PreferredPeersHolderHandler(),
-		RequestHandler:          requestHandler,
-		GuardianSigVerifier:     pcf.bootstrapComponents.GuardianSigVerifier(),
-	}
-=======
 		CoreComponents:               pcf.coreData,
 		CryptoComponents:             pcf.crypto,
 		ShardCoordinator:             pcf.bootstrapComponents.ShardCoordinator(),
@@ -1437,7 +1381,7 @@
 		AntifloodHandler:             pcf.network.InputAntiFloodHandler(),
 		ArgumentsParser:              smartContract.NewArgumentParser(),
 		SizeCheckDelta:               pcf.config.Marshalizer.SizeCheckDelta,
-		EnableSignTxWithHashEpoch:    pcf.epochConfig.EnableEpochs.TransactionSignedWithTxHashEnableEpoch,
+		EnableEpochs:            pcf.epochConfig.EnableEpochs,
 		PreferredPeersHolder:         pcf.network.PreferredPeersHolderHandler(),
 		RequestHandler:               requestHandler,
 		PeerSignatureHandler:         pcf.crypto.PeerSignatureHandler(),
@@ -1445,9 +1389,8 @@
 		HeartbeatExpiryTimespanInSec: pcf.config.HeartbeatV2.HeartbeatExpiryTimespanInSec,
 		PeerShardMapper:              peerShardMapper,
 		HardforkTrigger:              hardforkTrigger,
-	}
-	log.Debug("metaInterceptor: enable epoch for transaction signed with tx hash", "epoch", metaInterceptorsContainerFactoryArgs.EnableSignTxWithHashEpoch)
->>>>>>> 5357e613
+		GuardianSigVerifier:     pcf.bootstrapComponents.GuardianSigVerifier(),
+	}
 
 	interceptorContainerFactory, err := interceptorscontainer.NewMetaInterceptorsContainerFactory(metaInterceptorsContainerFactoryArgs)
 	if err != nil {
