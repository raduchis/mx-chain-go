--- conflicted
+++ resolved
@@ -111,12 +111,9 @@
 	vmFactoryForProcessing       process.VirtualMachinesContainerFactory
 	scheduledTxsExecutionHandler process.ScheduledTxsExecutionHandler
 	txsSender                    process.TxsSenderHandler
-<<<<<<< HEAD
-	accountsParser               genesis.AccountsParser
-=======
 	hardforkTrigger              HardforkTrigger
 	processedMiniBlocksTracker   process.ProcessedMiniBlocksTracker
->>>>>>> 779ac146
+	accountsParser               genesis.AccountsParser
 }
 
 // ProcessComponentsFactoryArgs holds the arguments needed to create a process components factory
@@ -646,12 +643,9 @@
 		vmFactoryForProcessing:       blockProcessorComponents.vmFactoryForProcessing,
 		scheduledTxsExecutionHandler: scheduledTxsExecutionHandler,
 		txsSender:                    txsSenderWithAccumulator,
-<<<<<<< HEAD
-		accountsParser:               pcf.accountsParser,
-=======
 		hardforkTrigger:              hardforkTrigger,
 		processedMiniBlocksTracker:   processedMiniBlocksTracker,
->>>>>>> 779ac146
+		accountsParser:               pcf.accountsParser,
 	}, nil
 }
 
