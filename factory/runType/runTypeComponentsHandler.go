--- conflicted
+++ resolved
@@ -252,7 +252,9 @@
 	if check.IfNil(mrc.apiRewardTxHandler) {
 		return errors.ErrNilAPIRewardsHandler
 	}
-<<<<<<< HEAD
+	if check.IfNil(mrc.outportDataProviderFactory) {
+		return errors.ErrNilOutportDataProviderFactory
+	}
 	if check.IfNil(mrc.delegatedListFactoryHandler) {
 		return factory.ErrNilDelegatedListFactory
 	}
@@ -261,10 +263,6 @@
 	}
 	if check.IfNil(mrc.totalStakedValueFactoryHandler) {
 		return factory.ErrNilTotalStakedValueFactory
-=======
-	if check.IfNil(mrc.outportDataProviderFactory) {
-		return errors.ErrNilOutportDataProviderFactory
->>>>>>> 85066734
 	}
 
 	return nil
@@ -858,21 +856,27 @@
 	return mrc.runTypeComponents.apiRewardTxHandler
 }
 
-<<<<<<< HEAD
+// OutportDataProviderFactory returns the outport data provider factory
+func (mrc *managedRunTypeComponents) OutportDataProviderFactory() factory.OutportDataProviderFactoryHandler {
+	mrc.mutRunTypeComponents.RLock()
+	defer mrc.mutRunTypeComponents.RUnlock()
+
+	if check.IfNil(mrc.runTypeComponents) {
+		return nil
+	}
+
+	return mrc.runTypeComponents.outportDataProviderFactory
+}
+
 // DelegatedListFactoryHandler returns delegated list factory handler
 func (mrc *managedRunTypeComponents) DelegatedListFactoryHandler() trieIteratorsFactory.DelegatedListProcessorFactoryHandler {
-=======
-// OutportDataProviderFactory returns the outport data provider factory
-func (mrc *managedRunTypeComponents) OutportDataProviderFactory() factory.OutportDataProviderFactoryHandler {
->>>>>>> 85066734
-	mrc.mutRunTypeComponents.RLock()
-	defer mrc.mutRunTypeComponents.RUnlock()
-
-	if check.IfNil(mrc.runTypeComponents) {
-		return nil
-	}
-
-<<<<<<< HEAD
+	mrc.mutRunTypeComponents.RLock()
+	defer mrc.mutRunTypeComponents.RUnlock()
+
+	if check.IfNil(mrc.runTypeComponents) {
+		return nil
+	}
+
 	return mrc.runTypeComponents.delegatedListFactoryHandler
 }
 
@@ -898,9 +902,6 @@
 	}
 
 	return mrc.runTypeComponents.totalStakedValueFactoryHandler
-=======
-	return mrc.runTypeComponents.outportDataProviderFactory
->>>>>>> 85066734
 }
 
 // IsInterfaceNil returns true if the interface is nil
