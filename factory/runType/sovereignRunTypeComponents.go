package runType

import (
	"fmt"
	"time"

	"github.com/multiversx/mx-chain-go/config"
	"github.com/multiversx/mx-chain-go/consensus"
	sovereignFactory "github.com/multiversx/mx-chain-go/dataRetriever/dataPool/sovereign"
	requesterscontainer "github.com/multiversx/mx-chain-go/dataRetriever/factory/requestersContainer"
	"github.com/multiversx/mx-chain-go/dataRetriever/factory/resolverscontainer"
	"github.com/multiversx/mx-chain-go/dataRetriever/requestHandlers"
	"github.com/multiversx/mx-chain-go/epochStart/bootstrap"
	"github.com/multiversx/mx-chain-go/errors"
	factoryVm "github.com/multiversx/mx-chain-go/factory/vm"
	"github.com/multiversx/mx-chain-go/process"
	"github.com/multiversx/mx-chain-go/process/block"
	"github.com/multiversx/mx-chain-go/process/block/preprocess"
	"github.com/multiversx/mx-chain-go/process/block/sovereign"
	"github.com/multiversx/mx-chain-go/process/coordinator"
	"github.com/multiversx/mx-chain-go/process/factory/interceptorscontainer"
	"github.com/multiversx/mx-chain-go/process/peer"
	"github.com/multiversx/mx-chain-go/process/smartContract/hooks"
	"github.com/multiversx/mx-chain-go/process/smartContract/processorV2"
	"github.com/multiversx/mx-chain-go/process/sync"
	"github.com/multiversx/mx-chain-go/process/sync/storageBootstrap"
	"github.com/multiversx/mx-chain-go/process/track"
	"github.com/multiversx/mx-chain-go/sharding"
	nodesCoord "github.com/multiversx/mx-chain-go/sharding/nodesCoordinator"
	"github.com/multiversx/mx-chain-go/state/factory"
	storageFactory "github.com/multiversx/mx-chain-go/storage/factory"

	"github.com/multiversx/mx-chain-core-go/core/check"
)

type ArgsSovereignRunTypeComponents struct {
<<<<<<< HEAD
	Config        config.SovereignConfig
	DataCodec     sovereign.DataDecoderHandler
	TopicsChecker sovereign.TopicsCheckerHandler
	ExtraVerifier process.ExtraHeaderSigVerifierHandler
=======
	RunTypeComponentsFactory *runTypeComponentsFactory
	Config                   config.SovereignConfig
	DataCodec                sovereign.DataCodecHandler
	TopicsChecker            sovereign.TopicsCheckerHandler
>>>>>>> 570e1a4b
}

type sovereignRunTypeComponentsFactory struct {
	*runTypeComponentsFactory
	cfg           config.SovereignConfig
	dataCodec     sovereign.DataCodecHandler
	topicsChecker sovereign.TopicsCheckerHandler
	extraVerifier process.ExtraHeaderSigVerifierHandler
}

// NewSovereignRunTypeComponentsFactory will return a new instance of runTypeComponentsFactory
func NewSovereignRunTypeComponentsFactory(args ArgsSovereignRunTypeComponents) (*sovereignRunTypeComponentsFactory, error) {
	if check.IfNil(args.RunTypeComponentsFactory) {
		return nil, errors.ErrNilRunTypeComponentsFactory
	}
	if check.IfNil(args.DataCodec) {
		return nil, errors.ErrNilDataCodec
	}
	if check.IfNil(args.TopicsChecker) {
		return nil, errors.ErrNilTopicsChecker
	}
	if check.IfNil(args.ExtraVerifier) {
		return nil, errors.ErrNilExtraSubRoundSigner
	}

	return &sovereignRunTypeComponentsFactory{
		runTypeComponentsFactory: args.RunTypeComponentsFactory,
		cfg:                      args.Config,
		dataCodec:                args.DataCodec,
		topicsChecker:            args.TopicsChecker,
		extraVerifier:            args.ExtraVerifier,
	}, nil
}

// Create creates the runType components
func (rcf *sovereignRunTypeComponentsFactory) Create() (*runTypeComponents, error) {
	rtc, err := rcf.runTypeComponentsFactory.Create()
	if err != nil {
		return nil, err
	}

	blockChainHookHandlerFactory, err := hooks.NewSovereignBlockChainHookFactory(rtc.blockChainHookHandlerCreator)
	if err != nil {
		return nil, fmt.Errorf("sovereignRunTypeComponentsFactory - NewSovereignBlockChainHookFactory failed: %w", err)
	}

	epochStartBootstrapperFactory, err := bootstrap.NewSovereignEpochStartBootstrapperFactory(rtc.epochStartBootstrapperCreator)
	if err != nil {
		return nil, fmt.Errorf("sovereignRunTypeComponentsFactory - NewSovereignEpochStartBootstrapperFactory failed: %w", err)
	}

	bootstrapperFromStorageFactory, err := storageBootstrap.NewSovereignShardStorageBootstrapperFactory(rtc.bootstrapperFromStorageCreator)
	if err != nil {
		return nil, fmt.Errorf("sovereignRunTypeComponentsFactory - NewSovereignShardStorageBootstrapperFactory failed: %w", err)
	}

	bootstrapperFactory, err := storageBootstrap.NewSovereignShardBootstrapFactory(rtc.bootstrapperCreator)
	if err != nil {
		return nil, fmt.Errorf("sovereignRunTypeComponentsFactory - NewSovereignShardBootstrapFactory failed: %w", err)
	}

	blockProcessorFactory, err := block.NewSovereignBlockProcessorFactory(rtc.blockProcessorCreator)
	if err != nil {
		return nil, fmt.Errorf("sovereignRunTypeComponentsFactory - NewSovereignBlockProcessorFactory failed: %w", err)
	}

	forkDetectorFactory, err := sync.NewSovereignForkDetectorFactory(rtc.forkDetectorCreator)
	if err != nil {
		return nil, fmt.Errorf("sovereignRunTypeComponentsFactory - NewSovereignForkDetectorFactory failed: %w", err)
	}

	blockTrackerFactory, err := track.NewSovereignBlockTrackerFactory(rtc.blockTrackerCreator)
	if err != nil {
		return nil, fmt.Errorf("sovereignRunTypeComponentsFactory - NewSovereignBlockTrackerFactory failed: %w", err)
	}

	requestHandlerFactory, err := requestHandlers.NewSovereignResolverRequestHandlerFactory(rtc.requestHandlerCreator)
	if err != nil {
		return nil, fmt.Errorf("sovereignRunTypeComponentsFactory - NewSovereignResolverRequestHandlerFactory failed: %w", err)
	}

	headerValidatorFactory, err := block.NewSovereignHeaderValidatorFactory(rtc.headerValidatorCreator)
	if err != nil {
		return nil, fmt.Errorf("sovereignRunTypeComponentsFactory - NewSovereignHeaderValidatorFactory failed: %w", err)
	}

	scheduledTxsExecutionFactory, err := preprocess.NewSovereignScheduledTxsExecutionFactory()
	if err != nil {
		return nil, fmt.Errorf("sovereignRunTypeComponentsFactory - NewSovereignScheduledTxsExecutionFactory failed: %w", err)
	}

	transactionCoordinatorFactory, err := coordinator.NewSovereignTransactionCoordinatorFactory(rtc.transactionCoordinatorCreator)
	if err != nil {
		return nil, fmt.Errorf("sovereignRunTypeComponentsFactory - NewSovereignTransactionCoordinatorFactory failed: %w", err)
	}

	validatorStatisticsProcessorFactory, err := peer.NewSovereignValidatorStatisticsProcessorFactory(rtc.validatorStatisticsProcessorCreator)
	if err != nil {
		return nil, fmt.Errorf("sovereignRunTypeComponentsFactory - NewSovereignValidatorStatisticsProcessorFactory failed: %w", err)
	}

	additionalStorageServiceCreator, err := storageFactory.NewSovereignAdditionalStorageServiceFactory()
	if err != nil {
		return nil, fmt.Errorf("sovereignRunTypeComponentsFactory - NewSovereignAdditionalStorageServiceFactory failed: %w", err)
	}

	scProcessorCreator, err := processorV2.NewSovereignSCProcessFactory(rtc.scProcessorCreator)
	if err != nil {
		return nil, fmt.Errorf("sovereignRunTypeComponentsFactory - NewSovereignSCProcessFactory failed: %w", err)
	}

	scResultPreProcessorCreator, err := preprocess.NewSovereignSmartContractResultPreProcessorFactory(rtc.scResultPreProcessorCreator)
	if err != nil {
		return nil, fmt.Errorf("sovereignRunTypeComponentsFactory - NewSovereignSmartContractResultPreProcessorFactory failed: %w", err)
	}

	vmContainerShardCreator, err := factoryVm.NewSovereignVmContainerShardFactory(blockChainHookHandlerFactory, rtc.vmContainerMetaFactory, rtc.vmContainerShardFactory)
	if err != nil {
		return nil, fmt.Errorf("sovereignRunTypeComponentsFactory - NewSovereignVmContainerShardFactory failed: %w", err)
	}

	accountsCreator, err := factory.NewSovereignAccountCreator(factory.ArgsSovereignAccountCreator{
		ArgsAccountCreator: factory.ArgsAccountCreator{
			Hasher:              rcf.coreComponents.Hasher(),
			Marshaller:          rcf.coreComponents.InternalMarshalizer(),
			EnableEpochsHandler: rcf.coreComponents.EnableEpochsHandler(),
		},
		BaseTokenID: rcf.cfg.GenesisConfig.NativeESDT,
	})
	if err != nil {
		return nil, fmt.Errorf("sovereignRunTypeComponentsFactory - NewSovereignAccountCreator failed: %w", err)
	}

	expiryTime := time.Second * time.Duration(rcf.cfg.OutgoingSubscribedEvents.TimeToWaitForUnconfirmedOutGoingOperationInSeconds)

	txPreProcessorCreator := preprocess.NewSovereignTxPreProcessorCreator()

	err = rtc.extraHeaderSigVerifierHandler.RegisterExtraHeaderSigVerifier(rcf.extraVerifier)
	if err != nil {
		return nil, fmt.Errorf("sovereignRunTypeComponentsFactory - RegisterExtraHeaderSigVerifier failed: %w", err)
	}

	return &runTypeComponents{
		blockChainHookHandlerCreator:            blockChainHookHandlerFactory,
		epochStartBootstrapperCreator:           epochStartBootstrapperFactory,
		bootstrapperFromStorageCreator:          bootstrapperFromStorageFactory,
		bootstrapperCreator:                     bootstrapperFactory,
		blockProcessorCreator:                   blockProcessorFactory,
		forkDetectorCreator:                     forkDetectorFactory,
		blockTrackerCreator:                     blockTrackerFactory,
		requestHandlerCreator:                   requestHandlerFactory,
		headerValidatorCreator:                  headerValidatorFactory,
		scheduledTxsExecutionCreator:            scheduledTxsExecutionFactory,
		transactionCoordinatorCreator:           transactionCoordinatorFactory,
		validatorStatisticsProcessorCreator:     validatorStatisticsProcessorFactory,
		additionalStorageServiceCreator:         additionalStorageServiceCreator,
		scProcessorCreator:                      scProcessorCreator,
		scResultPreProcessorCreator:             scResultPreProcessorCreator,
		consensusModel:                          consensus.ConsensusModelV2,
		vmContainerMetaFactory:                  rtc.vmContainerMetaFactory,
		vmContainerShardFactory:                 vmContainerShardCreator,
		accountsCreator:                         accountsCreator,
		outGoingOperationsPoolHandler:           sovereignFactory.NewOutGoingOperationPool(expiryTime),
		dataCodecHandler:                        rcf.dataCodec,
		topicsCheckerHandler:                    rcf.topicsChecker,
		shardCoordinatorCreator:                 sharding.NewSovereignShardCoordinatorFactory(),
		nodesCoordinatorWithRaterFactoryCreator: nodesCoord.NewSovereignIndexHashedNodesCoordinatorWithRaterFactory(),
		requestersContainerFactoryCreator:       requesterscontainer.NewSovereignShardRequestersContainerFactoryCreator(),
		interceptorsContainerFactoryCreator:     interceptorscontainer.NewSovereignShardInterceptorsContainerFactoryCreator(),
		shardResolversContainerFactoryCreator:   resolverscontainer.NewSovereignShardResolversContainerFactoryCreator(),
		txPreProcessorCreator:                 txPreProcessorCreator,
		extraHeaderSigVerifierHandler:         rtc.extraHeaderSigVerifierHandler,
	}, nil
}<|MERGE_RESOLUTION|>--- conflicted
+++ resolved
@@ -34,17 +34,11 @@
 )
 
 type ArgsSovereignRunTypeComponents struct {
-<<<<<<< HEAD
-	Config        config.SovereignConfig
-	DataCodec     sovereign.DataDecoderHandler
-	TopicsChecker sovereign.TopicsCheckerHandler
-	ExtraVerifier process.ExtraHeaderSigVerifierHandler
-=======
 	RunTypeComponentsFactory *runTypeComponentsFactory
 	Config                   config.SovereignConfig
 	DataCodec                sovereign.DataCodecHandler
 	TopicsChecker            sovereign.TopicsCheckerHandler
->>>>>>> 570e1a4b
+	ExtraVerifier            process.ExtraHeaderSigVerifierHandler
 }
 
 type sovereignRunTypeComponentsFactory struct {
@@ -215,7 +209,7 @@
 		requestersContainerFactoryCreator:       requesterscontainer.NewSovereignShardRequestersContainerFactoryCreator(),
 		interceptorsContainerFactoryCreator:     interceptorscontainer.NewSovereignShardInterceptorsContainerFactoryCreator(),
 		shardResolversContainerFactoryCreator:   resolverscontainer.NewSovereignShardResolversContainerFactoryCreator(),
-		txPreProcessorCreator:                 txPreProcessorCreator,
-		extraHeaderSigVerifierHandler:         rtc.extraHeaderSigVerifierHandler,
+		txPreProcessorCreator:                   txPreProcessorCreator,
+		extraHeaderSigVerifierHandler:           rtc.extraHeaderSigVerifierHandler,
 	}, nil
 }