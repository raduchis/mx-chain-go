--- conflicted
+++ resolved
@@ -182,43 +182,6 @@
 		return nil, fmt.Errorf("sovereignRunTypeComponentsFactory - RegisterExtraHeaderSigVerifier failed: %w", err)
 	}
 
-<<<<<<< HEAD
-	genesisBlockCreator := processComp.NewSovereignGenesisBlockCreatorFactory()
-
-	genesisMetaBlockCheckerCreator := processComp.NewSovereignGenesisMetaBlockChecker()
-
-	return &runTypeComponents{
-		blockChainHookHandlerCreator:          blockChainHookHandlerFactory,
-		epochStartBootstrapperCreator:         epochStartBootstrapperFactory,
-		bootstrapperFromStorageCreator:        bootstrapperFromStorageFactory,
-		bootstrapperCreator:                   bootstrapperFactory,
-		blockProcessorCreator:                 blockProcessorFactory,
-		forkDetectorCreator:                   forkDetectorFactory,
-		blockTrackerCreator:                   blockTrackerFactory,
-		requestHandlerCreator:                 requestHandlerFactory,
-		headerValidatorCreator:                headerValidatorFactory,
-		scheduledTxsExecutionCreator:          scheduledTxsExecutionFactory,
-		transactionCoordinatorCreator:         transactionCoordinatorFactory,
-		validatorStatisticsProcessorCreator:   validatorStatisticsProcessorFactory,
-		additionalStorageServiceCreator:       additionalStorageServiceCreator,
-		scProcessorCreator:                    scProcessorCreator,
-		scResultPreProcessorCreator:           scResultPreProcessorCreator,
-		consensusModel:                        consensus.ConsensusModelV2,
-		vmContainerMetaFactory:                rtc.vmContainerMetaFactory,
-		vmContainerShardFactory:               vmContainerShardCreator,
-		accountsCreator:                       accountsCreator,
-		outGoingOperationsPoolHandler:         outGoingOperationsPoolCreator,
-		dataCodecHandler:                      dataCodec,
-		topicsCheckerHandler:                  topicsChecker,
-		shardCoordinatorCreator:               shardCoordinatorCreator,
-		requestersContainerFactoryCreator:     requestersContainerFactoryCreator,
-		interceptorsContainerFactoryCreator:   interceptorsContainerFactoryCreator,
-		shardResolversContainerFactoryCreator: shardResolversContainerFactoryCreator,
-		txPreProcessorCreator:                 txPreProcessorCreator,
-		extraHeaderSigVerifierHandler:         rtc.extraHeaderSigVerifierHandler,
-		genesisBlockCreatorFactory:            genesisBlockCreator,
-		genesisMetaBlockCheckerCreator:        genesisMetaBlockCheckerCreator,
-=======
 	return &runTypeComponents{
 		blockChainHookHandlerCreator:            blockChainHookHandlerFactory,
 		epochStartBootstrapperCreator:           epochStartBootstrapperFactory,
@@ -250,6 +213,6 @@
 		txPreProcessorCreator:                   txPreProcessorCreator,
 		extraHeaderSigVerifierHandler:           rtc.extraHeaderSigVerifierHandler,
 		genesisBlockCreatorFactory:              processComp.NewSovereignGenesisBlockCreatorFactory(),
->>>>>>> 28b750be
+		genesisMetaBlockCheckerCreator:          processComp.NewSovereignGenesisMetaBlockChecker(),
 	}, nil
 }