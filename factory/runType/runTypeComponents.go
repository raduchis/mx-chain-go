--- conflicted
+++ resolved
@@ -162,11 +162,6 @@
 		return nil, fmt.Errorf("runTypeComponentsFactory - NewAccountCreator failed: %w", err)
 	}
 
-<<<<<<< HEAD
-	shardCoordinatorCreator := sharding.NewMultiShardCoordinatorFactory()
-
-	nodesCoordinatorWithRaterFactoryCreator := nodesCoord.NewIndexHashedNodesCoordinatorWithRaterFactory()
-
 	return &runTypeComponents{
 		blockChainHookHandlerCreator:            blockChainHookHandlerFactory,
 		epochStartBootstrapperCreator:           epochStartBootstrapperFactory,
@@ -190,34 +185,8 @@
 		outGoingOperationsPoolHandler:           disabled.NewDisabledOutGoingOperationPool(),
 		dataCodecHandler:                        disabled.NewDisabledDataCodec(),
 		topicsCheckerHandler:                    disabled.NewDisabledTopicsChecker(),
-		shardCoordinatorCreator:                 shardCoordinatorCreator,
-		nodesCoordinatorWithRaterFactoryCreator: nodesCoordinatorWithRaterFactoryCreator,
-=======
-	return &runTypeComponents{
-		blockChainHookHandlerCreator:        blockChainHookHandlerFactory,
-		epochStartBootstrapperCreator:       epochStartBootstrapperFactory,
-		bootstrapperFromStorageCreator:      bootstrapperFromStorageFactory,
-		bootstrapperCreator:                 shardBootstrapFactory,
-		blockProcessorCreator:               blockProcessorFactory,
-		forkDetectorCreator:                 forkDetectorFactory,
-		blockTrackerCreator:                 blockTrackerFactory,
-		requestHandlerCreator:               requestHandlerFactory,
-		headerValidatorCreator:              headerValidatorFactory,
-		scheduledTxsExecutionCreator:        scheduledTxsExecutionFactory,
-		transactionCoordinatorCreator:       transactionCoordinatorFactory,
-		validatorStatisticsProcessorCreator: validatorStatisticsProcessorFactory,
-		additionalStorageServiceCreator:     additionalStorageServiceCreator,
-		scProcessorCreator:                  scProcessorCreator,
-		scResultPreProcessorCreator:         scResultsPreProcessorCreator,
-		consensusModel:                      consensus.ConsensusModelV1,
-		vmContainerMetaFactory:              vmContainerMetaCreator,
-		vmContainerShardFactory:             vmContainerShardCreator,
-		accountsCreator:                     accountsCreator,
-		outGoingOperationsPoolHandler:       disabled.NewDisabledOutGoingOperationPool(),
-		dataCodecHandler:                    disabled.NewDisabledDataCodec(),
-		topicsCheckerHandler:                disabled.NewDisabledTopicsChecker(),
-		shardCoordinatorCreator:             sharding.NewMultiShardCoordinatorFactory(),
->>>>>>> 319d3278
+		shardCoordinatorCreator:                 sharding.NewMultiShardCoordinatorFactory(),
+		nodesCoordinatorWithRaterFactoryCreator: nodesCoord.NewIndexHashedNodesCoordinatorWithRaterFactory(),
 	}, nil
 }
 
