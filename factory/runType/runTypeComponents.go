--- conflicted
+++ resolved
@@ -43,55 +43,30 @@
 
 // runTypeComponents struct holds the components needed for a run type
 type runTypeComponents struct {
-<<<<<<< HEAD
-	blockChainHookHandlerCreator            hooks.BlockChainHookHandlerCreator
-	epochStartBootstrapperCreator           bootstrap.EpochStartBootstrapperCreator
-	bootstrapperFromStorageCreator          storageBootstrap.BootstrapperFromStorageCreator
-	bootstrapperCreator                     storageBootstrap.BootstrapperCreator
-	blockProcessorCreator                   processBlock.BlockProcessorCreator
-	forkDetectorCreator                     sync.ForkDetectorCreator
-	blockTrackerCreator                     track.BlockTrackerCreator
-	requestHandlerCreator                   requestHandlers.RequestHandlerCreator
-	headerValidatorCreator                  processBlock.HeaderValidatorCreator
-	scheduledTxsExecutionCreator            preprocess.ScheduledTxsExecutionCreator
-	transactionCoordinatorCreator           coordinator.TransactionCoordinatorCreator
-	validatorStatisticsProcessorCreator     peer.ValidatorStatisticsProcessorCreator
-	additionalStorageServiceCreator         process.AdditionalStorageServiceCreator
-	scProcessorCreator                      scrCommon.SCProcessorCreator
-	scResultPreProcessorCreator             preprocess.SmartContractResultPreProcessorCreator
-	consensusModel                          consensus.ConsensusModel
-	vmContainerMetaFactory                  factoryVm.VmContainerCreator
-	vmContainerShardFactory                 factoryVm.VmContainerCreator
-	accountsCreator                         state.AccountFactory
-	outGoingOperationsPoolHandler           sovereignBlock.OutGoingOperationsPool
-	dataCodecHandler                        sovereign.DataDecoderHandler
-	topicsCheckerHandler                    sovereign.TopicsCheckerHandler
-	shardCoordinatorCreator                 sharding.ShardCoordinatorFactory
+	blockChainHookHandlerCreator        hooks.BlockChainHookHandlerCreator
+	epochStartBootstrapperCreator       bootstrap.EpochStartBootstrapperCreator
+	bootstrapperFromStorageCreator      storageBootstrap.BootstrapperFromStorageCreator
+	bootstrapperCreator                 storageBootstrap.BootstrapperCreator
+	blockProcessorCreator               processBlock.BlockProcessorCreator
+	forkDetectorCreator                 sync.ForkDetectorCreator
+	blockTrackerCreator                 track.BlockTrackerCreator
+	requestHandlerCreator               requestHandlers.RequestHandlerCreator
+	headerValidatorCreator              processBlock.HeaderValidatorCreator
+	scheduledTxsExecutionCreator        preprocess.ScheduledTxsExecutionCreator
+	transactionCoordinatorCreator       coordinator.TransactionCoordinatorCreator
+	validatorStatisticsProcessorCreator peer.ValidatorStatisticsProcessorCreator
+	additionalStorageServiceCreator     process.AdditionalStorageServiceCreator
+	scProcessorCreator                  scrCommon.SCProcessorCreator
+	scResultPreProcessorCreator         preprocess.SmartContractResultPreProcessorCreator
+	consensusModel                      consensus.ConsensusModel
+	vmContainerMetaFactory              factoryVm.VmContainerCreator
+	vmContainerShardFactory             factoryVm.VmContainerCreator
+	accountsCreator                     state.AccountFactory
+	outGoingOperationsPoolHandler       sovereignBlock.OutGoingOperationsPool
+	dataCodecHandler                    sovereign.DataDecoderHandler
+	topicsCheckerHandler                sovereign.TopicsCheckerHandler
+	shardCoordinatorCreator             sharding.ShardCoordinatorFactory
 	nodesCoordinatorWithRaterFactoryCreator nodesCoord.NodesCoordinatorWithRaterFactory
-=======
-	blockChainHookHandlerCreator          hooks.BlockChainHookHandlerCreator
-	epochStartBootstrapperCreator         bootstrap.EpochStartBootstrapperCreator
-	bootstrapperFromStorageCreator        storageBootstrap.BootstrapperFromStorageCreator
-	bootstrapperCreator                   storageBootstrap.BootstrapperCreator
-	blockProcessorCreator                 processBlock.BlockProcessorCreator
-	forkDetectorCreator                   sync.ForkDetectorCreator
-	blockTrackerCreator                   track.BlockTrackerCreator
-	requestHandlerCreator                 requestHandlers.RequestHandlerCreator
-	headerValidatorCreator                processBlock.HeaderValidatorCreator
-	scheduledTxsExecutionCreator          preprocess.ScheduledTxsExecutionCreator
-	transactionCoordinatorCreator         coordinator.TransactionCoordinatorCreator
-	validatorStatisticsProcessorCreator   peer.ValidatorStatisticsProcessorCreator
-	additionalStorageServiceCreator       process.AdditionalStorageServiceCreator
-	scProcessorCreator                    scrCommon.SCProcessorCreator
-	scResultPreProcessorCreator           preprocess.SmartContractResultPreProcessorCreator
-	consensusModel                        consensus.ConsensusModel
-	vmContainerMetaFactory                factoryVm.VmContainerCreator
-	vmContainerShardFactory               factoryVm.VmContainerCreator
-	accountsCreator                       state.AccountFactory
-	outGoingOperationsPoolHandler         sovereignBlock.OutGoingOperationsPool
-	dataCodecHandler                      sovereign.DataDecoderHandler
-	topicsCheckerHandler                  sovereign.TopicsCheckerHandler
-	shardCoordinatorCreator               sharding.ShardCoordinatorFactory
 	requestersContainerFactoryCreator     requesterscontainer.RequesterContainerFactoryCreator
 	interceptorsContainerFactoryCreator   interceptorscontainer.InterceptorsContainerFactoryCreator
 	shardResolversContainerFactoryCreator resolverscontainer.ShardResolversContainerFactoryCreator
@@ -99,7 +74,6 @@
 	extraHeaderSigVerifierHandler         headerCheck.ExtraHeaderSigVerifierHolder
 	genesisBlockCreatorFactory            processGenesis.GenesisBlockCreatorFactory
 	genesisMetaBlockCheckerCreator        processGenesis.GenesisMetaBlockChecker
->>>>>>> 28eeeb1d
 }
 
 // NewRunTypeComponentsFactory will return a new instance of runTypeComponentsFactory
@@ -208,73 +182,47 @@
 
 	shardCoordinatorCreator := sharding.NewMultiShardCoordinatorFactory()
 
-<<<<<<< HEAD
 	nodesCoordinatorWithRaterFactoryCreator := nodesCoord.NewIndexHashedNodesCoordinatorWithRaterFactory()
 
+	requestersContainerFactoryCreator := requesterscontainer.NewShardRequestersContainerFactoryCreator()
+
+	interceptorsContainerFactoryCreator := interceptorscontainer.NewShardInterceptorsContainerFactoryCreator()
+
+	shardResolversContainerFactoryCreator := resolverscontainer.NewShardResolversContainerFactoryCreator()
+
+	txPreProcessorCreator := preprocess.NewTxPreProcessorCreator()
+
+	extraHeaderSigVerifierHandler := headerCheck.NewExtraHeaderSigVerifierHolder()
+
+	genesisBlockCreator := processGenesis.NewGenesisBlockCreatorFactory()
+
+	genesisMetaBlockCheckerCreator := processGenesis.NewGenesisMetaBlockChecker()
+
 	return &runTypeComponents{
-		blockChainHookHandlerCreator:            blockChainHookHandlerFactory,
-		epochStartBootstrapperCreator:           epochStartBootstrapperFactory,
-		bootstrapperFromStorageCreator:          bootstrapperFromStorageFactory,
-		bootstrapperCreator:                     shardBootstrapFactory,
-		blockProcessorCreator:                   blockProcessorFactory,
-		forkDetectorCreator:                     forkDetectorFactory,
-		blockTrackerCreator:                     blockTrackerFactory,
-		requestHandlerCreator:                   requestHandlerFactory,
-		headerValidatorCreator:                  headerValidatorFactory,
-		scheduledTxsExecutionCreator:            scheduledTxsExecutionFactory,
-		transactionCoordinatorCreator:           transactionCoordinatorFactory,
-		validatorStatisticsProcessorCreator:     validatorStatisticsProcessorFactory,
-		additionalStorageServiceCreator:         additionalStorageServiceCreator,
-		scProcessorCreator:                      scProcessorCreator,
-		scResultPreProcessorCreator:             scResultsPreProcessorCreator,
-		consensusModel:                          consensus.ConsensusModelV1,
-		vmContainerMetaFactory:                  vmContainerMetaCreator,
-		vmContainerShardFactory:                 vmContainerShardCreator,
-		accountsCreator:                         accountsCreator,
-		outGoingOperationsPoolHandler:           outGoingOperationsPool,
-		dataCodecHandler:                        dataCodec,
-		topicsCheckerHandler:                    topicsChecker,
-		shardCoordinatorCreator:                 shardCoordinatorCreator,
+		blockChainHookHandlerCreator:        blockChainHookHandlerFactory,
+		epochStartBootstrapperCreator:       epochStartBootstrapperFactory,
+		bootstrapperFromStorageCreator:      bootstrapperFromStorageFactory,
+		bootstrapperCreator:                 shardBootstrapFactory,
+		blockProcessorCreator:               blockProcessorFactory,
+		forkDetectorCreator:                 forkDetectorFactory,
+		blockTrackerCreator:                 blockTrackerFactory,
+		requestHandlerCreator:               requestHandlerFactory,
+		headerValidatorCreator:              headerValidatorFactory,
+		scheduledTxsExecutionCreator:        scheduledTxsExecutionFactory,
+		transactionCoordinatorCreator:       transactionCoordinatorFactory,
+		validatorStatisticsProcessorCreator: validatorStatisticsProcessorFactory,
+		additionalStorageServiceCreator:     additionalStorageServiceCreator,
+		scProcessorCreator:                  scProcessorCreator,
+		scResultPreProcessorCreator:         scResultsPreProcessorCreator,
+		consensusModel:                      consensus.ConsensusModelV1,
+		vmContainerMetaFactory:              vmContainerMetaCreator,
+		vmContainerShardFactory:             vmContainerShardCreator,
+		accountsCreator:                     accountsCreator,
+		outGoingOperationsPoolHandler:       outGoingOperationsPool,
+		dataCodecHandler:                    dataCodec,
+		topicsCheckerHandler:                topicsChecker,
+		shardCoordinatorCreator:             shardCoordinatorCreator,
 		nodesCoordinatorWithRaterFactoryCreator: nodesCoordinatorWithRaterFactoryCreator,
-=======
-	requestersContainerFactoryCreator := requesterscontainer.NewShardRequestersContainerFactoryCreator()
-
-	interceptorsContainerFactoryCreator := interceptorscontainer.NewShardInterceptorsContainerFactoryCreator()
-
-	shardResolversContainerFactoryCreator := resolverscontainer.NewShardResolversContainerFactoryCreator()
-
-	txPreProcessorCreator := preprocess.NewTxPreProcessorCreator()
-
-	extraHeaderSigVerifierHandler := headerCheck.NewExtraHeaderSigVerifierHolder()
-
-	genesisBlockCreator := processGenesis.NewGenesisBlockCreatorFactory()
-
-	genesisMetaBlockCheckerCreator := processGenesis.NewGenesisMetaBlockChecker()
-
-	return &runTypeComponents{
-		blockChainHookHandlerCreator:          blockChainHookHandlerFactory,
-		epochStartBootstrapperCreator:         epochStartBootstrapperFactory,
-		bootstrapperFromStorageCreator:        bootstrapperFromStorageFactory,
-		bootstrapperCreator:                   shardBootstrapFactory,
-		blockProcessorCreator:                 blockProcessorFactory,
-		forkDetectorCreator:                   forkDetectorFactory,
-		blockTrackerCreator:                   blockTrackerFactory,
-		requestHandlerCreator:                 requestHandlerFactory,
-		headerValidatorCreator:                headerValidatorFactory,
-		scheduledTxsExecutionCreator:          scheduledTxsExecutionFactory,
-		transactionCoordinatorCreator:         transactionCoordinatorFactory,
-		validatorStatisticsProcessorCreator:   validatorStatisticsProcessorFactory,
-		additionalStorageServiceCreator:       additionalStorageServiceCreator,
-		scProcessorCreator:                    scProcessorCreator,
-		scResultPreProcessorCreator:           scResultsPreProcessorCreator,
-		consensusModel:                        consensus.ConsensusModelV1,
-		vmContainerMetaFactory:                vmContainerMetaCreator,
-		vmContainerShardFactory:               vmContainerShardCreator,
-		accountsCreator:                       accountsCreator,
-		outGoingOperationsPoolHandler:         outGoingOperationsPool,
-		dataCodecHandler:                      dataCodec,
-		topicsCheckerHandler:                  topicsChecker,
-		shardCoordinatorCreator:               shardCoordinatorCreator,
 		requestersContainerFactoryCreator:     requestersContainerFactoryCreator,
 		interceptorsContainerFactoryCreator:   interceptorsContainerFactoryCreator,
 		shardResolversContainerFactoryCreator: shardResolversContainerFactoryCreator,
@@ -282,7 +230,6 @@
 		extraHeaderSigVerifierHandler:         extraHeaderSigVerifierHandler,
 		genesisBlockCreatorFactory:            genesisBlockCreator,
 		genesisMetaBlockCheckerCreator:        genesisMetaBlockCheckerCreator,
->>>>>>> 28eeeb1d
 	}, nil
 }
 
