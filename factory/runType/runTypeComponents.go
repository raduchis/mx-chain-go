--- conflicted
+++ resolved
@@ -39,32 +39,6 @@
 
 // runTypeComponents struct holds the components needed for a run type
 type runTypeComponents struct {
-<<<<<<< HEAD
-	blockChainHookHandlerCreator        hooks.BlockChainHookHandlerCreator
-	epochStartBootstrapperCreator       bootstrap.EpochStartBootstrapperCreator
-	bootstrapperFromStorageCreator      storageBootstrap.BootstrapperFromStorageCreator
-	bootstrapperCreator                 storageBootstrap.BootstrapperCreator
-	blockProcessorCreator               processBlock.BlockProcessorCreator
-	forkDetectorCreator                 sync.ForkDetectorCreator
-	blockTrackerCreator                 track.BlockTrackerCreator
-	requestHandlerCreator               requestHandlers.RequestHandlerCreator
-	headerValidatorCreator              processBlock.HeaderValidatorCreator
-	scheduledTxsExecutionCreator        preprocess.ScheduledTxsExecutionCreator
-	transactionCoordinatorCreator       coordinator.TransactionCoordinatorCreator
-	validatorStatisticsProcessorCreator peer.ValidatorStatisticsProcessorCreator
-	additionalStorageServiceCreator     process.AdditionalStorageServiceCreator
-	scProcessorCreator                  scrCommon.SCProcessorCreator
-	scResultPreProcessorCreator         preprocess.SmartContractResultPreProcessorCreator
-	consensusModel                      consensus.ConsensusModel
-	vmContainerMetaFactory              factoryVm.VmContainerCreator
-	vmContainerShardFactory             factoryVm.VmContainerCreator
-	accountsCreator                     state.AccountFactory
-	outGoingOperationsPoolHandler       sovereignBlock.OutGoingOperationsPool
-	dataCodecHandler                    sovereign.DataDecoderHandler
-	topicsCheckerHandler                sovereign.TopicsCheckerHandler
-	shardCoordinatorCreator             sharding.ShardCoordinatorFactory
-	requestersContainerFactoryCreator   requesterscontainer.RequesterContainerFactoryCreator
-=======
 	blockChainHookHandlerCreator            hooks.BlockChainHookHandlerCreator
 	epochStartBootstrapperCreator           bootstrap.EpochStartBootstrapperCreator
 	bootstrapperFromStorageCreator          storageBootstrap.BootstrapperFromStorageCreator
@@ -89,7 +63,7 @@
 	topicsCheckerHandler                    sovereign.TopicsCheckerHandler
 	shardCoordinatorCreator                 sharding.ShardCoordinatorFactory
 	nodesCoordinatorWithRaterFactoryCreator nodesCoord.NodesCoordinatorWithRaterFactory
->>>>>>> 21b89e50
+	requestersContainerFactoryCreator       requesterscontainer.RequesterContainerFactoryCreator
 }
 
 // NewRunTypeComponentsFactory will return a new instance of runTypeComponentsFactory
@@ -190,43 +164,6 @@
 		return nil, fmt.Errorf("runTypeComponentsFactory - NewAccountCreator failed: %w", err)
 	}
 
-<<<<<<< HEAD
-	outGoingOperationsPool := disabled.NewDisabledOutGoingOperationPool()
-
-	dataCodec := disabled.NewDisabledDataCodec()
-
-	topicsChecker := disabled.NewDisabledTopicsChecker()
-
-	shardCoordinatorCreator := sharding.NewMultiShardCoordinatorFactory()
-
-	requestersContainerFactoryCreator := requesterscontainer.NewShardRequestersContainerFactoryCreator()
-
-	return &runTypeComponents{
-		blockChainHookHandlerCreator:        blockChainHookHandlerFactory,
-		epochStartBootstrapperCreator:       epochStartBootstrapperFactory,
-		bootstrapperFromStorageCreator:      bootstrapperFromStorageFactory,
-		bootstrapperCreator:                 shardBootstrapFactory,
-		blockProcessorCreator:               blockProcessorFactory,
-		forkDetectorCreator:                 forkDetectorFactory,
-		blockTrackerCreator:                 blockTrackerFactory,
-		requestHandlerCreator:               requestHandlerFactory,
-		headerValidatorCreator:              headerValidatorFactory,
-		scheduledTxsExecutionCreator:        scheduledTxsExecutionFactory,
-		transactionCoordinatorCreator:       transactionCoordinatorFactory,
-		validatorStatisticsProcessorCreator: validatorStatisticsProcessorFactory,
-		additionalStorageServiceCreator:     additionalStorageServiceCreator,
-		scProcessorCreator:                  scProcessorCreator,
-		scResultPreProcessorCreator:         scResultsPreProcessorCreator,
-		consensusModel:                      consensus.ConsensusModelV1,
-		vmContainerMetaFactory:              vmContainerMetaCreator,
-		vmContainerShardFactory:             vmContainerShardCreator,
-		accountsCreator:                     accountsCreator,
-		outGoingOperationsPoolHandler:       outGoingOperationsPool,
-		dataCodecHandler:                    dataCodec,
-		topicsCheckerHandler:                topicsChecker,
-		shardCoordinatorCreator:             shardCoordinatorCreator,
-		requestersContainerFactoryCreator:   requestersContainerFactoryCreator,
-=======
 	return &runTypeComponents{
 		blockChainHookHandlerCreator:            blockChainHookHandlerFactory,
 		epochStartBootstrapperCreator:           epochStartBootstrapperFactory,
@@ -252,7 +189,7 @@
 		topicsCheckerHandler:                    disabled.NewDisabledTopicsChecker(),
 		shardCoordinatorCreator:                 sharding.NewMultiShardCoordinatorFactory(),
 		nodesCoordinatorWithRaterFactoryCreator: nodesCoord.NewIndexHashedNodesCoordinatorWithRaterFactory(),
->>>>>>> 21b89e50
+		requestersContainerFactoryCreator:       requesterscontainer.NewShardRequestersContainerFactoryCreator(),
 	}, nil
 }
 
