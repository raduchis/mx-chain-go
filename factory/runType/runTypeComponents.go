--- conflicted
+++ resolved
@@ -43,38 +43,6 @@
 
 // runTypeComponents struct holds the components needed for a run type
 type runTypeComponents struct {
-<<<<<<< HEAD
-	blockChainHookHandlerCreator          hooks.BlockChainHookHandlerCreator
-	epochStartBootstrapperCreator         bootstrap.EpochStartBootstrapperCreator
-	bootstrapperFromStorageCreator        storageBootstrap.BootstrapperFromStorageCreator
-	bootstrapperCreator                   storageBootstrap.BootstrapperCreator
-	blockProcessorCreator                 processBlock.BlockProcessorCreator
-	forkDetectorCreator                   sync.ForkDetectorCreator
-	blockTrackerCreator                   track.BlockTrackerCreator
-	requestHandlerCreator                 requestHandlers.RequestHandlerCreator
-	headerValidatorCreator                processBlock.HeaderValidatorCreator
-	scheduledTxsExecutionCreator          preprocess.ScheduledTxsExecutionCreator
-	transactionCoordinatorCreator         coordinator.TransactionCoordinatorCreator
-	validatorStatisticsProcessorCreator   peer.ValidatorStatisticsProcessorCreator
-	additionalStorageServiceCreator       process.AdditionalStorageServiceCreator
-	scProcessorCreator                    scrCommon.SCProcessorCreator
-	scResultPreProcessorCreator           preprocess.SmartContractResultPreProcessorCreator
-	consensusModel                        consensus.ConsensusModel
-	vmContainerMetaFactory                factoryVm.VmContainerCreator
-	vmContainerShardFactory               factoryVm.VmContainerCreator
-	accountsCreator                       state.AccountFactory
-	outGoingOperationsPoolHandler         sovereignBlock.OutGoingOperationsPool
-	dataCodecHandler                      sovereign.DataDecoderHandler
-	topicsCheckerHandler                  sovereign.TopicsCheckerHandler
-	shardCoordinatorCreator               sharding.ShardCoordinatorFactory
-	requestersContainerFactoryCreator     requesterscontainer.RequesterContainerFactoryCreator
-	interceptorsContainerFactoryCreator   interceptorscontainer.InterceptorsContainerFactoryCreator
-	shardResolversContainerFactoryCreator resolverscontainer.ShardResolversContainerFactoryCreator
-	txPreProcessorCreator                 preprocess.TxPreProcessorCreator
-	extraHeaderSigVerifierHandler         headerCheck.ExtraHeaderSigVerifierHolder
-	genesisBlockCreatorFactory            processGenesis.GenesisBlockCreatorFactory
-	genesisMetaBlockCheckerCreator        processGenesis.GenesisMetaBlockChecker
-=======
 	blockChainHookHandlerCreator            hooks.BlockChainHookHandlerCreator
 	epochStartBootstrapperCreator           bootstrap.EpochStartBootstrapperCreator
 	bootstrapperFromStorageCreator          storageBootstrap.BootstrapperFromStorageCreator
@@ -105,7 +73,7 @@
 	txPreProcessorCreator                   preprocess.TxPreProcessorCreator
 	extraHeaderSigVerifierHandler           headerCheck.ExtraHeaderSigVerifierHolder
 	genesisBlockCreatorFactory              processGenesis.GenesisBlockCreatorFactory
->>>>>>> 28b750be
+	genesisMetaBlockCheckerCreator          processGenesis.GenesisMetaBlockChecker
 }
 
 // NewRunTypeComponentsFactory will return a new instance of runTypeComponentsFactory
@@ -206,61 +174,6 @@
 		return nil, fmt.Errorf("runTypeComponentsFactory - NewAccountCreator failed: %w", err)
 	}
 
-<<<<<<< HEAD
-	outGoingOperationsPool := disabled.NewDisabledOutGoingOperationPool()
-
-	dataCodec := disabled.NewDisabledDataCodec()
-
-	topicsChecker := disabled.NewDisabledTopicsChecker()
-
-	shardCoordinatorCreator := sharding.NewMultiShardCoordinatorFactory()
-
-	requestersContainerFactoryCreator := requesterscontainer.NewShardRequestersContainerFactoryCreator()
-
-	interceptorsContainerFactoryCreator := interceptorscontainer.NewShardInterceptorsContainerFactoryCreator()
-
-	shardResolversContainerFactoryCreator := resolverscontainer.NewShardResolversContainerFactoryCreator()
-
-	txPreProcessorCreator := preprocess.NewTxPreProcessorCreator()
-
-	extraHeaderSigVerifierHandler := headerCheck.NewExtraHeaderSigVerifierHolder()
-
-	genesisBlockCreator := processGenesis.NewGenesisBlockCreatorFactory()
-
-	genesisMetaBlockCheckerCreator := processGenesis.NewGenesisMetaBlockChecker()
-
-	return &runTypeComponents{
-		blockChainHookHandlerCreator:          blockChainHookHandlerFactory,
-		epochStartBootstrapperCreator:         epochStartBootstrapperFactory,
-		bootstrapperFromStorageCreator:        bootstrapperFromStorageFactory,
-		bootstrapperCreator:                   shardBootstrapFactory,
-		blockProcessorCreator:                 blockProcessorFactory,
-		forkDetectorCreator:                   forkDetectorFactory,
-		blockTrackerCreator:                   blockTrackerFactory,
-		requestHandlerCreator:                 requestHandlerFactory,
-		headerValidatorCreator:                headerValidatorFactory,
-		scheduledTxsExecutionCreator:          scheduledTxsExecutionFactory,
-		transactionCoordinatorCreator:         transactionCoordinatorFactory,
-		validatorStatisticsProcessorCreator:   validatorStatisticsProcessorFactory,
-		additionalStorageServiceCreator:       additionalStorageServiceCreator,
-		scProcessorCreator:                    scProcessorCreator,
-		scResultPreProcessorCreator:           scResultsPreProcessorCreator,
-		consensusModel:                        consensus.ConsensusModelV1,
-		vmContainerMetaFactory:                vmContainerMetaCreator,
-		vmContainerShardFactory:               vmContainerShardCreator,
-		accountsCreator:                       accountsCreator,
-		outGoingOperationsPoolHandler:         outGoingOperationsPool,
-		dataCodecHandler:                      dataCodec,
-		topicsCheckerHandler:                  topicsChecker,
-		shardCoordinatorCreator:               shardCoordinatorCreator,
-		requestersContainerFactoryCreator:     requestersContainerFactoryCreator,
-		interceptorsContainerFactoryCreator:   interceptorsContainerFactoryCreator,
-		shardResolversContainerFactoryCreator: shardResolversContainerFactoryCreator,
-		txPreProcessorCreator:                 txPreProcessorCreator,
-		extraHeaderSigVerifierHandler:         extraHeaderSigVerifierHandler,
-		genesisBlockCreatorFactory:            genesisBlockCreator,
-		genesisMetaBlockCheckerCreator:        genesisMetaBlockCheckerCreator,
-=======
 	return &runTypeComponents{
 		blockChainHookHandlerCreator:            blockChainHookHandlerFactory,
 		epochStartBootstrapperCreator:           epochStartBootstrapperFactory,
@@ -292,7 +205,7 @@
 		txPreProcessorCreator:                   preprocess.NewTxPreProcessorCreator(),
 		extraHeaderSigVerifierHandler:           headerCheck.NewExtraHeaderSigVerifierHolder(),
 		genesisBlockCreatorFactory:              processGenesis.NewGenesisBlockCreatorFactory(),
->>>>>>> 28b750be
+		genesisMetaBlockCheckerCreator:          processGenesis.NewGenesisMetaBlockChecker(),
 	}, nil
 }
 
