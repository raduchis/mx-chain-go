--- conflicted
+++ resolved
@@ -27,13 +27,8 @@
 updateSeednodeConfig
 
 if [ $ALWAYS_UPDATE_CONFIGS -eq 1 ]; then
-<<<<<<< HEAD
-copyNodeConfig
-updateNodeConfig
-=======
   copyNodeConfig
   updateNodeConfig
->>>>>>> b4225f34
 fi
 
 
