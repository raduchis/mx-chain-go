--- conflicted
+++ resolved
@@ -5,11 +5,8 @@
 	"testing"
 	"time"
 
-<<<<<<< HEAD
-=======
 	"github.com/ElrondNetwork/elrond-go/core/versioning"
 	"github.com/ElrondNetwork/elrond-go/data/blockchain"
->>>>>>> a5be9984
 	"github.com/ElrondNetwork/elrond-go/data/endProcess"
 	"github.com/ElrondNetwork/elrond-go/node/mock"
 	"github.com/stretchr/testify/assert"
@@ -291,105 +288,6 @@
 	assert.Nil(t, err)
 }
 
-<<<<<<< HEAD
-// TODO: add the missing options tests
-=======
-func TestWithPeerHonestyHandler_NilPeerHonestyHandlerShouldErr(t *testing.T) {
-	t.Parallel()
-
-	node, _ := NewNode()
-
-	opt := WithPeerHonestyHandler(nil)
-	err := opt(node)
-
-	assert.Equal(t, ErrNilPeerHonestyHandler, err)
-}
-
-func TestWithPeerHonestyHandler_OkPeerHonestyHandlerShouldWork(t *testing.T) {
-	t.Parallel()
-
-	node, _ := NewNode()
-
-	peerHonestyHandler := &testscommon.PeerHonestyHandlerStub{}
-	opt := WithPeerHonestyHandler(peerHonestyHandler)
-	err := opt(node)
-
-	assert.Equal(t, peerHonestyHandler, node.peerHonestyHandler)
-	assert.Nil(t, err)
-}
-
-func TestWithFallbackHeaderValidator_NilFallbackHeaderValidatorShouldErr(t *testing.T) {
-	t.Parallel()
-
-	node, _ := NewNode()
-
-	opt := WithFallbackHeaderValidator(nil)
-	err := opt(node)
-
-	assert.Equal(t, ErrNilFallbackHeaderValidator, err)
-}
-
-func TestWithFallbackHeaderValidator_OkFallbackHeaderValidatorShouldWork(t *testing.T) {
-	t.Parallel()
-
-	node, _ := NewNode()
-
-	fallbackHeaderValidator := &testscommon.FallBackHeaderValidatorStub{}
-	opt := WithFallbackHeaderValidator(fallbackHeaderValidator)
-	err := opt(node)
-
-	assert.Equal(t, fallbackHeaderValidator, node.fallbackHeaderValidator)
-	assert.Nil(t, err)
-}
-
-func TestWithWatchdogTimer_NilWatchdogShouldErr(t *testing.T) {
-	t.Parallel()
-
-	node, _ := NewNode()
-
-	opt := WithWatchdogTimer(nil)
-	err := opt(node)
-
-	assert.Equal(t, ErrNilWatchdog, err)
-}
-
-func TestWithWatchdogTimer_OkWatchdogShouldWork(t *testing.T) {
-	t.Parallel()
-
-	node, _ := NewNode()
-
-	watchdog := &mock.WatchdogMock{}
-	opt := WithWatchdogTimer(watchdog)
-	err := opt(node)
-
-	assert.Equal(t, watchdog, node.watchdog)
-	assert.Nil(t, err)
-}
-
-func TestWithPeerSignatureHandler_NilPeerSignatureHandlerShouldErr(t *testing.T) {
-	t.Parallel()
-
-	node, _ := NewNode()
-
-	opt := WithPeerSignatureHandler(nil)
-	err := opt(node)
-
-	assert.Equal(t, ErrNilPeerSignatureHandler, err)
-}
-
-func TestWithPeerSignatureHandler_OkPeerSignatureHandlerShouldWork(t *testing.T) {
-	t.Parallel()
-
-	node, _ := NewNode()
-
-	peerSigHandler := &mock.PeerSignatureHandler{}
-	opt := WithPeerSignatureHandler(peerSigHandler)
-	err := opt(node)
-
-	assert.Equal(t, peerSigHandler, node.peerSigHandler)
-	assert.Nil(t, err)
-}
-
 func TestWithSignTxWithHashEpoch_EnableSignTxWithHashEpochShouldWork(t *testing.T) {
 	t.Parallel()
 
@@ -449,5 +347,4 @@
 
 	assert.Equal(t, txVersionChecker, node.txVersionChecker)
 	assert.Nil(t, err)
-}
->>>>>>> a5be9984
+}