--- conflicted
+++ resolved
@@ -183,33 +183,6 @@
 	assert.Nil(t, err)
 }
 
-<<<<<<< HEAD
-func TestWithHardforkTrigger_NilHardforkTriggerShouldErr(t *testing.T) {
-	t.Parallel()
-
-	node, _ := NewNode()
-
-	opt := WithHardforkTrigger(nil)
-	err := opt(node)
-
-	assert.Equal(t, ErrNilHardforkTrigger, err)
-}
-
-func TestWithHardforkTrigger_ShouldWork(t *testing.T) {
-	t.Parallel()
-
-	node, _ := NewNode()
-
-	hardforkTrigger := &mock.HardforkTriggerStub{}
-	opt := WithHardforkTrigger(hardforkTrigger)
-	err := opt(node)
-
-	assert.Nil(t, err)
-	assert.True(t, node.hardforkTrigger == hardforkTrigger)
-}
-
-=======
->>>>>>> c8588495
 func TestWithAddressSignatureSize(t *testing.T) {
 	t.Parallel()
 
