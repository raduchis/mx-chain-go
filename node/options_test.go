package node

import (
	"math/big"
	"testing"
	"time"

	"github.com/ElrondNetwork/elrond-go/data/blockchain"
	"github.com/ElrondNetwork/elrond-go/node/mock"
	"github.com/ElrondNetwork/elrond-go/statusHandler"
	"github.com/stretchr/testify/assert"
)

const testSizeCheckDelta = 100

func TestWithMessenger_NilMessengerShouldErr(t *testing.T) {
	t.Parallel()

	node, _ := NewNode()

	opt := WithMessenger(nil)
	err := opt(node)

	assert.Nil(t, node.messenger)
	assert.Equal(t, ErrNilMessenger, err)
}

func TestWithMessenger_ShouldWork(t *testing.T) {
	t.Parallel()

	node, _ := NewNode()

	messenger := &mock.MessengerStub{}

	opt := WithMessenger(messenger)
	err := opt(node)

	assert.True(t, node.messenger == messenger)
	assert.Nil(t, err)
}

func TestWithMarshalizer_NilMarshalizerShouldErr(t *testing.T) {
	t.Parallel()

	node, _ := NewNode()

	opt := WithMarshalizer(nil, testSizeCheckDelta)
	err := opt(node)

	assert.Nil(t, node.marshalizer)
	assert.Equal(t, ErrNilMarshalizer, err)
}

func TestWithMarshalizer_ShouldWork(t *testing.T) {
	t.Parallel()

	node, _ := NewNode()

	marshalizer := &mock.MarshalizerMock{}

	opt := WithMarshalizer(marshalizer, testSizeCheckDelta)
	err := opt(node)

	assert.True(t, node.marshalizer == marshalizer)
	assert.True(t, node.sizeCheckDelta == testSizeCheckDelta)
	assert.Nil(t, err)
}

func TestWithHasher_NilHasherShouldErr(t *testing.T) {
	t.Parallel()

	node, _ := NewNode()

	opt := WithHasher(nil)
	err := opt(node)

	assert.Nil(t, node.hasher)
	assert.Equal(t, ErrNilHasher, err)
}

func TestWithHasher_ShouldWork(t *testing.T) {
	t.Parallel()

	node, _ := NewNode()

	hasher := &mock.HasherMock{}

	opt := WithHasher(hasher)
	err := opt(node)

	assert.True(t, node.hasher == hasher)
	assert.Nil(t, err)
}

func TestWithAccountsAdapter_NilAccountsShouldErr(t *testing.T) {
	t.Parallel()

	node, _ := NewNode()

	opt := WithAccountsAdapter(nil)
	err := opt(node)

	assert.Nil(t, node.accounts)
	assert.Equal(t, ErrNilAccountsAdapter, err)
}

func TestWithAccountsAdapter_ShouldWork(t *testing.T) {
	t.Parallel()

	node, _ := NewNode()

	accounts := &mock.AccountsStub{}

	opt := WithAccountsAdapter(accounts)
	err := opt(node)

	assert.True(t, node.accounts == accounts)
	assert.Nil(t, err)
}

func TestWithAddressConverter_NilConverterShouldErr(t *testing.T) {
	t.Parallel()

	node, _ := NewNode()

	opt := WithAddressConverter(nil)
	err := opt(node)

	assert.Nil(t, node.addrConverter)
	assert.Equal(t, ErrNilAddressConverter, err)
}

func TestWithAddressConverter_ShouldWork(t *testing.T) {
	t.Parallel()

	node, _ := NewNode()

	converter := &mock.AddressConverterStub{}

	opt := WithAddressConverter(converter)
	err := opt(node)

	assert.True(t, node.addrConverter == converter)
	assert.Nil(t, err)
}

func TestWithBlockChain_NilBlockchainrShouldErr(t *testing.T) {
	t.Parallel()

	node, _ := NewNode()

	opt := WithBlockChain(nil)
	err := opt(node)

	assert.Nil(t, node.blkc)
	assert.Equal(t, ErrNilBlockchain, err)
}

func TestWithBlockChain_ShouldWork(t *testing.T) {
	t.Parallel()

	node, _ := NewNode()

	blkc, _ := blockchain.NewBlockChain(
		&mock.CacherStub{},
	)

	opt := WithBlockChain(blkc)
	err := opt(node)

	assert.True(t, node.blkc == blkc)
	assert.Nil(t, err)
}

func TestWithDataStore_NilStoreShouldErr(t *testing.T) {
	t.Parallel()

	node, _ := NewNode()

	opt := WithDataStore(nil)
	err := opt(node)

	assert.Nil(t, node.txSignPrivKey)
	assert.Equal(t, ErrNilStore, err)
}

func TestWithDataStore_ShouldWork(t *testing.T) {
	t.Parallel()

	node, _ := NewNode()

	store := &mock.ChainStorerMock{}

	opt := WithDataStore(store)
	err := opt(node)

	assert.True(t, node.store == store)
	assert.Nil(t, err)
}

func TestWithPrivateKey_NilPrivateKeyShouldErr(t *testing.T) {
	t.Parallel()

	node, _ := NewNode()

	opt := WithTxSignPrivKey(nil)
	err := opt(node)

	assert.Nil(t, node.txSignPrivKey)
	assert.Equal(t, ErrNilPrivateKey, err)
}

func TestWithPrivateKey_ShouldWork(t *testing.T) {
	t.Parallel()

	node, _ := NewNode()

	sk := &mock.PrivateKeyStub{}

	opt := WithTxSignPrivKey(sk)
	err := opt(node)

	assert.True(t, node.txSignPrivKey == sk)
	assert.Nil(t, err)
}

func TestWithPrivateKey_NilBlsPrivateKeyShouldErr(t *testing.T) {
	t.Parallel()

	node, _ := NewNode()

	opt := WithPrivKey(nil)
	err := opt(node)

	assert.Nil(t, node.privKey)
	assert.Equal(t, ErrNilPrivateKey, err)
}

func TestWithBlsPrivateKey_ShouldWork(t *testing.T) {
	t.Parallel()

	node, _ := NewNode()

	sk := &mock.PrivateKeyStub{}

	opt := WithPrivKey(sk)
	err := opt(node)

	assert.True(t, node.privKey == sk)
	assert.Nil(t, err)
}

func TestWithSingleSignKeyGenerator_NilPrivateKeyShouldErr(t *testing.T) {
	t.Parallel()

	node, _ := NewNode()

	opt := WithKeyGen(nil)
	err := opt(node)

	assert.Nil(t, node.keyGen)
	assert.Equal(t, ErrNilSingleSignKeyGen, err)
}

func TestWithSingleSignKeyGenerator_ShouldWork(t *testing.T) {
	t.Parallel()

	node, _ := NewNode()

	keyGen := &mock.KeyGenMock{}

	opt := WithKeyGen(keyGen)
	err := opt(node)

	assert.True(t, node.keyGen == keyGen)
	assert.Nil(t, err)
}

func TestWithInitialNodesPubKeys(t *testing.T) {
	t.Parallel()

	node, _ := NewNode()

	pubKeys := make(map[uint32][]string, 1)
	pubKeys[0] = []string{"pk1", "pk2", "pk3"}

	opt := WithInitialNodesPubKeys(pubKeys)
	err := opt(node)

	assert.Equal(t, pubKeys, node.initialNodesPubkeys)
	assert.Nil(t, err)
}

func TestWithPublicKey(t *testing.T) {
	t.Parallel()

	node, _ := NewNode()

	pubKeys := make(map[uint32][]string, 1)
	pubKeys[0] = []string{"pk1", "pk2", "pk3"}

	opt := WithInitialNodesPubKeys(pubKeys)
	err := opt(node)

	assert.Equal(t, pubKeys, node.initialNodesPubkeys)
	assert.Nil(t, err)
}

func TestWithPublicKey_NilPublicKeyShouldErr(t *testing.T) {
	t.Parallel()

	node, _ := NewNode()

	opt := WithTxSignPubKey(nil)
	err := opt(node)

	assert.Nil(t, node.txSignPubKey)
	assert.Equal(t, ErrNilPublicKey, err)
}

func TestWithPublicKey_ShouldWork(t *testing.T) {
	t.Parallel()

	node, _ := NewNode()

	pk := &mock.PublicKeyMock{}

	opt := WithTxSignPubKey(pk)
	err := opt(node)

	assert.True(t, node.txSignPubKey == pk)
	assert.Nil(t, err)
}

func TestWithRoundDuration_ZeroDurationShouldErr(t *testing.T) {
	t.Parallel()

	node, _ := NewNode()

	opt := WithRoundDuration(0)
	err := opt(node)

	assert.Equal(t, uint64(0), node.roundDuration)
	assert.Equal(t, ErrZeroRoundDurationNotSupported, err)
}

func TestWithRoundDuration_ShouldWork(t *testing.T) {
	t.Parallel()

	node, _ := NewNode()

	duration := uint64(5664)

	opt := WithRoundDuration(duration)
	err := opt(node)

	assert.True(t, node.roundDuration == duration)
	assert.Nil(t, err)
}

func TestWithConsensusGroupSize_NegativeGroupSizeShouldErr(t *testing.T) {
	t.Parallel()

	node, _ := NewNode()

	opt := WithConsensusGroupSize(-1)
	err := opt(node)

	assert.Equal(t, 0, node.consensusGroupSize)
	assert.Equal(t, ErrNegativeOrZeroConsensusGroupSize, err)
}

func TestWithConsensusGroupSize_ShouldWork(t *testing.T) {
	t.Parallel()

	node, _ := NewNode()

	groupSize := 567

	opt := WithConsensusGroupSize(groupSize)
	err := opt(node)

	assert.True(t, node.consensusGroupSize == groupSize)
	assert.Nil(t, err)
}

func TestWithSyncer_NilSyncerShouldErr(t *testing.T) {
	t.Parallel()

	node, _ := NewNode()

	opt := WithSyncer(nil)
	err := opt(node)

	assert.Nil(t, node.syncTimer)
	assert.Equal(t, ErrNilSyncTimer, err)
}

func TestWithSyncer_ShouldWork(t *testing.T) {
	t.Parallel()

	node, _ := NewNode()

	sync := &mock.SyncStub{}

	opt := WithSyncer(sync)
	err := opt(node)

	assert.True(t, node.syncTimer == sync)
	assert.Nil(t, err)
}

func TestWithRounder_NilRounderShouldErr(t *testing.T) {
	t.Parallel()
	node, _ := NewNode()
	opt := WithRounder(nil)
	err := opt(node)
	assert.Nil(t, node.rounder)
	assert.Equal(t, ErrNilRounder, err)
}

func TestWithRounder_ShouldWork(t *testing.T) {
	t.Parallel()
	node, _ := NewNode()
	rnd := &mock.RounderMock{}
	opt := WithRounder(rnd)
	err := opt(node)
	assert.True(t, node.rounder == rnd)
	assert.Nil(t, err)
}

func TestWithBlockProcessor_NilProcessorShouldErr(t *testing.T) {
	t.Parallel()

	node, _ := NewNode()

	opt := WithBlockProcessor(nil)
	err := opt(node)

	assert.Nil(t, node.syncTimer)
	assert.Equal(t, ErrNilBlockProcessor, err)
}

func TestWithBlockProcessor_ShouldWork(t *testing.T) {
	t.Parallel()

	node, _ := NewNode()

	bp := &mock.BlockProcessorStub{}

	opt := WithBlockProcessor(bp)
	err := opt(node)

	assert.True(t, node.blockProcessor == bp)
	assert.Nil(t, err)
}

func TestWithGenesisTime(t *testing.T) {
	t.Parallel()

	node, _ := NewNode()

	aTime := time.Time{}.Add(time.Duration(uint64(78)))

	opt := WithGenesisTime(aTime)
	err := opt(node)

	assert.Equal(t, node.genesisTime, aTime)
	assert.Nil(t, err)
}

func TestWithDataPool_NilDataPoolShouldErr(t *testing.T) {
	t.Parallel()

	node, _ := NewNode()

	opt := WithDataPool(nil)
	err := opt(node)

	assert.Nil(t, node.dataPool)
	assert.Equal(t, ErrNilDataPool, err)
}

func TestWithDataPool_ShouldWork(t *testing.T) {
	t.Parallel()

	node, _ := NewNode()

	dataPool := &mock.PoolsHolderStub{}

	opt := WithDataPool(dataPool)
	err := opt(node)

	assert.True(t, node.dataPool == dataPool)
	assert.Nil(t, err)
}

func TestWithShardCoordinator_NilShardCoordinatorShouldErr(t *testing.T) {
	t.Parallel()

	node, _ := NewNode()

	opt := WithShardCoordinator(nil)
	err := opt(node)

	assert.Nil(t, node.shardCoordinator)
	assert.Equal(t, ErrNilShardCoordinator, err)
}

func TestWithShardCoordinator_ShouldWork(t *testing.T) {
	t.Parallel()

	node, _ := NewNode()

	shardCoordinator := mock.NewOneShardCoordinatorMock()

	opt := WithShardCoordinator(shardCoordinator)
	err := opt(node)

	assert.True(t, node.shardCoordinator == shardCoordinator)
	assert.Nil(t, err)
}

func TestWithBlockTracker_NilBlockTrackerShouldErr(t *testing.T) {
	t.Parallel()

	node, _ := NewNode()

	opt := WithBlockTracker(nil)
	err := opt(node)

	assert.Nil(t, node.blockTracker)
	assert.Equal(t, ErrNilBlockTracker, err)
}

func TestWithBlockTracker_ShouldWork(t *testing.T) {
	t.Parallel()

	node, _ := NewNode()

	blockTracker := &mock.BlockTrackerStub{}

	opt := WithBlockTracker(blockTracker)
	err := opt(node)

	assert.True(t, node.blockTracker == blockTracker)
	assert.Nil(t, err)
}

func TestWithPendingMiniBlocksHandler_NilPendingMiniBlocksHandlerShouldErr(t *testing.T) {
	t.Parallel()

	node, _ := NewNode()

	opt := WithPendingMiniBlocksHandler(nil)
	err := opt(node)

	assert.Nil(t, node.pendingMiniBlocksHandler)
	assert.Equal(t, ErrNilPendingMiniBlocksHandler, err)
}

func TestWithPendingMiniBlocksHandler_ShouldWork(t *testing.T) {
	t.Parallel()

	node, _ := NewNode()

	pendingMiniBlocksHandler := &mock.PendingMiniBlocksHandlerStub{}

	opt := WithPendingMiniBlocksHandler(pendingMiniBlocksHandler)
	err := opt(node)

	assert.True(t, node.pendingMiniBlocksHandler == pendingMiniBlocksHandler)
	assert.Nil(t, err)
}

func TestWithRequestHandler_NilRequestHandlerShouldErr(t *testing.T) {
	t.Parallel()

	node, _ := NewNode()

	opt := WithRequestHandler(nil)
	err := opt(node)

	assert.Nil(t, node.requestHandler)
	assert.Equal(t, ErrNilRequestHandler, err)
}

func TestWithRequestHandler_ShouldWork(t *testing.T) {
	t.Parallel()

	node, _ := NewNode()

	requestHandler := &mock.RequestHandlerStub{}

	opt := WithRequestHandler(requestHandler)
	err := opt(node)

	assert.True(t, node.requestHandler == requestHandler)
	assert.Nil(t, err)
}

func TestWithNodesCoordinator_NilNodesCoordinatorShouldErr(t *testing.T) {
	t.Parallel()

	node, _ := NewNode()

	opt := WithNodesCoordinator(nil)
	err := opt(node)

	assert.Nil(t, node.nodesCoordinator)
	assert.Equal(t, ErrNilNodesCoordinator, err)
}

func TestWithNodesCoordinator_ShouldWork(t *testing.T) {
	t.Parallel()

	node, _ := NewNode()

	nodesCoordinator := &mock.NodesCoordinatorMock{}

	opt := WithNodesCoordinator(nodesCoordinator)
	err := opt(node)

	assert.True(t, node.nodesCoordinator == nodesCoordinator)
	assert.Nil(t, err)
}

func TestWithUint64ByteSliceConverter_NilConverterShouldErr(t *testing.T) {
	t.Parallel()

	node, _ := NewNode()

	opt := WithUint64ByteSliceConverter(nil)
	err := opt(node)

	assert.Nil(t, node.uint64ByteSliceConverter)
	assert.Equal(t, ErrNilUint64ByteSliceConverter, err)
}

func TestWithUint64ByteSliceConverter_ShouldWork(t *testing.T) {
	t.Parallel()

	node, _ := NewNode()

	converter := mock.NewNonceHashConverterMock()

	opt := WithUint64ByteSliceConverter(converter)
	err := opt(node)

	assert.True(t, node.uint64ByteSliceConverter == converter)
	assert.Nil(t, err)
}

func TestWithInitialNodesBalances_NilBalancesShouldErr(t *testing.T) {
	t.Parallel()

	node, _ := NewNode()

	opt := WithInitialNodesBalances(nil)
	err := opt(node)

	assert.Nil(t, node.initialNodesBalances)
	assert.Equal(t, ErrNilBalances, err)
}

func TestWithInitialNodesBalances_ShouldWork(t *testing.T) {
	t.Parallel()

	node, _ := NewNode()

	balances := map[string]*big.Int{
		"pk1": big.NewInt(45),
		"pk2": big.NewInt(56),
	}

	opt := WithInitialNodesBalances(balances)
	err := opt(node)

	assert.Equal(t, node.initialNodesBalances, balances)
	assert.Nil(t, err)
}

func TestWithSinglesig_NilBlsSinglesigShouldErr(t *testing.T) {
	t.Parallel()

	node, _ := NewNode()

	opt := WithSingleSigner(nil)
	err := opt(node)

	assert.Nil(t, node.singleSigner)
	assert.Equal(t, ErrNilSingleSig, err)
}

func TestWithSinglesig_ShouldWork(t *testing.T) {
	t.Parallel()

	node, _ := NewNode()

	singlesigner := &mock.SinglesignMock{}

	opt := WithSingleSigner(singlesigner)
	err := opt(node)

	assert.True(t, node.singleSigner == singlesigner)
	assert.Nil(t, err)
}

func TestWithMultisig_NilMultisigShouldErr(t *testing.T) {
	t.Parallel()

	node, _ := NewNode()

	opt := WithMultiSigner(nil)
	err := opt(node)

	assert.Nil(t, node.multiSigner)
	assert.Equal(t, ErrNilMultiSig, err)
}

func TestWithMultisig_ShouldWork(t *testing.T) {
	t.Parallel()

	node, _ := NewNode()

	multisigner := &mock.MultisignMock{}

	opt := WithMultiSigner(multisigner)
	err := opt(node)

	assert.True(t, node.multiSigner == multisigner)
	assert.Nil(t, err)
}

func TestWithForkDetector_ShouldWork(t *testing.T) {
	t.Parallel()

	node, _ := NewNode()

	forkDetector := &mock.ForkDetectorMock{}
	opt := WithForkDetector(forkDetector)
	err := opt(node)

	assert.True(t, node.forkDetector == forkDetector)
	assert.Nil(t, err)
}

func TestWithForkDetector_NilForkDetectorShouldErr(t *testing.T) {
	t.Parallel()

	node, _ := NewNode()

	opt := WithForkDetector(nil)
	err := opt(node)

	assert.Nil(t, node.forkDetector)
	assert.Equal(t, ErrNilForkDetector, err)
}

func TestWithInterceptorsContainer_ShouldWork(t *testing.T) {
	t.Parallel()

	node, _ := NewNode()

	interceptorsContainer := &mock.InterceptorsContainerStub{}
	opt := WithInterceptorsContainer(interceptorsContainer)

	err := opt(node)

	assert.True(t, node.interceptorsContainer == interceptorsContainer)
	assert.Nil(t, err)
}

func TestWithInterceptorsContainer_NilContainerShouldErr(t *testing.T) {
	t.Parallel()

	node, _ := NewNode()

	opt := WithInterceptorsContainer(nil)
	err := opt(node)

	assert.Nil(t, node.interceptorsContainer)
	assert.Equal(t, ErrNilInterceptorsContainer, err)
}

func TestWithResolversFinder_ShouldWork(t *testing.T) {
	t.Parallel()

	node, _ := NewNode()

	resolversFinder := &mock.ResolversFinderStub{}
	opt := WithResolversFinder(resolversFinder)

	err := opt(node)

	assert.True(t, node.resolversFinder == resolversFinder)
	assert.Nil(t, err)
}

func TestWithResolversContainer_NilContainerShouldErr(t *testing.T) {
	t.Parallel()

	node, _ := NewNode()

	opt := WithResolversFinder(nil)
	err := opt(node)

	assert.Nil(t, node.resolversFinder)
	assert.Equal(t, ErrNilResolversFinder, err)
}

func TestWithConsensusBls_ShouldWork(t *testing.T) {
	t.Parallel()

	node, _ := NewNode()

	consensusType := "bls"
	opt := WithConsensusType(consensusType)
	err := opt(node)

	assert.Equal(t, consensusType, node.consensusType)
	assert.Nil(t, err)
}

func TestWithAppStatusHandler_NilAshShouldErr(t *testing.T) {
	t.Parallel()

	node, _ := NewNode()

	opt := WithAppStatusHandler(nil)
	err := opt(node)

	assert.Equal(t, ErrNilStatusHandler, err)
}

func TestWithAppStatusHandler_OkAshShouldPass(t *testing.T) {
	t.Parallel()

	node, _ := NewNode()

	opt := WithAppStatusHandler(statusHandler.NewNilStatusHandler())
	err := opt(node)

	assert.IsType(t, &statusHandler.NilStatusHandler{}, node.appStatusHandler)
	assert.Nil(t, err)
}

func TestWithIndexer_ShouldWork(t *testing.T) {
	t.Parallel()

	node, _ := NewNode()

	indexer := &mock.IndexerMock{}
	opt := WithIndexer(indexer)
	err := opt(node)

	assert.Equal(t, indexer, node.indexer)
	assert.Nil(t, err)
}

func TestWithKeyGenForAccounts_NilKeygenShouldErr(t *testing.T) {
	t.Parallel()

	node, _ := NewNode()

	opt := WithKeyGenForAccounts(nil)
	err := opt(node)

	assert.Equal(t, ErrNilKeyGenForBalances, err)
}

func TestWithKeyGenForAccounts_OkKeygenShouldPass(t *testing.T) {
	t.Parallel()

	node, _ := NewNode()

	keyGen := &mock.KeyGenMock{}
	opt := WithKeyGenForAccounts(keyGen)
	err := opt(node)

	assert.True(t, node.keyGenForAccounts == keyGen)
	assert.Nil(t, err)
}

func TestWithTxFeeHandler_NilTxFeeHandlerShouldErr(t *testing.T) {
	t.Parallel()

	node, _ := NewNode()

	opt := WithTxFeeHandler(nil)
	err := opt(node)

	assert.Equal(t, ErrNilTxFeeHandler, err)
}

func TestWithTxFeeHandler_NilBootStorerShouldErr(t *testing.T) {
	t.Parallel()

	node, _ := NewNode()

	opt := WithBootStorer(nil)
	err := opt(node)

	assert.Equal(t, ErrNilBootStorer, err)
}

func TestWithTxFeeHandler_OkStorerShouldWork(t *testing.T) {
	t.Parallel()

	node, _ := NewNode()

	bootStorer := &mock.BoostrapStorerMock{}
	opt := WithBootStorer(bootStorer)
	err := opt(node)

	assert.Nil(t, err)
}

func TestWithTxFeeHandler_OkHandlerShouldWork(t *testing.T) {
	t.Parallel()

	node, _ := NewNode()

	txFeeHandler := &mock.FeeHandlerStub{}
	opt := WithTxFeeHandler(txFeeHandler)
	err := opt(node)

	assert.True(t, node.feeHandler == txFeeHandler)
	assert.Nil(t, err)
}

func TestWithRequestedItemsHandler_NilRequestedItemsHandlerShouldErr(t *testing.T) {
	t.Parallel()

	node, _ := NewNode()

	opt := WithRequestedItemsHandler(nil)
	err := opt(node)

	assert.Equal(t, ErrNilRequestedItemsHandler, err)
}

func TestWithHeaderSigVerifier_NilHeaderSigVerifierShouldErr(t *testing.T) {
	t.Parallel()

	node, _ := NewNode()

	opt := WithHeaderSigVerifier(nil)
	err := opt(node)

	assert.Equal(t, ErrNilHeaderSigVerifier, err)
}

func TestWithHeaderSigVerifier_OkHeaderSigVerfierShouldWork(t *testing.T) {
	t.Parallel()

	node, _ := NewNode()

	opt := WithHeaderSigVerifier(&mock.HeaderSigVerifierStub{})
	err := opt(node)

	assert.Nil(t, err)
}

func TestWithRequestedItemsHandler_OkRequestedItemsHandlerShouldWork(t *testing.T) {
	t.Parallel()

	node, _ := NewNode()

	requestedItemsHeanlder := &mock.RequestedItemsHandlerStub{}
	opt := WithRequestedItemsHandler(requestedItemsHeanlder)
	err := opt(node)

	assert.True(t, node.requestedItemsHandler == requestedItemsHeanlder)
	assert.Nil(t, err)
}

func TestWithValidatorStatistics_NilValidatorStatisticsShouldErr(t *testing.T) {
	t.Parallel()

	node, _ := NewNode()

	opt := WithValidatorStatistics(nil)
	err := opt(node)

	assert.Equal(t, ErrNilValidatorStatistics, err)
}

func TestWithValidatorStatistics_OkValidatorStatisticsShouldWork(t *testing.T) {
	t.Parallel()

	node, _ := NewNode()

	opt := WithValidatorStatistics(&mock.ValidatorStatisticsProcessorMock{})
	err := opt(node)

	assert.Nil(t, err)
}

func TestWithChainID_InvalidShouldErr(t *testing.T) {
	t.Parallel()

	node, _ := NewNode()
	opt := WithChainID(nil)

	err := opt(node)
	assert.Equal(t, ErrInvalidChainID, err)
}

func TestWithChainID_OkValueShouldWork(t *testing.T) {
	t.Parallel()

	node, _ := NewNode()
	chainId := []byte("chain ID")
	opt := WithChainID(chainId)

	err := opt(node)
	assert.Equal(t, node.chainID, chainId)
	assert.Nil(t, err)
}

<<<<<<< HEAD
func TestWithBlackListHandler_NilBlackListHandlerShouldErr(t *testing.T) {
	t.Parallel()

	node, _ := NewNode()

	opt := WithBlackListHandler(nil)
	err := opt(node)

	assert.Equal(t, ErrNilBlackListHandler, err)
}

func TestWithBlackListHandler_OkHandlerShouldWork(t *testing.T) {
	t.Parallel()

	node, _ := NewNode()

	blackListHandler := &mock.BlackListHandlerStub{}
	opt := WithBlackListHandler(blackListHandler)
	err := opt(node)

	assert.True(t, node.blackListHandler == blackListHandler)
	assert.Nil(t, err)
}

func TestWithNetworkShardingCollector_NilNetworkShardingCollectorShouldErr(t *testing.T) {
	t.Parallel()

	node, _ := NewNode()

	opt := WithNetworkShardingCollector(nil)
	err := opt(node)

	assert.Equal(t, ErrNilNetworkShardingCollector, err)
}

func TestWithNetworkShardingCollector_OkHandlerShouldWork(t *testing.T) {
	t.Parallel()

	node, _ := NewNode()

	networkShardingCollector := &mock.NetworkShardingCollectorStub{}
	opt := WithNetworkShardingCollector(networkShardingCollector)
	err := opt(node)

	assert.True(t, node.networkShardingCollector == networkShardingCollector)
	assert.Nil(t, err)
=======
func TestWithBootstrapRoundIndex(t *testing.T) {
	t.Parallel()

	node, _ := NewNode()
	roundIndex := uint64(0)
	opt := WithBootstrapRoundIndex(roundIndex)

	err := opt(node)
	assert.Equal(t, roundIndex, node.bootstrapRoundIndex)
	assert.Nil(t, err)
}

func TestWithTxStorageSize(t *testing.T) {
	t.Parallel()

	node, _ := NewNode()
	txStorageSize := uint32(100)
	opt := WithTxStorageSize(txStorageSize)

	err := opt(node)
	assert.Equal(t, txStorageSize, node.txStorageSize)
	assert.Nil(t, err)
}

func TestWithBlackListHandler_NilBlackListHandler(t *testing.T) {
	t.Parallel()

	node, _ := NewNode()
	opt := WithBlackListHandler(nil)

	err := opt(node)
	assert.Equal(t, ErrNilBlackListHandler, err)
}

func TestWithEpochStartTrigger_NilEpoch(t *testing.T) {
	t.Parallel()

	node, _ := NewNode()
	opt := WithEpochStartTrigger(nil)

	err := opt(node)
	assert.Equal(t, ErrNilEpochStartTrigger, err)
}

func TestWithTxSingleSigner_NilTxSingleSigner(t *testing.T) {
	t.Parallel()

	node, _ := NewNode()
	opt := WithTxSingleSigner(nil)

	err := opt(node)
	assert.Equal(t, ErrNilSingleSig, err)
}

func TestWithPubKey_NilPublicKey(t *testing.T) {
	t.Parallel()

	node, _ := NewNode()
	opt := WithPubKey(nil)

	err := opt(node)
	assert.Equal(t, ErrNilPublicKey, err)
>>>>>>> 6ccf18ca
}<|MERGE_RESOLUTION|>--- conflicted
+++ resolved
@@ -1019,7 +1019,70 @@
 	assert.Nil(t, err)
 }
 
-<<<<<<< HEAD
+func TestWithBootstrapRoundIndex(t *testing.T) {
+	t.Parallel()
+
+	node, _ := NewNode()
+	roundIndex := uint64(0)
+	opt := WithBootstrapRoundIndex(roundIndex)
+
+	err := opt(node)
+	assert.Equal(t, roundIndex, node.bootstrapRoundIndex)
+	assert.Nil(t, err)
+}
+
+func TestWithTxStorageSize(t *testing.T) {
+	t.Parallel()
+
+	node, _ := NewNode()
+	txStorageSize := uint32(100)
+	opt := WithTxStorageSize(txStorageSize)
+
+	err := opt(node)
+	assert.Equal(t, txStorageSize, node.txStorageSize)
+	assert.Nil(t, err)
+}
+
+func TestWithBlackListHandler_NilBlackListHandler(t *testing.T) {
+	t.Parallel()
+
+	node, _ := NewNode()
+	opt := WithBlackListHandler(nil)
+
+	err := opt(node)
+	assert.Equal(t, ErrNilBlackListHandler, err)
+}
+
+func TestWithEpochStartTrigger_NilEpoch(t *testing.T) {
+	t.Parallel()
+
+	node, _ := NewNode()
+	opt := WithEpochStartTrigger(nil)
+
+	err := opt(node)
+	assert.Equal(t, ErrNilEpochStartTrigger, err)
+}
+
+func TestWithTxSingleSigner_NilTxSingleSigner(t *testing.T) {
+	t.Parallel()
+
+	node, _ := NewNode()
+	opt := WithTxSingleSigner(nil)
+
+	err := opt(node)
+	assert.Equal(t, ErrNilSingleSig, err)
+}
+
+func TestWithPubKey_NilPublicKey(t *testing.T) {
+	t.Parallel()
+
+	node, _ := NewNode()
+	opt := WithPubKey(nil)
+
+	err := opt(node)
+	assert.Equal(t, ErrNilPublicKey, err)
+}
+
 func TestWithBlackListHandler_NilBlackListHandlerShouldErr(t *testing.T) {
 	t.Parallel()
 
@@ -1066,68 +1129,4 @@
 
 	assert.True(t, node.networkShardingCollector == networkShardingCollector)
 	assert.Nil(t, err)
-=======
-func TestWithBootstrapRoundIndex(t *testing.T) {
-	t.Parallel()
-
-	node, _ := NewNode()
-	roundIndex := uint64(0)
-	opt := WithBootstrapRoundIndex(roundIndex)
-
-	err := opt(node)
-	assert.Equal(t, roundIndex, node.bootstrapRoundIndex)
-	assert.Nil(t, err)
-}
-
-func TestWithTxStorageSize(t *testing.T) {
-	t.Parallel()
-
-	node, _ := NewNode()
-	txStorageSize := uint32(100)
-	opt := WithTxStorageSize(txStorageSize)
-
-	err := opt(node)
-	assert.Equal(t, txStorageSize, node.txStorageSize)
-	assert.Nil(t, err)
-}
-
-func TestWithBlackListHandler_NilBlackListHandler(t *testing.T) {
-	t.Parallel()
-
-	node, _ := NewNode()
-	opt := WithBlackListHandler(nil)
-
-	err := opt(node)
-	assert.Equal(t, ErrNilBlackListHandler, err)
-}
-
-func TestWithEpochStartTrigger_NilEpoch(t *testing.T) {
-	t.Parallel()
-
-	node, _ := NewNode()
-	opt := WithEpochStartTrigger(nil)
-
-	err := opt(node)
-	assert.Equal(t, ErrNilEpochStartTrigger, err)
-}
-
-func TestWithTxSingleSigner_NilTxSingleSigner(t *testing.T) {
-	t.Parallel()
-
-	node, _ := NewNode()
-	opt := WithTxSingleSigner(nil)
-
-	err := opt(node)
-	assert.Equal(t, ErrNilSingleSig, err)
-}
-
-func TestWithPubKey_NilPublicKey(t *testing.T) {
-	t.Parallel()
-
-	node, _ := NewNode()
-	opt := WithPubKey(nil)
-
-	err := opt(node)
-	assert.Equal(t, ErrNilPublicKey, err)
->>>>>>> 6ccf18ca
 }