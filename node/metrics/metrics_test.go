--- conflicted
+++ resolved
@@ -126,11 +126,8 @@
 			GlobalMintBurnDisableEpoch:                  32,
 			ESDTTransferRoleEnableEpoch:                 33,
 			BuiltInFunctionOnMetaEnableEpoch:            34,
-<<<<<<< HEAD
 			WaitingListFixEnableEpoch:                   35,
-=======
 			HeartbeatDisableEpoch:                       35,
->>>>>>> c4d8d1ec
 		},
 	}
 
@@ -169,12 +166,9 @@
 		"erd_global_mint_burn_disable_epoch":                     uint32(32),
 		"erd_esdt_transfer_role_enable_epoch":                    uint32(33),
 		"erd_builtin_function_on_meta_enable_epoch":              uint32(34),
-<<<<<<< HEAD
 		"erd_waiting_list_fix_enable_epoch":                      uint32(35),
 		"erd_max_nodes_change_enable_epoch":                      nil,
-=======
 		"erd_heartbeat_disable_epoch":                            uint32(35),
->>>>>>> c4d8d1ec
 		"erd_total_supply":                                       "12345",
 		"erd_hysteresis":                                         "0.100000",
 		"erd_adaptivity":                                         "true",
