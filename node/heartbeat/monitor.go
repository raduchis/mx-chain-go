--- conflicted
+++ resolved
@@ -288,16 +288,11 @@
 	m.mutHeartbeatMessages.Lock()
 	counterActiveValidators := 0
 	counterConnectedNodes := 0
-<<<<<<< HEAD
 	hbChangedStateToInactiveMap := make(map[string]*heartbeatMessageInfo)
 	for key, v := range m.heartbeatMessages {
 		previousActive := v.isActive
-		v.updateTimes(m.timer.Now())
-
-=======
-	for _, v := range m.heartbeatMessages {
 		v.computeActive(m.timer.Now())
->>>>>>> e74bc5a0
+
 		if v.isActive {
 			counterConnectedNodes++
 
@@ -310,8 +305,8 @@
 			hbChangedStateToInactiveMap[key] = v
 		}
 	}
+
 	m.mutHeartbeatMessages.Unlock()
-
 	go m.SaveMultipleHeartbeatMessageInfos(hbChangedStateToInactiveMap)
 
 	m.appStatusHandler.SetUInt64Value(core.MetricLiveValidatorNodes, uint64(counterActiveValidators))
