package heartbeat

import (
	"fmt"
	"time"

	"github.com/ElrondNetwork/elrond-go/core/check"
	"github.com/ElrondNetwork/elrond-go/crypto"
	"github.com/ElrondNetwork/elrond-go/marshal"
	"github.com/ElrondNetwork/elrond-go/sharding"
)

// Sender periodically sends heartbeat messages on a pubsub topic
type Sender struct {
	peerMessenger    PeerMessenger
	singleSigner     crypto.SingleSigner
	privKey          crypto.PrivateKey
	marshalizer      marshal.Marshalizer
	topic            string
	shardCoordinator sharding.Coordinator
	versionNumber    string
	nodeDisplayName  string
}

// NewSender will create a new sender instance
func NewSender(
	peerMessenger PeerMessenger,
	singleSigner crypto.SingleSigner,
	privKey crypto.PrivateKey,
	marshalizer marshal.Marshalizer,
	topic string,
	shardCoordinator sharding.Coordinator,
	versionNumber string,
	nodeDisplayName string,
) (*Sender, error) {
<<<<<<< HEAD
	if peerMessenger == nil || peerMessenger.IsInterfaceNil() {
=======

	if check.IfNil(peerMessenger) {
>>>>>>> 8d532732
		return nil, ErrNilMessenger
	}
	if check.IfNil(singleSigner) {
		return nil, ErrNilSingleSigner
	}
	if check.IfNil(privKey) {
		return nil, ErrNilPrivateKey
	}
	if check.IfNil(marshalizer) {
		return nil, ErrNilMarshalizer
	}
	if check.IfNil(shardCoordinator) {
		return nil, ErrNilShardCoordinator
	}

	sender := &Sender{
		peerMessenger:    peerMessenger,
		singleSigner:     singleSigner,
		privKey:          privKey,
		marshalizer:      marshalizer,
		topic:            topic,
		shardCoordinator: shardCoordinator,
		versionNumber:    versionNumber,
		nodeDisplayName:  nodeDisplayName,
	}

	return sender, nil
}

// SendHeartbeat broadcasts a new heartbeat message
func (s *Sender) SendHeartbeat() error {

	hb := &Heartbeat{
		Payload:         []byte(fmt.Sprintf("%v", time.Now())),
		ShardID:         s.shardCoordinator.SelfId(),
		VersionNumber:   s.versionNumber,
		NodeDisplayName: s.nodeDisplayName,
	}

	var err error
	hb.Pubkey, err = s.privKey.GeneratePublic().ToByteArray()
	if err != nil {
		return err
	}

	err = verifyLengths(hb)
	if err != nil {
		log.Warn("verify hb length", "error", err.Error())
		trimLengths(hb)
	}

	hbBytes, err := s.marshalizer.Marshal(hb)
	if err != nil {
		return err
	}

	hb.Signature, err = s.singleSigner.Sign(s.privKey, hbBytes)
	if err != nil {
		return err
	}

	buffToSend, err := s.marshalizer.Marshal(hb)
	if err != nil {
		return err
	}

	s.peerMessenger.Broadcast(s.topic, buffToSend)

	return nil
}<|MERGE_RESOLUTION|>--- conflicted
+++ resolved
@@ -33,12 +33,7 @@
 	versionNumber string,
 	nodeDisplayName string,
 ) (*Sender, error) {
-<<<<<<< HEAD
-	if peerMessenger == nil || peerMessenger.IsInterfaceNil() {
-=======
-
 	if check.IfNil(peerMessenger) {
->>>>>>> 8d532732
 		return nil, ErrNilMessenger
 	}
 	if check.IfNil(singleSigner) {
