--- conflicted
+++ resolved
@@ -176,46 +176,20 @@
 		1: {"pk1"},
 	}
 
-<<<<<<< HEAD
 	arg := createMockArgHeartbeatMonitor()
 	arg.MaxDurationPeerUnresponsive = time.Millisecond
 	arg.PubKeysMap = pksPerShards
 	mon, err := heartbeat.NewMonitor(arg)
-=======
-	maxDuration := time.Millisecond
-	mon, err := heartbeat.NewMonitor(
-		&mock.MarshalizerMock{},
-		maxDuration,
-		pksPerShards,
-		time.Now(),
-		&mock.MessageHandlerStub{},
-		&mock.HeartbeatStorerStub{
-			UpdateGenesisTimeCalled: func(genesisTime time.Time) error {
-				return nil
-			},
-			LoadHbmiDTOCalled: func(pubKey string) (*heartbeat.HeartbeatDTO, error) {
-				return nil, errors.New("not found")
-			},
-			LoadKeysCalled: func() ([][]byte, error) {
-				return nil, nil
-			},
-			SavePubkeyDataCalled: func(pubkey []byte, heartbeat *heartbeat.HeartbeatDTO) error {
-				return nil
-			},
-		},
-		&mock.PeerTypeProviderStub{
-			ComputeForPubKeyCalled: func(pubKey []byte) (core.PeerType, uint32, error) {
-				if string(pubKey) == "pk0" {
-					return "", 0, nil
-				}
-
-				return "", 1, nil
-			},
-		},
-		th,
-		createMockP2PAntifloodHandler(),
-	)
->>>>>>> 2b8037d3
+
+	&mock.PeerTypeProviderStub{
+		ComputeForPubKeyCalled: func(pubKey []byte) (core.PeerType, uint32, error) {
+			if string(pubKey) == "pk0" {
+				return "", 0, nil
+			}
+
+			return "", 1, nil
+		},
+	},
 
 	assert.NotNil(t, mon)
 	assert.Nil(t, err)
