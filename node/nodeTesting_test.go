--- conflicted
+++ resolved
@@ -389,7 +389,6 @@
 
 func getDefaultCryptoComponents() *factoryMock.CryptoComponentsMock {
 	return &factoryMock.CryptoComponentsMock{
-<<<<<<< HEAD
 		PubKey:                  &mock.PublicKeyMock{},
 		PrivKey:                 &mock.PrivateKeyStub{},
 		PubKeyString:            "pubKey",
@@ -397,27 +396,13 @@
 		PubKeyBytes:             []byte("pubKey"),
 		BlockSig:                &mock.SingleSignerMock{},
 		TxSig:                   &mock.SingleSignerMock{},
-		MultiSig:                cryptoMocks.NewMultiSigner(1),
+		MultiSigContainer: cryptoMocks.NewMultiSignerContainerMock(                cryptoMocks.NewMultiSigner()),
 		PeerSignHandler:         &mock.PeerSignatureHandler{},
 		BlKeyGen:                &mock.KeyGenMock{},
 		TxKeyGen:                &mock.KeyGenMock{},
 		MsgSigVerifier:          &testscommon.MessageSignVerifierMock{},
 		KeysHandlerField:        &testscommon.KeysHandlerStub{},
 		ManagedPeersHolderField: &testscommon.ManagedPeersHolderStub{},
-=======
-		PubKey:            &mock.PublicKeyMock{},
-		PrivKey:           &mock.PrivateKeyStub{},
-		PubKeyString:      "pubKey",
-		PrivKeyBytes:      []byte("privKey"),
-		PubKeyBytes:       []byte("pubKey"),
-		BlockSig:          &mock.SingleSignerMock{},
-		TxSig:             &mock.SingleSignerMock{},
-		MultiSigContainer: cryptoMocks.NewMultiSignerContainerMock(cryptoMocks.NewMultiSigner()),
-		PeerSignHandler:   &mock.PeerSignatureHandler{},
-		BlKeyGen:          &mock.KeyGenMock{},
-		TxKeyGen:          &mock.KeyGenMock{},
-		MsgSigVerifier:    &testscommon.MessageSignVerifierMock{},
->>>>>>> fca85b6c
 	}
 }
 
