--- conflicted
+++ resolved
@@ -76,12 +76,8 @@
 // nodeRunner holds the node runner configuration and controls running of a node
 type nodeRunner struct {
 	configs *config.Configs
-<<<<<<< HEAD
-
-	createManagedConsensusComponentsMethod func(consensusArgs consensusComp.ConsensusComponentsFactoryArgs) (mainFactory.ConsensusComponentsHandler, error)
+
 	createManagedProcessComponentsMethod   func(processArgs processComp.ProcessComponentsFactoryArgs) (mainFactory.ProcessComponentsHandler, error)
-=======
->>>>>>> 615e0906
 }
 
 // NewNodeRunner creates a nodeRunner instance
@@ -90,18 +86,13 @@
 		return nil, fmt.Errorf("nil configs provided")
 	}
 
-	return &nodeRunner{
+	nr := &nodeRunner{
 		configs: cfgs,
-<<<<<<< HEAD
-	}
-
-	nr.createManagedConsensusComponentsMethod = nr.createManagedConsensusComponents
+	}
+
 	nr.createManagedProcessComponentsMethod = nr.createManagedProcessComponents
 
 	return nr, nil
-=======
-	}, nil
->>>>>>> 615e0906
 }
 
 // Start creates and starts the managed components
@@ -861,10 +852,6 @@
 		SubroundBlockType:     consensus.SubroundBlockTypeV1,
 	}
 
-	return nr.createManagedConsensusComponentsMethod(consensusArgs)
-}
-
-func (nr *nodeRunner) createManagedConsensusComponents(consensusArgs consensusComp.ConsensusComponentsFactoryArgs) (mainFactory.ConsensusComponentsHandler, error) {
 	consensusFactory, err := consensusComp.NewConsensusComponentsFactory(consensusArgs)
 	if err != nil {
 		return nil, fmt.Errorf("NewConsensusComponentsFactory failed: %w", err)
@@ -879,7 +866,6 @@
 	if err != nil {
 		return nil, err
 	}
-
 	return managedConsensusComponents, nil
 }
 
