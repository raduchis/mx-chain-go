--- conflicted
+++ resolved
@@ -315,11 +315,7 @@
 	}
 
 	log.Debug("creating nodes coordinator")
-<<<<<<< HEAD
 	nodesCoordinatorInstance, err := mainFactory.CreateNodesCoordinator(
-=======
-	nodesCoord, err := mainFactory.CreateNodesCoordinator(
->>>>>>> b74bcaf7
 		nodesShufflerOut,
 		managedCoreComponents.GenesisNodesSetup(),
 		configs.PreferencesConfig.Preferences,
@@ -348,11 +344,7 @@
 		managedBootstrapComponents,
 		managedDataComponents,
 		managedStateComponents,
-<<<<<<< HEAD
 		nodesCoordinatorInstance,
-=======
-		nodesCoord,
->>>>>>> b74bcaf7
 		configs.ImportDbConfig.IsImportDBMode,
 	)
 	if err != nil {
@@ -380,11 +372,7 @@
 		managedDataComponents,
 		managedStatusComponents,
 		gasScheduleNotifier,
-<<<<<<< HEAD
 		nodesCoordinatorInstance,
-=======
-		nodesCoord,
->>>>>>> b74bcaf7
 	)
 	if err != nil {
 		return true, err
@@ -466,14 +454,10 @@
 	}
 
 	if managedBootstrapComponents.ShardCoordinator().SelfId() == core.MetachainShardId {
-		log.Debug("activating nodesCoord's validators indexing")
+		log.Debug("activating nodesCoordinator's validators indexing")
 		indexValidatorsListIfNeeded(
 			managedStatusComponents.OutportHandler(),
-<<<<<<< HEAD
 			nodesCoordinatorInstance,
-=======
-			nodesCoord,
->>>>>>> b74bcaf7
 			managedProcessComponents.EpochStartTrigger().Epoch(),
 		)
 	}
