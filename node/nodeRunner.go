package node

import (
	"fmt"
	"io"
	"io/ioutil"
	"math/big"
	"os"
	"os/signal"
	"path"
	"path/filepath"
	"runtime"
	"syscall"
	"time"

	"github.com/ElrondNetwork/elrond-go-core/core"
	"github.com/ElrondNetwork/elrond-go-core/core/closing"
	"github.com/ElrondNetwork/elrond-go-core/data/endProcess"
	logger "github.com/ElrondNetwork/elrond-go-logger"
	"github.com/ElrondNetwork/elrond-go/api/gin"
	"github.com/ElrondNetwork/elrond-go/api/shared"
	"github.com/ElrondNetwork/elrond-go/cmd/node/factory"
	"github.com/ElrondNetwork/elrond-go/common"
	"github.com/ElrondNetwork/elrond-go/common/forking"
	"github.com/ElrondNetwork/elrond-go/common/statistics"
	"github.com/ElrondNetwork/elrond-go/config"
	"github.com/ElrondNetwork/elrond-go/consensus"
	"github.com/ElrondNetwork/elrond-go/consensus/spos"
	"github.com/ElrondNetwork/elrond-go/dataRetriever"
	dbLookupFactory "github.com/ElrondNetwork/elrond-go/dblookupext/factory"
	"github.com/ElrondNetwork/elrond-go/facade"
	"github.com/ElrondNetwork/elrond-go/facade/initial"
	mainFactory "github.com/ElrondNetwork/elrond-go/factory"
	"github.com/ElrondNetwork/elrond-go/genesis"
	"github.com/ElrondNetwork/elrond-go/genesis/parsing"
	"github.com/ElrondNetwork/elrond-go/health"
	"github.com/ElrondNetwork/elrond-go/node/metrics"
	"github.com/ElrondNetwork/elrond-go/outport"
	"github.com/ElrondNetwork/elrond-go/p2p"
	"github.com/ElrondNetwork/elrond-go/process"
	"github.com/ElrondNetwork/elrond-go/process/interceptors"
	"github.com/ElrondNetwork/elrond-go/sharding/nodesCoordinator"
	storageFactory "github.com/ElrondNetwork/elrond-go/storage/factory"
	"github.com/ElrondNetwork/elrond-go/storage/storageUnit"
	"github.com/ElrondNetwork/elrond-go/storage/timecache"
	"github.com/ElrondNetwork/elrond-go/update/trigger"
	"github.com/google/gops/agent"
)

const (
	// TODO: remove this after better handling VM versions switching
	// delayBeforeScQueriesStart represents the delay before the sc query processor should start to allow external queries
	delayBeforeScQueriesStart = 2 * time.Minute

	maxTimeToClose = 10 * time.Second
	// SoftRestartMessage is the custom message used when the node does a soft restart operation
	SoftRestartMessage = "Shuffled out - soft restart"
)

// nodeRunner holds the node runner configuration and controls running of a node
type nodeRunner struct {
	configs *config.Configs
}

// NewNodeRunner creates a nodeRunner instance
func NewNodeRunner(cfgs *config.Configs) (*nodeRunner, error) {
	if cfgs == nil {
		return nil, fmt.Errorf("nil configs provided")
	}

	return &nodeRunner{
		configs: cfgs,
	}, nil
}

// Start creates and starts the managed components
func (nr *nodeRunner) Start() error {
	configs := nr.configs
	flagsConfig := configs.FlagsConfig
	configurationPaths := configs.ConfigurationPathsHolder
	chanStopNodeProcess := make(chan endProcess.ArgEndProcess, 1)

	enableGopsIfNeeded(flagsConfig.EnableGops)

	var err error
	configurationPaths.Nodes, err = nr.getNodesFileName()
	if err != nil {
		return err
	}

	log.Debug("config", "file", configurationPaths.Nodes)
	log.Debug("config", "file", configurationPaths.Genesis)

	log.Info("starting node", "version", flagsConfig.Version, "pid", os.Getpid())

	err = cleanupStorageIfNecessary(flagsConfig.WorkingDir, flagsConfig.CleanupStorage)
	if err != nil {
		return err
	}

	printEnableEpochs(nr.configs)

	core.DumpGoRoutinesToLog(0, log)

	err = nr.startShufflingProcessLoop(chanStopNodeProcess)
	if err != nil {
		return err
	}

	return nil
}

func printEnableEpochs(configs *config.Configs) {
	var readEpochFor = func(flag string) string {
		return fmt.Sprintf("read enable epoch for %s", flag)
	}

	enableEpochs := configs.EpochConfig.EnableEpochs

	log.Debug(readEpochFor("sc deploy"), "epoch", enableEpochs.SCDeployEnableEpoch)
	log.Debug(readEpochFor("built in functions"), "epoch", enableEpochs.BuiltInFunctionsEnableEpoch)
	log.Debug(readEpochFor("relayed transactions"), "epoch", enableEpochs.RelayedTransactionsEnableEpoch)
	log.Debug(readEpochFor("penalized too much gas"), "epoch", enableEpochs.PenalizedTooMuchGasEnableEpoch)
	log.Debug(readEpochFor("switch jail waiting"), "epoch", enableEpochs.SwitchJailWaitingEnableEpoch)
	log.Debug(readEpochFor("switch hysteresis for min nodes"), "epoch", enableEpochs.SwitchHysteresisForMinNodesEnableEpoch)
	log.Debug(readEpochFor("below signed threshold"), "epoch", enableEpochs.BelowSignedThresholdEnableEpoch)
	log.Debug(readEpochFor("transaction signed with tx hash"), "epoch", enableEpochs.TransactionSignedWithTxHashEnableEpoch)
	log.Debug(readEpochFor("meta protection"), "epoch", enableEpochs.MetaProtectionEnableEpoch)
	log.Debug(readEpochFor("ahead of time gas usage"), "epoch", enableEpochs.AheadOfTimeGasUsageEnableEpoch)
	log.Debug(readEpochFor("gas price modifier"), "epoch", enableEpochs.GasPriceModifierEnableEpoch)
	log.Debug(readEpochFor("repair callback"), "epoch", enableEpochs.RepairCallbackEnableEpoch)
	log.Debug(readEpochFor("max nodes change"), "epoch", enableEpochs.MaxNodesChangeEnableEpoch)
	log.Debug(readEpochFor("block gas and fees re-check"), "epoch", enableEpochs.BlockGasAndFeesReCheckEnableEpoch)
	log.Debug(readEpochFor("staking v2 epoch"), "epoch", enableEpochs.StakingV2EnableEpoch)
	log.Debug(readEpochFor("stake"), "epoch", enableEpochs.StakeEnableEpoch)
	log.Debug(readEpochFor("double key protection"), "epoch", enableEpochs.DoubleKeyProtectionEnableEpoch)
	log.Debug(readEpochFor("esdt"), "epoch", enableEpochs.ESDTEnableEpoch)
	log.Debug(readEpochFor("governance"), "epoch", enableEpochs.GovernanceEnableEpoch)
	log.Debug(readEpochFor("delegation manager"), "epoch", enableEpochs.DelegationManagerEnableEpoch)
	log.Debug(readEpochFor("delegation smart contract"), "epoch", enableEpochs.DelegationSmartContractEnableEpoch)
	log.Debug(readEpochFor("correct last unjailed"), "epoch", enableEpochs.CorrectLastUnjailedEnableEpoch)
	log.Debug(readEpochFor("balance waiting lists"), "epoch", enableEpochs.BalanceWaitingListsEnableEpoch)
	log.Debug(readEpochFor("relayed transactions v2"), "epoch", enableEpochs.RelayedTransactionsV2EnableEpoch)
	log.Debug(readEpochFor("unbond tokens v2"), "epoch", enableEpochs.UnbondTokensV2EnableEpoch)
	log.Debug(readEpochFor("save jailed always"), "epoch", enableEpochs.SaveJailedAlwaysEnableEpoch)
	log.Debug(readEpochFor("validator to delegation"), "epoch", enableEpochs.ValidatorToDelegationEnableEpoch)
	log.Debug(readEpochFor("re-delegate below minimum check"), "epoch", enableEpochs.ReDelegateBelowMinCheckEnableEpoch)
	log.Debug(readEpochFor("waiting waiting list"), "epoch", enableEpochs.WaitingListFixEnableEpoch)
	log.Debug(readEpochFor("increment SCR nonce in multi transfer"), "epoch", enableEpochs.IncrementSCRNonceInMultiTransferEnableEpoch)
	log.Debug(readEpochFor("esdt and NFT multi transfer"), "epoch", enableEpochs.ESDTMultiTransferEnableEpoch)
	log.Debug(readEpochFor("contract global mint and burn"), "epoch", enableEpochs.GlobalMintBurnDisableEpoch)
	log.Debug(readEpochFor("contract transfer role"), "epoch", enableEpochs.ESDTTransferRoleEnableEpoch)
	log.Debug(readEpochFor("built in functions on metachain"), "epoch", enableEpochs.BuiltInFunctionOnMetaEnableEpoch)
	log.Debug(readEpochFor("compute rewards checkpoint on delegation"), "epoch", enableEpochs.ComputeRewardCheckpointEnableEpoch)
	log.Debug(readEpochFor("esdt NFT create on multiple shards"), "epoch", enableEpochs.ESDTNFTCreateOnMultiShardEnableEpoch)
	log.Debug(readEpochFor("SCR size invariant check"), "epoch", enableEpochs.SCRSizeInvariantCheckEnableEpoch)
	log.Debug(readEpochFor("backward compatibility flag for save key value"), "epoch", enableEpochs.BackwardCompSaveKeyValueEnableEpoch)
	log.Debug(readEpochFor("meta ESDT, financial SFT"), "epoch", enableEpochs.MetaESDTSetEnableEpoch)
	log.Debug(readEpochFor("add tokens to delegation"), "epoch", enableEpochs.AddTokensToDelegationEnableEpoch)
	log.Debug(readEpochFor("multi ESDT transfer on callback"), "epoch", enableEpochs.MultiESDTTransferFixOnCallBackOnEnableEpoch)
	log.Debug(readEpochFor("optimize gas used in cross mini blocks"), "epoch", enableEpochs.OptimizeGasUsedInCrossMiniBlocksEnableEpoch)
	log.Debug(readEpochFor("correct first queued"), "epoch", enableEpochs.CorrectFirstQueuedEpoch)
	log.Debug(readEpochFor("fix out of gas return code"), "epoch", enableEpochs.FixOOGReturnCodeEnableEpoch)
	log.Debug(readEpochFor("remove non updated storage"), "epoch", enableEpochs.RemoveNonUpdatedStorageEnableEpoch)
	log.Debug(readEpochFor("delete delegator data after claim rewards"), "epoch", enableEpochs.DeleteDelegatorAfterClaimRewardsEnableEpoch)
	log.Debug(readEpochFor("optimize nft metadata store"), "epoch", enableEpochs.OptimizeNFTStoreEnableEpoch)
	log.Debug(readEpochFor("create nft through execute on destination by caller"), "epoch", enableEpochs.CreateNFTThroughExecByCallerEnableEpoch)
	log.Debug(readEpochFor("payable by smart contract"), "epoch", enableEpochs.IsPayableBySCEnableEpoch)
	log.Debug(readEpochFor("cleanup informative only SCRs"), "epoch", enableEpochs.CleanUpInformativeSCRsEnableEpoch)
	log.Debug(readEpochFor("storage API cost optimization"), "epoch", enableEpochs.StorageAPICostOptimizationEnableEpoch)
	log.Debug(readEpochFor("transform to multi shard create on esdt"), "epoch", enableEpochs.TransformToMultiShardCreateEnableEpoch)
	log.Debug(readEpochFor("esdt: enable epoch for esdt register and set all roles function"), "epoch", enableEpochs.ESDTRegisterAndSetAllRolesEnableEpoch)
	log.Debug(readEpochFor("scheduled mini blocks"), "epoch", enableEpochs.ScheduledMiniBlocksEnableEpoch)
	log.Debug(readEpochFor("correct jailed not unstaked if empty queue"), "epoch", enableEpochs.CorrectJailedNotUnstakedEmptyQueueEpoch)
	log.Debug(readEpochFor("do not return old block in blockchain hook"), "epoch", enableEpochs.DoNotReturnOldBlockInBlockchainHookEnableEpoch)
	log.Debug(readEpochFor("scr size invariant check on built in"), "epoch", enableEpochs.SCRSizeInvariantOnBuiltInResultEnableEpoch)
	log.Debug(readEpochFor("fail execution on every wrong API call"), "epoch", enableEpochs.FailExecutionOnEveryAPIErrorEnableEpoch)
	log.Debug(readEpochFor("disable heartbeat v1"), "epoch", enableEpochs.HeartbeatDisableEpoch)

	gasSchedule := configs.EpochConfig.GasSchedule

	log.Debug(readEpochFor("gas schedule directories paths"), "epoch", gasSchedule.GasScheduleByEpochs)
}

func (nr *nodeRunner) startShufflingProcessLoop(
	chanStopNodeProcess chan endProcess.ArgEndProcess,
) error {
	for {
		log.Debug("\n\n====================Starting managedComponents creation================================")

		shouldStop, err := nr.executeOneComponentCreationCycle(chanStopNodeProcess)
		if shouldStop {
			return err
		}

		nr.shuffleOutStatsAndGC()
	}
}

func (nr *nodeRunner) shuffleOutStatsAndGC() {
	debugConfig := nr.configs.GeneralConfig.Debug.ShuffleOut

	extraMessage := ""
	if debugConfig.CallGCWhenShuffleOut {
		extraMessage = " before running GC"
	}
	if debugConfig.ExtraPrintsOnShuffleOut {
		log.Debug("node statistics"+extraMessage, statistics.GetRuntimeStatistics()...)
	}
	if debugConfig.CallGCWhenShuffleOut {
		log.Debug("running runtime.GC()")
		runtime.GC()
	}
	shouldPrintAnotherNodeStatistics := debugConfig.CallGCWhenShuffleOut && debugConfig.ExtraPrintsOnShuffleOut
	if shouldPrintAnotherNodeStatistics {
		log.Debug("node statistics after running GC", statistics.GetRuntimeStatistics()...)
	}

	nr.doProfileOnShuffleOut()
}

func (nr *nodeRunner) doProfileOnShuffleOut() {
	debugConfig := nr.configs.GeneralConfig.Debug.ShuffleOut
	shouldDoProfile := debugConfig.DoProfileOnShuffleOut && nr.configs.FlagsConfig.UseHealthService
	if !shouldDoProfile {
		return
	}

	log.Debug("running profile job")
	parentPath := filepath.Join(nr.configs.FlagsConfig.WorkingDir, nr.configs.GeneralConfig.Health.FolderPath)
	var stats runtime.MemStats
	runtime.ReadMemStats(&stats)
	err := health.WriteMemoryUseInfo(stats, time.Now(), parentPath, "softrestart")
	log.LogIfError(err)
}

func (nr *nodeRunner) executeOneComponentCreationCycle(
	chanStopNodeProcess chan endProcess.ArgEndProcess,
) (bool, error) {
	goRoutinesNumberStart := runtime.NumGoroutine()
	configs := nr.configs
	flagsConfig := configs.FlagsConfig
	configurationPaths := configs.ConfigurationPathsHolder

	log.Debug("creating core components")
	managedCoreComponents, err := nr.CreateManagedCoreComponents(
		chanStopNodeProcess,
	)
	if err != nil {
		return true, err
	}

	log.Debug("creating crypto components")
	managedCryptoComponents, err := nr.CreateManagedCryptoComponents(managedCoreComponents)
	if err != nil {
		return true, err
	}

	log.Debug("creating network components")
	managedNetworkComponents, err := nr.CreateManagedNetworkComponents(managedCoreComponents)
	if err != nil {
		return true, err
	}

	log.Debug("creating disabled API services")
	webServerHandler, err := nr.createHttpServer()
	if err != nil {
		return true, err
	}

	log.Debug("creating bootstrap components")
	managedBootstrapComponents, err := nr.CreateManagedBootstrapComponents(managedCoreComponents, managedCryptoComponents, managedNetworkComponents)
	if err != nil {
		return true, err
	}

	nr.logInformation(managedCoreComponents, managedCryptoComponents, managedBootstrapComponents)

	log.Debug("creating data components")
	managedDataComponents, err := nr.CreateManagedDataComponents(managedCoreComponents, managedBootstrapComponents)
	if err != nil {
		return true, err
	}

	log.Debug("creating state components")
	managedStateComponents, err := nr.CreateManagedStateComponents(
		managedCoreComponents,
		managedBootstrapComponents,
		managedDataComponents,
	)
	if err != nil {
		return true, err
	}

	log.Debug("creating metrics")
	// this should be called before setting the storer (done in the managedDataComponents creation)
	err = nr.createMetrics(managedCoreComponents, managedCryptoComponents, managedBootstrapComponents)
	if err != nil {
		return true, err
	}

	log.Debug("creating healthService")
	healthService := nr.createHealthService(flagsConfig, managedDataComponents)

	nodesShufflerOut, err := mainFactory.CreateNodesShuffleOut(
		managedCoreComponents.GenesisNodesSetup(),
		configs.GeneralConfig.EpochStartConfig,
		managedCoreComponents.ChanStopNodeProcess(),
	)
	if err != nil {
		return true, err
	}

	log.Debug("creating nodes coordinator")
	nodesCoordinator, err := mainFactory.CreateNodesCoordinator(
		nodesShufflerOut,
		managedCoreComponents.GenesisNodesSetup(),
		configs.PreferencesConfig.Preferences,
		managedCoreComponents.EpochStartNotifierWithConfirm(),
		managedCryptoComponents.PublicKey(),
		managedCoreComponents.InternalMarshalizer(),
		managedCoreComponents.Hasher(),
		managedCoreComponents.Rater(),
		managedDataComponents.StorageService().GetStorer(dataRetriever.BootstrapUnit),
		managedCoreComponents.NodesShuffler(),
		managedBootstrapComponents.ShardCoordinator().SelfId(),
		managedBootstrapComponents.EpochBootstrapParams(),
		managedBootstrapComponents.EpochBootstrapParams().Epoch(),
		configs.EpochConfig.EnableEpochs.WaitingListFixEnableEpoch,
		managedCoreComponents.ChanStopNodeProcess(),
		managedCoreComponents.NodeTypeProvider(),
	)
	if err != nil {
		return true, err
	}

	log.Debug("starting status pooling components")
	managedStatusComponents, err := nr.CreateManagedStatusComponents(
		managedCoreComponents,
		managedNetworkComponents,
		managedBootstrapComponents,
		managedDataComponents,
		managedStateComponents,
		nodesCoordinator,
		configs.ImportDbConfig.IsImportDBMode,
	)
	if err != nil {
		return true, err
	}

	argsGasScheduleNotifier := forking.ArgsNewGasScheduleNotifier{
		GasScheduleConfig: configs.EpochConfig.GasSchedule,
		ConfigDir:         configurationPaths.GasScheduleDirectoryName,
		EpochNotifier:     managedCoreComponents.EpochNotifier(),
		ArwenChangeLocker: managedCoreComponents.ArwenChangeLocker(),
	}
	gasScheduleNotifier, err := forking.NewGasScheduleNotifier(argsGasScheduleNotifier)
	if err != nil {
		return true, err
	}

	log.Debug("creating process components")
	managedProcessComponents, err := nr.CreateManagedProcessComponents(
		managedCoreComponents,
		managedCryptoComponents,
		managedNetworkComponents,
		managedBootstrapComponents,
		managedStateComponents,
		managedDataComponents,
		managedStatusComponents,
		gasScheduleNotifier,
		nodesCoordinator,
	)
	if err != nil {
		return true, err
	}

	hardforkTrigger := managedProcessComponents.HardforkTrigger()
	err = hardforkTrigger.AddCloser(nodesShufflerOut)
	if err != nil {
		return true, fmt.Errorf("%w when adding nodeShufflerOut in hardForkTrigger", err)
	}

	managedStatusComponents.SetForkDetector(managedProcessComponents.ForkDetector())
	err = managedStatusComponents.StartPolling()
	if err != nil {
		return true, err
	}

	log.Debug("starting node... executeOneComponentCreationCycle")

	managedConsensusComponents, err := nr.CreateManagedConsensusComponents(
		managedCoreComponents,
		managedNetworkComponents,
		managedCryptoComponents,
		managedDataComponents,
		managedStateComponents,
		managedStatusComponents,
		managedProcessComponents,
	)
	if err != nil {
		return true, err
	}

	managedHeartbeatComponents, err := nr.CreateManagedHeartbeatComponents(
		managedCoreComponents,
		managedNetworkComponents,
		managedCryptoComponents,
		managedDataComponents,
		managedProcessComponents,
		managedProcessComponents.NodeRedundancyHandler(),
	)

	if err != nil {
		return true, err
	}

<<<<<<< HEAD
	managedHeartbeatV2Components, err := nr.CreateManagedHeartbeatV2Components(
		managedBootstrapComponents,
		managedCoreComponents,
		managedNetworkComponents,
		managedCryptoComponents,
		managedDataComponents,
		managedProcessComponents,
	)

	if err != nil {
		return true, err
	}

	log.Trace("creating node structure")
=======
	log.Debug("creating node structure")
>>>>>>> 839ae50a
	currentNode, err := CreateNode(
		configs.GeneralConfig,
		managedBootstrapComponents,
		managedCoreComponents,
		managedCryptoComponents,
		managedDataComponents,
		managedNetworkComponents,
		managedProcessComponents,
		managedStateComponents,
		managedStatusComponents,
		managedHeartbeatComponents,
		managedHeartbeatV2Components,
		managedConsensusComponents,
		*configs.EpochConfig,
		flagsConfig.BootstrapRoundIndex,
		configs.ImportDbConfig.IsImportDBMode,
	)
	if err != nil {
		return true, err
	}

	if managedBootstrapComponents.ShardCoordinator().SelfId() == core.MetachainShardId {
		log.Debug("activating nodesCoordinator's validators indexing")
		indexValidatorsListIfNeeded(
			managedStatusComponents.OutportHandler(),
			nodesCoordinator,
			managedProcessComponents.EpochStartTrigger().Epoch(),
		)
	}

	// this channel will trigger the moment when the sc query service should be able to process VM Query requests
	allowExternalVMQueriesChan := make(chan struct{})

	log.Debug("updating the API service after creating the node facade")
	ef, err := nr.createApiFacade(currentNode, webServerHandler, gasScheduleNotifier, allowExternalVMQueriesChan)
	if err != nil {
		return true, err
	}

	log.Info("application is now running")

	// TODO: remove this and treat better the VM versions switching
	go func() {
		time.Sleep(delayBeforeScQueriesStart)
		close(allowExternalVMQueriesChan)
	}()

	sigs := make(chan os.Signal, 1)
	signal.Notify(sigs, syscall.SIGINT, syscall.SIGTERM)

	err = waitForSignal(
		sigs,
		managedCoreComponents.ChanStopNodeProcess(),
		healthService,
		ef,
		webServerHandler,
		currentNode,
		goRoutinesNumberStart,
	)
	if err != nil {
		return true, nil
	}

	return false, nil
}

func (nr *nodeRunner) createApiFacade(
	currentNode *Node,
	upgradableHttpServer shared.UpgradeableHttpServerHandler,
	gasScheduleNotifier core.GasScheduleNotifier,
	allowVMQueriesChan chan struct{},
) (closing.Closer, error) {
	configs := nr.configs

	log.Debug("creating api resolver structure")

	apiResolverArgs := &mainFactory.ApiResolverArgs{
		Configs:             configs,
		CoreComponents:      currentNode.coreComponents,
		DataComponents:      currentNode.dataComponents,
		StateComponents:     currentNode.stateComponents,
		BootstrapComponents: currentNode.bootstrapComponents,
		CryptoComponents:    currentNode.cryptoComponents,
		ProcessComponents:   currentNode.processComponents,
		GasScheduleNotifier: gasScheduleNotifier,
		Bootstrapper:        currentNode.consensusComponents.Bootstrapper(),
		AllowVMQueriesChan:  allowVMQueriesChan,
	}

	apiResolver, err := mainFactory.CreateApiResolver(apiResolverArgs)
	if err != nil {
		return nil, err
	}

	log.Debug("creating elrond node facade")

	flagsConfig := configs.FlagsConfig

	argNodeFacade := facade.ArgNodeFacade{
		Node:                   currentNode,
		ApiResolver:            apiResolver,
		TxSimulatorProcessor:   currentNode.processComponents.TransactionSimulatorProcessor(),
		RestAPIServerDebugMode: flagsConfig.EnableRestAPIServerDebugMode,
		WsAntifloodConfig:      configs.GeneralConfig.Antiflood.WebServer,
		FacadeConfig: config.FacadeConfig{
			RestApiInterface: flagsConfig.RestApiInterface,
			PprofEnabled:     flagsConfig.EnablePprof,
		},
		ApiRoutesConfig: *configs.ApiRoutesConfig,
		AccountsState:   currentNode.stateComponents.AccountsAdapter(),
		PeerState:       currentNode.stateComponents.PeerAccounts(),
		Blockchain:      currentNode.dataComponents.Blockchain(),
	}

	ef, err := facade.NewNodeFacade(argNodeFacade)
	if err != nil {
		return nil, fmt.Errorf("%w while creating NodeFacade", err)
	}

	ef.SetSyncer(currentNode.coreComponents.SyncTimer())

	err = upgradableHttpServer.UpdateFacade(ef)
	if err != nil {
		return nil, err
	}

	log.Debug("updated node facade")

	log.Trace("starting background services")

	return ef, nil
}

func (nr *nodeRunner) createHttpServer() (shared.UpgradeableHttpServerHandler, error) {
	httpServerArgs := gin.ArgsNewWebServer{
		Facade:          initial.NewInitialNodeFacade(nr.configs.FlagsConfig.RestApiInterface, nr.configs.FlagsConfig.EnablePprof),
		ApiConfig:       *nr.configs.ApiRoutesConfig,
		AntiFloodConfig: nr.configs.GeneralConfig.Antiflood.WebServer,
	}

	httpServerWrapper, err := gin.NewGinWebServerHandler(httpServerArgs)
	if err != nil {
		return nil, err
	}

	err = httpServerWrapper.StartHttpServer()
	if err != nil {
		return nil, err
	}

	return httpServerWrapper, nil
}

func (nr *nodeRunner) createMetrics(
	coreComponents mainFactory.CoreComponentsHolder,
	cryptoComponents mainFactory.CryptoComponentsHolder,
	bootstrapComponents mainFactory.BootstrapComponentsHolder,
) error {
	err := metrics.InitMetrics(
		coreComponents.StatusHandlerUtils(),
		cryptoComponents.PublicKeyString(),
		bootstrapComponents.NodeType(),
		bootstrapComponents.ShardCoordinator(),
		coreComponents.GenesisNodesSetup(),
		nr.configs.FlagsConfig.Version,
		nr.configs.EconomicsConfig,
		nr.configs.GeneralConfig.EpochStartConfig.RoundsPerEpoch,
		coreComponents.MinTransactionVersion(),
	)

	if err != nil {
		return err
	}

	metrics.SaveStringMetric(coreComponents.StatusHandler(), common.MetricNodeDisplayName, nr.configs.PreferencesConfig.Preferences.NodeDisplayName)
	metrics.SaveStringMetric(coreComponents.StatusHandler(), common.MetricRedundancyLevel, fmt.Sprintf("%d", nr.configs.PreferencesConfig.Preferences.RedundancyLevel))
	metrics.SaveStringMetric(coreComponents.StatusHandler(), common.MetricRedundancyIsMainActive, common.MetricValueNA)
	metrics.SaveStringMetric(coreComponents.StatusHandler(), common.MetricChainId, coreComponents.ChainID())
	metrics.SaveUint64Metric(coreComponents.StatusHandler(), common.MetricGasPerDataByte, coreComponents.EconomicsData().GasPerDataByte())
	metrics.SaveUint64Metric(coreComponents.StatusHandler(), common.MetricMinGasPrice, coreComponents.EconomicsData().MinGasPrice())
	metrics.SaveUint64Metric(coreComponents.StatusHandler(), common.MetricMinGasLimit, coreComponents.EconomicsData().MinGasLimit())
	metrics.SaveStringMetric(coreComponents.StatusHandler(), common.MetricRewardsTopUpGradientPoint, coreComponents.EconomicsData().RewardsTopUpGradientPoint().String())
	metrics.SaveStringMetric(coreComponents.StatusHandler(), common.MetricTopUpFactor, fmt.Sprintf("%g", coreComponents.EconomicsData().RewardsTopUpFactor()))
	metrics.SaveStringMetric(coreComponents.StatusHandler(), common.MetricGasPriceModifier, fmt.Sprintf("%g", coreComponents.EconomicsData().GasPriceModifier()))
	metrics.SaveUint64Metric(coreComponents.StatusHandler(), common.MetricMaxGasPerTransaction, coreComponents.EconomicsData().MaxGasLimitPerTx())
	return nil
}

func (nr *nodeRunner) createHealthService(flagsConfig *config.ContextFlagsConfig, dataComponents mainFactory.DataComponentsHolder) closing.Closer {
	healthService := health.NewHealthService(nr.configs.GeneralConfig.Health, flagsConfig.WorkingDir)
	if flagsConfig.UseHealthService {
		healthService.Start()
	}

	healthService.RegisterComponent(dataComponents.Datapool().Transactions())
	healthService.RegisterComponent(dataComponents.Datapool().UnsignedTransactions())
	healthService.RegisterComponent(dataComponents.Datapool().RewardTransactions())
	return healthService
}

// CreateManagedConsensusComponents is the managed consensus components factory
func (nr *nodeRunner) CreateManagedConsensusComponents(
	coreComponents mainFactory.CoreComponentsHolder,
	networkComponents mainFactory.NetworkComponentsHolder,
	cryptoComponents mainFactory.CryptoComponentsHolder,
	dataComponents mainFactory.DataComponentsHolder,
	stateComponents mainFactory.StateComponentsHolder,
	statusComponents mainFactory.StatusComponentsHolder,
	processComponents mainFactory.ProcessComponentsHolder,
) (mainFactory.ConsensusComponentsHandler, error) {
	scheduledProcessorArgs := spos.ScheduledProcessorWrapperArgs{
		SyncTimer:                coreComponents.SyncTimer(),
		Processor:                processComponents.BlockProcessor(),
		RoundTimeDurationHandler: coreComponents.RoundHandler(),
	}

	scheduledProcessor, err := spos.NewScheduledProcessorWrapper(scheduledProcessorArgs)
	if err != nil {
		return nil, err
	}

	consensusArgs := mainFactory.ConsensusComponentsFactoryArgs{
		Config:              *nr.configs.GeneralConfig,
		BootstrapRoundIndex: nr.configs.FlagsConfig.BootstrapRoundIndex,
		CoreComponents:      coreComponents,
		NetworkComponents:   networkComponents,
		CryptoComponents:    cryptoComponents,
		DataComponents:      dataComponents,
		ProcessComponents:   processComponents,
		StateComponents:     stateComponents,
		StatusComponents:    statusComponents,
		ScheduledProcessor:  scheduledProcessor,
		IsInImportMode:      nr.configs.ImportDbConfig.IsImportDBMode,
	}

	consensusFactory, err := mainFactory.NewConsensusComponentsFactory(consensusArgs)
	if err != nil {
		return nil, fmt.Errorf("NewConsensusComponentsFactory failed: %w", err)
	}

	managedConsensusComponents, err := mainFactory.NewManagedConsensusComponents(consensusFactory)
	if err != nil {
		return nil, err
	}

	err = managedConsensusComponents.Create()
	if err != nil {
		return nil, err
	}
	return managedConsensusComponents, nil
}

// CreateManagedHeartbeatComponents is the managed heartbeat components factory
func (nr *nodeRunner) CreateManagedHeartbeatComponents(
	coreComponents mainFactory.CoreComponentsHolder,
	networkComponents mainFactory.NetworkComponentsHolder,
	cryptoComponents mainFactory.CryptoComponentsHolder,
	dataComponents mainFactory.DataComponentsHolder,
	processComponents mainFactory.ProcessComponentsHolder,
	redundancyHandler consensus.NodeRedundancyHandler,
) (mainFactory.HeartbeatComponentsHandler, error) {
	genesisTime := time.Unix(coreComponents.GenesisNodesSetup().GetStartTime(), 0)

	heartbeatArgs := mainFactory.HeartbeatComponentsFactoryArgs{
		Config:                *nr.configs.GeneralConfig,
		Prefs:                 *nr.configs.PreferencesConfig,
		AppVersion:            nr.configs.FlagsConfig.Version,
		GenesisTime:           genesisTime,
		RedundancyHandler:     redundancyHandler,
		CoreComponents:        coreComponents,
		DataComponents:        dataComponents,
		NetworkComponents:     networkComponents,
		CryptoComponents:      cryptoComponents,
		ProcessComponents:     processComponents,
		HeartbeatDisableEpoch: nr.configs.EpochConfig.EnableEpochs.HeartbeatDisableEpoch,
	}

	heartbeatComponentsFactory, err := mainFactory.NewHeartbeatComponentsFactory(heartbeatArgs)
	if err != nil {
		return nil, fmt.Errorf("NewHeartbeatComponentsFactory failed: %w", err)
	}

	managedHeartbeatComponents, err := mainFactory.NewManagedHeartbeatComponents(heartbeatComponentsFactory)
	if err != nil {
		return nil, err
	}

	err = managedHeartbeatComponents.Create()
	if err != nil {
		return nil, err
	}
	return managedHeartbeatComponents, nil
}

// CreateManagedHeartbeatV2Components is the managed heartbeatV2 components factory
func (nr *nodeRunner) CreateManagedHeartbeatV2Components(
	bootstrapComponents mainFactory.BootstrapComponentsHolder,
	coreComponents mainFactory.CoreComponentsHolder,
	networkComponents mainFactory.NetworkComponentsHolder,
	cryptoComponents mainFactory.CryptoComponentsHolder,
	dataComponents mainFactory.DataComponentsHolder,
	processComponents mainFactory.ProcessComponentsHolder,
) (mainFactory.HeartbeatV2ComponentsHandler, error) {
	heartbeatV2Args := mainFactory.ArgHeartbeatV2ComponentsFactory{
		Config:             *nr.configs.GeneralConfig,
		Prefs:              *nr.configs.PreferencesConfig,
		AppVersion:         nr.configs.FlagsConfig.Version,
		BoostrapComponents: bootstrapComponents,
		CoreComponents:     coreComponents,
		DataComponents:     dataComponents,
		NetworkComponents:  networkComponents,
		CryptoComponents:   cryptoComponents,
		ProcessComponents:  processComponents,
	}

	heartbeatV2ComponentsFactory, err := mainFactory.NewHeartbeatV2ComponentsFactory(heartbeatV2Args)
	if err != nil {
		return nil, fmt.Errorf("NewHeartbeatV2ComponentsFactory failed: %w", err)
	}

	managedHeartbeatV2Components, err := mainFactory.NewManagedHeartbeatV2Components(heartbeatV2ComponentsFactory)
	if err != nil {
		return nil, err
	}

	err = managedHeartbeatV2Components.Create()
	if err != nil {
		return nil, err
	}
	return managedHeartbeatV2Components, nil
}

func waitForSignal(
	sigs chan os.Signal,
	chanStopNodeProcess chan endProcess.ArgEndProcess,
	healthService closing.Closer,
	ef closing.Closer,
	httpServer shared.UpgradeableHttpServerHandler,
	currentNode *Node,
	goRoutinesNumberStart int,
) error {
	var sig endProcess.ArgEndProcess
	reshuffled := false
	wrongConfig := false
	wrongConfigDescription := ""

	select {
	case <-sigs:
		log.Info("terminating at user's signal...")
	case sig = <-chanStopNodeProcess:
		log.Info("terminating at internal stop signal", "reason", sig.Reason, "description", sig.Description)
		if sig.Reason == common.ShuffledOut {
			reshuffled = true
		}
		if sig.Reason == common.WrongConfiguration {
			wrongConfig = true
			wrongConfigDescription = sig.Description
		}
	}

	chanCloseComponents := make(chan struct{})
	go func() {
		closeAllComponents(healthService, ef, httpServer, currentNode, chanCloseComponents)
	}()

	select {
	case <-chanCloseComponents:
		log.Debug("Closed all components gracefully")
	case <-time.After(maxTimeToClose):
		log.Warn("force closing the node", "error", "closeAllComponents did not finish on time")
		return fmt.Errorf("did NOT close all components gracefully")
	}

	if wrongConfig {
		// hang the node's process because it cannot continue with the current configuration and a restart doesn't
		// change this behaviour
		for {
			log.Error("wrong configuration. stopped processing", "description", wrongConfigDescription)
			time.Sleep(1 * time.Minute)
		}
	}

	if reshuffled {
		log.Info("=============================" + SoftRestartMessage + "==================================")
		core.DumpGoRoutinesToLog(goRoutinesNumberStart, log)

		return nil
	}

	return fmt.Errorf("not reshuffled, closing")
}

func (nr *nodeRunner) logInformation(
	coreComponents mainFactory.CoreComponentsHolder,
	cryptoComponents mainFactory.CryptoComponentsHolder,
	bootstrapComponents mainFactory.BootstrapComponentsHolder,
) {
	log.Info("Bootstrap", "epoch", bootstrapComponents.EpochBootstrapParams().Epoch())
	if bootstrapComponents.EpochBootstrapParams().NodesConfig() != nil {
		log.Info("the epoch from nodesConfig is",
			"epoch", bootstrapComponents.EpochBootstrapParams().NodesConfig().CurrentEpoch)
	}

	var shardIdString = core.GetShardIDString(bootstrapComponents.ShardCoordinator().SelfId())
	logger.SetCorrelationShard(shardIdString)

	sessionInfoFileOutput := fmt.Sprintf("%s:%s\n%s:%s\n%s:%v\n%s:%s\n%s:%v\n",
		"PkBlockSign", cryptoComponents.PublicKeyString(),
		"ShardId", shardIdString,
		"TotalShards", bootstrapComponents.ShardCoordinator().NumberOfShards(),
		"AppVersion", nr.configs.FlagsConfig.Version,
		"GenesisTimeStamp", coreComponents.GenesisTime().Unix(),
	)

	sessionInfoFileOutput += "\nStarted with parameters:\n"
	sessionInfoFileOutput += nr.configs.FlagsConfig.SessionInfoFileOutput

	nr.logSessionInformation(nr.configs.FlagsConfig.WorkingDir, sessionInfoFileOutput, coreComponents)
}

func (nr *nodeRunner) getNodesFileName() (string, error) {
	flagsConfig := nr.configs.FlagsConfig
	configurationPaths := nr.configs.ConfigurationPathsHolder
	nodesFileName := configurationPaths.Nodes

	exportFolder := filepath.Join(flagsConfig.WorkingDir, nr.configs.GeneralConfig.Hardfork.ImportFolder)
	if nr.configs.GeneralConfig.Hardfork.AfterHardFork {
		exportFolderNodesSetupPath := filepath.Join(exportFolder, common.NodesSetupJsonFileName)
		if !core.FileExists(exportFolderNodesSetupPath) {
			return "", fmt.Errorf("cannot find %s in the export folder", common.NodesSetupJsonFileName)
		}

		nodesFileName = exportFolderNodesSetupPath
	}
	return nodesFileName, nil
}

// CreateManagedStatusComponents is the managed status components factory
func (nr *nodeRunner) CreateManagedStatusComponents(
	managedCoreComponents mainFactory.CoreComponentsHolder,
	managedNetworkComponents mainFactory.NetworkComponentsHolder,
	managedBootstrapComponents mainFactory.BootstrapComponentsHolder,
	managedDataComponents mainFactory.DataComponentsHolder,
	managedStateComponents mainFactory.StateComponentsHolder,
	nodesCoordinator nodesCoordinator.NodesCoordinator,
	isInImportMode bool,
) (mainFactory.StatusComponentsHandler, error) {
	statArgs := mainFactory.StatusComponentsFactoryArgs{
		Config:             *nr.configs.GeneralConfig,
		ExternalConfig:     *nr.configs.ExternalConfig,
		EconomicsConfig:    *nr.configs.EconomicsConfig,
		ShardCoordinator:   managedBootstrapComponents.ShardCoordinator(),
		NodesCoordinator:   nodesCoordinator,
		EpochStartNotifier: managedCoreComponents.EpochStartNotifierWithConfirm(),
		CoreComponents:     managedCoreComponents,
		DataComponents:     managedDataComponents,
		NetworkComponents:  managedNetworkComponents,
		StateComponents:    managedStateComponents,
		IsInImportMode:     isInImportMode,
	}

	statusComponentsFactory, err := mainFactory.NewStatusComponentsFactory(statArgs)
	if err != nil {
		return nil, fmt.Errorf("NewStatusComponentsFactory failed: %w", err)
	}

	managedStatusComponents, err := mainFactory.NewManagedStatusComponents(statusComponentsFactory)
	if err != nil {
		return nil, err
	}
	err = managedStatusComponents.Create()
	if err != nil {
		return nil, err
	}
	return managedStatusComponents, nil
}

func (nr *nodeRunner) logSessionInformation(
	workingDir string,
	sessionInfoFileOutput string,
	coreComponents mainFactory.CoreComponentsHolder,
) {
	statsFolder := filepath.Join(workingDir, common.DefaultStatsPath)
	configurationPaths := nr.configs.ConfigurationPathsHolder
	copyConfigToStatsFolder(
		statsFolder,
		configurationPaths.GasScheduleDirectoryName,
		[]string{
			configurationPaths.MainConfig,
			configurationPaths.Economics,
			configurationPaths.Ratings,
			configurationPaths.Preferences,
			configurationPaths.P2p,
			configurationPaths.Genesis,
			configurationPaths.Nodes,
			configurationPaths.ApiRoutes,
			configurationPaths.External,
			configurationPaths.SystemSC,
			configurationPaths.RoundActivation,
			configurationPaths.Epoch,
		})

	statsFile := filepath.Join(statsFolder, "session.info")
	err := ioutil.WriteFile(statsFile, []byte(sessionInfoFileOutput), core.FileModeReadWrite)
	log.LogIfError(err)

	computedRatingsDataStr := createStringFromRatingsData(coreComponents.RatingsData())
	log.Debug("rating data", "rating", computedRatingsDataStr)
}

// CreateManagedProcessComponents is the managed process components factory
func (nr *nodeRunner) CreateManagedProcessComponents(
	coreComponents mainFactory.CoreComponentsHolder,
	cryptoComponents mainFactory.CryptoComponentsHolder,
	networkComponents mainFactory.NetworkComponentsHolder,
	bootstrapComponents mainFactory.BootstrapComponentsHolder,
	stateComponents mainFactory.StateComponentsHolder,
	dataComponents mainFactory.DataComponentsHolder,
	statusComponents mainFactory.StatusComponentsHolder,
	gasScheduleNotifier core.GasScheduleNotifier,
	nodesCoordinator nodesCoordinator.NodesCoordinator,
) (mainFactory.ProcessComponentsHandler, error) {
	configs := nr.configs
	configurationPaths := nr.configs.ConfigurationPathsHolder
	importStartHandler, err := trigger.NewImportStartHandler(filepath.Join(configs.FlagsConfig.WorkingDir, common.DefaultDBPath), configs.FlagsConfig.Version)
	if err != nil {
		return nil, err
	}

	totalSupply, ok := big.NewInt(0).SetString(configs.EconomicsConfig.GlobalSettings.GenesisTotalSupply, 10)
	if !ok {
		return nil, fmt.Errorf("can not parse total suply from economics.toml, %s is not a valid value",
			configs.EconomicsConfig.GlobalSettings.GenesisTotalSupply)
	}

	mintingSenderAddress := configs.EconomicsConfig.GlobalSettings.GenesisMintingSenderAddress

	args := genesis.AccountsParserArgs{
		GenesisFilePath: configurationPaths.Genesis,
		EntireSupply:    totalSupply,
		MinterAddress:   mintingSenderAddress,
		PubkeyConverter: coreComponents.AddressPubKeyConverter(),
		KeyGenerator:    cryptoComponents.TxSignKeyGen(),
		Hasher:          coreComponents.Hasher(),
		Marshalizer:     coreComponents.InternalMarshalizer(),
	}

	accountsParser, err := parsing.NewAccountsParser(args)
	if err != nil {
		return nil, err
	}

	smartContractParser, err := parsing.NewSmartContractsParser(
		configurationPaths.SmartContracts,
		coreComponents.AddressPubKeyConverter(),
		cryptoComponents.TxSignKeyGen(),
	)
	if err != nil {
		return nil, err
	}

	historyRepoFactoryArgs := &dbLookupFactory.ArgsHistoryRepositoryFactory{
		SelfShardID:              bootstrapComponents.ShardCoordinator().SelfId(),
		Config:                   configs.GeneralConfig.DbLookupExtensions,
		Hasher:                   coreComponents.Hasher(),
		Marshalizer:              coreComponents.InternalMarshalizer(),
		Store:                    dataComponents.StorageService(),
		Uint64ByteSliceConverter: coreComponents.Uint64ByteSliceConverter(),
	}
	historyRepositoryFactory, err := dbLookupFactory.NewHistoryRepositoryFactory(historyRepoFactoryArgs)
	if err != nil {
		return nil, err
	}

	whiteListCache, err := storageUnit.NewCache(storageFactory.GetCacherFromConfig(configs.GeneralConfig.WhiteListPool))
	if err != nil {
		return nil, err
	}
	whiteListRequest, err := interceptors.NewWhiteListDataVerifier(whiteListCache)
	if err != nil {
		return nil, err
	}

	whiteListerVerifiedTxs, err := createWhiteListerVerifiedTxs(configs.GeneralConfig)
	if err != nil {
		return nil, err
	}

	historyRepository, err := historyRepositoryFactory.Create()
	if err != nil {
		return nil, err
	}

	log.Trace("creating time cache for requested items components")
	requestedItemsHandler := timecache.NewTimeCache(
		time.Duration(uint64(time.Millisecond) * coreComponents.GenesisNodesSetup().GetRoundDuration()))

	processArgs := mainFactory.ProcessComponentsFactoryArgs{
		Config:                 *configs.GeneralConfig,
		EpochConfig:            *configs.EpochConfig,
		PrefConfigs:            configs.PreferencesConfig.Preferences,
		ImportDBConfig:         *configs.ImportDbConfig,
		AccountsParser:         accountsParser,
		SmartContractParser:    smartContractParser,
		GasSchedule:            gasScheduleNotifier,
		NodesCoordinator:       nodesCoordinator,
		Data:                   dataComponents,
		CoreData:               coreComponents,
		Crypto:                 cryptoComponents,
		State:                  stateComponents,
		Network:                networkComponents,
		BootstrapComponents:    bootstrapComponents,
		StatusComponents:       statusComponents,
		RequestedItemsHandler:  requestedItemsHandler,
		WhiteListHandler:       whiteListRequest,
		WhiteListerVerifiedTxs: whiteListerVerifiedTxs,
		MaxRating:              configs.RatingsConfig.General.MaxRating,
		SystemSCConfig:         configs.SystemSCConfig,
		Version:                configs.FlagsConfig.Version,
		ImportStartHandler:     importStartHandler,
		WorkingDir:             configs.FlagsConfig.WorkingDir,
		HistoryRepo:            historyRepository,
	}
	processComponentsFactory, err := mainFactory.NewProcessComponentsFactory(processArgs)
	if err != nil {
		return nil, fmt.Errorf("NewProcessComponentsFactory failed: %w", err)
	}

	managedProcessComponents, err := mainFactory.NewManagedProcessComponents(processComponentsFactory)
	if err != nil {
		return nil, err
	}

	err = managedProcessComponents.Create()
	if err != nil {
		return nil, err
	}

	return managedProcessComponents, nil
}

// CreateManagedDataComponents is the managed data components factory
func (nr *nodeRunner) CreateManagedDataComponents(
	coreComponents mainFactory.CoreComponentsHolder,
	bootstrapComponents mainFactory.BootstrapComponentsHolder,
) (mainFactory.DataComponentsHandler, error) {
	configs := nr.configs
	storerEpoch := bootstrapComponents.EpochBootstrapParams().Epoch()
	if !configs.GeneralConfig.StoragePruning.Enabled {
		// TODO: refactor this as when the pruning storer is disabled, the default directory path is Epoch_0
		// and it should be Epoch_ALL or something similar
		storerEpoch = 0
	}

	dataArgs := mainFactory.DataComponentsFactoryArgs{
		Config:                        *configs.GeneralConfig,
		PrefsConfig:                   configs.PreferencesConfig.Preferences,
		ShardCoordinator:              bootstrapComponents.ShardCoordinator(),
		Core:                          coreComponents,
		EpochStartNotifier:            coreComponents.EpochStartNotifierWithConfirm(),
		CurrentEpoch:                  storerEpoch,
		CreateTrieEpochRootHashStorer: configs.ImportDbConfig.ImportDbSaveTrieEpochRootHash,
	}

	dataComponentsFactory, err := mainFactory.NewDataComponentsFactory(dataArgs)
	if err != nil {
		return nil, fmt.Errorf("NewDataComponentsFactory failed: %w", err)
	}
	managedDataComponents, err := mainFactory.NewManagedDataComponents(dataComponentsFactory)
	if err != nil {
		return nil, err
	}
	err = managedDataComponents.Create()
	if err != nil {
		return nil, err
	}

	err = coreComponents.StatusHandlerUtils().UpdateStorerAndMetricsForPersistentHandler(
		managedDataComponents.StorageService().GetStorer(dataRetriever.StatusMetricsUnit),
	)

	if err != nil {
		return nil, err
	}

	return managedDataComponents, nil
}

// CreateManagedStateComponents is the managed state components factory
func (nr *nodeRunner) CreateManagedStateComponents(
	coreComponents mainFactory.CoreComponentsHolder,
	bootstrapComponents mainFactory.BootstrapComponentsHolder,
	dataComponents mainFactory.DataComponentsHandler,
) (mainFactory.StateComponentsHandler, error) {
	processingMode := common.Normal
	if nr.configs.ImportDbConfig.IsImportDBMode {
		processingMode = common.ImportDb
	}
	stateArgs := mainFactory.StateComponentsFactoryArgs{
		Config:           *nr.configs.GeneralConfig,
		EnableEpochs:     nr.configs.EpochConfig.EnableEpochs,
		ShardCoordinator: bootstrapComponents.ShardCoordinator(),
		Core:             coreComponents,
		StorageService:   dataComponents.StorageService(),
		ProcessingMode:   processingMode,
		ChainHandler:     dataComponents.Blockchain(),
	}

	stateComponentsFactory, err := mainFactory.NewStateComponentsFactory(stateArgs)
	if err != nil {
		return nil, fmt.Errorf("NewStateComponentsFactory failed: %w", err)
	}

	managedStateComponents, err := mainFactory.NewManagedStateComponents(stateComponentsFactory)
	if err != nil {
		return nil, err
	}

	err = managedStateComponents.Create()
	if err != nil {
		return nil, err
	}
	return managedStateComponents, nil
}

// CreateManagedBootstrapComponents is the managed bootstrap components factory
func (nr *nodeRunner) CreateManagedBootstrapComponents(
	coreComponents mainFactory.CoreComponentsHolder,
	cryptoComponents mainFactory.CryptoComponentsHolder,
	networkComponents mainFactory.NetworkComponentsHolder,
) (mainFactory.BootstrapComponentsHandler, error) {

	bootstrapComponentsFactoryArgs := mainFactory.BootstrapComponentsFactoryArgs{
		Config:            *nr.configs.GeneralConfig,
		EpochConfig:       *nr.configs.EpochConfig,
		RoundConfig:       *nr.configs.RoundConfig,
		PrefConfig:        *nr.configs.PreferencesConfig,
		ImportDbConfig:    *nr.configs.ImportDbConfig,
		WorkingDir:        nr.configs.FlagsConfig.WorkingDir,
		CoreComponents:    coreComponents,
		CryptoComponents:  cryptoComponents,
		NetworkComponents: networkComponents,
	}

	bootstrapComponentsFactory, err := mainFactory.NewBootstrapComponentsFactory(bootstrapComponentsFactoryArgs)
	if err != nil {
		return nil, fmt.Errorf("NewBootstrapComponentsFactory failed: %w", err)
	}

	managedBootstrapComponents, err := mainFactory.NewManagedBootstrapComponents(bootstrapComponentsFactory)
	if err != nil {
		return nil, err
	}

	err = managedBootstrapComponents.Create()
	if err != nil {
		return nil, err
	}

	return managedBootstrapComponents, nil
}

// CreateManagedNetworkComponents is the managed network components factory
func (nr *nodeRunner) CreateManagedNetworkComponents(
	coreComponents mainFactory.CoreComponentsHolder,
) (mainFactory.NetworkComponentsHandler, error) {
	decodedPreferredPeers, err := decodePreferredPeers(*nr.configs.PreferencesConfig, coreComponents.ValidatorPubKeyConverter())
	if err != nil {
		return nil, err
	}

	networkComponentsFactoryArgs := mainFactory.NetworkComponentsFactoryArgs{
		P2pConfig:            *nr.configs.P2pConfig,
		MainConfig:           *nr.configs.GeneralConfig,
		RatingsConfig:        *nr.configs.RatingsConfig,
		StatusHandler:        coreComponents.StatusHandler(),
		Marshalizer:          coreComponents.InternalMarshalizer(),
		Syncer:               coreComponents.SyncTimer(),
		PreferredPeersSlices: decodedPreferredPeers,
		BootstrapWaitTime:    common.TimeToWaitForP2PBootstrap,
		NodeOperationMode:    p2p.NormalOperation,
	}
	if nr.configs.ImportDbConfig.IsImportDBMode {
		networkComponentsFactoryArgs.BootstrapWaitTime = 0
	}
	if nr.configs.PreferencesConfig.Preferences.FullArchive {
		networkComponentsFactoryArgs.NodeOperationMode = p2p.FullArchiveMode
	}

	networkComponentsFactory, err := mainFactory.NewNetworkComponentsFactory(networkComponentsFactoryArgs)
	if err != nil {
		return nil, fmt.Errorf("NewNetworkComponentsFactory failed: %w", err)
	}

	managedNetworkComponents, err := mainFactory.NewManagedNetworkComponents(networkComponentsFactory)
	if err != nil {
		return nil, err
	}
	err = managedNetworkComponents.Create()
	if err != nil {
		return nil, err
	}
	return managedNetworkComponents, nil
}

// CreateManagedCoreComponents is the managed core components factory
func (nr *nodeRunner) CreateManagedCoreComponents(
	chanStopNodeProcess chan endProcess.ArgEndProcess,
) (mainFactory.CoreComponentsHandler, error) {
	statusHandlersFactory, err := factory.NewStatusHandlersFactory()
	if err != nil {
		return nil, err
	}

	coreArgs := mainFactory.CoreComponentsFactoryArgs{
		Config:                *nr.configs.GeneralConfig,
		ConfigPathsHolder:     *nr.configs.ConfigurationPathsHolder,
		EpochConfig:           *nr.configs.EpochConfig,
		ImportDbConfig:        *nr.configs.ImportDbConfig,
		RatingsConfig:         *nr.configs.RatingsConfig,
		EconomicsConfig:       *nr.configs.EconomicsConfig,
		NodesFilename:         nr.configs.ConfigurationPathsHolder.Nodes,
		WorkingDirectory:      nr.configs.FlagsConfig.WorkingDir,
		ChanStopNodeProcess:   chanStopNodeProcess,
		StatusHandlersFactory: statusHandlersFactory,
	}

	coreComponentsFactory, err := mainFactory.NewCoreComponentsFactory(coreArgs)
	if err != nil {
		return nil, fmt.Errorf("NewCoreComponentsFactory failed: %w", err)
	}

	managedCoreComponents, err := mainFactory.NewManagedCoreComponents(coreComponentsFactory)
	if err != nil {
		return nil, err
	}

	err = managedCoreComponents.Create()
	if err != nil {
		return nil, err
	}

	return managedCoreComponents, nil
}

// CreateManagedCryptoComponents is the managed crypto components factory
func (nr *nodeRunner) CreateManagedCryptoComponents(
	coreComponents mainFactory.CoreComponentsHolder,
) (mainFactory.CryptoComponentsHandler, error) {
	configs := nr.configs
	validatorKeyPemFileName := configs.ConfigurationPathsHolder.ValidatorKey
	cryptoComponentsHandlerArgs := mainFactory.CryptoComponentsFactoryArgs{
		ValidatorKeyPemFileName:              validatorKeyPemFileName,
		SkIndex:                              configs.FlagsConfig.ValidatorKeyIndex,
		Config:                               *configs.GeneralConfig,
		CoreComponentsHolder:                 coreComponents,
		ActivateBLSPubKeyMessageVerification: configs.SystemSCConfig.StakingSystemSCConfig.ActivateBLSPubKeyMessageVerification,
		KeyLoader:                            &core.KeyLoader{},
		ImportModeNoSigCheck:                 configs.ImportDbConfig.ImportDbNoSigCheckFlag,
		IsInImportMode:                       configs.ImportDbConfig.IsImportDBMode,
	}

	cryptoComponentsFactory, err := mainFactory.NewCryptoComponentsFactory(cryptoComponentsHandlerArgs)
	if err != nil {
		return nil, fmt.Errorf("NewCryptoComponentsFactory failed: %w", err)
	}

	managedCryptoComponents, err := mainFactory.NewManagedCryptoComponents(cryptoComponentsFactory)
	if err != nil {
		return nil, err
	}

	err = managedCryptoComponents.Create()
	if err != nil {
		return nil, err
	}

	return managedCryptoComponents, nil
}

func closeAllComponents(
	healthService io.Closer,
	facade mainFactory.Closer,
	httpServer shared.UpgradeableHttpServerHandler,
	node *Node,
	chanCloseComponents chan struct{},
) {
	log.Debug("closing health service...")
	err := healthService.Close()
	log.LogIfError(err)

	log.Debug("closing http server")
	log.LogIfError(httpServer.Close())

	log.Debug("closing facade")
	log.LogIfError(facade.Close())

	log.Debug("closing node")
	log.LogIfError(node.Close())

	chanCloseComponents <- struct{}{}
}

func createStringFromRatingsData(ratingsData process.RatingsInfoHandler) string {
	metaChainStepHandler := ratingsData.MetaChainRatingsStepHandler()
	shardChainHandler := ratingsData.ShardChainRatingsStepHandler()
	computedRatingsDataStr := fmt.Sprintf(
		"meta:\n"+
			"ProposerIncrease=%v\n"+
			"ProposerDecrease=%v\n"+
			"ValidatorIncrease=%v\n"+
			"ValidatorDecrease=%v\n\n"+
			"shard:\n"+
			"ProposerIncrease=%v\n"+
			"ProposerDecrease=%v\n"+
			"ValidatorIncrease=%v\n"+
			"ValidatorDecrease=%v",
		metaChainStepHandler.ProposerIncreaseRatingStep(),
		metaChainStepHandler.ProposerDecreaseRatingStep(),
		metaChainStepHandler.ValidatorIncreaseRatingStep(),
		metaChainStepHandler.ValidatorDecreaseRatingStep(),
		shardChainHandler.ProposerIncreaseRatingStep(),
		shardChainHandler.ProposerDecreaseRatingStep(),
		shardChainHandler.ValidatorIncreaseRatingStep(),
		shardChainHandler.ValidatorDecreaseRatingStep(),
	)
	return computedRatingsDataStr
}

func cleanupStorageIfNecessary(workingDir string, cleanupStorage bool) error {
	if !cleanupStorage {
		return nil
	}

	dbPath := filepath.Join(
		workingDir,
		common.DefaultDBPath)
	log.Trace("cleaning storage", "path", dbPath)

	return os.RemoveAll(dbPath)
}

func copyConfigToStatsFolder(statsFolder string, gasScheduleFolder string, configs []string) {
	err := os.MkdirAll(statsFolder, os.ModePerm)
	log.LogIfError(err)

	err = copyDirectory(gasScheduleFolder, statsFolder)
	log.LogIfError(err)

	for _, configFile := range configs {
		copySingleFile(statsFolder, configFile)
	}
}

// TODO: add some unit tests
func copyDirectory(source string, destination string) error {
	fileDescriptors, err := ioutil.ReadDir(source)
	if err != nil {
		return err
	}

	sourceInfo, err := os.Stat(source)
	if err != nil {
		return err
	}

	err = os.MkdirAll(destination, sourceInfo.Mode())
	if err != nil {
		return err
	}

	for _, fd := range fileDescriptors {
		srcFilePath := path.Join(source, fd.Name())
		dstFilePath := path.Join(destination, fd.Name())
		if fd.IsDir() {
			err = copyDirectory(srcFilePath, dstFilePath)
			log.LogIfError(err)
		} else {
			copySingleFile(dstFilePath, srcFilePath)
		}
	}
	return nil
}

func copySingleFile(folder string, configFile string) {
	fileName := filepath.Base(configFile)

	source, err := core.OpenFile(configFile)
	if err != nil {
		return
	}
	defer func() {
		err = source.Close()
		if err != nil {
			log.Warn("copySingleFile", "Could not close file", source.Name(), "error", err.Error())
		}
	}()

	destPath := filepath.Join(folder, fileName)
	destination, err := os.Create(destPath)
	if err != nil {
		return
	}
	defer func() {
		err = destination.Close()
		if err != nil {
			log.Warn("copySingleFile", "Could not close file", source.Name(), "error", err.Error())
		}
	}()

	_, err = io.Copy(destination, source)
	if err != nil {
		log.Warn("copySingleFile", "Could not copy file", source.Name(), "error", err.Error())
	}
}

func indexValidatorsListIfNeeded(
	outportHandler outport.OutportHandler,
	coordinator nodesCoordinator.NodesCoordinator,
	epoch uint32,
) {
	if !outportHandler.HasDrivers() {
		return
	}

	validatorsPubKeys, err := coordinator.GetAllEligibleValidatorsPublicKeys(epoch)
	if err != nil {
		log.Warn("GetAllEligibleValidatorPublicKeys for epoch 0 failed", "error", err)
	}

	if len(validatorsPubKeys) > 0 {
		outportHandler.SaveValidatorsPubKeys(validatorsPubKeys, epoch)
	}
}

func enableGopsIfNeeded(gopsEnabled bool) {
	if gopsEnabled {
		if err := agent.Listen(agent.Options{}); err != nil {
			log.Error("failure to init gops", "error", err.Error())
		}
	}

	log.Trace("gops", "enabled", gopsEnabled)
}

func decodePreferredPeers(prefConfig config.Preferences, validatorPubKeyConverter core.PubkeyConverter) ([]string, error) {
	decodedPeers := make([]string, 0)
	for _, connectionSlice := range prefConfig.Preferences.PreferredConnections {
		peerBytes, err := validatorPubKeyConverter.Decode(connectionSlice)
		if err != nil {
			return nil, fmt.Errorf("cannot decode preferred peer(%s) : %w", connectionSlice, err)
		}

		decodedPeers = append(decodedPeers, string(peerBytes))
	}

	return decodedPeers, nil
}

func createWhiteListerVerifiedTxs(generalConfig *config.Config) (process.WhiteListHandler, error) {
	whiteListCacheVerified, err := storageUnit.NewCache(storageFactory.GetCacherFromConfig(generalConfig.WhiteListerVerifiedTxs))
	if err != nil {
		return nil, err
	}
	return interceptors.NewWhiteListDataVerifier(whiteListCacheVerified)
}<|MERGE_RESOLUTION|>--- conflicted
+++ resolved
@@ -415,7 +415,6 @@
 		return true, err
 	}
 
-<<<<<<< HEAD
 	managedHeartbeatV2Components, err := nr.CreateManagedHeartbeatV2Components(
 		managedBootstrapComponents,
 		managedCoreComponents,
@@ -429,10 +428,7 @@
 		return true, err
 	}
 
-	log.Trace("creating node structure")
-=======
 	log.Debug("creating node structure")
->>>>>>> 839ae50a
 	currentNode, err := CreateNode(
 		configs.GeneralConfig,
 		managedBootstrapComponents,
