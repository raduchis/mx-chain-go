--- conflicted
+++ resolved
@@ -229,34 +229,11 @@
 		return true, err
 	}
 
-<<<<<<< HEAD
 	log.Debug("creating data components")
 	managedDataComponents, err := nr.CreateManagedDataComponents(managedCoreComponents, managedBootstrapComponents)
 	if err != nil {
 		return true, err
 	}
-=======
-		log.Debug("creating nodes coordinator")
-		nodesCoordinator, err := mainFactory.CreateNodesCoordinator(
-			nodesShufflerOut,
-			managedCoreComponents.GenesisNodesSetup(),
-			configs.PreferencesConfig.Preferences,
-			managedCoreComponents.EpochStartNotifierWithConfirm(),
-			managedCryptoComponents.PublicKey(),
-			managedCoreComponents.InternalMarshalizer(),
-			managedCoreComponents.Hasher(),
-			managedCoreComponents.Rater(),
-			managedDataComponents.StorageService().GetStorer(dataRetriever.BootstrapUnit),
-			managedCoreComponents.NodesShuffler(),
-			managedBootstrapComponents.ShardCoordinator().SelfId(),
-			managedBootstrapComponents.EpochBootstrapParams(),
-			managedBootstrapComponents.EpochBootstrapParams().Epoch(),
-			configs.EpochConfig.EnableEpochs.WaitingListFixEnableEpoch,
-		)
-		if err != nil {
-			return err
-		}
->>>>>>> 576482a9
 
 	log.Debug("creating healthService")
 	healthService := nr.createHealthService(flagsConfig, managedDataComponents)
@@ -291,6 +268,7 @@
 		managedBootstrapComponents.ShardCoordinator().SelfId(),
 		managedBootstrapComponents.EpochBootstrapParams(),
 		managedBootstrapComponents.EpochBootstrapParams().Epoch(),
+		configs.EpochConfig.EnableEpochs.WaitingListFixEnableEpoch,
 	)
 	if err != nil {
 		return true, err
