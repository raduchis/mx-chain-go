--- conflicted
+++ resolved
@@ -139,16 +139,12 @@
 		}
 
 		log.Debug("creating bootstrap components")
-<<<<<<< HEAD
-		managedBootstrapComponents, err := CreateManagedBootstrapComponents(
+		managedBootstrapComponents, err := nr.CreateManagedBootstrapComponents(
 			configs,
 			managedCoreComponents,
 			managedCryptoComponents,
 			managedNetworkComponents,
 		)
-=======
-		managedBootstrapComponents, err := nr.CreateManagedBootstrapComponents(managedCoreComponents, managedCryptoComponents, managedNetworkComponents)
->>>>>>> 126b9903
 		if err != nil {
 			return err
 		}
@@ -929,16 +925,10 @@
 ) (mainFactory.BootstrapComponentsHandler, error) {
 
 	bootstrapComponentsFactoryArgs := mainFactory.BootstrapComponentsFactoryArgs{
-<<<<<<< HEAD
-		Config:            *cfgs.GeneralConfig,
-		PrefConfig:        *cfgs.PreferencesConfig,
-		ImportDbConfig:    *cfgs.ImportDbConfig,
-		WorkingDir:        cfgs.FlagsConfig.WorkingDir,
-=======
 		Config:            *nr.configs.GeneralConfig,
 		PrefConfig:        *nr.configs.PreferencesConfig,
+		ImportDbConfig:    *nr.configs.ImportDbConfig,
 		WorkingDir:        nr.configs.FlagsConfig.WorkingDir,
->>>>>>> 126b9903
 		CoreComponents:    managedCoreComponents,
 		CryptoComponents:  managedCryptoComponents,
 		NetworkComponents: managedNetworkComponents,
@@ -1011,20 +1001,12 @@
 	}
 
 	coreArgs := mainFactory.CoreComponentsFactoryArgs{
-<<<<<<< HEAD
-		Config:                *cfgs.GeneralConfig,
-		ImportDbConfig:        *cfgs.ImportDbConfig,
-		RatingsConfig:         *cfgs.RatingsConfig,
-		EconomicsConfig:       *cfgs.EconomicsConfig,
-		NodesFilename:         cfgs.FlagsConfig.NodesFileName,
-		WorkingDirectory:      cfgs.FlagsConfig.WorkingDir,
-=======
 		Config:                *nr.configs.GeneralConfig,
+		ImportDbConfig:        *nr.configs.ImportDbConfig,
 		RatingsConfig:         *nr.configs.RatingsConfig,
 		EconomicsConfig:       *nr.configs.EconomicsConfig,
 		NodesFilename:         nr.configs.FlagsConfig.NodesFileName,
 		WorkingDirectory:      nr.configs.FlagsConfig.WorkingDir,
->>>>>>> 126b9903
 		ChanStopNodeProcess:   chanStopNodeProcess,
 		StatusHandlersFactory: statusHandlersFactory,
 	}
@@ -1060,13 +1042,8 @@
 		CoreComponentsHolder:                 managedCoreComponents,
 		ActivateBLSPubKeyMessageVerification: configs.SystemSCConfig.StakingSystemSCConfig.ActivateBLSPubKeyMessageVerification,
 		KeyLoader:                            &core.KeyLoader{},
-<<<<<<< HEAD
-		UseDisabledSigVerifier:               cfgs.ImportDbConfig.ImportDbNoSigCheckFlag,
-		IsInImportMode:                       cfgs.ImportDbConfig.IsImportDBMode,
-=======
 		UseDisabledSigVerifier:               configs.FlagsConfig.ImportDbNoSigCheckFlag,
 		IsInImportMode:                       configs.FlagsConfig.IsInImportMode,
->>>>>>> 126b9903
 	}
 
 	cryptoComponentsFactory, err := mainFactory.NewCryptoComponentsFactory(cryptoComponentsHandlerArgs)
