package node

import (
	"encoding/hex"
	"errors"

	"github.com/ElrondNetwork/elrond-go/core"
	"github.com/ElrondNetwork/elrond-go/data/api"
	"github.com/ElrondNetwork/elrond-go/data/transaction"
	"github.com/ElrondNetwork/elrond-go/node/blockAPI"
)

// GetBlockByHash return the block for a given hash
func (n *Node) GetBlockByHash(hash string, withTxs bool) (*api.Block, error) {
	decodedHash, err := hex.DecodeString(hash)
	if err != nil {
		return nil, err
	}

	apiBlockProcessor, err := n.createAPIBlockProcessor()
	if err != nil {
		return nil, err
	}

	return apiBlockProcessor.GetBlockByHash(decodedHash, withTxs)
}

// GetBlockByNonce returns the block for a given nonce
func (n *Node) GetBlockByNonce(nonce uint64, withTxs bool) (*api.Block, error) {
	apiBlockProcessor, err := n.createAPIBlockProcessor()
	if err != nil {
		return nil, err
	}

	return apiBlockProcessor.GetBlockByNonce(nonce, withTxs)
}

<<<<<<< HEAD
func (n *Node) createAPIBlockProcessor() (blockAPI.APIBlockHandler, error) {
	statusComputer, err := transaction.NewStatusComputer(n.shardCoordinator.SelfId(), n.uint64ByteSliceConverter, n.store)
	if err != nil {
		return nil, errors.New("error creating transaction status computer " + err.Error())
	}

	if n.shardCoordinator.SelfId() != core.MetachainShardId {
		return blockAPI.NewShardApiBlockProcessor(
			&blockAPI.APIBlockProcessorArg{
				SelfShardID:              n.shardCoordinator.SelfId(),
				Store:                    n.store,
				Marshalizer:              n.internalMarshalizer,
				Uint64ByteSliceConverter: n.uint64ByteSliceConverter,
				HistoryRepo:              n.historyRepository,
				UnmarshalTx:              n.unmarshalTransaction,
				StatusComputer:           statusComputer,
			},
		), nil
	}

	return blockAPI.NewMetaApiBlockProcessor(
		&blockAPI.APIBlockProcessorArg{
			SelfShardID:              n.shardCoordinator.SelfId(),
			Store:                    n.store,
			Marshalizer:              n.internalMarshalizer,
			Uint64ByteSliceConverter: n.uint64ByteSliceConverter,
			HistoryRepo:              n.historyRepository,
			UnmarshalTx:              n.unmarshalTransaction,
			StatusComputer:           statusComputer,
		},
	), nil
=======
func (n *Node) createAPIBlockProcessor() blockAPI.APIBlockHandler {
	blockApiArgs := &blockAPI.APIBlockProcessorArg{
		SelfShardID:              n.processComponents.ShardCoordinator().SelfId(),
		Store:                    n.dataComponents.StorageService(),
		Marshalizer:              n.coreComponents.InternalMarshalizer(),
		Uint64ByteSliceConverter: n.coreComponents.Uint64ByteSliceConverter(),
		HistoryRepo:              n.processComponents.HistoryRepository(),
		UnmarshalTx:              n.unmarshalTransaction,
	}

	if n.processComponents.ShardCoordinator().SelfId() != core.MetachainShardId {
		return blockAPI.NewShardApiBlockProcessor(blockApiArgs)
	}

	return blockAPI.NewMetaApiBlockProcessor(blockApiArgs)
>>>>>>> c786851c
}<|MERGE_RESOLUTION|>--- conflicted
+++ resolved
@@ -35,40 +35,12 @@
 	return apiBlockProcessor.GetBlockByNonce(nonce, withTxs)
 }
 
-<<<<<<< HEAD
 func (n *Node) createAPIBlockProcessor() (blockAPI.APIBlockHandler, error) {
-	statusComputer, err := transaction.NewStatusComputer(n.shardCoordinator.SelfId(), n.uint64ByteSliceConverter, n.store)
+	statusComputer, err := transaction.NewStatusComputer(n.processComponents.ShardCoordinator().SelfId(), n.coreComponents.Uint64ByteSliceConverter(), n.dataComponents.StorageService())
 	if err != nil {
 		return nil, errors.New("error creating transaction status computer " + err.Error())
 	}
 
-	if n.shardCoordinator.SelfId() != core.MetachainShardId {
-		return blockAPI.NewShardApiBlockProcessor(
-			&blockAPI.APIBlockProcessorArg{
-				SelfShardID:              n.shardCoordinator.SelfId(),
-				Store:                    n.store,
-				Marshalizer:              n.internalMarshalizer,
-				Uint64ByteSliceConverter: n.uint64ByteSliceConverter,
-				HistoryRepo:              n.historyRepository,
-				UnmarshalTx:              n.unmarshalTransaction,
-				StatusComputer:           statusComputer,
-			},
-		), nil
-	}
-
-	return blockAPI.NewMetaApiBlockProcessor(
-		&blockAPI.APIBlockProcessorArg{
-			SelfShardID:              n.shardCoordinator.SelfId(),
-			Store:                    n.store,
-			Marshalizer:              n.internalMarshalizer,
-			Uint64ByteSliceConverter: n.uint64ByteSliceConverter,
-			HistoryRepo:              n.historyRepository,
-			UnmarshalTx:              n.unmarshalTransaction,
-			StatusComputer:           statusComputer,
-		},
-	), nil
-=======
-func (n *Node) createAPIBlockProcessor() blockAPI.APIBlockHandler {
 	blockApiArgs := &blockAPI.APIBlockProcessorArg{
 		SelfShardID:              n.processComponents.ShardCoordinator().SelfId(),
 		Store:                    n.dataComponents.StorageService(),
@@ -76,12 +48,12 @@
 		Uint64ByteSliceConverter: n.coreComponents.Uint64ByteSliceConverter(),
 		HistoryRepo:              n.processComponents.HistoryRepository(),
 		UnmarshalTx:              n.unmarshalTransaction,
+		StatusComputer:           statusComputer,
 	}
 
 	if n.processComponents.ShardCoordinator().SelfId() != core.MetachainShardId {
-		return blockAPI.NewShardApiBlockProcessor(blockApiArgs)
+		return blockAPI.NewShardApiBlockProcessor(blockApiArgs), nil
 	}
 
-	return blockAPI.NewMetaApiBlockProcessor(blockApiArgs)
->>>>>>> c786851c
+	return blockAPI.NewMetaApiBlockProcessor(blockApiArgs),nil
 }