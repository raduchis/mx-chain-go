package node_test

import (
	"encoding/hex"
	"encoding/json"
	"math/big"
	"testing"
	"time"

	"github.com/ElrondNetwork/elrond-go-core/core"
	"github.com/ElrondNetwork/elrond-go-core/core/versioning"
	"github.com/ElrondNetwork/elrond-go-core/data/api"
	"github.com/ElrondNetwork/elrond-go-core/data/block"
	"github.com/ElrondNetwork/elrond-go/common"
	nodeFactory "github.com/ElrondNetwork/elrond-go/cmd/node/factory"
	"github.com/ElrondNetwork/elrond-go/dataRetriever"
	hdrFactory "github.com/ElrondNetwork/elrond-go/factory/block"
	factoryMock "github.com/ElrondNetwork/elrond-go/factory/mock"
	"github.com/ElrondNetwork/elrond-go/node"
	"github.com/ElrondNetwork/elrond-go/node/blockAPI"
	"github.com/ElrondNetwork/elrond-go/node/mock"
	"github.com/ElrondNetwork/elrond-go/node/mock/factory"
	"github.com/ElrondNetwork/elrond-go/storage"
	"github.com/ElrondNetwork/elrond-go/testscommon"
	"github.com/ElrondNetwork/elrond-go/testscommon/bootstrapMocks"
	dataRetrieverMock "github.com/ElrondNetwork/elrond-go/testscommon/dataRetriever"
	"github.com/ElrondNetwork/elrond-go/testscommon/dblookupext"
	"github.com/ElrondNetwork/elrond-go/testscommon/economicsmocks"
	"github.com/ElrondNetwork/elrond-go/testscommon/epochNotifier"
	"github.com/ElrondNetwork/elrond-go/testscommon/mainFactoryMocks"
	"github.com/ElrondNetwork/elrond-go/testscommon/p2pmocks"
	"github.com/ElrondNetwork/elrond-go/testscommon/statusHandler"
	"github.com/stretchr/testify/assert"
)

func TestGetBlockByHash_InvalidShardShouldErr(t *testing.T) {
	t.Parallel()

	n, _ := node.NewNode()

	blk, err := n.GetBlockByHash("invalidHash", false)
	assert.Error(t, err)
	assert.Nil(t, blk)
}

func TestGetBlockByHash_NilStoreShouldErr(t *testing.T) {
	t.Parallel()

	historyProc := &dblookupext.HistoryRepositoryStub{
		IsEnabledCalled: func() bool {
			return true
		},
		GetEpochByHashCalled: func(hash []byte) (uint32, error) {
			return 1, nil
		},
	}
	uint64Converter := mock.NewNonceHashConverterMock()
	headerHash := []byte("d08089f2ab739520598fd7aeed08c427460fe94f286383047f3f61951afc4e00")
	coreComponentsMock := getDefaultCoreComponents()
	coreComponentsMock.UInt64ByteSliceConv = uint64Converter
	processComponentsMock := getDefaultProcessComponents()
	processComponentsMock.HistoryRepositoryInternal = historyProc
	dataComponentsMock := getDefaultDataComponents()
	dataComponentsMock.Store = nil

	n, _ := node.NewNode(
		node.WithCoreComponents(coreComponentsMock),
		node.WithProcessComponents(processComponentsMock),
		node.WithDataComponents(dataComponentsMock),
	)

	blk, err := n.GetBlockByHash(hex.EncodeToString(headerHash), false)
	assert.Error(t, err)
	assert.Nil(t, blk)
}

func TestGetBlockByHash_NilUint64ByteSliceConverterShouldErr(t *testing.T) {
	t.Parallel()

	historyProc := &dblookupext.HistoryRepositoryStub{
		IsEnabledCalled: func() bool {
			return true
		},
		GetEpochByHashCalled: func(hash []byte) (uint32, error) {
			return 1, nil
		},
	}
	uint64Converter := mock.NewNonceHashConverterMock()
	headerHash := []byte("d08089f2ab739520598fd7aeed08c427460fe94f286383047f3f61951afc4e00")
	storerMock := mock.NewStorerMock()
	coreComponentsMock := getDefaultCoreComponents()
	coreComponentsMock.UInt64ByteSliceConv = uint64Converter
	processComponentsMock := getDefaultProcessComponents()
	processComponentsMock.HistoryRepositoryInternal = historyProc
	dataComponentsMock := getDefaultDataComponents()
	dataComponentsMock.Store = &mock.ChainStorerMock{
		GetStorerCalled: func(unitType dataRetriever.UnitType) storage.Storer {
			return storerMock
		},
		GetCalled: func(unitType dataRetriever.UnitType, key []byte) ([]byte, error) {
			return headerHash, nil
		},
	}

	n, _ := node.NewNode(
		node.WithCoreComponents(coreComponentsMock),
		node.WithProcessComponents(processComponentsMock),
		node.WithDataComponents(dataComponentsMock),
	)

	blk, err := n.GetBlockByHash(hex.EncodeToString(headerHash), false)
	assert.Error(t, err)
	assert.Nil(t, blk)
}

func TestGetBlockByHashFromHistoryNode(t *testing.T) {
	t.Parallel()

	historyProc := &dblookupext.HistoryRepositoryStub{
		IsEnabledCalled: func() bool {
			return true
		},
		GetEpochByHashCalled: func(hash []byte) (uint32, error) {
			return 1, nil
		},
	}
	nonce := uint64(1)
	round := uint64(2)
	epoch := uint32(1)
	shardID := uint32(5)
	miniblockHeader := []byte("mbHash")
	headerHash := []byte("d08089f2ab739520598fd7aeed08c427460fe94f286383047f3f61951afc4e00")

	uint64Converter := mock.NewNonceHashConverterMock()
	storerMock := mock.NewStorerMock()
	coreComponentsMock := getDefaultCoreComponents()
	coreComponentsMock.UInt64ByteSliceConv = uint64Converter
	processComponentsMock := getDefaultProcessComponents()
	processComponentsMock.HistoryRepositoryInternal = historyProc
	dataComponentsMock := getDefaultDataComponents()
	dataComponentsMock.Store = &mock.ChainStorerMock{
		GetStorerCalled: func(unitType dataRetriever.UnitType) storage.Storer {
			return storerMock
		},
		GetCalled: func(unitType dataRetriever.UnitType, key []byte) ([]byte, error) {
			return headerHash, nil
		},
	}

	n, _ := node.NewNode(
		node.WithCoreComponents(coreComponentsMock),
		node.WithProcessComponents(processComponentsMock),
		node.WithDataComponents(dataComponentsMock),
	)

	header := &block.Header{
		Nonce:   nonce,
		Round:   round,
		ShardID: shardID,
		Epoch:   epoch,
		MiniBlockHeaders: []block.MiniBlockHeader{
			{Hash: miniblockHeader},
		},
		AccumulatedFees: big.NewInt(0),
		DeveloperFees:   big.NewInt(0),
	}
	blockBytes, _ := json.Marshal(header)
	_ = storerMock.Put(headerHash, blockBytes)

	nonceBytes := uint64Converter.ToByteSlice(nonce)
	_ = storerMock.Put(nonceBytes, headerHash)

	expectedBlock := &api.Block{
		Nonce: nonce,
		Round: round,
		Shard: shardID,
		Epoch: epoch,
		Hash:  hex.EncodeToString(headerHash),
		MiniBlocks: []*api.MiniBlock{
			{
				Hash: hex.EncodeToString(miniblockHeader),
				Type: block.TxBlock.String(),
			},
		},
		AccumulatedFees: "0",
		DeveloperFees:   "0",
		Status:          blockAPI.BlockStatusOnChain,
	}

	blk, err := n.GetBlockByHash(hex.EncodeToString(headerHash), false)
	assert.Nil(t, err)
	assert.Equal(t, expectedBlock, blk)
}

func TestGetBlockByHashFromNormalNode(t *testing.T) {
	t.Parallel()

	uint64Converter := mock.NewNonceHashConverterMock()

	nonce := uint64(1)
	round := uint64(2)
	epoch := uint32(1)
	miniblockHeader := []byte("mbHash")
	headerHash := []byte("d08089f2ab739520598fd7aeed08c427460fe94f286383047f3f61951afc4e00")
	storerMock := mock.NewStorerMock()
	coreComponentsMock := getDefaultCoreComponents()
	coreComponentsMock.UInt64ByteSliceConv = uint64Converter
	processComponentsMock := getDefaultProcessComponents()
	processComponentsMock.ShardCoord = &mock.ShardCoordinatorMock{SelfShardId: core.MetachainShardId}
	processComponentsMock.HistoryRepositoryInternal = &dblookupext.HistoryRepositoryStub{
		IsEnabledCalled: func() bool {
			return false
		},
	}
	dataComponentsMock := getDefaultDataComponents()
	dataComponentsMock.Store = &mock.ChainStorerMock{
		GetCalled: func(unitType dataRetriever.UnitType, key []byte) ([]byte, error) {
			return storerMock.Get(key)
		},
	}

	n, _ := node.NewNode(
		node.WithCoreComponents(coreComponentsMock),
		node.WithProcessComponents(processComponentsMock),
		node.WithDataComponents(dataComponentsMock),
	)

	header := &block.MetaBlock{
		Nonce: nonce,
		Round: round,
		Epoch: epoch,
		MiniBlockHeaders: []block.MiniBlockHeader{
			{Hash: miniblockHeader},
		},
		AccumulatedFees:        big.NewInt(100),
		DeveloperFees:          big.NewInt(10),
		AccumulatedFeesInEpoch: big.NewInt(2000),
		DevFeesInEpoch:         big.NewInt(49),
	}
	headerBytes, _ := json.Marshal(header)
	_ = storerMock.Put(headerHash, headerBytes)

	nonceBytes := uint64Converter.ToByteSlice(nonce)
	_ = storerMock.Put(nonceBytes, headerHash)

	expectedBlock := &api.Block{
		Nonce: nonce,
		Round: round,
		Shard: core.MetachainShardId,
		Epoch: epoch,
		Hash:  hex.EncodeToString(headerHash),
		MiniBlocks: []*api.MiniBlock{
			{
				Hash: hex.EncodeToString(miniblockHeader),
				Type: block.TxBlock.String(),
			},
		},
		NotarizedBlocks:        []*api.NotarizedBlock{},
		Status:                 blockAPI.BlockStatusOnChain,
		AccumulatedFees:        "100",
		DeveloperFees:          "10",
		AccumulatedFeesInEpoch: "2000",
		DeveloperFeesInEpoch:   "49",
	}

	blk, err := n.GetBlockByHash(hex.EncodeToString(headerHash), false)
	assert.Nil(t, err)
	assert.Equal(t, expectedBlock, blk)
}

func TestGetBlockByNonce_GetBlockByRound_NilStoreShouldErr(t *testing.T) {
	t.Parallel()

	historyProc := &dblookupext.HistoryRepositoryStub{
		IsEnabledCalled: func() bool {
			return true
		},
		GetEpochByHashCalled: func(hash []byte) (uint32, error) {
			return 1, nil
		},
	}
	nonce := uint64(1)
	round := uint64(2)
	uint64Converter := mock.NewNonceHashConverterMock()
	coreComponentsMock := getDefaultCoreComponents()
	coreComponentsMock.UInt64ByteSliceConv = uint64Converter
	processComponentsMock := getDefaultProcessComponents()
	processComponentsMock.HistoryRepositoryInternal = historyProc
	dataComponentsMock := getDefaultDataComponents()
	dataComponentsMock.Store = nil

	n, _ := node.NewNode(
		node.WithCoreComponents(coreComponentsMock),
		node.WithProcessComponents(processComponentsMock),
		node.WithDataComponents(dataComponentsMock),
	)

	blk, err := n.GetBlockByNonce(nonce, false)
	assert.Error(t, err)
	assert.Nil(t, blk)

	blk, err = n.GetBlockByRound(round, false)
	assert.Error(t, err)
	assert.Nil(t, blk)
}

func TestGetBlockByNonceFromHistoryNode(t *testing.T) {
	t.Parallel()

	historyProc := &dblookupext.HistoryRepositoryStub{
		IsEnabledCalled: func() bool {
			return true
		},
		GetEpochByHashCalled: func(hash []byte) (uint32, error) {
			return 1, nil
		},
	}

	nonce := uint64(1)
	round := uint64(2)
	epoch := uint32(1)
	shardID := uint32(5)
	miniblockHeader := []byte("mbHash")
	storerMock := mock.NewStorerMock()
	headerHash := "d08089f2ab739520598fd7aeed08c427460fe94f286383047f3f61951afc4e00"
	coreComponentsMock := getDefaultCoreComponents()
	processComponentsMock := getDefaultProcessComponents()
	processComponentsMock.HistoryRepositoryInternal = historyProc
	dataComponentsMock := getDefaultDataComponents()
	dataComponentsMock.Store = &mock.ChainStorerMock{
		GetCalled: func(unitType dataRetriever.UnitType, key []byte) ([]byte, error) {
			return hex.DecodeString(headerHash)
		},
		GetStorerCalled: func(unitType dataRetriever.UnitType) storage.Storer {
			return storerMock
		},
	}

	n, _ := node.NewNode(
		node.WithCoreComponents(coreComponentsMock),
		node.WithDataComponents(dataComponentsMock),
		node.WithProcessComponents(processComponentsMock),
	)

	header := &block.Header{
		Nonce:   nonce,
		Round:   round,
		ShardID: shardID,
		Epoch:   epoch,
		MiniBlockHeaders: []block.MiniBlockHeader{
			{Hash: miniblockHeader},
		},
		AccumulatedFees: big.NewInt(1000),
		DeveloperFees:   big.NewInt(50),
	}
	headerBytes, _ := json.Marshal(header)
	_ = storerMock.Put(func() []byte { hashBytes, _ := hex.DecodeString(headerHash); return hashBytes }(), headerBytes)

	expectedBlock := &api.Block{
		Nonce: nonce,
		Round: round,
		Shard: shardID,
		Epoch: epoch,
		Hash:  headerHash,
		MiniBlocks: []*api.MiniBlock{
			{
				Hash: hex.EncodeToString(miniblockHeader),
				Type: block.TxBlock.String(),
			},
		},
		AccumulatedFees: "1000",
		DeveloperFees:   "50",
		Status:          blockAPI.BlockStatusOnChain,
	}

	blk, err := n.GetBlockByNonce(1, false)
	assert.Nil(t, err)
	assert.Equal(t, expectedBlock, blk)
}

func TestGetBlockByNonce_GetBlockByRound_FromNormalNode(t *testing.T) {
	t.Parallel()

	nonce := uint64(1)
	round := uint64(2)
	epoch := uint32(1)
	shardID := uint32(5)
	miniblockHeader := []byte("mbHash")
	headerHash := "d08089f2ab739520598fd7aeed08c427460fe94f286383047f3f61951afc4e00"
	coreComponentsMock := getDefaultCoreComponents()
	processComponentsMock := getDefaultProcessComponents()
	dataComponentsMock := getDefaultDataComponents()
	dataComponentsMock.Store = &mock.ChainStorerMock{
		GetCalled: func(unitType dataRetriever.UnitType, key []byte) ([]byte, error) {
			if unitType == dataRetriever.ShardHdrNonceHashDataUnit ||
				unitType == dataRetriever.RoundHdrHashDataUnit {
				return hex.DecodeString(headerHash)
			}
			blk := &block.Header{
				Nonce:   nonce,
				Round:   round,
				ShardID: shardID,
				Epoch:   epoch,
				MiniBlockHeaders: []block.MiniBlockHeader{
					{Hash: miniblockHeader},
				},
				AccumulatedFees: big.NewInt(1000),
				DeveloperFees:   big.NewInt(50),
			}
			blockBytes, _ := json.Marshal(blk)
			return blockBytes, nil
		},
	}

	processComponentsMock.HistoryRepositoryInternal = &dblookupext.HistoryRepositoryStub{
		IsEnabledCalled: func() bool {
			return false
		},
	}

	n, _ := node.NewNode(
		node.WithCoreComponents(coreComponentsMock),
		node.WithDataComponents(dataComponentsMock),
		node.WithProcessComponents(processComponentsMock),
	)

	expectedBlock := &api.Block{
		Nonce: nonce,
		Round: round,
		Shard: shardID,
		Epoch: epoch,
		Hash:  headerHash,
		MiniBlocks: []*api.MiniBlock{
			{
				Hash: hex.EncodeToString(miniblockHeader),
				Type: block.TxBlock.String(),
			},
		},
		AccumulatedFees: "1000",
		DeveloperFees:   "50",
		Status:          blockAPI.BlockStatusOnChain,
	}

	blk, err := n.GetBlockByNonce(nonce, false)
	assert.Nil(t, err)
	assert.Equal(t, expectedBlock, blk)

	blk, err = n.GetBlockByRound(round, false)
	assert.Nil(t, err)
	assert.Equal(t, expectedBlock, blk)
}

func TestGetBlockByHashFromHistoryNode_StatusReverted(t *testing.T) {
	t.Parallel()

	historyProc := &dblookupext.HistoryRepositoryStub{
		IsEnabledCalled: func() bool {
			return true
		},
		GetEpochByHashCalled: func(hash []byte) (uint32, error) {
			return 1, nil
		},
	}
	nonce := uint64(1)
	round := uint64(2)
	epoch := uint32(1)
	shardID := uint32(5)
	miniblockHeader := []byte("mbHash")
	headerHash := "d08089f2ab739520598fd7aeed08c427460fe94f286383047f3f61951afc4e00"
	uint64Converter := mock.NewNonceHashConverterMock()
	storerMock := mock.NewStorerMock()
	coreComponentsMock := getDefaultCoreComponents()
	coreComponentsMock.UInt64ByteSliceConv = uint64Converter
	processComponentsMock := getDefaultProcessComponents()
	dataComponentsMock := getDefaultDataComponents()
	dataComponentsMock.Store = &mock.ChainStorerMock{
		GetStorerCalled: func(unitType dataRetriever.UnitType) storage.Storer {
			return storerMock
		},
		GetCalled: func(unitType dataRetriever.UnitType, key []byte) ([]byte, error) {
			return storerMock.Get(key)
		},
	}

	processComponentsMock.HistoryRepositoryInternal = historyProc

	n, _ := node.NewNode(
		node.WithCoreComponents(coreComponentsMock),
		node.WithDataComponents(dataComponentsMock),
		node.WithProcessComponents(processComponentsMock),
	)

	header := &block.Header{
		Nonce:   nonce,
		Round:   round,
		ShardID: shardID,
		Epoch:   epoch,
		MiniBlockHeaders: []block.MiniBlockHeader{
			{Hash: miniblockHeader},
		},
		AccumulatedFees: big.NewInt(500),
		DeveloperFees:   big.NewInt(55),
	}
	blockBytes, _ := json.Marshal(header)
	_ = storerMock.Put([]byte(headerHash), blockBytes)

	nonceBytes := uint64Converter.ToByteSlice(nonce)
	correctHash := []byte("correct-hash")
	_ = storerMock.Put(nonceBytes, correctHash)

	expectedBlock := &api.Block{
		Nonce: nonce,
		Round: round,
		Shard: shardID,
		Epoch: epoch,
		Hash:  hex.EncodeToString([]byte(headerHash)),
		MiniBlocks: []*api.MiniBlock{
			{
				Hash: hex.EncodeToString(miniblockHeader),
				Type: block.TxBlock.String(),
			},
		},
		AccumulatedFees: "500",
		DeveloperFees:   "55",
		Status:          blockAPI.BlockStatusReverted,
	}

	blk, err := n.GetBlockByHash(hex.EncodeToString([]byte(headerHash)), false)
	assert.Nil(t, err)
	assert.Equal(t, expectedBlock, blk)
}

func getDefaultCoreComponents() *factory.CoreComponentsMock {
	return &factory.CoreComponentsMock{
		IntMarsh:            &testscommon.MarshalizerMock{},
		TxMarsh:             &testscommon.MarshalizerMock{},
		VmMarsh:             &testscommon.MarshalizerMock{},
		TxSignHasherField:   &testscommon.HasherStub{},
		Hash:                &testscommon.HasherStub{},
		UInt64ByteSliceConv: testscommon.NewNonceHashConverterMock(),
		AddrPubKeyConv:      testscommon.NewPubkeyConverterMock(32),
		ValPubKeyConv:       testscommon.NewPubkeyConverterMock(32),
		PathHdl:             &testscommon.PathManagerStub{},
		ChainIdCalled: func() string {
			return "chainID"
		},
		MinTransactionVersionCalled: func() uint32 {
			return 1
		},
		AppStatusHdl:          &statusHandler.AppStatusHandlerStub{},
		WDTimer:               &testscommon.WatchdogMock{},
		Alarm:                 &testscommon.AlarmSchedulerStub{},
		NtpTimer:              &testscommon.SyncTimerStub{},
		RoundHandlerField:     &testscommon.RoundHandlerMock{},
<<<<<<< HEAD
		EconomicsHandler:      &economicsmocks.EconomicsHandlerStub{},
=======
		EconomicsHandler:      &economicsmocks.EconomicsHandlerMock{},
		APIEconomicsHandler:   &economicsmocks.EconomicsHandlerMock{},
>>>>>>> 357c6001
		RatingsConfig:         &testscommon.RatingsInfoMock{},
		RatingHandler:         &testscommon.RaterMock{},
		NodesConfig:           &testscommon.NodesSetupStub{},
		StartTime:             time.Time{},
		EpochChangeNotifier:   &epochNotifier.EpochNotifierStub{},
		TxVersionCheckHandler: versioning.NewTxVersionChecker(0),
	}
}

func getDefaultProcessComponents() *factoryMock.ProcessComponentsMock {
	return &factoryMock.ProcessComponentsMock{
		NodesCoord: &mock.NodesCoordinatorMock{},
		ShardCoord: &testscommon.ShardsCoordinatorMock{
			NoShards:     1,
			CurrentShard: 0,
		},
		IntContainer:                   &testscommon.InterceptorsContainerStub{},
		ResFinder:                      &mock.ResolversFinderStub{},
		RoundHandlerField:              &testscommon.RoundHandlerMock{},
		EpochTrigger:                   &testscommon.EpochStartTriggerStub{},
		EpochNotifier:                  &mock.EpochStartNotifierStub{},
		ForkDetect:                     &mock.ForkDetectorMock{},
		BlockProcess:                   &mock.BlockProcessorStub{},
		BlackListHdl:                   &testscommon.TimeCacheStub{},
		BootSore:                       &mock.BootstrapStorerMock{},
		HeaderSigVerif:                 &mock.HeaderSigVerifierStub{},
		HeaderIntegrVerif:              &mock.HeaderIntegrityVerifierStub{},
		ValidatorStatistics:            &mock.ValidatorStatisticsProcessorMock{},
		ValidatorProvider:              &mock.ValidatorsProviderStub{},
		BlockTrack:                     &mock.BlockTrackerStub{},
		PendingMiniBlocksHdl:           &mock.PendingMiniBlocksHandlerStub{},
		ReqHandler:                     &testscommon.RequestHandlerStub{},
		TxLogsProcess:                  &mock.TxLogProcessorMock{},
		HeaderConstructValidator:       &mock.HeaderValidatorStub{},
		PeerMapper:                     &p2pmocks.NetworkShardingCollectorStub{},
		WhiteListHandlerInternal:       &testscommon.WhiteListHandlerStub{},
		WhiteListerVerifiedTxsInternal: &testscommon.WhiteListHandlerStub{},
	}
}

func getDefaultDataComponents() *factory.DataComponentsMock {
	return &factory.DataComponentsMock{
		BlockChain: &mock.ChainHandlerStub{},
		Store:      &mock.ChainStorerStub{},
		DataPool:   &dataRetrieverMock.PoolsHolderMock{},
		MbProvider: &mock.MiniBlocksProviderStub{},
	}
}

func getDefaultBootstrapComponents() *mainFactoryMocks.BootstrapComponentsStub {
	var versionedHeaderFactory nodeFactory.VersionedHeaderFactory

	shardCoordinator := &mock.ShardCoordinatorMock{}
	headerVersionHandler := &testscommon.HeaderVersionHandlerStub{}
	versionedHeaderFactory, _ = hdrFactory.NewShardHeaderFactory(headerVersionHandler)
	if shardCoordinator.SelfId() == core.MetachainShardId {
		versionedHeaderFactory, _ = hdrFactory.NewMetaHeaderFactory(headerVersionHandler)
	}

	return &mainFactoryMocks.BootstrapComponentsStub{
		Bootstrapper: &bootstrapMocks.EpochStartBootstrapperStub{
			TrieHolder:      &mock.TriesHolderStub{},
			StorageManagers: map[string]common.StorageManager{"0": &testscommon.StorageManagerStub{}},
			BootstrapCalled: nil,
		},
		BootstrapParams:      &bootstrapMocks.BootstrapParamsHandlerMock{},
		NodeRole:             "",
		ShCoordinator:        shardCoordinator,
		HdrVersionHandler:    &testscommon.HeaderVersionHandlerStub{},
		VersionedHdrFactory:  versionedHeaderFactory,
		HdrIntegrityVerifier: &mock.HeaderIntegrityVerifierStub{},
	}
}<|MERGE_RESOLUTION|>--- conflicted
+++ resolved
@@ -552,12 +552,8 @@
 		Alarm:                 &testscommon.AlarmSchedulerStub{},
 		NtpTimer:              &testscommon.SyncTimerStub{},
 		RoundHandlerField:     &testscommon.RoundHandlerMock{},
-<<<<<<< HEAD
 		EconomicsHandler:      &economicsmocks.EconomicsHandlerStub{},
-=======
-		EconomicsHandler:      &economicsmocks.EconomicsHandlerMock{},
-		APIEconomicsHandler:   &economicsmocks.EconomicsHandlerMock{},
->>>>>>> 357c6001
+		APIEconomicsHandler:   &economicsmocks.EconomicsHandlerStub{},
 		RatingsConfig:         &testscommon.RatingsInfoMock{},
 		RatingHandler:         &testscommon.RaterMock{},
 		NodesConfig:           &testscommon.NodesSetupStub{},
