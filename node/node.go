--- conflicted
+++ resolved
@@ -55,11 +55,7 @@
 var _ facade.NodeHandler = (*Node)(nil)
 
 // Option represents a functional configuration parameter that can operate
-<<<<<<< HEAD
-// //	over the None struct.
-=======
 // over the None struct.
->>>>>>> 6dc2dda5
 type Option func(*Node) error
 
 type filter interface {
