--- conflicted
+++ resolved
@@ -53,11 +53,10 @@
 // Node is a structure that passes the configuration parameters and initializes
 //  required services as requested
 type Node struct {
-<<<<<<< HEAD
 	marshalizer              marshal.Marshalizer
 	ctx                      context.Context
 	hasher                   hashing.Hasher
-	initialNodesPubkeys      []string
+	initialNodesPubkeys      [][]string
 	initialNodesBalances     map[string]*big.Int
 	roundDuration            uint64
 	consensusGroupSize       int
@@ -71,7 +70,6 @@
 	uint64ByteSliceConverter typeConverters.Uint64ByteSliceConverter
 	interceptorsContainer    process.InterceptorsContainer
 	resolversContainer       process.ResolversContainer
-=======
 	marshalizer                  marshal.Marshalizer
 	ctx                          context.Context
 	hasher                       hashing.Hasher
@@ -89,7 +87,6 @@
 	uint64ByteSliceConverter     typeConverters.Uint64ByteSliceConverter
 	interceptorsResolversCreator process.InterceptorsResolversFactory
 	interceptorsContainer        process.InterceptorsContainer
->>>>>>> cc90a958
 
 	privateKey       crypto.PrivateKey
 	publicKey        crypto.PublicKey
