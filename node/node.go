package node

import (
	"context"
	"encoding/hex"
	"errors"
	"fmt"
	"math/big"
	"math/rand"
	"sync/atomic"
	"time"

	"github.com/ElrondNetwork/elrond-go-logger"
	"github.com/ElrondNetwork/elrond-go/config"
	"github.com/ElrondNetwork/elrond-go/consensus"
	"github.com/ElrondNetwork/elrond-go/consensus/chronology"
	"github.com/ElrondNetwork/elrond-go/consensus/spos"
	"github.com/ElrondNetwork/elrond-go/consensus/spos/sposFactory"
	"github.com/ElrondNetwork/elrond-go/core"
	"github.com/ElrondNetwork/elrond-go/core/check"
	"github.com/ElrondNetwork/elrond-go/core/indexer"
	"github.com/ElrondNetwork/elrond-go/core/partitioning"
	"github.com/ElrondNetwork/elrond-go/crypto"
	"github.com/ElrondNetwork/elrond-go/data"
	"github.com/ElrondNetwork/elrond-go/data/state"
	"github.com/ElrondNetwork/elrond-go/data/transaction"
	"github.com/ElrondNetwork/elrond-go/data/typeConverters"
	"github.com/ElrondNetwork/elrond-go/dataRetriever"
	"github.com/ElrondNetwork/elrond-go/epochStart"
	"github.com/ElrondNetwork/elrond-go/hashing"
	"github.com/ElrondNetwork/elrond-go/marshal"
	"github.com/ElrondNetwork/elrond-go/node/heartbeat"
	"github.com/ElrondNetwork/elrond-go/node/heartbeat/storage"
	"github.com/ElrondNetwork/elrond-go/ntp"
	"github.com/ElrondNetwork/elrond-go/p2p"
	"github.com/ElrondNetwork/elrond-go/process"
	"github.com/ElrondNetwork/elrond-go/process/dataValidators"
	"github.com/ElrondNetwork/elrond-go/process/factory"
	"github.com/ElrondNetwork/elrond-go/process/sync"
	"github.com/ElrondNetwork/elrond-go/process/sync/storageBootstrap"
	procTx "github.com/ElrondNetwork/elrond-go/process/transaction"
	"github.com/ElrondNetwork/elrond-go/sharding"
	"github.com/ElrondNetwork/elrond-go/statusHandler"
)

// SendTransactionsPipe is the pipe used for sending new transactions
const SendTransactionsPipe = "send transactions pipe"

var log = logger.GetOrCreate("node")

// Option represents a functional configuration parameter that can operate
//  over the None struct.
type Option func(*Node) error

// Node is a structure that passes the configuration parameters and initializes
//  required services as requested
type Node struct {
	internalMarshalizer           marshal.Marshalizer
	vmMarshalizer                 marshal.Marshalizer
	txSignMarshalizer             marshal.Marshalizer
	ctx                           context.Context
	hasher                        hashing.Hasher
	feeHandler                    process.FeeHandler
	initialNodesPubkeys           map[uint32][]string
	roundDuration                 uint64
	consensusGroupSize            int
	messenger                     P2PMessenger
	syncTimer                     ntp.SyncTimer
	rounder                       consensus.Rounder
	blockProcessor                process.BlockProcessor
	genesisTime                   time.Time
	epochStartTrigger             epochStart.TriggerHandler
	epochStartRegistrationHandler epochStart.RegistrationHandler
	accounts                      state.AccountsAdapter
	addrConverter                 state.AddressConverter
	uint64ByteSliceConverter      typeConverters.Uint64ByteSliceConverter
	interceptorsContainer         process.InterceptorsContainer
	resolversFinder               dataRetriever.ResolversFinder
	heartbeatMonitor              *heartbeat.Monitor
	heartbeatSender               *heartbeat.Sender
	appStatusHandler              core.AppStatusHandler
	validatorStatistics           process.ValidatorStatisticsProcessor
	hardforkTrigger               HardforkTrigger

	pubKey            crypto.PublicKey
	privKey           crypto.PrivateKey
	keyGen            crypto.KeyGenerator
	keyGenForAccounts crypto.KeyGenerator
	singleSigner      crypto.SingleSigner
	txSingleSigner    crypto.SingleSigner
	multiSigner       crypto.MultiSigner
	forkDetector      process.ForkDetector

	blkc             data.ChainHandler
	dataPool         dataRetriever.PoolsHolder
	store            dataRetriever.StorageService
	shardCoordinator sharding.Coordinator
	nodesCoordinator sharding.NodesCoordinator

	networkShardingCollector NetworkShardingCollector

	consensusTopic string
	consensusType  string

	isRunning                bool
	currentSendingGoRoutines int32
	bootstrapRoundIndex      uint64

	indexer               indexer.Indexer
	blackListHandler      process.BlackListHandler
	bootStorer            process.BootStorer
	requestedItemsHandler dataRetriever.RequestedItemsHandler
	headerSigVerifier     spos.RandSeedVerifier

	chainID                  []byte
	blockTracker             process.BlockTracker
	pendingMiniBlocksHandler process.PendingMiniBlocksHandler

	txStorageSize  uint32
	sizeCheckDelta uint32

	requestHandler process.RequestHandler

	inputAntifloodHandler P2PAntifloodHandler
	txAcumulator          Accumulator
}

// ApplyOptions can set up different configurable options of a Node instance
func (n *Node) ApplyOptions(opts ...Option) error {
	if n.IsRunning() {
		return errors.New("cannot apply options while node is running")
	}
	for _, opt := range opts {
		err := opt(n)
		if err != nil {
			return errors.New("error applying option: " + err.Error())
		}
	}
	return nil
}

// NewNode creates a new Node instance
func NewNode(opts ...Option) (*Node, error) {
	node := &Node{
		ctx:                      context.Background(),
		currentSendingGoRoutines: 0,
		appStatusHandler:         statusHandler.NewNilStatusHandler(),
	}
	for _, opt := range opts {
		err := opt(node)
		if err != nil {
			return nil, errors.New("error applying option: " + err.Error())
		}
	}

	return node, nil
}

// GetAppStatusHandler will return the current status handler
func (n *Node) GetAppStatusHandler() core.AppStatusHandler {
	return n.appStatusHandler
}

// IsRunning will return the current state of the node
func (n *Node) IsRunning() bool {
	return n.isRunning
}

// Start will create a new messenger and and set up the Node state as running
func (n *Node) Start() error {
	err := n.P2PBootstrap()
	if err == nil {
		n.isRunning = true
	}
	return err
}

// Stop closes the messenger and undos everything done in Start
func (n *Node) Stop() error {
	if !n.IsRunning() {
		return nil
	}
	err := n.messenger.Close()
	if err != nil {
		return err
	}

	return nil
}

// P2PBootstrap will try to connect to many peers as possible
func (n *Node) P2PBootstrap() error {
	if n.messenger == nil {
		return ErrNilMessenger
	}

	return n.messenger.Bootstrap()
}

// CreateShardedStores instantiate sharded cachers for Transactions and Headers
func (n *Node) CreateShardedStores() error {
	if n.shardCoordinator == nil {
		return ErrNilShardCoordinator
	}

	if n.dataPool == nil {
		return ErrNilDataPool
	}

	transactionsDataStore := n.dataPool.Transactions()
	headersDataStore := n.dataPool.Headers()

	if transactionsDataStore == nil {
		return errors.New("nil transaction sharded data store")
	}

	if headersDataStore == nil {
		return errors.New("nil header sharded data store")
	}

	shards := n.shardCoordinator.NumberOfShards()
	currentShardId := n.shardCoordinator.SelfId()

	transactionsDataStore.CreateShardStore(process.ShardCacherIdentifier(currentShardId, currentShardId))
	for i := uint32(0); i < shards; i++ {
		if i == n.shardCoordinator.SelfId() {
			continue
		}
		transactionsDataStore.CreateShardStore(process.ShardCacherIdentifier(i, currentShardId))
		transactionsDataStore.CreateShardStore(process.ShardCacherIdentifier(currentShardId, i))
	}

	return nil
}

// StartConsensus will start the consensus service for the current node
func (n *Node) StartConsensus() error {
	isGenesisBlockNotInitialized := len(n.blkc.GetGenesisHeaderHash()) == 0 ||
		check.IfNil(n.blkc.GetGenesisHeader())
	if isGenesisBlockNotInitialized {
		return ErrGenesisBlockNotInitialized
	}

	chronologyHandler, err := n.createChronologyHandler(n.rounder, n.appStatusHandler)
	if err != nil {
		return err
	}

	bootstrapper, err := n.createBootstrapper(n.rounder)
	if err != nil {
		return err
	}

	err = bootstrapper.SetStatusHandler(n.GetAppStatusHandler())
	if err != nil {
		log.Debug("cannot set app status handler for shard bootstrapper")
	}

	bootstrapper.StartSync()
	epoch := uint32(0)
	crtBlockHeader := n.blkc.GetCurrentBlockHeader()
	if !check.IfNil(crtBlockHeader) {
		epoch = crtBlockHeader.GetEpoch()
	}
	log.Info("starting consensus", "epoch", epoch)

	consensusState, err := n.createConsensusState(epoch)
	if err != nil {
		return err
	}

	consensusService, err := sposFactory.GetConsensusCoreFactory(n.consensusType)
	if err != nil {
		return err
	}

	broadcastMessenger, err := sposFactory.GetBroadcastMessenger(
		n.internalMarshalizer,
		n.messenger,
		n.shardCoordinator,
		n.privKey,
		n.singleSigner)

	if err != nil {
		return err
	}

	netInputMarshalizer := n.internalMarshalizer
	if n.sizeCheckDelta > 0 {
		netInputMarshalizer = marshal.NewSizeCheckUnmarshalizer(n.internalMarshalizer, n.sizeCheckDelta)
	}

	worker, err := spos.NewWorker(
		consensusService,
		n.blkc,
		n.blockProcessor,
		bootstrapper,
		broadcastMessenger,
		consensusState,
		n.forkDetector,
		n.keyGen,
		netInputMarshalizer,
		n.rounder,
		n.shardCoordinator,
		n.singleSigner,
		n.syncTimer,
		n.headerSigVerifier,
		n.chainID,
		n.networkShardingCollector,
		n.inputAntifloodHandler,
	)
	if err != nil {
		return err
	}

	n.dataPool.Headers().RegisterHandler(worker.ReceivedHeader)

	err = n.createConsensusTopic(worker)
	if err != nil {
		return err
	}

	consensusArgs := &spos.ConsensusCoreArgs{
		BlockChain:                    n.blkc,
		BlockProcessor:                n.blockProcessor,
		Bootstrapper:                  bootstrapper,
		BroadcastMessenger:            broadcastMessenger,
		ChronologyHandler:             chronologyHandler,
		Hasher:                        n.hasher,
		Marshalizer:                   n.internalMarshalizer,
		BlsPrivateKey:                 n.privKey,
		BlsSingleSigner:               n.singleSigner,
		MultiSigner:                   n.multiSigner,
		Rounder:                       n.rounder,
		ShardCoordinator:              n.shardCoordinator,
		NodesCoordinator:              n.nodesCoordinator,
		SyncTimer:                     n.syncTimer,
		EpochStartRegistrationHandler: n.epochStartRegistrationHandler,
		AntifloodHandler:              n.inputAntifloodHandler,
	}

	consensusDataContainer, err := spos.NewConsensusCore(
		consensusArgs,
	)
	if err != nil {
		return err
	}

	fct, err := sposFactory.GetSubroundsFactory(
		consensusDataContainer,
		consensusState,
		worker,
		n.consensusType,
		n.appStatusHandler,
		n.indexer,
		n.chainID,
	)
	if err != nil {
		return err
	}

	err = fct.GenerateSubrounds()
	if err != nil {
		return err
	}

	go chronologyHandler.StartRounds()

	return nil
}

// GetBalance gets the balance for a specific address
func (n *Node) GetBalance(addressHex string) (*big.Int, error) {
	if n.addrConverter == nil || n.addrConverter.IsInterfaceNil() || n.accounts == nil || n.accounts.IsInterfaceNil() {
		return nil, errors.New("initialize AccountsAdapter and AddressConverter first")
	}

	address, err := n.addrConverter.CreateAddressFromHex(addressHex)
	if err != nil {
		return nil, errors.New("invalid address, could not decode from hex: " + err.Error())
	}
	accWrp, err := n.accounts.GetExistingAccount(address)
	if err != nil {
		return nil, errors.New("could not fetch sender address from provided param: " + err.Error())
	}

	if accWrp == nil || accWrp.IsInterfaceNil() {
		return big.NewInt(0), nil
	}

	account, ok := accWrp.(state.UserAccountHandler)
	if !ok {
		return big.NewInt(0), nil
	}

	return account.GetBalance(), nil
}

// createChronologyHandler method creates a chronology object
func (n *Node) createChronologyHandler(rounder consensus.Rounder, appStatusHandler core.AppStatusHandler) (consensus.ChronologyHandler, error) {
	chr, err := chronology.NewChronology(
		n.genesisTime,
		rounder,
		n.syncTimer,
	)

	if err != nil {
		return nil, err
	}

	err = chr.SetAppStatusHandler(appStatusHandler)
	if err != nil {
		return nil, err
	}

	return chr, nil
}

//TODO move this func in structs.go
func (n *Node) createBootstrapper(rounder consensus.Rounder) (process.Bootstrapper, error) {
	if n.shardCoordinator.SelfId() < n.shardCoordinator.NumberOfShards() {
		return n.createShardBootstrapper(rounder)
	}

	if n.shardCoordinator.SelfId() == core.MetachainShardId {
		return n.createMetaChainBootstrapper(rounder)
	}

	return nil, sharding.ErrShardIdOutOfRange
}

func (n *Node) createShardBootstrapper(rounder consensus.Rounder) (process.Bootstrapper, error) {
	argsBaseStorageBootstrapper := storageBootstrap.ArgsBaseStorageBootstrapper{
		ResolversFinder:     n.resolversFinder,
		BootStorer:          n.bootStorer,
		ForkDetector:        n.forkDetector,
		BlockProcessor:      n.blockProcessor,
		ChainHandler:        n.blkc,
		Marshalizer:         n.internalMarshalizer,
		Store:               n.store,
		Uint64Converter:     n.uint64ByteSliceConverter,
		BootstrapRoundIndex: n.bootstrapRoundIndex,
		ShardCoordinator:    n.shardCoordinator,
		NodesCoordinator:    n.nodesCoordinator,
		EpochStartTrigger:   n.epochStartTrigger,
		BlockTracker:        n.blockTracker,
	}

	argsShardStorageBootstrapper := storageBootstrap.ArgsShardStorageBootstrapper{
		ArgsBaseStorageBootstrapper: argsBaseStorageBootstrapper,
	}

	shardStorageBootstrapper, err := storageBootstrap.NewShardStorageBootstrapper(argsShardStorageBootstrapper)
	if err != nil {
		return nil, err
	}

	resolver, err := n.resolversFinder.IntraShardResolver(factory.MiniBlocksTopic)
	if err != nil {
		return nil, err
	}

	miniBlocksResolver, ok := resolver.(process.MiniBlocksResolver)
	if !ok {
		return nil, process.ErrWrongTypeAssertion
	}

	argsBaseBootstrapper := sync.ArgBaseBootstrapper{
		PoolsHolder:         n.dataPool,
		Store:               n.store,
		ChainHandler:        n.blkc,
		Rounder:             rounder,
		BlockProcessor:      n.blockProcessor,
		WaitTime:            n.rounder.TimeDuration(),
		Hasher:              n.hasher,
		Marshalizer:         n.internalMarshalizer,
		ForkDetector:        n.forkDetector,
		RequestHandler:      n.requestHandler,
		ShardCoordinator:    n.shardCoordinator,
		Accounts:            n.accounts,
		BlackListHandler:    n.blackListHandler,
		NetworkWatcher:      n.messenger,
		BootStorer:          n.bootStorer,
		StorageBootstrapper: shardStorageBootstrapper,
		EpochHandler:        n.epochStartTrigger,
		MiniBlocksResolver:  miniBlocksResolver,
		Uint64Converter:     n.uint64ByteSliceConverter,
	}

	argsShardBootstrapper := sync.ArgShardBootstrapper{
		ArgBaseBootstrapper: argsBaseBootstrapper,
	}

	bootstrap, err := sync.NewShardBootstrap(argsShardBootstrapper)
	if err != nil {
		return nil, err
	}

	return bootstrap, nil
}

func (n *Node) createMetaChainBootstrapper(rounder consensus.Rounder) (process.Bootstrapper, error) {
	argsBaseStorageBootstrapper := storageBootstrap.ArgsBaseStorageBootstrapper{
		ResolversFinder:     n.resolversFinder,
		BootStorer:          n.bootStorer,
		ForkDetector:        n.forkDetector,
		BlockProcessor:      n.blockProcessor,
		ChainHandler:        n.blkc,
		Marshalizer:         n.internalMarshalizer,
		Store:               n.store,
		Uint64Converter:     n.uint64ByteSliceConverter,
		BootstrapRoundIndex: n.bootstrapRoundIndex,
		ShardCoordinator:    n.shardCoordinator,
		NodesCoordinator:    n.nodesCoordinator,
		EpochStartTrigger:   n.epochStartTrigger,
		BlockTracker:        n.blockTracker,
	}

	argsMetaStorageBootstrapper := storageBootstrap.ArgsMetaStorageBootstrapper{
		ArgsBaseStorageBootstrapper: argsBaseStorageBootstrapper,
		PendingMiniBlocksHandler:    n.pendingMiniBlocksHandler,
	}

	metaStorageBootstrapper, err := storageBootstrap.NewMetaStorageBootstrapper(argsMetaStorageBootstrapper)
	if err != nil {
		return nil, err
	}

	resolver, err := n.resolversFinder.IntraShardResolver(factory.MiniBlocksTopic)
	if err != nil {
		return nil, err
	}

	miniBlocksResolver, ok := resolver.(process.MiniBlocksResolver)
	if !ok {
		return nil, process.ErrWrongTypeAssertion
	}

	argsBaseBootstrapper := sync.ArgBaseBootstrapper{
		PoolsHolder:         n.dataPool,
		Store:               n.store,
		ChainHandler:        n.blkc,
		Rounder:             rounder,
		BlockProcessor:      n.blockProcessor,
		WaitTime:            n.rounder.TimeDuration(),
		Hasher:              n.hasher,
		Marshalizer:         n.internalMarshalizer,
		ForkDetector:        n.forkDetector,
		RequestHandler:      n.requestHandler,
		ShardCoordinator:    n.shardCoordinator,
		Accounts:            n.accounts,
		BlackListHandler:    n.blackListHandler,
		NetworkWatcher:      n.messenger,
		BootStorer:          n.bootStorer,
		StorageBootstrapper: metaStorageBootstrapper,
		EpochHandler:        n.epochStartTrigger,
		MiniBlocksResolver:  miniBlocksResolver,
		Uint64Converter:     n.uint64ByteSliceConverter,
	}

	argsMetaBootstrapper := sync.ArgMetaBootstrapper{
		ArgBaseBootstrapper: argsBaseBootstrapper,
		EpochBootstrapper:   n.epochStartTrigger,
	}

	bootstrap, err := sync.NewMetaBootstrap(argsMetaBootstrapper)
	if err != nil {
		return nil, err
	}

	return bootstrap, nil
}

// createConsensusState method creates a consensusState object
func (n *Node) createConsensusState(epoch uint32) (*spos.ConsensusState, error) {
	selfId, err := n.pubKey.ToByteArray()
	if err != nil {
		return nil, err
	}

	eligibleNodesPubKeys, err := n.nodesCoordinator.GetConsensusWhitelistedNodes(epoch)
	if err != nil {
		return nil, err
	}

	roundConsensus := spos.NewRoundConsensus(
		eligibleNodesPubKeys,
		n.consensusGroupSize,
		string(selfId))

	roundConsensus.ResetRoundState()

	roundThreshold := spos.NewRoundThreshold()

	roundStatus := spos.NewRoundStatus()
	roundStatus.ResetRoundStatus()

	consensusState := spos.NewConsensusState(
		roundConsensus,
		roundThreshold,
		roundStatus)

	return consensusState, nil
}

// createConsensusTopic creates a consensus topic for node
func (n *Node) createConsensusTopic(messageProcessor p2p.MessageProcessor) error {
	if check.IfNil(n.shardCoordinator) {
		return ErrNilShardCoordinator
	}
	if check.IfNil(messageProcessor) {
		return ErrNilMessenger
	}

	n.consensusTopic = core.ConsensusTopic + n.shardCoordinator.CommunicationIdentifier(n.shardCoordinator.SelfId())
	if n.messenger.HasTopicValidator(n.consensusTopic) {
		return ErrValidatorAlreadySet
	}

	if !n.messenger.HasTopic(n.consensusTopic) {
		err := n.messenger.CreateTopic(n.consensusTopic, true)
		if err != nil {
			return err
		}
	}

	return n.messenger.RegisterMessageProcessor(n.consensusTopic, messageProcessor)
}

// SendBulkTransactions sends the provided transactions as a bulk, optimizing transfer between nodes
func (n *Node) SendBulkTransactions(txs []*transaction.Transaction) (uint64, error) {
	if len(txs) == 0 {
		return 0, ErrNoTxToProcess
	}

	n.addTransactionsToSendPipe(txs)

	return uint64(len(txs)), nil
}

func (n *Node) addTransactionsToSendPipe(txs []*transaction.Transaction) {
	if check.IfNil(n.txAcumulator) {
		log.Error("node has a nil tx accumulator instance")
		return
	}

	for _, tx := range txs {
		n.txAcumulator.AddData(tx)
	}
}

func (n *Node) sendFromTxAccumulator() {
	outputChannel := n.txAcumulator.OutputChannel()

	for objs := range outputChannel {
		//this will read continuously until the chan is closed

		if len(objs) == 0 {
			continue
		}

		txs := make([]*transaction.Transaction, 0, len(objs))
		for _, obj := range objs {
			tx, ok := obj.(*transaction.Transaction)
			if !ok {
				continue
			}

			txs = append(txs, tx)
		}

		n.sendBulkTransactions(txs)
	}
}

// sendBulkTransactions sends the provided transactions as a bulk, optimizing transfer between nodes
func (n *Node) sendBulkTransactions(txs []*transaction.Transaction) {
	transactionsByShards := make(map[uint32][][]byte)

	for _, tx := range txs {
		senderShardId, err := n.getSenderShardId(tx)
		if err != nil {
			continue
		}

		marshalizedTx, err := n.internalMarshalizer.Marshal(tx)
		if err != nil {
			continue
		}

		transactionsByShards[senderShardId] = append(transactionsByShards[senderShardId], marshalizedTx)
	}

	numOfSentTxs := uint64(0)
	for shardId, txsForShard := range transactionsByShards {
		err := n.sendBulkTransactionsFromShard(txsForShard, shardId)
		if err != nil {
			log.Debug("sendBulkTransactionsFromShard", "error", err.Error())
		} else {
			numOfSentTxs += uint64(len(txsForShard))
		}
	}
}

func (n *Node) getSenderShardId(tx *transaction.Transaction) (uint32, error) {
	senderBytes, err := n.addrConverter.CreateAddressFromPublicKeyBytes(tx.SndAddr)
	if err != nil {
		return 0, err
	}

	senderShardId := n.shardCoordinator.ComputeId(senderBytes)
	if senderShardId != n.shardCoordinator.SelfId() {
		return senderShardId, nil
	}

	//tx is cross-shard with self, send it on the [transaction topic]_self_cross directly so it will
	//traverse the network only once
	recvBytes, err := n.addrConverter.CreateAddressFromPublicKeyBytes(tx.RcvAddr)
	if err != nil {
		return 0, err
	}

	return n.shardCoordinator.ComputeId(recvBytes), nil
}

// ValidateTransaction will validate a transaction
func (n *Node) ValidateTransaction(tx *transaction.Transaction) error {
	txValidator, err := dataValidators.NewTxValidator(n.accounts, n.shardCoordinator, core.MaxTxNonceDeltaAllowed)
	if err != nil {
		return nil
	}

	marshalizedTx, err := n.internalMarshalizer.Marshal(tx)
	if err != nil {
		return err
	}

	intTx, err := procTx.NewInterceptedTransaction(
		marshalizedTx,
		n.internalMarshalizer,
		n.txSignMarshalizer,
		n.hasher,
		n.keyGenForAccounts,
		n.txSingleSigner,
		n.addrConverter,
		n.shardCoordinator,
		n.feeHandler,
	)
	if err != nil {
		return err
	}

	err = intTx.CheckValidity()
	if err != nil {
		return err
	}

	err = txValidator.CheckTxValidity(intTx)
	if errors.Is(err, process.ErrAddressNotInThisShard) {
		// we allow the broadcast of provided transaction even if that transaction is not targeted on the current shard
		return nil
	}

	return err
}

func (n *Node) sendBulkTransactionsFromShard(transactions [][]byte, senderShardId uint32) error {
	dataPacker, err := partitioning.NewSimpleDataPacker(n.internalMarshalizer)
	if err != nil {
		return err
	}

	//the topic identifier is made of the current shard id and sender's shard id
	identifier := factory.TransactionTopic + n.shardCoordinator.CommunicationIdentifier(senderShardId)

	packets, err := dataPacker.PackDataInChunks(transactions, core.MaxBulkTransactionSize)
	if err != nil {
		return err
	}

	atomic.AddInt32(&n.currentSendingGoRoutines, int32(len(packets)))
	for _, buff := range packets {
		go func(bufferToSend []byte) {
			err = n.messenger.BroadcastOnChannelBlocking(
				SendTransactionsPipe,
				identifier,
				bufferToSend,
			)
			if err != nil {
				log.Debug("BroadcastOnChannelBlocking", "error", err.Error())
			}

			atomic.AddInt32(&n.currentSendingGoRoutines, -1)
		}(buff)
	}

	return nil
}

// CreateTransaction will return a transaction from all the required fields
func (n *Node) CreateTransaction(
	nonce uint64,
	value string,
	receiverHex string,
	senderHex string,
	gasPrice uint64,
	gasLimit uint64,
	dataField []byte,
	signatureHex string,
) (*transaction.Transaction, []byte, error) {

	if check.IfNil(n.addrConverter) {
		return nil, nil, ErrNilAddressConverter
	}
	if check.IfNil(n.accounts) {
		return nil, nil, ErrNilAccountsAdapter
	}

	receiverAddress, err := n.addrConverter.CreateAddressFromHex(receiverHex)
	if err != nil {
		return nil, nil, errors.New("could not create receiver address from provided param")
	}

	senderAddress, err := n.addrConverter.CreateAddressFromHex(senderHex)
	if err != nil {
		return nil, nil, errors.New("could not create sender address from provided param")
	}

	signatureBytes, err := hex.DecodeString(signatureHex)
	if err != nil {
		return nil, nil, errors.New("could not fetch signature bytes")
	}

	valAsBigInt, ok := big.NewInt(0).SetString(value, 10)
	if !ok {
		return nil, nil, ErrInvalidValue
	}

	tx := &transaction.Transaction{
		Nonce:     nonce,
		Value:     valAsBigInt,
		RcvAddr:   receiverAddress.Bytes(),
		SndAddr:   senderAddress.Bytes(),
		GasPrice:  gasPrice,
		GasLimit:  gasLimit,
		Data:      dataField,
		Signature: signatureBytes,
	}

	var txHash []byte
	txHash, err = core.CalculateHash(n.internalMarshalizer, n.hasher, tx)
	if err != nil {
		return nil, nil, err
	}

	return tx, txHash, nil
}

//GetTransaction gets the transaction
func (n *Node) GetTransaction(_ string) (*transaction.Transaction, error) {
	return nil, fmt.Errorf("not yet implemented")
}

// GetAccount will return account details for a given address
func (n *Node) GetAccount(address string) (state.UserAccountHandler, error) {
	if n.addrConverter == nil || n.addrConverter.IsInterfaceNil() {
		return nil, ErrNilAddressConverter
	}
	if n.accounts == nil || n.accounts.IsInterfaceNil() {
		return nil, ErrNilAccountsAdapter
	}

	addr, err := n.addrConverter.CreateAddressFromHex(address)
	if err != nil {
		return nil, err
	}

	accWrp, err := n.accounts.GetExistingAccount(addr)
	if err != nil {
		if err == state.ErrAccNotFound {
			return state.NewUserAccount(addr)
		}
		return nil, errors.New("could not fetch sender address from provided param: " + err.Error())
	}

	account, ok := accWrp.(state.UserAccountHandler)
	if !ok {
		return nil, errors.New("account is not of type with balance and nonce")
	}

	return account, nil
}

// StartHeartbeat starts the node's heartbeat processing/signaling module
func (n *Node) StartHeartbeat(hbConfig config.HeartbeatConfig, versionNumber string, nodeDisplayName string) error {
	if !hbConfig.Enabled {
		return nil
	}

	err := n.checkConfigParams(hbConfig)
	if err != nil {
		return err
	}

	if n.messenger.HasTopicValidator(core.HeartbeatTopic) {
		return ErrValidatorAlreadySet
	}

	if !n.messenger.HasTopic(core.HeartbeatTopic) {
		err = n.messenger.CreateTopic(core.HeartbeatTopic, true)
		if err != nil {
			return err
		}
	}

	peerTypeProvider, err := sharding.NewPeerTypeProvider(n.nodesCoordinator, n.epochStartTrigger, n.epochStartRegistrationHandler)
	if err != nil {
		return err
	}

	argSender := heartbeat.ArgHeartbeatSender{
		PeerMessenger:    n.messenger,
		SingleSigner:     n.singleSigner,
		PrivKey:          n.privKey,
		Marshalizer:      n.internalMarshalizer,
		Topic:            core.HeartbeatTopic,
		ShardCoordinator: n.shardCoordinator,
		PeerTypeProvider: peerTypeProvider,
		StatusHandler:    n.appStatusHandler,
		VersionNumber:    versionNumber,
		NodeDisplayName:  nodeDisplayName,
		HardforkTrigger:  n.hardforkTrigger,
	}

	n.heartbeatSender, err = heartbeat.NewSender(argSender)
	if err != nil {
		return err
	}

	heartbeatStorageUnit := n.store.GetStorer(dataRetriever.HeartbeatUnit)

	heartBeatMsgProcessor, err := heartbeat.NewMessageProcessor(
		n.singleSigner,
		n.keyGen,
		n.internalMarshalizer,
		n.networkShardingCollector,
	)
	if err != nil {
		return err
	}

	heartbeatStorer, err := storage.NewHeartbeatDbStorer(heartbeatStorageUnit, n.internalMarshalizer)
	if err != nil {
		return err
	}

	timer := &heartbeat.RealTimer{}
	netInputMarshalizer := n.internalMarshalizer
	if n.sizeCheckDelta > 0 {
		netInputMarshalizer = marshal.NewSizeCheckUnmarshalizer(n.internalMarshalizer, n.sizeCheckDelta)
	}

<<<<<<< HEAD
	argMonitor := heartbeat.ArgHeartbeatMonitor{
		Marshalizer:                 netInputMarshalizer,
		MaxDurationPeerUnresponsive: time.Second * time.Duration(hbConfig.DurationInSecToConsiderUnresponsive),
		PubKeysMap:                  n.initialNodesPubkeys,
		GenesisTime:                 n.genesisTime,
		MessageHandler:              heartBeatMsgProcessor,
		Storer:                      heartbeatStorer,
		PeerTypeProvider:            peerTypeProvider,
		Timer:                       timer,
		AntifloodHandler:            n.inputAntifloodHandler,
		HardforkTrigger:             n.hardforkTrigger,
	}
	n.heartbeatMonitor, err = heartbeat.NewMonitor(argMonitor)
=======
	allValidators, _, err := n.getLatestValidators()
	pubKeysMap := make(map[uint32][]string)
	for shardID, valsInShard := range allValidators {
		for _, val := range valsInShard {
			pubKeysMap[shardID] = append(pubKeysMap[shardID], string(val.PublicKey))
		}
	}

	n.heartbeatMonitor, err = heartbeat.NewMonitor(
		netInputMarshalizer,
		time.Second*time.Duration(hbConfig.DurationInSecToConsiderUnresponsive),
		pubKeysMap,
		n.genesisTime,
		heartBeatMsgProcessor,
		heartbeatStorer,
		peerTypeProvider,
		timer,
		n.inputAntifloodHandler,
	)
>>>>>>> 2b8037d3
	if err != nil {
		return err
	}

	err = n.heartbeatMonitor.SetAppStatusHandler(n.appStatusHandler)
	if err != nil {
		return err
	}

	err = n.messenger.RegisterMessageProcessor(core.HeartbeatTopic, n.heartbeatMonitor)
	if err != nil {
		return err
	}

	go n.startSendingHeartbeats(hbConfig)

	return nil
}

func (n *Node) checkConfigParams(config config.HeartbeatConfig) error {
	if config.DurationInSecToConsiderUnresponsive < 1 {
		return ErrNegativeDurationInSecToConsiderUnresponsive
	}
	if config.MaxTimeToWaitBetweenBroadcastsInSec < 1 {
		return ErrNegativeMaxTimeToWaitBetweenBroadcastsInSec
	}
	if config.MinTimeToWaitBetweenBroadcastsInSec < 1 {
		return ErrNegativeMinTimeToWaitBetweenBroadcastsInSec
	}
	if config.MaxTimeToWaitBetweenBroadcastsInSec <= config.MinTimeToWaitBetweenBroadcastsInSec {
		return ErrWrongValues
	}
	if config.DurationInSecToConsiderUnresponsive <= config.MaxTimeToWaitBetweenBroadcastsInSec {
		return ErrWrongValues
	}

	return nil
}

func (n *Node) startSendingHeartbeats(config config.HeartbeatConfig) {
	r := rand.New(rand.NewSource(time.Now().Unix()))

	for {
		diffSeconds := config.MaxTimeToWaitBetweenBroadcastsInSec - config.MinTimeToWaitBetweenBroadcastsInSec
		diffNanos := int64(diffSeconds) * time.Second.Nanoseconds()
		randomNanos := r.Int63n(diffNanos)
		timeToWait := time.Second*time.Duration(config.MinTimeToWaitBetweenBroadcastsInSec) + time.Duration(randomNanos)

		time.Sleep(timeToWait)

		err := n.heartbeatSender.SendHeartbeat()
		if err != nil {
			log.Debug("SendHeartbeat", "error", err.Error())
		}
	}
}

// GetHeartbeats returns the heartbeat status for each public key defined in genesis.json
func (n *Node) GetHeartbeats() []heartbeat.PubKeyHeartbeat {
	if n.heartbeatMonitor == nil {
		return nil
	}
	return n.heartbeatMonitor.GetHeartbeats()
}

// ValidatorStatisticsApi will return the statistics for all the validators from the initial nodes pub keys
func (n *Node) ValidatorStatisticsApi() (map[string]*state.ValidatorApiResponse, error) {
	mapToReturn := make(map[string]*state.ValidatorApiResponse)
	validators, m, err := n.getLatestValidators()
	if err != nil {
		return m, err
	}

	for _, validatorInfosInShard := range validators {
		for _, validatorInfo := range validatorInfosInShard {
			strKey := hex.EncodeToString(validatorInfo.PublicKey)
			mapToReturn[strKey] = &state.ValidatorApiResponse{
				NrLeaderSuccess:    validatorInfo.LeaderSuccess,
				NrLeaderFailure:    validatorInfo.LeaderFailure,
				NrValidatorSuccess: validatorInfo.ValidatorSuccess,
				NrValidatorFailure: validatorInfo.ValidatorFailure,
				Rating:             float32(validatorInfo.Rating) * 100 / 1000000,
				TempRating:         float32(validatorInfo.TempRating) * 100 / 1000000,
			}
		}
	}

	return mapToReturn, nil
}

func (n *Node) getLatestValidators() (map[uint32][]*state.ValidatorInfo, map[string]*state.ValidatorApiResponse, error) {
	latestHash, err := n.validatorStatistics.RootHash()
	if err != nil {
		return nil, nil, err
	}

	validators, err := n.validatorStatistics.GetValidatorInfoForRootHash(latestHash)
	if err != nil {
		return nil, nil, err
	}

	return validators, nil, nil
}

// DirectTrigger will start the hardfork trigger
func (n *Node) DirectTrigger() error {
	return n.hardforkTrigger.Trigger()
}

// IsSelfTrigger returns true if the trigger's registered public key matches the self public key
func (n *Node) IsSelfTrigger() bool {
	return n.hardforkTrigger.IsSelfTrigger()
}

// IsInterfaceNil returns true if there is no value under the interface
func (n *Node) IsInterfaceNil() bool {
	return n == nil
}<|MERGE_RESOLUTION|>--- conflicted
+++ resolved
@@ -960,11 +960,18 @@
 		netInputMarshalizer = marshal.NewSizeCheckUnmarshalizer(n.internalMarshalizer, n.sizeCheckDelta)
 	}
 
-<<<<<<< HEAD
+	allValidators, _, err := n.getLatestValidators()
+	pubKeysMap := make(map[uint32][]string)
+	for shardID, valsInShard := range allValidators {
+		for _, val := range valsInShard {
+			pubKeysMap[shardID] = append(pubKeysMap[shardID], string(val.PublicKey))
+		}
+	}
+
 	argMonitor := heartbeat.ArgHeartbeatMonitor{
 		Marshalizer:                 netInputMarshalizer,
 		MaxDurationPeerUnresponsive: time.Second * time.Duration(hbConfig.DurationInSecToConsiderUnresponsive),
-		PubKeysMap:                  n.initialNodesPubkeys,
+		PubKeysMap:                  pubKeysMap,
 		GenesisTime:                 n.genesisTime,
 		MessageHandler:              heartBeatMsgProcessor,
 		Storer:                      heartbeatStorer,
@@ -974,27 +981,6 @@
 		HardforkTrigger:             n.hardforkTrigger,
 	}
 	n.heartbeatMonitor, err = heartbeat.NewMonitor(argMonitor)
-=======
-	allValidators, _, err := n.getLatestValidators()
-	pubKeysMap := make(map[uint32][]string)
-	for shardID, valsInShard := range allValidators {
-		for _, val := range valsInShard {
-			pubKeysMap[shardID] = append(pubKeysMap[shardID], string(val.PublicKey))
-		}
-	}
-
-	n.heartbeatMonitor, err = heartbeat.NewMonitor(
-		netInputMarshalizer,
-		time.Second*time.Duration(hbConfig.DurationInSecToConsiderUnresponsive),
-		pubKeysMap,
-		n.genesisTime,
-		heartBeatMsgProcessor,
-		heartbeatStorer,
-		peerTypeProvider,
-		timer,
-		n.inputAntifloodHandler,
-	)
->>>>>>> 2b8037d3
 	if err != nil {
 		return err
 	}
