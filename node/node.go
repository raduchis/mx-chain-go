--- conflicted
+++ resolved
@@ -83,10 +83,7 @@
 	validatorStatistics           process.ValidatorStatisticsProcessor
 	hardforkTrigger               HardforkTrigger
 	validatorsProvider            process.ValidatorsProvider
-<<<<<<< HEAD
-=======
 	whiteListHandler              process.WhiteListHandler
->>>>>>> 3d841fff
 
 	pubKey            crypto.PublicKey
 	privKey           crypto.PrivateKey
