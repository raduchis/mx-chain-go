--- conflicted
+++ resolved
@@ -940,13 +940,9 @@
 	heartBeatMsgProcessor, err := heartbeat.NewMessageProcessor(
 		n.singleSigner,
 		n.keyGen,
-<<<<<<< HEAD
-		n.protoMarshalizer,
+		n.internalMarshalizer,
 		n.networkShardingCollector,
 	)
-=======
-		n.internalMarshalizer)
->>>>>>> 43befa1e
 	if err != nil {
 		return err
 	}
