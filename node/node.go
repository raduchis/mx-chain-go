package node

import (
	"context"
	"encoding/hex"
	"errors"
	"fmt"
	"math/big"
	"math/rand"
	"sync/atomic"
	"time"

	nodeCmdFactory "github.com/ElrondNetwork/elrond-go/cmd/node/factory"
	"github.com/ElrondNetwork/elrond-go/config"
	"github.com/ElrondNetwork/elrond-go/consensus"
	"github.com/ElrondNetwork/elrond-go/consensus/chronology"
	"github.com/ElrondNetwork/elrond-go/consensus/spos"
	"github.com/ElrondNetwork/elrond-go/consensus/spos/sposFactory"
	"github.com/ElrondNetwork/elrond-go/core"
	"github.com/ElrondNetwork/elrond-go/core/indexer"
	"github.com/ElrondNetwork/elrond-go/core/partitioning"
	"github.com/ElrondNetwork/elrond-go/crypto"
	"github.com/ElrondNetwork/elrond-go/data"
	"github.com/ElrondNetwork/elrond-go/data/state"
	"github.com/ElrondNetwork/elrond-go/data/transaction"
	"github.com/ElrondNetwork/elrond-go/data/typeConverters"
	"github.com/ElrondNetwork/elrond-go/dataRetriever"
	"github.com/ElrondNetwork/elrond-go/hashing"
	"github.com/ElrondNetwork/elrond-go/logger"
	"github.com/ElrondNetwork/elrond-go/marshal"
	"github.com/ElrondNetwork/elrond-go/node/heartbeat"
	"github.com/ElrondNetwork/elrond-go/node/heartbeat/storage"
	"github.com/ElrondNetwork/elrond-go/ntp"
	"github.com/ElrondNetwork/elrond-go/p2p"
	"github.com/ElrondNetwork/elrond-go/process"
	"github.com/ElrondNetwork/elrond-go/process/dataValidators"
	"github.com/ElrondNetwork/elrond-go/process/factory"
	"github.com/ElrondNetwork/elrond-go/process/sync"
	"github.com/ElrondNetwork/elrond-go/process/sync/storageBootstrap"
	procTx "github.com/ElrondNetwork/elrond-go/process/transaction"
	"github.com/ElrondNetwork/elrond-go/sharding"
	"github.com/ElrondNetwork/elrond-go/statusHandler"
)

// SendTransactionsPipe is the pipe used for sending new transactions
const SendTransactionsPipe = "send transactions pipe"

// HeartbeatTopic is the topic used for heartbeat signaling
const HeartbeatTopic = "heartbeat"

var log = logger.GetOrCreate("node")

// Option represents a functional configuration parameter that can operate
//  over the None struct.
type Option func(*Node) error

// Node is a structure that passes the configuration parameters and initializes
//  required services as requested
type Node struct {
	marshalizer              marshal.Marshalizer
	ctx                      context.Context
	hasher                   hashing.Hasher
	feeHandler               process.FeeHandler
	initialNodesPubkeys      map[uint32][]string
	initialNodesBalances     map[string]*big.Int
	roundDuration            uint64
	consensusGroupSize       int
	messenger                P2PMessenger
	syncTimer                ntp.SyncTimer
	rounder                  consensus.Rounder
	blockProcessor           process.BlockProcessor
	genesisTime              time.Time
	accounts                 state.AccountsAdapter
	addrConverter            state.AddressConverter
	uint64ByteSliceConverter typeConverters.Uint64ByteSliceConverter
	interceptorsContainer    process.InterceptorsContainer
	resolversFinder          dataRetriever.ResolversFinder
	heartbeatMonitor         *heartbeat.Monitor
	heartbeatSender          *heartbeat.Sender
	appStatusHandler         core.AppStatusHandler

	txSignPrivKey     crypto.PrivateKey
	txSignPubKey      crypto.PublicKey
	pubKey            crypto.PublicKey
	privKey           crypto.PrivateKey
	keyGen            crypto.KeyGenerator
	keyGenForAccounts crypto.KeyGenerator
	singleSigner      crypto.SingleSigner
	txSingleSigner    crypto.SingleSigner
	multiSigner       crypto.MultiSigner
	forkDetector      process.ForkDetector

	blkc             data.ChainHandler
	dataPool         dataRetriever.PoolsHolder
	metaDataPool     dataRetriever.MetaPoolsHolder
	store            dataRetriever.StorageService
	shardCoordinator sharding.Coordinator
	nodesCoordinator sharding.NodesCoordinator

	consensusTopic string
	consensusType  string

	isRunning                bool
	txStorageSize            uint32
	currentSendingGoRoutines int32
	bootstrapRoundIndex      uint64

	indexer               indexer.Indexer
	blackListHandler      process.BlackListHandler
	bootStorer            process.BootStorer
	requestedItemsHandler dataRetriever.RequestedItemsHandler
<<<<<<< HEAD

	chainID []byte
=======
	headerSigVerifier     spos.RandSeedVerifier
>>>>>>> e15539d7
}

// ApplyOptions can set up different configurable options of a Node instance
func (n *Node) ApplyOptions(opts ...Option) error {
	if n.IsRunning() {
		return errors.New("cannot apply options while node is running")
	}
	for _, opt := range opts {
		err := opt(n)
		if err != nil {
			return errors.New("error applying option: " + err.Error())
		}
	}
	return nil
}

// NewNode creates a new Node instance
func NewNode(opts ...Option) (*Node, error) {
	node := &Node{
		ctx:                      context.Background(),
		currentSendingGoRoutines: 0,
		appStatusHandler:         statusHandler.NewNilStatusHandler(),
	}
	for _, opt := range opts {
		err := opt(node)
		if err != nil {
			return nil, errors.New("error applying option: " + err.Error())
		}
	}

	return node, nil
}

// GetAppStatusHandler will return the current status handler
func (n *Node) GetAppStatusHandler() core.AppStatusHandler {
	return n.appStatusHandler
}

// IsRunning will return the current state of the node
func (n *Node) IsRunning() bool {
	return n.isRunning
}

// Start will create a new messenger and and set up the Node state as running
func (n *Node) Start() error {
	err := n.P2PBootstrap()
	if err == nil {
		n.isRunning = true
	}
	return err
}

// Stop closes the messenger and undos everything done in Start
func (n *Node) Stop() error {
	if !n.IsRunning() {
		return nil
	}
	err := n.messenger.Close()
	if err != nil {
		return err
	}

	return nil
}

// P2PBootstrap will try to connect to many peers as possible
func (n *Node) P2PBootstrap() error {
	if n.messenger == nil {
		return ErrNilMessenger
	}

	return n.messenger.Bootstrap()
}

// CreateShardedStores instantiate sharded cachers for Transactions and Headers
func (n *Node) CreateShardedStores() error {
	if n.shardCoordinator == nil {
		return ErrNilShardCoordinator
	}

	if n.dataPool == nil {
		return ErrNilDataPool
	}

	transactionsDataStore := n.dataPool.Transactions()
	headersDataStore := n.dataPool.Headers()

	if transactionsDataStore == nil {
		return errors.New("nil transaction sharded data store")
	}

	if headersDataStore == nil {
		return errors.New("nil header sharded data store")
	}

	shards := n.shardCoordinator.NumberOfShards()
	currentShardId := n.shardCoordinator.SelfId()

	transactionsDataStore.CreateShardStore(process.ShardCacherIdentifier(currentShardId, currentShardId))
	for i := uint32(0); i < shards; i++ {
		if i == n.shardCoordinator.SelfId() {
			continue
		}
		transactionsDataStore.CreateShardStore(process.ShardCacherIdentifier(i, currentShardId))
		transactionsDataStore.CreateShardStore(process.ShardCacherIdentifier(currentShardId, i))
	}

	return nil
}

// StartConsensus will start the consensus service for the current node
func (n *Node) StartConsensus() error {
	isGenesisBlockNotInitialized := n.blkc.GetGenesisHeaderHash() == nil ||
		n.blkc.GetGenesisHeader() == nil
	if isGenesisBlockNotInitialized {
		return ErrGenesisBlockNotInitialized
	}

	chronologyHandler, err := n.createChronologyHandler(n.rounder, n.appStatusHandler)
	if err != nil {
		return err
	}

	bootstrapper, err := n.createBootstrapper(n.rounder)
	if err != nil {
		return err
	}

	err = bootstrapper.SetStatusHandler(n.GetAppStatusHandler())
	if err != nil {
		log.Debug("cannot set app status handler for shard bootstrapper")
	}

	bootstrapper.StartSync()

	consensusState, err := n.createConsensusState()
	if err != nil {
		return err
	}

	consensusService, err := sposFactory.GetConsensusCoreFactory(n.consensusType)
	if err != nil {
		return err
	}

	broadcastMessenger, err := sposFactory.GetBroadcastMessenger(
		n.marshalizer,
		n.messenger,
		n.shardCoordinator,
		n.privKey,
		n.singleSigner)

	if err != nil {
		return err
	}

	worker, err := spos.NewWorker(
		consensusService,
		n.blkc,
		n.blockProcessor,
		bootstrapper,
		broadcastMessenger,
		consensusState,
		n.forkDetector,
		n.keyGen,
		n.marshalizer,
		n.rounder,
		n.shardCoordinator,
		n.singleSigner,
		n.syncTimer,
<<<<<<< HEAD
		n.chainID,
=======
		n.headerSigVerifier,
>>>>>>> e15539d7
	)
	if err != nil {
		return err
	}

	err = n.createConsensusTopic(worker, n.shardCoordinator)
	if err != nil {
		return err
	}

	consensusDataContainer, err := spos.NewConsensusCore(
		n.blkc,
		n.blockProcessor,
		bootstrapper,
		broadcastMessenger,
		chronologyHandler,
		n.hasher,
		n.marshalizer,
		n.privKey,
		n.singleSigner,
		n.multiSigner,
		n.rounder,
		n.shardCoordinator,
		n.nodesCoordinator,
		n.syncTimer,
	)
	if err != nil {
		return err
	}

	fct, err := sposFactory.GetSubroundsFactory(consensusDataContainer, consensusState, worker, n.consensusType, n.appStatusHandler, n.indexer, n.chainID)
	if err != nil {
		return err
	}

	err = fct.GenerateSubrounds()
	if err != nil {
		return err
	}

	go chronologyHandler.StartRounds()

	return nil
}

// GetBalance gets the balance for a specific address
func (n *Node) GetBalance(addressHex string) (*big.Int, error) {
	if n.addrConverter == nil || n.addrConverter.IsInterfaceNil() || n.accounts == nil || n.accounts.IsInterfaceNil() {
		return nil, errors.New("initialize AccountsAdapter and AddressConverter first")
	}

	address, err := n.addrConverter.CreateAddressFromHex(addressHex)
	if err != nil {
		return nil, errors.New("invalid address, could not decode from hex: " + err.Error())
	}
	accWrp, err := n.accounts.GetExistingAccount(address)
	if err != nil {
		return nil, errors.New("could not fetch sender address from provided param: " + err.Error())
	}

	if accWrp == nil || accWrp.IsInterfaceNil() {
		return big.NewInt(0), nil
	}

	account, ok := accWrp.(*state.Account)
	if !ok {
		return big.NewInt(0), nil
	}

	return account.Balance, nil
}

// createChronologyHandler method creates a chronology object
func (n *Node) createChronologyHandler(rounder consensus.Rounder, appStatusHandler core.AppStatusHandler) (consensus.ChronologyHandler, error) {
	chr, err := chronology.NewChronology(
		n.genesisTime,
		rounder,
		n.syncTimer)

	if err != nil {
		return nil, err
	}

	err = chr.SetAppStatusHandler(appStatusHandler)
	if err != nil {
		return nil, err
	}

	return chr, nil
}

//TODO move this func in structs.go
func (n *Node) createBootstrapper(rounder consensus.Rounder) (process.Bootstrapper, error) {
	if n.shardCoordinator.SelfId() < n.shardCoordinator.NumberOfShards() {
		return n.createShardBootstrapper(rounder)
	}

	if n.shardCoordinator.SelfId() == sharding.MetachainShardId {
		return n.createMetaChainBootstrapper(rounder)
	}

	return nil, sharding.ErrShardIdOutOfRange
}

func (n *Node) createShardBootstrapper(rounder consensus.Rounder) (process.Bootstrapper, error) {
	storageBootstrapArguments := storageBootstrap.ArgsStorageBootstrapper{
		ResolversFinder:     n.resolversFinder,
		BootStorer:          n.bootStorer,
		ForkDetector:        n.forkDetector,
		BlockProcessor:      n.blockProcessor,
		ChainHandler:        n.blkc,
		Marshalizer:         n.marshalizer,
		Store:               n.store,
		Uint64Converter:     n.uint64ByteSliceConverter,
		BootstrapRoundIndex: n.bootstrapRoundIndex,
		ShardCoordinator:    n.shardCoordinator,
	}

	shardStorageBootstrapper, err := storageBootstrap.NewShardStorageBootstrapper(storageBootstrapArguments)
	if err != nil {
		return nil, err
	}

	bootstrap, err := sync.NewShardBootstrap(
		n.dataPool,
		n.store,
		n.blkc,
		rounder,
		n.blockProcessor,
		n.rounder.TimeDuration(),
		n.hasher,
		n.marshalizer,
		n.forkDetector,
		n.resolversFinder,
		n.shardCoordinator,
		n.accounts,
		n.blackListHandler,
		n.messenger,
		n.bootStorer,
		shardStorageBootstrapper,
		n.requestedItemsHandler,
	)
	if err != nil {
		return nil, err
	}

	return bootstrap, nil
}

func (n *Node) createMetaChainBootstrapper(rounder consensus.Rounder) (process.Bootstrapper, error) {
	storageBootstrapArguments := storageBootstrap.ArgsStorageBootstrapper{
		ResolversFinder:     n.resolversFinder,
		BootStorer:          n.bootStorer,
		ForkDetector:        n.forkDetector,
		BlockProcessor:      n.blockProcessor,
		ChainHandler:        n.blkc,
		Marshalizer:         n.marshalizer,
		Store:               n.store,
		Uint64Converter:     n.uint64ByteSliceConverter,
		BootstrapRoundIndex: n.bootstrapRoundIndex,
		ShardCoordinator:    n.shardCoordinator,
	}

	metaStorageBootstrapper, err := storageBootstrap.NewMetaStorageBootstrapper(storageBootstrapArguments)
	if err != nil {
		return nil, err
	}

	bootstrap, err := sync.NewMetaBootstrap(
		n.metaDataPool,
		n.store,
		n.blkc,
		rounder,
		n.blockProcessor,
		n.rounder.TimeDuration(),
		n.hasher,
		n.marshalizer,
		n.forkDetector,
		n.resolversFinder,
		n.shardCoordinator,
		n.accounts,
		n.blackListHandler,
		n.messenger,
		n.bootStorer,
		metaStorageBootstrapper,
		n.requestedItemsHandler,
	)

	if err != nil {
		return nil, err
	}

	return bootstrap, nil
}

// createConsensusState method creates a consensusState object
func (n *Node) createConsensusState() (*spos.ConsensusState, error) {
	selfId, err := n.pubKey.ToByteArray()

	if err != nil {
		return nil, err
	}

	roundConsensus := spos.NewRoundConsensus(
		n.initialNodesPubkeys[n.shardCoordinator.SelfId()],
		n.consensusGroupSize,
		string(selfId))

	roundConsensus.ResetRoundState()

	roundThreshold := spos.NewRoundThreshold()

	roundStatus := spos.NewRoundStatus()
	roundStatus.ResetRoundStatus()

	consensusState := spos.NewConsensusState(
		roundConsensus,
		roundThreshold,
		roundStatus)

	return consensusState, nil
}

// createConsensusTopic creates a consensus topic for node
func (n *Node) createConsensusTopic(messageProcessor p2p.MessageProcessor, shardCoordinator sharding.Coordinator) error {
	if shardCoordinator == nil || shardCoordinator.IsInterfaceNil() {
		return ErrNilShardCoordinator
	}
	if messageProcessor == nil || messageProcessor.IsInterfaceNil() {
		return ErrNilMessenger
	}

	n.consensusTopic = core.ConsensusTopic + shardCoordinator.CommunicationIdentifier(shardCoordinator.SelfId())
	if n.messenger.HasTopicValidator(n.consensusTopic) {
		return ErrValidatorAlreadySet
	}

	if !n.messenger.HasTopic(n.consensusTopic) {
		err := n.messenger.CreateTopic(n.consensusTopic, true)
		if err != nil {
			return err
		}
	}

	return n.messenger.RegisterMessageProcessor(n.consensusTopic, messageProcessor)
}

// SendTransaction will send a new transaction on the topic channel
func (n *Node) SendTransaction(
	nonce uint64,
	senderHex string,
	receiverHex string,
	value string,
	gasPrice uint64,
	gasLimit uint64,
	transactionData string,
	signature []byte) (string, error) {

	if n.shardCoordinator == nil || n.shardCoordinator.IsInterfaceNil() {
		return "", ErrNilShardCoordinator
	}

	sender, err := n.addrConverter.CreateAddressFromHex(senderHex)
	if err != nil {
		return "", err
	}

	receiver, err := n.addrConverter.CreateAddressFromHex(receiverHex)
	if err != nil {
		return "", err
	}

	senderShardId := n.shardCoordinator.ComputeId(sender)

	valAsBigInt, ok := big.NewInt(0).SetString(value, 10)
	if !ok {
		return "", ErrInvalidValue
	}

	tx := transaction.Transaction{
		Nonce:     nonce,
		Value:     valAsBigInt,
		RcvAddr:   receiver.Bytes(),
		SndAddr:   sender.Bytes(),
		GasPrice:  gasPrice,
		GasLimit:  gasLimit,
		Data:      transactionData,
		Signature: signature,
	}

	err = n.validateTx(&tx)
	if err != nil {
		return "", err
	}

	txBuff, err := n.marshalizer.Marshal(&tx)
	if err != nil {
		return "", err
	}

	txHexHash := hex.EncodeToString(n.hasher.Compute(string(txBuff)))

	marshalizedTx, err := n.marshalizer.Marshal([][]byte{txBuff})
	if err != nil {
		return "", errors.New("could not marshal transaction")
	}

	//the topic identifier is made of the current shard id and sender's shard id
	identifier := factory.TransactionTopic + n.shardCoordinator.CommunicationIdentifier(senderShardId)

	n.messenger.BroadcastOnChannel(
		SendTransactionsPipe,
		identifier,
		marshalizedTx,
	)

	return txHexHash, nil
}

// SendBulkTransactions sends the provided transactions as a bulk, optimizing transfer between nodes
func (n *Node) SendBulkTransactions(txs []*transaction.Transaction) (uint64, error) {
	transactionsByShards := make(map[uint32][][]byte, 0)

	if txs == nil || len(txs) == 0 {
		return 0, ErrNoTxToProcess
	}

	for _, tx := range txs {
		senderBytes, err := n.addrConverter.CreateAddressFromPublicKeyBytes(tx.SndAddr)
		if err != nil {
			continue
		}

		senderShardId := n.shardCoordinator.ComputeId(senderBytes)
		marshalizedTx, err := n.marshalizer.Marshal(tx)
		if err != nil {
			continue
		}

		err = n.validateTx(tx)
		if err != nil {
			continue
		}

		transactionsByShards[senderShardId] = append(transactionsByShards[senderShardId], marshalizedTx)
	}

	numOfSentTxs := uint64(0)
	for shardId, txs := range transactionsByShards {
		err := n.sendBulkTransactionsFromShard(txs, shardId)
		if err != nil {
			log.Debug("sendBulkTransactionsFromShard", "error", err.Error())
		} else {
			numOfSentTxs += uint64(len(txs))
		}
	}

	return numOfSentTxs, nil
}

func (n *Node) validateTx(tx *transaction.Transaction) error {
	txValidator, err := dataValidators.NewTxValidator(n.accounts, n.shardCoordinator, nodeCmdFactory.MaxTxNonceDeltaAllowed)
	if err != nil {
		return nil
	}

	marshalizedTx, err := n.marshalizer.Marshal(tx)
	if err != nil {
		return err
	}

	intTx, err := procTx.NewInterceptedTransaction(
		marshalizedTx,
		n.marshalizer,
		n.hasher,
		n.keyGenForAccounts,
		n.txSingleSigner,
		n.addrConverter,
		n.shardCoordinator,
		n.feeHandler,
	)
	if err != nil {
		return err
	}

	err = intTx.CheckValidity()
	if err != nil {
		return err
	}

	return txValidator.CheckTxValidity(intTx)
}

func (n *Node) sendBulkTransactionsFromShard(transactions [][]byte, senderShardId uint32) error {
	dataPacker, err := partitioning.NewSimpleDataPacker(n.marshalizer)
	if err != nil {
		return err
	}

	//the topic identifier is made of the current shard id and sender's shard id
	identifier := factory.TransactionTopic + n.shardCoordinator.CommunicationIdentifier(senderShardId)

	packets, err := dataPacker.PackDataInChunks(transactions, core.MaxBulkTransactionSize)
	if err != nil {
		return err
	}

	atomic.AddInt32(&n.currentSendingGoRoutines, int32(len(packets)))
	for _, buff := range packets {
		go func(bufferToSend []byte) {
			err = n.messenger.BroadcastOnChannelBlocking(
				SendTransactionsPipe,
				identifier,
				bufferToSend,
			)
			if err != nil {
				log.Debug("BroadcastOnChannelBlocking", "error", err.Error())
			}

			atomic.AddInt32(&n.currentSendingGoRoutines, -1)
		}(buff)
	}

	return nil
}

// CreateTransaction will return a transaction from all the required fields
func (n *Node) CreateTransaction(
	nonce uint64,
	value string,
	receiverHex string,
	senderHex string,
	gasPrice uint64,
	gasLimit uint64,
	data string,
	signatureHex string,
	challenge string,
) (*transaction.Transaction, error) {

	if n.addrConverter == nil || n.addrConverter.IsInterfaceNil() {
		return nil, ErrNilAddressConverter
	}

	if n.accounts == nil || n.accounts.IsInterfaceNil() {
		return nil, ErrNilAccountsAdapter
	}

	receiverAddress, err := n.addrConverter.CreateAddressFromHex(receiverHex)
	if err != nil {
		return nil, errors.New("could not create receiver address from provided param")
	}

	senderAddress, err := n.addrConverter.CreateAddressFromHex(senderHex)
	if err != nil {
		return nil, errors.New("could not create sender address from provided param")
	}

	signatureBytes, err := hex.DecodeString(signatureHex)
	if err != nil {
		return nil, errors.New("could not fetch signature bytes")
	}

	challengeBytes, err := hex.DecodeString(challenge)
	if err != nil {
		return nil, errors.New("could not fetch challenge bytes")
	}

	valAsBigInt, ok := big.NewInt(0).SetString(value, 10)
	if !ok {
		return nil, ErrInvalidValue
	}

	return &transaction.Transaction{
		Nonce:     nonce,
		Value:     valAsBigInt,
		RcvAddr:   receiverAddress.Bytes(),
		SndAddr:   senderAddress.Bytes(),
		GasPrice:  gasPrice,
		GasLimit:  gasLimit,
		Data:      data,
		Signature: signatureBytes,
		Challenge: challengeBytes,
	}, nil
}

//GetTransaction gets the transaction
func (n *Node) GetTransaction(hash string) (*transaction.Transaction, error) {
	return nil, fmt.Errorf("not yet implemented")
}

// GetCurrentPublicKey will return the current node's public key
func (n *Node) GetCurrentPublicKey() string {
	if n.txSignPubKey != nil {
		pkey, _ := n.txSignPubKey.ToByteArray()
		return fmt.Sprintf("%x", pkey)
	}
	return ""
}

// GetAccount will return acount details for a given address
func (n *Node) GetAccount(address string) (*state.Account, error) {
	if n.addrConverter == nil || n.addrConverter.IsInterfaceNil() {
		return nil, ErrNilAddressConverter
	}
	if n.accounts == nil || n.accounts.IsInterfaceNil() {
		return nil, ErrNilAccountsAdapter
	}

	addr, err := n.addrConverter.CreateAddressFromHex(address)
	if err != nil {
		return nil, err
	}

	accWrp, err := n.accounts.GetExistingAccount(addr)
	if err != nil {
		if err == state.ErrAccNotFound {
			return &state.Account{
				Balance:  big.NewInt(0),
				Nonce:    0,
				RootHash: nil,
				CodeHash: nil,
			}, nil
		}
		return nil, errors.New("could not fetch sender address from provided param: " + err.Error())
	}

	account, ok := accWrp.(*state.Account)
	if !ok {
		return nil, errors.New("account is not of type with balance and nonce")
	}

	return account, nil
}

// StartHeartbeat starts the node's heartbeat processing/signaling module
func (n *Node) StartHeartbeat(hbConfig config.HeartbeatConfig, versionNumber string, nodeDisplayName string) error {
	if !hbConfig.Enabled {
		return nil
	}

	err := n.checkConfigParams(hbConfig)
	if err != nil {
		return err
	}

	if n.messenger.HasTopicValidator(HeartbeatTopic) {
		return ErrValidatorAlreadySet
	}

	if !n.messenger.HasTopic(HeartbeatTopic) {
		err := n.messenger.CreateTopic(HeartbeatTopic, true)
		if err != nil {
			return err
		}
	}

	n.heartbeatSender, err = heartbeat.NewSender(
		n.messenger,
		n.singleSigner,
		n.privKey,
		n.marshalizer,
		HeartbeatTopic,
		n.shardCoordinator,
		versionNumber,
		nodeDisplayName,
	)
	if err != nil {
		return err
	}

	heartbeatStorageUnit := n.store.GetStorer(dataRetriever.HeartbeatUnit)
	heartBeatMsgProcessor, err := heartbeat.NewMessageProcessor(
		n.singleSigner,
		n.keyGen,
		n.marshalizer)
	if err != nil {
		return err
	}

	heartbeatStorer, err := storage.NewHeartbeatDbStorer(heartbeatStorageUnit, n.marshalizer)
	timer := &heartbeat.RealTimer{}
	n.heartbeatMonitor, err = heartbeat.NewMonitor(
		n.marshalizer,
		time.Second*time.Duration(hbConfig.DurationInSecToConsiderUnresponsive),
		n.initialNodesPubkeys,
		n.genesisTime,
		heartBeatMsgProcessor,
		heartbeatStorer,
		timer,
	)
	if err != nil {
		return err
	}

	err = n.heartbeatMonitor.SetAppStatusHandler(n.appStatusHandler)
	if err != nil {
		return err
	}

	err = n.messenger.RegisterMessageProcessor(HeartbeatTopic, n.heartbeatMonitor)
	if err != nil {
		return err
	}

	go n.startSendingHeartbeats(hbConfig)

	return nil
}

func (n *Node) checkConfigParams(config config.HeartbeatConfig) error {
	if config.DurationInSecToConsiderUnresponsive < 1 {
		return ErrNegativeDurationInSecToConsiderUnresponsive
	}
	if config.MaxTimeToWaitBetweenBroadcastsInSec < 1 {
		return ErrNegativeMaxTimeToWaitBetweenBroadcastsInSec
	}
	if config.MinTimeToWaitBetweenBroadcastsInSec < 1 {
		return ErrNegativeMinTimeToWaitBetweenBroadcastsInSec
	}
	if config.MaxTimeToWaitBetweenBroadcastsInSec <= config.MinTimeToWaitBetweenBroadcastsInSec {
		return ErrWrongValues
	}
	if config.DurationInSecToConsiderUnresponsive <= config.MaxTimeToWaitBetweenBroadcastsInSec {
		return ErrWrongValues
	}

	return nil
}

func (n *Node) startSendingHeartbeats(config config.HeartbeatConfig) {
	r := rand.New(rand.NewSource(time.Now().Unix()))

	for {
		diffSeconds := config.MaxTimeToWaitBetweenBroadcastsInSec - config.MinTimeToWaitBetweenBroadcastsInSec
		diffNanos := int64(diffSeconds) * time.Second.Nanoseconds()
		randomNanos := r.Int63n(diffNanos)
		timeToWait := time.Second*time.Duration(config.MinTimeToWaitBetweenBroadcastsInSec) + time.Duration(randomNanos)

		time.Sleep(timeToWait)

		err := n.heartbeatSender.SendHeartbeat()
		if err != nil {
			log.Debug("SendHeartbeat", "error", err.Error())
		}
	}
}

// GetHeartbeats returns the heartbeat status for each public key defined in genesis.json
func (n *Node) GetHeartbeats() []heartbeat.PubKeyHeartbeat {
	if n.heartbeatMonitor == nil {
		return nil
	}
	return n.heartbeatMonitor.GetHeartbeats()
}

// IsInterfaceNil returns true if there is no value under the interface
func (n *Node) IsInterfaceNil() bool {
	if n == nil {
		return true
	}
	return false
}<|MERGE_RESOLUTION|>--- conflicted
+++ resolved
@@ -109,12 +109,9 @@
 	blackListHandler      process.BlackListHandler
 	bootStorer            process.BootStorer
 	requestedItemsHandler dataRetriever.RequestedItemsHandler
-<<<<<<< HEAD
+	headerSigVerifier     spos.RandSeedVerifier
 
 	chainID []byte
-=======
-	headerSigVerifier     spos.RandSeedVerifier
->>>>>>> e15539d7
 }
 
 // ApplyOptions can set up different configurable options of a Node instance
@@ -285,11 +282,8 @@
 		n.shardCoordinator,
 		n.singleSigner,
 		n.syncTimer,
-<<<<<<< HEAD
+		n.headerSigVerifier,
 		n.chainID,
-=======
-		n.headerSigVerifier,
->>>>>>> e15539d7
 	)
 	if err != nil {
 		return err
