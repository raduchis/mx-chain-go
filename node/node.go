package node

import (
	"bytes"
	"context"
	"encoding/hex"
	"errors"
	"fmt"
	"math/big"
	"sort"
	"strings"
	syncGo "sync"
	"sync/atomic"
	"time"

	logger "github.com/ElrondNetwork/elrond-go-logger"
	"github.com/ElrondNetwork/elrond-go/consensus"
	"github.com/ElrondNetwork/elrond-go/core"
	"github.com/ElrondNetwork/elrond-go/core/check"
	"github.com/ElrondNetwork/elrond-go/core/partitioning"
	disabledSig "github.com/ElrondNetwork/elrond-go/crypto/signing/disabled/singlesig"
	"github.com/ElrondNetwork/elrond-go/data/endProcess"
	"github.com/ElrondNetwork/elrond-go/data/esdt"
	"github.com/ElrondNetwork/elrond-go/data/state"
	"github.com/ElrondNetwork/elrond-go/data/transaction"
	"github.com/ElrondNetwork/elrond-go/dataRetriever"
	"github.com/ElrondNetwork/elrond-go/debug"
	"github.com/ElrondNetwork/elrond-go/facade"
	mainFactory "github.com/ElrondNetwork/elrond-go/factory"
	heartbeatData "github.com/ElrondNetwork/elrond-go/heartbeat/data"
	"github.com/ElrondNetwork/elrond-go/node/disabled"
	"github.com/ElrondNetwork/elrond-go/p2p"
	"github.com/ElrondNetwork/elrond-go/process"
	"github.com/ElrondNetwork/elrond-go/process/dataValidators"
	"github.com/ElrondNetwork/elrond-go/process/factory"
	"github.com/ElrondNetwork/elrond-go/process/smartContract"
	procTx "github.com/ElrondNetwork/elrond-go/process/transaction"
)

// SendTransactionsPipe is the pipe used for sending new transactions
const SendTransactionsPipe = "send transactions pipe"

var log = logger.GetOrCreate("node")
var numSecondsBetweenPrints = 20

var _ facade.NodeHandler = (*Node)(nil)

// Option represents a functional configuration parameter that can operate
//  over the None struct.
type Option func(*Node) error

// Node is a structure that holds all managed components
type Node struct {
<<<<<<< HEAD
	ctx                 context.Context
	cancelFunc          context.CancelFunc
	initialNodesPubkeys map[uint32][]string
	roundDuration       uint64
	consensusGroupSize  int
	genesisTime         time.Time
	peerDenialEvaluator p2p.PeerDenialEvaluator
	hardforkTrigger     HardforkTrigger
=======
	internalMarshalizer           marshal.Marshalizer
	vmMarshalizer                 marshal.Marshalizer
	txSignMarshalizer             marshal.Marshalizer
	ctx                           context.Context
	hasher                        hashing.Hasher
	feeHandler                    process.FeeHandler
	initialNodesPubkeys           map[uint32][]string
	roundDuration                 uint64
	consensusGroupSize            int
	messenger                     P2PMessenger
	syncTimer                     ntp.SyncTimer
	rounder                       consensus.Rounder
	blockProcessor                process.BlockProcessor
	genesisTime                   time.Time
	epochStartTrigger             epochStart.TriggerHandler
	epochStartRegistrationHandler epochStart.RegistrationHandler
	accounts                      state.AccountsAdapter
	accountsAPI                   state.AccountsAdapter
	addressPubkeyConverter        core.PubkeyConverter
	validatorPubkeyConverter      core.PubkeyConverter
	uint64ByteSliceConverter      typeConverters.Uint64ByteSliceConverter
	interceptorsContainer         process.InterceptorsContainer
	resolversFinder               dataRetriever.ResolversFinder
	peerDenialEvaluator           p2p.PeerDenialEvaluator
	appStatusHandler              core.AppStatusHandler
	validatorStatistics           process.ValidatorStatisticsProcessor
	hardforkTrigger               HardforkTrigger
	validatorsProvider            process.ValidatorsProvider
	whiteListRequest              process.WhiteListHandler
	whiteListerVerifiedTxs        process.WhiteListHandler

	pubKey            crypto.PublicKey
	privKey           crypto.PrivateKey
	keyGen            crypto.KeyGenerator
	keyGenForAccounts crypto.KeyGenerator
	singleSigner      crypto.SingleSigner
	txSingleSigner    crypto.SingleSigner
	multiSigner       crypto.MultiSigner
	peerSigHandler    crypto.PeerSignatureHandler
	forkDetector      process.ForkDetector

	blkc               data.ChainHandler
	dataPool           dataRetriever.PoolsHolder
	store              dataRetriever.StorageService
	shardCoordinator   sharding.Coordinator
	nodesCoordinator   sharding.NodesCoordinator
	miniblocksProvider process.MiniBlockProvider
>>>>>>> 95e198a8

	networkShardingCollector NetworkShardingCollector

	consensusType  string

	currentSendingGoRoutines int32
	bootstrapRoundIndex      uint64

	requestedItemsHandler dataRetriever.RequestedItemsHandler

	txSentCounter  uint32
	txAcumulator   core.Accumulator

	addressSignatureSize    int
	addressSignatureHexSize int
	validatorSignatureSize  int
	publicKeySize           int

	chanStopNodeProcess chan endProcess.ArgEndProcess

	mutQueryHandlers    syncGo.RWMutex
	queryHandlers       map[string]debug.QueryHandler
	bootstrapComponents mainFactory.BootstrapComponentsHolder
	consensusComponents mainFactory.ConsensusComponentsHolder
	coreComponents      mainFactory.CoreComponentsHolder
	cryptoComponents    mainFactory.CryptoComponentsHolder
	dataComponents      mainFactory.DataComponentsHolder
	heartbeatComponents mainFactory.HeartbeatComponentsHolder
	networkComponents   mainFactory.NetworkComponentsHolder
	processComponents   mainFactory.ProcessComponentsHolder
	stateComponents     mainFactory.StateComponentsHolder
	statusComponents    mainFactory.StatusComponentsHolder

	closableComponents        []mainFactory.Closer
	enableSignTxWithHashEpoch uint32
	isInImportMode            bool
	nodeRedundancyHandler     consensus.NodeRedundancyHandler
}

// ApplyOptions can set up different configurable options of a Node instance
func (n *Node) ApplyOptions(opts ...Option) error {
	for _, opt := range opts {
		err := opt(n)
		if err != nil {
			return errors.New("error applying option: " + err.Error())
		}
	}
	return nil
}

// NewNode creates a new Node instance
func NewNode(opts ...Option) (*Node, error) {
	ctx, cancelFunc := context.WithCancel(context.Background())
	node := &Node{
		ctx:                      ctx,
		cancelFunc:               cancelFunc,
		currentSendingGoRoutines: 0,
		queryHandlers:            make(map[string]debug.QueryHandler),
	}

	node.closableComponents = make([]mainFactory.Closer, 0)

	err := node.ApplyOptions(opts...)
	if err != nil {
		return nil, err
	}

	return node, nil
}

// GetAppStatusHandler will return the current status handler
func (n *Node) GetAppStatusHandler() core.AppStatusHandler {
	return n.coreComponents.StatusHandler()
}

// CreateShardedStores instantiate sharded cachers for Transactions and Headers
func (n *Node) CreateShardedStores() error {
	if check.IfNil(n.processComponents.ShardCoordinator()) {
		return ErrNilShardCoordinator
	}
	if check.IfNil(n.dataComponents.Datapool()) {
		return ErrNilDataPool
	}

	transactionsDataStore := n.dataComponents.Datapool().Transactions()
	headersDataStore := n.dataComponents.Datapool().Headers()

	if transactionsDataStore == nil {
		return errors.New("nil transaction sharded data store")
	}

	if headersDataStore == nil {
		return errors.New("nil header sharded data store")
	}

	return nil
}

// GetConsensusGroupSize returns the configured consensus size
func (n *Node) GetConsensusGroupSize() int {
	return n.consensusGroupSize
}

// GetBalance gets the balance for a specific address
func (n *Node) GetBalance(address string) (*big.Int, error) {
	account, err := n.getAccountHandler(address)
	if err != nil {
		return nil, err
	}

	userAccount, ok := n.castAccountToUserAccount(account)
	if !ok {
		return big.NewInt(0), nil
	}

	return userAccount.GetBalance(), nil
}

// GetUsername gets the username for a specific address
func (n *Node) GetUsername(address string) (string, error) {
	account, err := n.getAccountHandler(address)
	if err != nil {
		return "", err
	}

	userAccount, ok := n.castAccountToUserAccount(account)
	if !ok {
		return "", ErrAccountNotFound
	}

	username := userAccount.GetUserName()
	return string(username), nil
}

// GetKeyValuePairs returns all the key-value pairs under the address
func (n *Node) GetKeyValuePairs(address string) (map[string]string, error) {
	account, err := n.getAccountHandlerAPIAccounts(address)
	if err != nil {
		return nil, err
	}

	userAccount, ok := n.castAccountToUserAccount(account)
	if !ok {
		return nil, ErrAccountNotFound
	}

	if check.IfNil(userAccount.DataTrie()) {
		return map[string]string{}, nil
	}

	rootHash, err := userAccount.DataTrie().RootHash()
	if err != nil {
		return nil, err
	}

	ctx := context.Background()
	chLeaves, err := userAccount.DataTrie().GetAllLeavesOnChannel(rootHash, ctx)
	if err != nil {
		return nil, err
	}

	mapToReturn := make(map[string]string)
	for leaf := range chLeaves {
		mapToReturn[hex.EncodeToString(leaf.Key())] = hex.EncodeToString(leaf.Value())
	}

	return mapToReturn, nil
}

// GetValueForKey will return the value for a key from a given account
func (n *Node) GetValueForKey(address string, key string) (string, error) {
	keyBytes, err := hex.DecodeString(key)
	if err != nil {
		return "", fmt.Errorf("invalid key: %w", err)
	}

	account, err := n.getAccountHandler(address)
	if err != nil {
		return "", err
	}

	userAccount, ok := n.castAccountToUserAccount(account)
	if !ok {
		return "", ErrAccountNotFound
	}

	valueBytes, err := userAccount.DataTrieTracker().RetrieveValue(keyBytes)
	if err != nil {
		return "", fmt.Errorf("fetching value error: %w", err)
	}

	return hex.EncodeToString(valueBytes), nil
}

// GetESDTBalance returns the esdt balance and properties from a given account
func (n *Node) GetESDTBalance(address string, tokenName string) (string, string, error) {
	account, err := n.getAccountHandler(address)
	if err != nil {
		return "", "", err
	}

	userAccount, ok := n.castAccountToUserAccount(account)
	if !ok {
		return "", "", ErrAccountNotFound
	}

	tokenKey := core.ElrondProtectedKeyPrefix + core.ESDTKeyIdentifier + tokenName
	valueBytes, err := userAccount.DataTrieTracker().RetrieveValue([]byte(tokenKey))
	if err != nil {
		return "0", "", nil
	}

	esdtToken := &esdt.ESDigitalToken{}
	err = n.coreComponents.InternalMarshalizer().Unmarshal(esdtToken, valueBytes)
	if err != nil {
		return "", "", err
	}

	return esdtToken.Value.String(), hex.EncodeToString(esdtToken.Properties), nil
}

// GetAllESDTTokens returns the value of a key from a given account
func (n *Node) GetAllESDTTokens(address string) ([]string, error) {
	account, err := n.getAccountHandlerAPIAccounts(address)
	if err != nil {
		return nil, err
	}

	userAccount, ok := n.castAccountToUserAccount(account)
	if !ok {
		return nil, ErrAccountNotFound
	}

	if check.IfNil(userAccount.DataTrie()) {
		return []string{}, nil
	}

	foundTokens := make([]string, 0)

	esdtPrefix := []byte(core.ElrondProtectedKeyPrefix + core.ESDTKeyIdentifier)
	lenESDTPrefix := len(esdtPrefix)

	rootHash, err := userAccount.DataTrie().RootHash()
	if err != nil {
		return nil, err
	}

	ctx := context.Background()
	chLeaves, err := userAccount.DataTrie().GetAllLeavesOnChannel(rootHash, ctx)
	if err != nil {
		return nil, err
	}
	for leaf := range chLeaves {
		if !bytes.HasPrefix(leaf.Key(), esdtPrefix) {
			continue
		}

		tokenName := string(leaf.Key()[lenESDTPrefix:])
		foundTokens = append(foundTokens, tokenName)
	}

	return foundTokens, nil
}

func (n *Node) getAccountHandler(address string) (state.AccountHandler, error) {
	if check.IfNil(n.coreComponents.AddressPubKeyConverter()) || check.IfNil(n.stateComponents.AccountsAdapter()) {
		return nil, errors.New("initialize AccountsAdapter and PubkeyConverter first")
	}

	addr, err := n.coreComponents.AddressPubKeyConverter().Decode(address)
	if err != nil {
		return nil, errors.New("invalid address, could not decode from: " + err.Error())
	}
	return n.stateComponents.AccountsAdapter().GetExistingAccount(addr)
}

func (n *Node) getAccountHandlerAPIAccounts(address string) (state.AccountHandler, error) {
	addr, err := n.addressPubkeyConverter.Decode(address)
	if err != nil {
		return nil, errors.New("invalid address, could not decode from: " + err.Error())
	}

	blockHeader := n.blkc.GetCurrentBlockHeader()
	if check.IfNil(blockHeader) {
		return nil, nil
	}

	err = n.accountsAPI.RecreateTrie(blockHeader.GetRootHash())
	if err != nil {
		return nil, err
	}

	return n.accountsAPI.GetExistingAccount(addr)
}

func (n *Node) castAccountToUserAccount(ah state.AccountHandler) (state.UserAccountHandler, bool) {
	if check.IfNil(ah) {
		return nil, false
	}

	account, ok := ah.(state.UserAccountHandler)
	return account, ok
}

// SendBulkTransactions sends the provided transactions as a bulk, optimizing transfer between nodes
func (n *Node) SendBulkTransactions(txs []*transaction.Transaction) (uint64, error) {
	if len(txs) == 0 {
		return 0, ErrNoTxToProcess
	}

	n.addTransactionsToSendPipe(txs)

	return uint64(len(txs)), nil
}

func (n *Node) addTransactionsToSendPipe(txs []*transaction.Transaction) {
	if check.IfNil(n.txAcumulator) {
		log.Error("node has a nil tx accumulator instance")
		return
	}

	for _, tx := range txs {
		n.txAcumulator.AddData(tx)
	}
}

func (n *Node) sendFromTxAccumulator(ctx context.Context) {
	outputChannel := n.txAcumulator.OutputChannel()

	for {
		select {
		case objs := <-outputChannel:
			{
				if len(objs) == 0 {
					break
				}

				txs := make([]*transaction.Transaction, 0, len(objs))
				for _, obj := range objs {
					tx, ok := obj.(*transaction.Transaction)
					if !ok {
						continue
					}

					txs = append(txs, tx)
				}

				atomic.AddUint32(&n.txSentCounter, uint32(len(txs)))

				n.sendBulkTransactions(txs)
			}
		case <-ctx.Done():
			return
		}
	}
}

// printTxSentCounter prints the peak transaction counter from a time frame of about 'numSecondsBetweenPrints' seconds
// if this peak value is 0 (no transaction was sent through the REST API interface), the print will not be done
// the peak counter resets after each print. There is also a total number of transactions sent to p2p
// TODO make this function testable. Refactor if necessary.
func (n *Node) printTxSentCounter(ctx context.Context) {
	maxTxCounter := uint32(0)
	totalTxCounter := uint64(0)
	counterSeconds := 0

	for {
		select {
		case <-time.After(time.Second):
			txSent := atomic.SwapUint32(&n.txSentCounter, 0)
			if txSent > maxTxCounter {
				maxTxCounter = txSent
			}
			totalTxCounter += uint64(txSent)

			counterSeconds++
			if counterSeconds > numSecondsBetweenPrints {
				counterSeconds = 0

				if maxTxCounter > 0 {
					log.Info("sent transactions on network",
						"max/sec", maxTxCounter,
						"total", totalTxCounter,
					)
				}
				maxTxCounter = 0
			}
		case <-ctx.Done():
			return
		}
	}
}

// sendBulkTransactions sends the provided transactions as a bulk, optimizing transfer between nodes
func (n *Node) sendBulkTransactions(txs []*transaction.Transaction) {
	transactionsByShards := make(map[uint32][][]byte)
	log.Trace("node.sendBulkTransactions sending txs",
		"num", len(txs),
	)

	for _, tx := range txs {
		senderShardId := n.processComponents.ShardCoordinator().ComputeId(tx.SndAddr)

		marshalizedTx, err := n.coreComponents.InternalMarshalizer().Marshal(tx)
		if err != nil {
			log.Warn("node.sendBulkTransactions",
				"marshalizer error", err,
			)
			continue
		}

		transactionsByShards[senderShardId] = append(transactionsByShards[senderShardId], marshalizedTx)
	}

	numOfSentTxs := uint64(0)
	for shardId, txsForShard := range transactionsByShards {
		err := n.sendBulkTransactionsFromShard(txsForShard, shardId)
		if err != nil {
			log.Debug("sendBulkTransactionsFromShard", "error", err.Error())
		} else {
			numOfSentTxs += uint64(len(txsForShard))
		}
	}
}

// ValidateTransaction will validate a transaction
func (n *Node) ValidateTransaction(tx *transaction.Transaction) error {
	err := n.checkSenderIsInShard(tx)
	if err != nil {
		return err
	}

	txValidator, intTx, err := n.commonTransactionValidation(tx, n.processComponents.WhiteListerVerifiedTxs(), n.processComponents.WhiteListHandler(), true)
	if err != nil {
		return err
	}

	return txValidator.CheckTxValidity(intTx)
}

// ValidateTransactionForSimulation will validate a transaction for use in transaction simulation process
func (n *Node) ValidateTransactionForSimulation(tx *transaction.Transaction, checkSignature bool) error {
	disabledWhiteListHandler := disabled.NewDisabledWhiteListDataVerifier()
	txValidator, intTx, err := n.commonTransactionValidation(tx, disabledWhiteListHandler, disabledWhiteListHandler, checkSignature)
	if err != nil {
		return err
	}

	err = txValidator.CheckTxValidity(intTx)
	if errors.Is(err, process.ErrAccountNotFound) {
		// we allow the broadcast of provided transaction even if that transaction is not targeted on the current shard
		return nil
	}

	return err
}

func (n *Node) commonTransactionValidation(
	tx *transaction.Transaction,
	whiteListerVerifiedTxs process.WhiteListHandler,
	whiteListRequest process.WhiteListHandler,
	checkSignature bool,
) (process.TxValidator, process.TxValidatorHandler, error) {
	txValidator, err := dataValidators.NewTxValidator(
		n.stateComponents.AccountsAdapter(),
		n.processComponents.ShardCoordinator(),
		whiteListRequest,
		n.coreComponents.AddressPubKeyConverter(),
		core.MaxTxNonceDeltaAllowed,
	)
	if err != nil {
		log.Warn("node.ValidateTransaction: can not instantiate a TxValidator",
			"error", err)
		return nil, nil, err
	}

	marshalizedTx, err := n.coreComponents.InternalMarshalizer().Marshal(tx)
	if err != nil {
		return nil, nil, err
	}

	currentEpoch := n.coreComponents.EpochNotifier().CurrentEpoch()
	enableSignWithTxHash := currentEpoch >= n.enableSignTxWithHashEpoch

	txSingleSigner := n.cryptoComponents.TxSingleSigner()
	if !checkSignature {
		txSingleSigner = &disabledSig.DisabledSingleSig{}
	}

	argumentParser := smartContract.NewArgumentParser()
	intTx, err := procTx.NewInterceptedTransaction(
		marshalizedTx,
		n.coreComponents.InternalMarshalizer(),
		n.coreComponents.TxMarshalizer(),
		n.coreComponents.Hasher(),
		n.cryptoComponents.TxSignKeyGen(),
		txSingleSigner,
		n.coreComponents.AddressPubKeyConverter(),
		n.processComponents.ShardCoordinator(),
		n.coreComponents.EconomicsData(),
		whiteListerVerifiedTxs,
		argumentParser,
		[]byte(n.coreComponents.ChainID()),
		enableSignWithTxHash,
		n.coreComponents.TxSignHasher(),
		n.coreComponents.TxVersionChecker(),
	)
	if err != nil {
		return nil, nil, err
	}

	err = intTx.CheckValidity()
	if err != nil {
		return nil, nil, err
	}

	return txValidator, intTx, nil
}

func (n *Node) checkSenderIsInShard(tx *transaction.Transaction) error {
	shardCoordinator := n.bootstrapComponents.ShardCoordinator()
	senderShardID := shardCoordinator.ComputeId(tx.SndAddr)
	if senderShardID != shardCoordinator.SelfId() {
		return fmt.Errorf("%w, tx sender shard ID: %d, node's shard ID %d",
			ErrDifferentSenderShardId, senderShardID, shardCoordinator.SelfId())
	}

	return nil
}

func (n *Node) sendBulkTransactionsFromShard(transactions [][]byte, senderShardId uint32) error {
	dataPacker, err := partitioning.NewSimpleDataPacker(n.coreComponents.InternalMarshalizer())
	if err != nil {
		return err
	}

	//the topic identifier is made of the current shard id and sender's shard id
	identifier := factory.TransactionTopic + n.processComponents.ShardCoordinator().CommunicationIdentifier(senderShardId)

	packets, err := dataPacker.PackDataInChunks(transactions, core.MaxBulkTransactionSize)
	if err != nil {
		return err
	}

	atomic.AddInt32(&n.currentSendingGoRoutines, int32(len(packets)))
	for _, buff := range packets {
		go func(bufferToSend []byte) {
			log.Trace("node.sendBulkTransactionsFromShard",
				"topic", identifier,
				"size", len(bufferToSend),
			)
			err = n.networkComponents.NetworkMessenger().BroadcastOnChannelBlocking(
				SendTransactionsPipe,
				identifier,
				bufferToSend,
			)
			if err != nil {
				log.Debug("node.BroadcastOnChannelBlocking", "error", err.Error())
			}

			atomic.AddInt32(&n.currentSendingGoRoutines, -1)
		}(buff)
	}

	return nil
}

// CreateTransaction will return a transaction from all the required fields
func (n *Node) CreateTransaction(
	nonce uint64,
	value string,
	receiver string,
	receiverUsername []byte,
	sender string,
	senderUsername []byte,
	gasPrice uint64,
	gasLimit uint64,
	dataField []byte,
	signatureHex string,
	chainID string,
	version uint32,
	options uint32,
) (*transaction.Transaction, []byte, error) {
	if version == 0 {
		return nil, nil, ErrInvalidTransactionVersion
	}
	if chainID == "" || len(chainID) > len(n.coreComponents.ChainID()) {
		return nil, nil, ErrInvalidChainIDInTransaction
	}
	addrPubKeyConverter := n.coreComponents.AddressPubKeyConverter()
	if check.IfNil(addrPubKeyConverter) {
		return nil, nil, ErrNilPubkeyConverter
	}
	if check.IfNil(n.stateComponents.AccountsAdapter()) {
		return nil, nil, ErrNilAccountsAdapter
	}
	if len(signatureHex) > n.addressSignatureHexSize {
		return nil, nil, ErrInvalidSignatureLength
	}
	if uint32(len(receiver)) > n.coreComponents.EncodedAddressLen() {
		return nil, nil, fmt.Errorf("%w for receiver", ErrInvalidAddressLength)
	}
	if uint32(len(sender)) > n.coreComponents.EncodedAddressLen() {
		return nil, nil, fmt.Errorf("%w for sender", ErrInvalidAddressLength)
	}
	if len(senderUsername) > core.MaxUserNameLength {
		return nil, nil, ErrInvalidSenderUsernameLength
	}
	if len(receiverUsername) > core.MaxUserNameLength {
		return nil, nil, ErrInvalidReceiverUsernameLength
	}
	if len(dataField) > core.MegabyteSize {
		return nil, nil, ErrDataFieldTooBig
	}

	receiverAddress, err := addrPubKeyConverter.Decode(receiver)
	if err != nil {
		return nil, nil, errors.New("could not create receiver address from provided param")
	}

	senderAddress, err := addrPubKeyConverter.Decode(sender)
	if err != nil {
		return nil, nil, errors.New("could not create sender address from provided param")
	}

	signatureBytes, err := hex.DecodeString(signatureHex)
	if err != nil {
		return nil, nil, errors.New("could not fetch signature bytes")
	}

	if len(value) > len(n.coreComponents.EconomicsData().GenesisTotalSupply().String())+1 {
		return nil, nil, ErrTransactionValueLengthTooBig
	}

	valAsBigInt, ok := big.NewInt(0).SetString(value, 10)
	if !ok {
		return nil, nil, ErrInvalidValue
	}

	tx := &transaction.Transaction{
		Nonce:       nonce,
		Value:       valAsBigInt,
		RcvAddr:     receiverAddress,
		RcvUserName: receiverUsername,
		SndAddr:     senderAddress,
		SndUserName: senderUsername,
		GasPrice:    gasPrice,
		GasLimit:    gasLimit,
		Data:        dataField,
		Signature:   signatureBytes,
		ChainID:     []byte(chainID),
		Version:     version,
		Options:     options,
	}

	var txHash []byte
	txHash, err = core.CalculateHash(n.coreComponents.InternalMarshalizer(), n.coreComponents.Hasher(), tx)
	if err != nil {
		return nil, nil, err
	}

	return tx, txHash, nil
}

// GetAccount will return account details for a given address
func (n *Node) GetAccount(address string) (state.UserAccountHandler, error) {
	if check.IfNil(n.coreComponents.AddressPubKeyConverter()) {
		return nil, ErrNilPubkeyConverter
	}
	if check.IfNil(n.stateComponents.AccountsAdapter()) {
		return nil, ErrNilAccountsAdapter
	}

	addr, err := n.coreComponents.AddressPubKeyConverter().Decode(address)
	if err != nil {
		return nil, err
	}

	accWrp, err := n.stateComponents.AccountsAdapter().GetExistingAccount(addr)
	if err != nil {
		if err == state.ErrAccNotFound {
			return state.NewUserAccount(addr)
		}
		return nil, errors.New("could not fetch sender address from provided param: " + err.Error())
	}

	account, ok := accWrp.(state.UserAccountHandler)
	if !ok {
		return nil, errors.New("account is not of type with balance and nonce")
	}

	return account, nil
}

// GetCode returns the code for the given account
func (n *Node) GetCode(account state.UserAccountHandler) []byte {
	return n.stateComponents.AccountsAdapter().GetCode(account.GetCodeHash())
}

// GetHeartbeats returns the heartbeat status for each public key defined in genesis.json
func (n *Node) GetHeartbeats() []heartbeatData.PubKeyHeartbeat {
	if check.IfNil(n.heartbeatComponents) {
		return make([]heartbeatData.PubKeyHeartbeat, 0)
	}
	mon := n.heartbeatComponents.Monitor()
	if check.IfNil(mon) {
		return make([]heartbeatData.PubKeyHeartbeat, 0)
	}

	return mon.GetHeartbeats()
}

// ValidatorStatisticsApi will return the statistics for all the validators from the initial nodes pub keys
func (n *Node) ValidatorStatisticsApi() (map[string]*state.ValidatorApiResponse, error) {
	return n.processComponents.ValidatorsProvider().GetLatestValidators(), nil
}

// DirectTrigger will start the hardfork trigger
func (n *Node) DirectTrigger(epoch uint32, withEarlyEndOfEpoch bool) error {
	return n.hardforkTrigger.Trigger(epoch, withEarlyEndOfEpoch)
}

// IsSelfTrigger returns true if the trigger's registered public key matches the self public key
func (n *Node) IsSelfTrigger() bool {
	return n.hardforkTrigger.IsSelfTrigger()
}

// EncodeAddressPubkey will encode the provided address public key bytes to string
func (n *Node) EncodeAddressPubkey(pk []byte) (string, error) {
	if n.coreComponents.AddressPubKeyConverter() == nil {
		return "", fmt.Errorf("%w for addressPubkeyConverter", ErrNilPubkeyConverter)
	}

	return n.coreComponents.AddressPubKeyConverter().Encode(pk), nil
}

// DecodeAddressPubkey will try to decode the provided address public key string
func (n *Node) DecodeAddressPubkey(pk string) ([]byte, error) {
	if n.coreComponents.AddressPubKeyConverter() == nil {
		return nil, fmt.Errorf("%w for addressPubkeyConverter", ErrNilPubkeyConverter)
	}

	return n.coreComponents.AddressPubKeyConverter().Decode(pk)
}

// AddQueryHandler adds a query handler in cache
func (n *Node) AddQueryHandler(name string, handler debug.QueryHandler) error {
	if check.IfNil(handler) {
		return ErrNilQueryHandler
	}
	if len(name) == 0 {
		return ErrEmptyQueryHandlerName
	}

	n.mutQueryHandlers.Lock()
	defer n.mutQueryHandlers.Unlock()

	_, ok := n.queryHandlers[name]
	if ok {
		return fmt.Errorf("%w with name %s", ErrQueryHandlerAlreadyExists, name)
	}

	n.queryHandlers[name] = handler

	return nil
}

// GetQueryHandler returns the query handler if existing
func (n *Node) GetQueryHandler(name string) (debug.QueryHandler, error) {
	n.mutQueryHandlers.RLock()
	defer n.mutQueryHandlers.RUnlock()

	qh, ok := n.queryHandlers[name]
	if !ok || check.IfNil(qh) {
		return nil, fmt.Errorf("%w for name %s", ErrNilQueryHandler, name)
	}

	return qh, nil
}

// GetPeerInfo returns information about a peer id
func (n *Node) GetPeerInfo(pid string) ([]core.QueryP2PPeerInfo, error) {
	peers := n.networkComponents.NetworkMessenger().Peers()
	pidsFound := make([]core.PeerID, 0)
	for _, p := range peers {
		if strings.Contains(p.Pretty(), pid) {
			pidsFound = append(pidsFound, p)
		}
	}

	if len(pidsFound) == 0 {
		return nil, fmt.Errorf("%w for provided peer %s", ErrUnknownPeerID, pid)
	}

	sort.Slice(pidsFound, func(i, j int) bool {
		return pidsFound[i].Pretty() < pidsFound[j].Pretty()
	})

	peerInfoSlice := make([]core.QueryP2PPeerInfo, 0, len(pidsFound))
	for _, p := range pidsFound {
		pidInfo := n.createPidInfo(p)
		peerInfoSlice = append(peerInfoSlice, pidInfo)
	}

	return peerInfoSlice, nil
}

// GetHardforkTrigger returns the hardfork trigger
func (n *Node) GetHardforkTrigger() HardforkTrigger {
	return n.hardforkTrigger
}

// GetCoreComponents returns the core components
func (n *Node) GetCoreComponents() mainFactory.CoreComponentsHolder {
	return n.coreComponents
}

// GetCryptoComponents returns the crypto components
func (n *Node) GetCryptoComponents() mainFactory.CryptoComponentsHolder {
	return n.cryptoComponents
}

// GetConsensusComponents returns the consensus components
func (n *Node) GetConsensusComponents() mainFactory.ConsensusComponentsHolder {
	return n.consensusComponents
}

// GetBootstrapComponents returns the bootstrap components
func (n *Node) GetBootstrapComponents() mainFactory.BootstrapComponentsHolder {
	return n.bootstrapComponents
}

// GetDataComponents returns the data components
func (n *Node) GetDataComponents() mainFactory.DataComponentsHolder {
	return n.dataComponents
}

// GetHeartbeatComponents returns the heartbeat components
func (n *Node) GetHeartbeatComponents() mainFactory.HeartbeatComponentsHolder {
	return n.heartbeatComponents
}

// GetNetworkComponents returns the network components
func (n *Node) GetNetworkComponents() mainFactory.NetworkComponentsHolder {
	return n.networkComponents
}

// GetProcessComponents returns the process components
func (n *Node) GetProcessComponents() mainFactory.ProcessComponentsHolder {
	return n.processComponents
}

// GetStateComponents returns the state components
func (n *Node) GetStateComponents() mainFactory.StateComponentsHolder {
	return n.stateComponents
}

// GetStatusComponents returns the status components
func (n *Node) GetStatusComponents() mainFactory.StatusComponentsHolder {
	return n.statusComponents
}

func (n *Node) createPidInfo(p core.PeerID) core.QueryP2PPeerInfo {
	result := core.QueryP2PPeerInfo{
		Pid:           p.Pretty(),
		Addresses:     n.networkComponents.NetworkMessenger().PeerAddresses(p),
		IsBlacklisted: n.peerDenialEvaluator.IsDenied(p),
	}

	peerInfo := n.networkShardingCollector.GetPeerInfo(p)
	result.PeerType = peerInfo.PeerType.String()
	if len(peerInfo.PkBytes) == 0 {
		result.Pk = ""
	} else {
		result.Pk = n.coreComponents.ValidatorPubKeyConverter().Encode(peerInfo.PkBytes)
	}

	return result
}

// Close closes all underlying components
func (n *Node) Close() error {
	n.cancelFunc()

	for _, qh := range n.queryHandlers {
		log.LogIfError(qh.Close())
	}

	var closeError error = nil
	log.Debug("closing all managed components")
	for i := len(n.closableComponents) - 1; i >= 0; i-- {
		managedComponent := n.closableComponents[i]
		log.Debug("closing", fmt.Sprintf("managedComponent %s", managedComponent))
		err := managedComponent.Close()
		if err != nil {
			if closeError == nil {
				closeError = ErrNodeCloseFailed
			}
			closeError = fmt.Errorf("%w, err: %s", closeError, err.Error())
		}
	}

	time.Sleep(time.Second * 5)

	return closeError
}

// Returns true if the node is in import mode
func (n *Node) IsInImportMode() bool {
	return n.isInImportMode
}

// IsInterfaceNil returns true if there is no value under the interface
func (n *Node) IsInterfaceNil() bool {
	return n == nil
}<|MERGE_RESOLUTION|>--- conflicted
+++ resolved
@@ -51,7 +51,6 @@
 
 // Node is a structure that holds all managed components
 type Node struct {
-<<<<<<< HEAD
 	ctx                 context.Context
 	cancelFunc          context.CancelFunc
 	initialNodesPubkeys map[uint32][]string
@@ -60,55 +59,6 @@
 	genesisTime         time.Time
 	peerDenialEvaluator p2p.PeerDenialEvaluator
 	hardforkTrigger     HardforkTrigger
-=======
-	internalMarshalizer           marshal.Marshalizer
-	vmMarshalizer                 marshal.Marshalizer
-	txSignMarshalizer             marshal.Marshalizer
-	ctx                           context.Context
-	hasher                        hashing.Hasher
-	feeHandler                    process.FeeHandler
-	initialNodesPubkeys           map[uint32][]string
-	roundDuration                 uint64
-	consensusGroupSize            int
-	messenger                     P2PMessenger
-	syncTimer                     ntp.SyncTimer
-	rounder                       consensus.Rounder
-	blockProcessor                process.BlockProcessor
-	genesisTime                   time.Time
-	epochStartTrigger             epochStart.TriggerHandler
-	epochStartRegistrationHandler epochStart.RegistrationHandler
-	accounts                      state.AccountsAdapter
-	accountsAPI                   state.AccountsAdapter
-	addressPubkeyConverter        core.PubkeyConverter
-	validatorPubkeyConverter      core.PubkeyConverter
-	uint64ByteSliceConverter      typeConverters.Uint64ByteSliceConverter
-	interceptorsContainer         process.InterceptorsContainer
-	resolversFinder               dataRetriever.ResolversFinder
-	peerDenialEvaluator           p2p.PeerDenialEvaluator
-	appStatusHandler              core.AppStatusHandler
-	validatorStatistics           process.ValidatorStatisticsProcessor
-	hardforkTrigger               HardforkTrigger
-	validatorsProvider            process.ValidatorsProvider
-	whiteListRequest              process.WhiteListHandler
-	whiteListerVerifiedTxs        process.WhiteListHandler
-
-	pubKey            crypto.PublicKey
-	privKey           crypto.PrivateKey
-	keyGen            crypto.KeyGenerator
-	keyGenForAccounts crypto.KeyGenerator
-	singleSigner      crypto.SingleSigner
-	txSingleSigner    crypto.SingleSigner
-	multiSigner       crypto.MultiSigner
-	peerSigHandler    crypto.PeerSignatureHandler
-	forkDetector      process.ForkDetector
-
-	blkc               data.ChainHandler
-	dataPool           dataRetriever.PoolsHolder
-	store              dataRetriever.StorageService
-	shardCoordinator   sharding.Coordinator
-	nodesCoordinator   sharding.NodesCoordinator
-	miniblocksProvider process.MiniBlockProvider
->>>>>>> 95e198a8
 
 	networkShardingCollector NetworkShardingCollector
 
