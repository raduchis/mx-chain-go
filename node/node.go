package node

import (
	"context"
	"encoding/hex"
	"errors"
	"fmt"
	"math/big"
	"math/rand"
	"sync/atomic"
	"time"

	nodeCmdFactory "github.com/ElrondNetwork/elrond-go/cmd/node/factory"
	"github.com/ElrondNetwork/elrond-go/config"
	"github.com/ElrondNetwork/elrond-go/consensus"
	"github.com/ElrondNetwork/elrond-go/consensus/chronology"
	"github.com/ElrondNetwork/elrond-go/consensus/spos"
	"github.com/ElrondNetwork/elrond-go/consensus/spos/sposFactory"
	"github.com/ElrondNetwork/elrond-go/core"
	"github.com/ElrondNetwork/elrond-go/core/check"
	"github.com/ElrondNetwork/elrond-go/core/indexer"
	"github.com/ElrondNetwork/elrond-go/core/partitioning"
	"github.com/ElrondNetwork/elrond-go/crypto"
	"github.com/ElrondNetwork/elrond-go/data"
	"github.com/ElrondNetwork/elrond-go/data/state"
	"github.com/ElrondNetwork/elrond-go/data/transaction"
	"github.com/ElrondNetwork/elrond-go/data/typeConverters"
	"github.com/ElrondNetwork/elrond-go/dataRetriever"
	"github.com/ElrondNetwork/elrond-go/epochStart"
	"github.com/ElrondNetwork/elrond-go/hashing"
	"github.com/ElrondNetwork/elrond-go/logger"
	"github.com/ElrondNetwork/elrond-go/marshal"
	"github.com/ElrondNetwork/elrond-go/node/heartbeat"
	"github.com/ElrondNetwork/elrond-go/node/heartbeat/storage"
	"github.com/ElrondNetwork/elrond-go/ntp"
	"github.com/ElrondNetwork/elrond-go/p2p"
	"github.com/ElrondNetwork/elrond-go/process"
	"github.com/ElrondNetwork/elrond-go/process/dataValidators"
	"github.com/ElrondNetwork/elrond-go/process/factory"
	"github.com/ElrondNetwork/elrond-go/process/sync"
	"github.com/ElrondNetwork/elrond-go/process/sync/storageBootstrap"
	procTx "github.com/ElrondNetwork/elrond-go/process/transaction"
	"github.com/ElrondNetwork/elrond-go/sharding"
	"github.com/ElrondNetwork/elrond-go/statusHandler"
)

// SendTransactionsPipe is the pipe used for sending new transactions
const SendTransactionsPipe = "send transactions pipe"

// HeartbeatTopic is the topic used for heartbeat signaling
const HeartbeatTopic = "heartbeat"

var log = logger.GetOrCreate("node")

// Option represents a functional configuration parameter that can operate
//  over the None struct.
type Option func(*Node) error

// Node is a structure that passes the configuration parameters and initializes
//  required services as requested
type Node struct {
	marshalizer              marshal.Marshalizer
	ctx                      context.Context
	hasher                   hashing.Hasher
	feeHandler               process.FeeHandler
	initialNodesPubkeys      map[uint32][]string
	initialNodesBalances     map[string]*big.Int
	roundDuration            uint64
	consensusGroupSize       int
	messenger                P2PMessenger
	syncTimer                ntp.SyncTimer
	rounder                  consensus.Rounder
	blockProcessor           process.BlockProcessor
	genesisTime              time.Time
	epochStartTrigger        epochStart.TriggerHandler
	epochStartSubscriber     epochStart.EpochStartSubscriber
	accounts                 state.AccountsAdapter
	addrConverter            state.AddressConverter
	uint64ByteSliceConverter typeConverters.Uint64ByteSliceConverter
	interceptorsContainer    process.InterceptorsContainer
	resolversFinder          dataRetriever.ResolversFinder
	heartbeatMonitor         *heartbeat.Monitor
	heartbeatSender          *heartbeat.Sender
	appStatusHandler         core.AppStatusHandler
	validatorStatistics      process.ValidatorStatisticsProcessor

	txSignPrivKey     crypto.PrivateKey
	txSignPubKey      crypto.PublicKey
	pubKey            crypto.PublicKey
	privKey           crypto.PrivateKey
	keyGen            crypto.KeyGenerator
	keyGenForAccounts crypto.KeyGenerator
	singleSigner      crypto.SingleSigner
	txSingleSigner    crypto.SingleSigner
	multiSigner       crypto.MultiSigner
	forkDetector      process.ForkDetector

	blkc             data.ChainHandler
	dataPool         dataRetriever.PoolsHolder
	store            dataRetriever.StorageService
	shardCoordinator sharding.Coordinator
	nodesCoordinator sharding.NodesCoordinator

	consensusTopic string
	consensusType  string

	isRunning                bool
	currentSendingGoRoutines int32
	bootstrapRoundIndex      uint64

	indexer               indexer.Indexer
	blackListHandler      process.BlackListHandler
	bootStorer            process.BootStorer
	requestedItemsHandler dataRetriever.RequestedItemsHandler
	headerSigVerifier     spos.RandSeedVerifier

<<<<<<< HEAD
	chainID      []byte
	blockTracker process.BlockTracker
=======
	chainID           []byte
	blockTracker      process.BlockTracker
	pendingMiniBlocks process.PendingMiniBlocksHandler

	txStorageSize  uint32
	sizeCheckDelta uint32
>>>>>>> 091a5347
}

// ApplyOptions can set up different configurable options of a Node instance
func (n *Node) ApplyOptions(opts ...Option) error {
	if n.IsRunning() {
		return errors.New("cannot apply options while node is running")
	}
	for _, opt := range opts {
		err := opt(n)
		if err != nil {
			return errors.New("error applying option: " + err.Error())
		}
	}
	return nil
}

// NewNode creates a new Node instance
func NewNode(opts ...Option) (*Node, error) {
	node := &Node{
		ctx:                      context.Background(),
		currentSendingGoRoutines: 0,
		appStatusHandler:         statusHandler.NewNilStatusHandler(),
	}
	for _, opt := range opts {
		err := opt(node)
		if err != nil {
			return nil, errors.New("error applying option: " + err.Error())
		}
	}

	return node, nil
}

// GetAppStatusHandler will return the current status handler
func (n *Node) GetAppStatusHandler() core.AppStatusHandler {
	return n.appStatusHandler
}

// IsRunning will return the current state of the node
func (n *Node) IsRunning() bool {
	return n.isRunning
}

// Start will create a new messenger and and set up the Node state as running
func (n *Node) Start() error {
	err := n.P2PBootstrap()
	if err == nil {
		n.isRunning = true
	}
	return err
}

// Stop closes the messenger and undos everything done in Start
func (n *Node) Stop() error {
	if !n.IsRunning() {
		return nil
	}
	err := n.messenger.Close()
	if err != nil {
		return err
	}

	return nil
}

// P2PBootstrap will try to connect to many peers as possible
func (n *Node) P2PBootstrap() error {
	if n.messenger == nil {
		return ErrNilMessenger
	}

	return n.messenger.Bootstrap()
}

// CreateShardedStores instantiate sharded cachers for Transactions and Headers
func (n *Node) CreateShardedStores() error {
	if n.shardCoordinator == nil {
		return ErrNilShardCoordinator
	}

	if n.dataPool == nil {
		return ErrNilDataPool
	}

	transactionsDataStore := n.dataPool.Transactions()
	headersDataStore := n.dataPool.Headers()

	if transactionsDataStore == nil {
		return errors.New("nil transaction sharded data store")
	}

	if headersDataStore == nil {
		return errors.New("nil header sharded data store")
	}

	shards := n.shardCoordinator.NumberOfShards()
	currentShardId := n.shardCoordinator.SelfId()

	transactionsDataStore.CreateShardStore(process.ShardCacherIdentifier(currentShardId, currentShardId))
	for i := uint32(0); i < shards; i++ {
		if i == n.shardCoordinator.SelfId() {
			continue
		}
		transactionsDataStore.CreateShardStore(process.ShardCacherIdentifier(i, currentShardId))
		transactionsDataStore.CreateShardStore(process.ShardCacherIdentifier(currentShardId, i))
	}

	return nil
}

// StartConsensus will start the consensus service for the current node
func (n *Node) StartConsensus() error {
	isGenesisBlockNotInitialized := n.blkc.GetGenesisHeaderHash() == nil ||
		n.blkc.GetGenesisHeader() == nil
	if isGenesisBlockNotInitialized {
		return ErrGenesisBlockNotInitialized
	}

	chronologyHandler, err := n.createChronologyHandler(n.rounder, n.appStatusHandler)
	if err != nil {
		return err
	}

	bootstrapper, err := n.createBootstrapper(n.rounder)
	if err != nil {
		return err
	}

	err = bootstrapper.SetStatusHandler(n.GetAppStatusHandler())
	if err != nil {
		log.Debug("cannot set app status handler for shard bootstrapper")
	}

	bootstrapper.StartSync()

	consensusState, err := n.createConsensusState()
	if err != nil {
		return err
	}

	consensusService, err := sposFactory.GetConsensusCoreFactory(n.consensusType)
	if err != nil {
		return err
	}

	broadcastMessenger, err := sposFactory.GetBroadcastMessenger(
		n.marshalizer,
		n.messenger,
		n.shardCoordinator,
		n.privKey,
		n.singleSigner)

	if err != nil {
		return err
	}

	netInputMarshalizer := n.marshalizer
	if n.sizeCheckDelta > 0 {
		netInputMarshalizer = marshal.NewSizeCheckUnmarshalizer(n.marshalizer, n.sizeCheckDelta)
	}

	worker, err := spos.NewWorker(
		consensusService,
		n.blkc,
		n.blockProcessor,
		bootstrapper,
		broadcastMessenger,
		consensusState,
		n.forkDetector,
		n.keyGen,
		netInputMarshalizer,
		n.rounder,
		n.shardCoordinator,
		n.singleSigner,
		n.syncTimer,
		n.headerSigVerifier,
		n.chainID,
	)
	if err != nil {
		return err
	}

	n.dataPool.Headers().RegisterHandler(worker.ReceivedHeader)

	err = n.createConsensusTopic(worker)
	if err != nil {
		return err
	}

	consensusArgs := &spos.ConsensusCoreArgs{
		BlockChain:           n.blkc,
		BlockProcessor:       n.blockProcessor,
		Bootstrapper:         bootstrapper,
		BroadcastMessenger:   broadcastMessenger,
		ChronologyHandler:    chronologyHandler,
		Hasher:               n.hasher,
		Marshalizer:          n.marshalizer,
		BlsPrivateKey:        n.privKey,
		BlsSingleSigner:      n.singleSigner,
		MultiSigner:          n.multiSigner,
		Rounder:              n.rounder,
		ShardCoordinator:     n.shardCoordinator,
		NodesCoordinator:     n.nodesCoordinator,
		SyncTimer:            n.syncTimer,
		EpochStartSubscriber: n.epochStartSubscriber,
	}

	consensusDataContainer, err := spos.NewConsensusCore(
		consensusArgs,
	)
	if err != nil {
		return err
	}

	fct, err := sposFactory.GetSubroundsFactory(
		consensusDataContainer,
		consensusState,
		worker,
		n.consensusType,
		n.appStatusHandler,
		n.indexer,
		n.chainID,
	)
	if err != nil {
		return err
	}

	err = fct.GenerateSubrounds()
	if err != nil {
		return err
	}

	go chronologyHandler.StartRounds()

	return nil
}

// GetBalance gets the balance for a specific address
func (n *Node) GetBalance(addressHex string) (*big.Int, error) {
	if n.addrConverter == nil || n.addrConverter.IsInterfaceNil() || n.accounts == nil || n.accounts.IsInterfaceNil() {
		return nil, errors.New("initialize AccountsAdapter and AddressConverter first")
	}

	address, err := n.addrConverter.CreateAddressFromHex(addressHex)
	if err != nil {
		return nil, errors.New("invalid address, could not decode from hex: " + err.Error())
	}
	accWrp, err := n.accounts.GetExistingAccount(address)
	if err != nil {
		return nil, errors.New("could not fetch sender address from provided param: " + err.Error())
	}

	if accWrp == nil || accWrp.IsInterfaceNil() {
		return big.NewInt(0), nil
	}

	account, ok := accWrp.(*state.Account)
	if !ok {
		return big.NewInt(0), nil
	}

	return account.Balance, nil
}

// createChronologyHandler method creates a chronology object
func (n *Node) createChronologyHandler(rounder consensus.Rounder, appStatusHandler core.AppStatusHandler) (consensus.ChronologyHandler, error) {
	chr, err := chronology.NewChronology(
		n.genesisTime,
		rounder,
		n.syncTimer,
	)

	if err != nil {
		return nil, err
	}

	err = chr.SetAppStatusHandler(appStatusHandler)
	if err != nil {
		return nil, err
	}

	return chr, nil
}

//TODO move this func in structs.go
func (n *Node) createBootstrapper(rounder consensus.Rounder) (process.Bootstrapper, error) {
	if n.shardCoordinator.SelfId() < n.shardCoordinator.NumberOfShards() {
		return n.createShardBootstrapper(rounder)
	}

	if n.shardCoordinator.SelfId() == core.MetachainShardId {
		return n.createMetaChainBootstrapper(rounder)
	}

	return nil, sharding.ErrShardIdOutOfRange
}

func (n *Node) createShardBootstrapper(rounder consensus.Rounder) (process.Bootstrapper, error) {
	accountsWrapper, err := state.NewAccountsDbWrapperSync(n.accounts)
	if err != nil {
		return nil, err
	}

	argsBaseStorageBootstrapper := storageBootstrap.ArgsBaseStorageBootstrapper{
		ResolversFinder:     n.resolversFinder,
		BootStorer:          n.bootStorer,
		ForkDetector:        n.forkDetector,
		BlockProcessor:      n.blockProcessor,
		ChainHandler:        n.blkc,
		Marshalizer:         n.marshalizer,
		Store:               n.store,
		Uint64Converter:     n.uint64ByteSliceConverter,
		BootstrapRoundIndex: n.bootstrapRoundIndex,
		ShardCoordinator:    n.shardCoordinator,
		NodesCoordinator:    n.nodesCoordinator,
		EpochStartTrigger:   n.epochStartTrigger,
		BlockTracker:        n.blockTracker,
	}

	arguments := storageBootstrap.ArgsShardStorageBootstrapper{
		ArgsBaseStorageBootstrapper: argsBaseStorageBootstrapper,
	}

	shardStorageBootstrapper, err := storageBootstrap.NewShardStorageBootstrapper(arguments)
	if err != nil {
		return nil, err
	}

	bootstrap, err := sync.NewShardBootstrap(
		n.dataPool,
		n.store,
		n.blkc,
		rounder,
		n.blockProcessor,
		n.rounder.TimeDuration(),
		n.hasher,
		n.marshalizer,
		n.forkDetector,
		n.resolversFinder,
		n.shardCoordinator,
		accountsWrapper,
		n.blackListHandler,
		n.messenger,
		n.bootStorer,
		shardStorageBootstrapper,
		n.epochStartTrigger,
		n.requestedItemsHandler,
	)
	if err != nil {
		return nil, err
	}

	return bootstrap, nil
}

func (n *Node) createMetaChainBootstrapper(rounder consensus.Rounder) (process.Bootstrapper, error) {
	argsBaseStorageBootstrapper := storageBootstrap.ArgsBaseStorageBootstrapper{
		ResolversFinder:     n.resolversFinder,
		BootStorer:          n.bootStorer,
		ForkDetector:        n.forkDetector,
		BlockProcessor:      n.blockProcessor,
		ChainHandler:        n.blkc,
		Marshalizer:         n.marshalizer,
		Store:               n.store,
		Uint64Converter:     n.uint64ByteSliceConverter,
		BootstrapRoundIndex: n.bootstrapRoundIndex,
		ShardCoordinator:    n.shardCoordinator,
		NodesCoordinator:    n.nodesCoordinator,
		EpochStartTrigger:   n.epochStartTrigger,
		BlockTracker:        n.blockTracker,
	}

	arguments := storageBootstrap.ArgsMetaStorageBootstrapper{
		ArgsBaseStorageBootstrapper: argsBaseStorageBootstrapper,
		PendingMiniBlocks:           n.pendingMiniBlocks,
	}

	metaStorageBootstrapper, err := storageBootstrap.NewMetaStorageBootstrapper(arguments)
	if err != nil {
		return nil, err
	}

	bootstrap, err := sync.NewMetaBootstrap(
		n.dataPool,
		n.store,
		n.blkc,
		rounder,
		n.blockProcessor,
		n.rounder.TimeDuration(),
		n.hasher,
		n.marshalizer,
		n.forkDetector,
		n.resolversFinder,
		n.shardCoordinator,
		n.accounts,
		n.blackListHandler,
		n.messenger,
		n.bootStorer,
		metaStorageBootstrapper,
		n.requestedItemsHandler,
		n.epochStartTrigger,
		n.epochStartTrigger,
	)

	if err != nil {
		return nil, err
	}

	return bootstrap, nil
}

// createConsensusState method creates a consensusState object
func (n *Node) createConsensusState() (*spos.ConsensusState, error) {
	selfId, err := n.pubKey.ToByteArray()
	if err != nil {
		return nil, err
	}

	eligibleNodesPubKeys := make(map[string]struct{})

	for _, v := range n.initialNodesPubkeys[n.shardCoordinator.SelfId()] {
		eligibleNodesPubKeys[v] = struct{}{}
	}

	roundConsensus := spos.NewRoundConsensus(
		eligibleNodesPubKeys,
		n.consensusGroupSize,
		string(selfId))

	roundConsensus.ResetRoundState()

	roundThreshold := spos.NewRoundThreshold()

	roundStatus := spos.NewRoundStatus()
	roundStatus.ResetRoundStatus()

	consensusState := spos.NewConsensusState(
		roundConsensus,
		roundThreshold,
		roundStatus)

	return consensusState, nil
}

// createConsensusTopic creates a consensus topic for node
func (n *Node) createConsensusTopic(messageProcessor p2p.MessageProcessor) error {
	if check.IfNil(n.shardCoordinator) {
		return ErrNilShardCoordinator
	}
	if check.IfNil(messageProcessor) {
		return ErrNilMessenger
	}

	n.consensusTopic = core.ConsensusTopic + n.shardCoordinator.CommunicationIdentifier(n.shardCoordinator.SelfId())
	if n.messenger.HasTopicValidator(n.consensusTopic) {
		return ErrValidatorAlreadySet
	}

	if !n.messenger.HasTopic(n.consensusTopic) {
		err := n.messenger.CreateTopic(n.consensusTopic, true)
		if err != nil {
			return err
		}
	}

	return n.messenger.RegisterMessageProcessor(n.consensusTopic, messageProcessor)
}

// SendTransaction will send a new transaction on the topic channel
func (n *Node) SendTransaction(
	nonce uint64,
	senderHex string,
	receiverHex string,
	value string,
	gasPrice uint64,
	gasLimit uint64,
	transactionData []byte,
	signature []byte) (string, error) {

	if n.shardCoordinator == nil || n.shardCoordinator.IsInterfaceNil() {
		return "", ErrNilShardCoordinator
	}

	sender, err := n.addrConverter.CreateAddressFromHex(senderHex)
	if err != nil {
		return "", err
	}

	receiver, err := n.addrConverter.CreateAddressFromHex(receiverHex)
	if err != nil {
		return "", err
	}

	senderShardId := n.shardCoordinator.ComputeId(sender)

	valAsBigInt, ok := big.NewInt(0).SetString(value, 10)
	if !ok {
		return "", ErrInvalidValue
	}

	tx := transaction.Transaction{
		Nonce:     nonce,
		Value:     valAsBigInt,
		RcvAddr:   receiver.Bytes(),
		SndAddr:   sender.Bytes(),
		GasPrice:  gasPrice,
		GasLimit:  gasLimit,
		Data:      transactionData,
		Signature: signature,
	}

	err = n.validateTx(&tx)
	if err != nil {
		return "", err
	}

	txBuff, err := n.marshalizer.Marshal(&tx)
	if err != nil {
		return "", err
	}

	txHexHash := hex.EncodeToString(n.hasher.Compute(string(txBuff)))

	marshalizedTx, err := n.marshalizer.Marshal([][]byte{txBuff})
	if err != nil {
		return "", errors.New("could not marshal transaction")
	}

	//the topic identifier is made of the current shard id and sender's shard id
	identifier := factory.TransactionTopic + n.shardCoordinator.CommunicationIdentifier(senderShardId)

	n.messenger.BroadcastOnChannel(
		SendTransactionsPipe,
		identifier,
		marshalizedTx,
	)

	return txHexHash, nil
}

// SendBulkTransactions sends the provided transactions as a bulk, optimizing transfer between nodes
func (n *Node) SendBulkTransactions(txs []*transaction.Transaction) (uint64, error) {
	transactionsByShards := make(map[uint32][][]byte, 0)

	if txs == nil || len(txs) == 0 {
		return 0, ErrNoTxToProcess
	}

	for _, tx := range txs {
		senderBytes, err := n.addrConverter.CreateAddressFromPublicKeyBytes(tx.SndAddr)
		if err != nil {
			continue
		}

		senderShardId := n.shardCoordinator.ComputeId(senderBytes)
		marshalizedTx, err := n.marshalizer.Marshal(tx)
		if err != nil {
			continue
		}

		err = n.validateTx(tx)
		if err != nil {
			continue
		}

		transactionsByShards[senderShardId] = append(transactionsByShards[senderShardId], marshalizedTx)
	}

	numOfSentTxs := uint64(0)
	for shardId, txsForShard := range transactionsByShards {
		err := n.sendBulkTransactionsFromShard(txsForShard, shardId)
		if err != nil {
			log.Debug("sendBulkTransactionsFromShard", "error", err.Error())
		} else {
			numOfSentTxs += uint64(len(txsForShard))
		}
	}

	return numOfSentTxs, nil
}

func (n *Node) validateTx(tx *transaction.Transaction) error {
	txValidator, err := dataValidators.NewTxValidator(n.accounts, n.shardCoordinator, nodeCmdFactory.MaxTxNonceDeltaAllowed)
	if err != nil {
		return nil
	}

	marshalizedTx, err := n.marshalizer.Marshal(tx)
	if err != nil {
		return err
	}

	intTx, err := procTx.NewInterceptedTransaction(
		marshalizedTx,
		n.marshalizer,
		n.hasher,
		n.keyGenForAccounts,
		n.txSingleSigner,
		n.addrConverter,
		n.shardCoordinator,
		n.feeHandler,
	)
	if err != nil {
		return err
	}

	err = intTx.CheckValidity()
	if err != nil {
		return err
	}

	return txValidator.CheckTxValidity(intTx)
}

func (n *Node) sendBulkTransactionsFromShard(transactions [][]byte, senderShardId uint32) error {
	dataPacker, err := partitioning.NewSimpleDataPacker(n.marshalizer)
	if err != nil {
		return err
	}

	//the topic identifier is made of the current shard id and sender's shard id
	identifier := factory.TransactionTopic + n.shardCoordinator.CommunicationIdentifier(senderShardId)

	packets, err := dataPacker.PackDataInChunks(transactions, core.MaxBulkTransactionSize)
	if err != nil {
		return err
	}

	atomic.AddInt32(&n.currentSendingGoRoutines, int32(len(packets)))
	for _, buff := range packets {
		go func(bufferToSend []byte) {
			err = n.messenger.BroadcastOnChannelBlocking(
				SendTransactionsPipe,
				identifier,
				bufferToSend,
			)
			if err != nil {
				log.Debug("BroadcastOnChannelBlocking", "error", err.Error())
			}

			atomic.AddInt32(&n.currentSendingGoRoutines, -1)
		}(buff)
	}

	return nil
}

// CreateTransaction will return a transaction from all the required fields
func (n *Node) CreateTransaction(
	nonce uint64,
	value string,
	receiverHex string,
	senderHex string,
	gasPrice uint64,
	gasLimit uint64,
	data []byte,
	signatureHex string,
) (*transaction.Transaction, error) {

	if n.addrConverter == nil || n.addrConverter.IsInterfaceNil() {
		return nil, ErrNilAddressConverter
	}

	if n.accounts == nil || n.accounts.IsInterfaceNil() {
		return nil, ErrNilAccountsAdapter
	}

	receiverAddress, err := n.addrConverter.CreateAddressFromHex(receiverHex)
	if err != nil {
		return nil, errors.New("could not create receiver address from provided param")
	}

	senderAddress, err := n.addrConverter.CreateAddressFromHex(senderHex)
	if err != nil {
		return nil, errors.New("could not create sender address from provided param")
	}

	signatureBytes, err := hex.DecodeString(signatureHex)
	if err != nil {
		return nil, errors.New("could not fetch signature bytes")
	}

	valAsBigInt, ok := big.NewInt(0).SetString(value, 10)
	if !ok {
		return nil, ErrInvalidValue
	}

	return &transaction.Transaction{
		Nonce:     nonce,
		Value:     valAsBigInt,
		RcvAddr:   receiverAddress.Bytes(),
		SndAddr:   senderAddress.Bytes(),
		GasPrice:  gasPrice,
		GasLimit:  gasLimit,
		Data:      data,
		Signature: signatureBytes,
	}, nil
}

//GetTransaction gets the transaction
func (n *Node) GetTransaction(_ string) (*transaction.Transaction, error) {
	return nil, fmt.Errorf("not yet implemented")
}

// GetCurrentPublicKey will return the current node's public key
func (n *Node) GetCurrentPublicKey() string {
	if n.txSignPubKey != nil {
		pkey, _ := n.txSignPubKey.ToByteArray()
		return fmt.Sprintf("%x", pkey)
	}
	return ""
}

// GetAccount will return acount details for a given address
func (n *Node) GetAccount(address string) (*state.Account, error) {
	if n.addrConverter == nil || n.addrConverter.IsInterfaceNil() {
		return nil, ErrNilAddressConverter
	}
	if n.accounts == nil || n.accounts.IsInterfaceNil() {
		return nil, ErrNilAccountsAdapter
	}

	addr, err := n.addrConverter.CreateAddressFromHex(address)
	if err != nil {
		return nil, err
	}

	accWrp, err := n.accounts.GetExistingAccount(addr)
	if err != nil {
		if err == state.ErrAccNotFound {
			return &state.Account{
				Balance:  big.NewInt(0),
				Nonce:    0,
				RootHash: nil,
				CodeHash: nil,
			}, nil
		}
		return nil, errors.New("could not fetch sender address from provided param: " + err.Error())
	}

	account, ok := accWrp.(*state.Account)
	if !ok {
		return nil, errors.New("account is not of type with balance and nonce")
	}

	return account, nil
}

// StartHeartbeat starts the node's heartbeat processing/signaling module
func (n *Node) StartHeartbeat(hbConfig config.HeartbeatConfig, versionNumber string, nodeDisplayName string) error {
	if !hbConfig.Enabled {
		return nil
	}

	err := n.checkConfigParams(hbConfig)
	if err != nil {
		return err
	}

	if n.messenger.HasTopicValidator(HeartbeatTopic) {
		return ErrValidatorAlreadySet
	}

	if !n.messenger.HasTopic(HeartbeatTopic) {
		err = n.messenger.CreateTopic(HeartbeatTopic, true)
		if err != nil {
			return err
		}
	}

	n.heartbeatSender, err = heartbeat.NewSender(
		n.messenger,
		n.singleSigner,
		n.privKey,
		n.marshalizer,
		HeartbeatTopic,
		n.shardCoordinator,
		versionNumber,
		nodeDisplayName,
	)
	if err != nil {
		return err
	}

	heartbeatStorageUnit := n.store.GetStorer(dataRetriever.HeartbeatUnit)

	heartBeatMsgProcessor, err := heartbeat.NewMessageProcessor(
		n.singleSigner,
		n.keyGen,
		n.marshalizer)
	if err != nil {
		return err
	}

	heartbeatStorer, err := storage.NewHeartbeatDbStorer(heartbeatStorageUnit, n.marshalizer)
	timer := &heartbeat.RealTimer{}
	netInputMarshalizer := n.marshalizer
	if n.sizeCheckDelta > 0 {
		netInputMarshalizer = marshal.NewSizeCheckUnmarshalizer(n.marshalizer, n.sizeCheckDelta)
	}
	n.heartbeatMonitor, err = heartbeat.NewMonitor(
		netInputMarshalizer,
		time.Second*time.Duration(hbConfig.DurationInSecToConsiderUnresponsive),
		n.initialNodesPubkeys,
		n.genesisTime,
		heartBeatMsgProcessor,
		heartbeatStorer,
		timer,
	)
	if err != nil {
		return err
	}

	err = n.heartbeatMonitor.SetAppStatusHandler(n.appStatusHandler)
	if err != nil {
		return err
	}

	err = n.messenger.RegisterMessageProcessor(HeartbeatTopic, n.heartbeatMonitor)
	if err != nil {
		return err
	}

	go n.startSendingHeartbeats(hbConfig)

	return nil
}

func (n *Node) checkConfigParams(config config.HeartbeatConfig) error {
	if config.DurationInSecToConsiderUnresponsive < 1 {
		return ErrNegativeDurationInSecToConsiderUnresponsive
	}
	if config.MaxTimeToWaitBetweenBroadcastsInSec < 1 {
		return ErrNegativeMaxTimeToWaitBetweenBroadcastsInSec
	}
	if config.MinTimeToWaitBetweenBroadcastsInSec < 1 {
		return ErrNegativeMinTimeToWaitBetweenBroadcastsInSec
	}
	if config.MaxTimeToWaitBetweenBroadcastsInSec <= config.MinTimeToWaitBetweenBroadcastsInSec {
		return ErrWrongValues
	}
	if config.DurationInSecToConsiderUnresponsive <= config.MaxTimeToWaitBetweenBroadcastsInSec {
		return ErrWrongValues
	}

	return nil
}

func (n *Node) startSendingHeartbeats(config config.HeartbeatConfig) {
	r := rand.New(rand.NewSource(time.Now().Unix()))

	for {
		diffSeconds := config.MaxTimeToWaitBetweenBroadcastsInSec - config.MinTimeToWaitBetweenBroadcastsInSec
		diffNanos := int64(diffSeconds) * time.Second.Nanoseconds()
		randomNanos := r.Int63n(diffNanos)
		timeToWait := time.Second*time.Duration(config.MinTimeToWaitBetweenBroadcastsInSec) + time.Duration(randomNanos)

		time.Sleep(timeToWait)

		err := n.heartbeatSender.SendHeartbeat()
		if err != nil {
			log.Debug("SendHeartbeat", "error", err.Error())
		}
	}
}

// GetHeartbeats returns the heartbeat status for each public key defined in genesis.json
func (n *Node) GetHeartbeats() []heartbeat.PubKeyHeartbeat {
	if n.heartbeatMonitor == nil {
		return nil
	}
	return n.heartbeatMonitor.GetHeartbeats()
}

// ValidatorStatisticsApi will return the statistics for all the validators from the initial nodes pub keys
func (n *Node) ValidatorStatisticsApi() (map[string]*state.ValidatorApiResponse, error) {
	mapToReturn := make(map[string]*state.ValidatorApiResponse)
	for _, pubKeyInShards := range n.initialNodesPubkeys {
		for _, pubKey := range pubKeyInShards {
			acc, err := n.validatorStatistics.GetPeerAccount([]byte(pubKey))
			if err != nil {
				log.Debug("validator api: get peer account", "error", err.Error())
				continue
			}

			peerAcc, ok := acc.(*state.PeerAccount)
			if !ok {
				log.Debug("validator api: convert to peer account", "error", ErrCannotConvertToPeerAccount)
				continue
			}

			strKey := hex.EncodeToString([]byte(pubKey))
			mapToReturn[strKey] = &state.ValidatorApiResponse{
				NrLeaderSuccess:    peerAcc.LeaderSuccessRate.NrSuccess,
				NrLeaderFailure:    peerAcc.LeaderSuccessRate.NrFailure,
				NrValidatorSuccess: peerAcc.ValidatorSuccessRate.NrSuccess,
				NrValidatorFailure: peerAcc.ValidatorSuccessRate.NrFailure,
			}
		}
	}

	return mapToReturn, nil
}

// IsInterfaceNil returns true if there is no value under the interface
func (n *Node) IsInterfaceNil() bool {
	if n == nil {
		return true
	}
	return false
}<|MERGE_RESOLUTION|>--- conflicted
+++ resolved
@@ -114,17 +114,11 @@
 	requestedItemsHandler dataRetriever.RequestedItemsHandler
 	headerSigVerifier     spos.RandSeedVerifier
 
-<<<<<<< HEAD
 	chainID      []byte
-	blockTracker process.BlockTracker
-=======
-	chainID           []byte
-	blockTracker      process.BlockTracker
-	pendingMiniBlocks process.PendingMiniBlocksHandler
+	blockTracker process.BlockTrackerpendingMiniBlocks process.PendingMiniBlocksHandler
 
 	txStorageSize  uint32
 	sizeCheckDelta uint32
->>>>>>> 091a5347
 }
 
 // ApplyOptions can set up different configurable options of a Node instance
@@ -526,7 +520,6 @@
 		metaStorageBootstrapper,
 		n.requestedItemsHandler,
 		n.epochStartTrigger,
-		n.epochStartTrigger,
 	)
 
 	if err != nil {
