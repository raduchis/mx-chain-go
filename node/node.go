--- conflicted
+++ resolved
@@ -398,9 +398,11 @@
 }
 
 func (n *Node) createShardBootstrapper(rounder consensus.Rounder) (process.Bootstrapper, error) {
-<<<<<<< HEAD
 	accountsWrapper, err := state.NewAccountsDbWrapperSync(n.accounts)
-=======
+	if err != nil {
+		return nil, err
+	}
+
 	storageBootstrapArguments := storageBootstrap.ArgsStorageBootstrapper{
 		ResolversFinder:     n.resolversFinder,
 		BootStorer:          n.bootStorer,
@@ -415,7 +417,6 @@
 	}
 
 	shardStorageBootstrapper, err := storageBootstrap.NewShardStorageBootstrapper(storageBootstrapArguments)
->>>>>>> 04de5f47
 	if err != nil {
 		return nil, err
 	}
@@ -432,12 +433,7 @@
 		n.forkDetector,
 		n.resolversFinder,
 		n.shardCoordinator,
-<<<<<<< HEAD
 		accountsWrapper,
-		n.bootstrapRoundIndex,
-=======
-		n.accounts,
->>>>>>> 04de5f47
 		n.blackListHandler,
 		n.messenger,
 		n.bootStorer,
