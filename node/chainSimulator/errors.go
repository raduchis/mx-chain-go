package chainSimulator

import "errors"

<<<<<<< HEAD
var errNilChainSimulator = errors.New("nil chain simulator")
var errNilMetachainNode = errors.New("nil metachain node")
var errShardSetupError = errors.New("shard setup error")
=======
var (
	errNilChainSimulator = errors.New("nil chain simulator")
	errNilMetachainNode  = errors.New("nil metachain node")
	errShardSetupError   = errors.New("shard setup error")
)
>>>>>>> 918bcea2
<|MERGE_RESOLUTION|>--- conflicted
+++ resolved
@@ -2,14 +2,8 @@
 
 import "errors"
 
-<<<<<<< HEAD
-var errNilChainSimulator = errors.New("nil chain simulator")
-var errNilMetachainNode = errors.New("nil metachain node")
-var errShardSetupError = errors.New("shard setup error")
-=======
 var (
 	errNilChainSimulator = errors.New("nil chain simulator")
 	errNilMetachainNode  = errors.New("nil metachain node")
 	errShardSetupError   = errors.New("shard setup error")
-)
->>>>>>> 918bcea2
+)