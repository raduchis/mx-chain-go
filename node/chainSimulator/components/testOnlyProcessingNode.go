--- conflicted
+++ resolved
@@ -185,7 +185,6 @@
 		return nil, err
 	}
 
-<<<<<<< HEAD
 	if args.ShardIDStr == "1" {
 		rootHash := "0565601c40d4285d470a1f03d79475b83bee4beab9c1dbaccb20cfcd6ba21899"
 		rootHashBytes, err := hex.DecodeString(rootHash)
@@ -199,8 +198,6 @@
 		}
 	}
 
-	err = instance.createDataPool(args)
-=======
 	instance.DataPool, err = dataRetrieverFactory.NewDataPoolFromConfig(dataRetrieverFactory.ArgsDataPool{
 		Config:           args.Configs.GeneralConfig,
 		EconomicsData:    instance.CoreComponentsHolder.EconomicsData(),
@@ -208,7 +205,6 @@
 		Marshalizer:      instance.CoreComponentsHolder.InternalMarshalizer(),
 		PathManager:      instance.CoreComponentsHolder.PathHandler(),
 	})
->>>>>>> 1cab273e
 	if err != nil {
 		return nil, err
 	}
