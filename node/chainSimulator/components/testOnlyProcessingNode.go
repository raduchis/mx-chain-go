--- conflicted
+++ resolved
@@ -294,12 +294,8 @@
 	return nil
 }
 
-<<<<<<< HEAD
+// CreateNewBlock create and process a new block
 func (node *testOnlyProcessingNode) ProcessBlock() error {
-=======
-// CreateNewBlock create and process a new block
-func (node *testOnlyProcessingNode) CreateNewBlock(nonce uint64, round uint64) error {
->>>>>>> 029aeba2
 	bp := node.ProcessComponentsHolder.BlockProcessor()
 	currentHeader := node.ChainHandler.GetCurrentBlockHeader()
 	var nonce, round uint64
@@ -328,7 +324,6 @@
 		return err
 	}
 
-<<<<<<< HEAD
 	err = newHeader.SetRandSeed([]byte("dummy"))
 	if err != nil {
 		return err
@@ -336,11 +331,6 @@
 
 	header, block, err := bp.CreateBlock(newHeader, func() bool {
 		return true
-=======
-	err = bp.ProcessBlock(header, block, func() time.Duration {
-		// TODO fix this
-		return 1000
->>>>>>> 029aeba2
 	})
 	if err != nil {
 		return err
