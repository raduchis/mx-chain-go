package components

import (
	"encoding/base64"
	"encoding/hex"
	"errors"
	"fmt"
	"math/big"

	"github.com/multiversx/mx-chain-go/api/shared"
	"github.com/multiversx/mx-chain-go/config"
	"github.com/multiversx/mx-chain-go/consensus"
	"github.com/multiversx/mx-chain-go/consensus/spos/sposFactory"
	"github.com/multiversx/mx-chain-go/dataRetriever"
	"github.com/multiversx/mx-chain-go/facade"
	"github.com/multiversx/mx-chain-go/factory"
	bootstrapComp "github.com/multiversx/mx-chain-go/factory/bootstrap"
	"github.com/multiversx/mx-chain-go/node/chainSimulator/dtos"
	"github.com/multiversx/mx-chain-go/process"
	"github.com/multiversx/mx-chain-go/process/block/postprocess"
	"github.com/multiversx/mx-chain-go/process/rating"
	"github.com/multiversx/mx-chain-go/process/smartContract"
	"github.com/multiversx/mx-chain-go/sharding"
	"github.com/multiversx/mx-chain-go/sharding/nodesCoordinator"
	"github.com/multiversx/mx-chain-go/state"

	"github.com/multiversx/mx-chain-core-go/core"
	chainData "github.com/multiversx/mx-chain-core-go/data"
	"github.com/multiversx/mx-chain-core-go/data/endProcess"
)

// ArgsTestOnlyProcessingNode represents the DTO struct for the NewTestOnlyProcessingNode constructor function
type ArgsTestOnlyProcessingNode struct {
	Configs                     config.Configs
	APIInterface                APIConfigurator
	CreateGenesisNodesSetup     func(nodesFilePath string, addressPubkeyConverter core.PubkeyConverter, validatorPubkeyConverter core.PubkeyConverter, genesisMaxNumShards uint32) (sharding.GenesisNodesSetupHandler, error)
	CreateRatingsData           func(arg rating.RatingsDataArg) (process.RatingsInfoHandler, error)
	CreateIncomingHeaderHandler func(config *config.NotifierConfig, dataPool dataRetriever.PoolsHolder, mainChainNotarizationStartRound uint64, runTypeComponents factory.RunTypeComponentsHolder) (process.IncomingHeaderSubscriber, error)
	GetRunTypeComponents        func(coreComponents factory.CoreComponentsHolder, cryptoComponents factory.CryptoComponentsHolder) (factory.RunTypeComponentsHolder, error)

	ChanStopNodeProcess    chan endProcess.ArgEndProcess
	SyncedBroadcastNetwork SyncedBroadcastNetworkHandler

	InitialRound           int64
	InitialNonce           uint64
	GasScheduleFilename    string
	NumShards              uint32
	ShardIDStr             string
	BypassTxSignatureCheck bool
	MinNodesPerShard       uint32
	MinNodesMeta           uint32
	RoundDurationInMillis  uint64
	ShardConsensusSize     uint32
	MetaConsensusSize      uint32
}

type testOnlyProcessingNode struct {
	closeHandler              *closeHandler
	CoreComponentsHolder      factory.CoreComponentsHandler
	StatusCoreComponents      factory.StatusCoreComponentsHandler
	StateComponentsHolder     factory.StateComponentsHandler
	StatusComponentsHolder    factory.StatusComponentsHandler
	CryptoComponentsHolder    factory.CryptoComponentsHandler
	NetworkComponentsHolder   factory.NetworkComponentsHandler
	BootstrapComponentsHolder factory.BootstrapComponentsHandler
	ProcessComponentsHolder   factory.ProcessComponentsHandler
	DataComponentsHolder      factory.DataComponentsHandler
	RunTypeComponents         factory.RunTypeComponentsHolder
	IncomingHeaderHandler     process.IncomingHeaderSubscriber

	NodesCoordinator      nodesCoordinator.NodesCoordinator
	ChainHandler          chainData.ChainHandler
	ArgumentsParser       process.ArgumentsParser
	TransactionFeeHandler process.TransactionFeeHandler
	broadcastMessenger    consensus.BroadcastMessenger

	httpServer    shared.UpgradeableHttpServerHandler
	facadeHandler shared.FacadeHandler
}

// NewTestOnlyProcessingNode creates a new instance of a node that is able to only process transactions
func NewTestOnlyProcessingNode(args ArgsTestOnlyProcessingNode) (*testOnlyProcessingNode, error) {
	instance := &testOnlyProcessingNode{
		ArgumentsParser: smartContract.NewArgumentParser(),
		closeHandler:    NewCloseHandler(),
	}

	var err error
	instance.TransactionFeeHandler = postprocess.NewFeeAccumulator()

	instance.CoreComponentsHolder, err = CreateCoreComponents(ArgsCoreComponentsHolder{
		Config:                  *args.Configs.GeneralConfig,
		EnableEpochsConfig:      args.Configs.EpochConfig.EnableEpochs,
		RoundsConfig:            *args.Configs.RoundConfig,
		EconomicsConfig:         *args.Configs.EconomicsConfig,
		ChanStopNodeProcess:     args.ChanStopNodeProcess,
		NumShards:               args.NumShards,
		WorkingDir:              args.Configs.FlagsConfig.WorkingDir,
		GasScheduleFilename:     args.GasScheduleFilename,
		NodesSetupPath:          args.Configs.ConfigurationPathsHolder.Nodes,
		InitialRound:            args.InitialRound,
		MinNodesPerShard:        args.MinNodesPerShard,
		MinNodesMeta:            args.MinNodesMeta,
		ShardConsensusSize:      args.ShardConsensusSize,
		MetaConsensusSize:       args.MetaConsensusSize,
		RoundDurationInMs:       args.RoundDurationInMillis,
		RatingConfig:            *args.Configs.RatingsConfig,
		CreateGenesisNodesSetup: args.CreateGenesisNodesSetup,
		CreateRatingsData:       args.CreateRatingsData,
	})
	if err != nil {
		return nil, err
	}

	instance.StatusCoreComponents, err = CreateStatusCoreComponents(args.Configs, instance.CoreComponentsHolder)
	if err != nil {
		return nil, err
	}

	instance.CryptoComponentsHolder, err = CreateCryptoComponents(ArgsCryptoComponentsHolder{
		Config:                      *args.Configs.GeneralConfig,
		EnableEpochsConfig:          args.Configs.EpochConfig.EnableEpochs,
		Preferences:                 *args.Configs.PreferencesConfig,
		CoreComponentsHolder:        instance.CoreComponentsHolder,
		BypassTxSignatureCheck:      args.BypassTxSignatureCheck,
		AllValidatorKeysPemFileName: args.Configs.ConfigurationPathsHolder.AllValidatorKeys,
	})
	if err != nil {
		return nil, err
	}

	instance.NetworkComponentsHolder, err = CreateNetworkComponents(args.SyncedBroadcastNetwork)
	if err != nil {
		return nil, err
	}

	instance.RunTypeComponents, err = args.GetRunTypeComponents(instance.CoreComponentsHolder, instance.CryptoComponentsHolder)
	if err != nil {
		return nil, err
	}

	instance.BootstrapComponentsHolder, err = CreateBootstrapComponents(ArgsBootstrapComponentsHolder{
		CoreComponents:       instance.CoreComponentsHolder,
		CryptoComponents:     instance.CryptoComponentsHolder,
		NetworkComponents:    instance.NetworkComponentsHolder,
		StatusCoreComponents: instance.StatusCoreComponents,
		WorkingDir:           args.Configs.FlagsConfig.WorkingDir,
		FlagsConfig:          *args.Configs.FlagsConfig,
		ImportDBConfig:       *args.Configs.ImportDbConfig,
		PrefsConfig:          *args.Configs.PreferencesConfig,
		Config:               *args.Configs.GeneralConfig,
		ShardIDStr:           args.ShardIDStr,
		RunTypeComponents:    instance.RunTypeComponents,
	})
	if err != nil {
		return nil, err
	}

	selfShardID := instance.GetShardCoordinator().SelfId()
	instance.StatusComponentsHolder, err = CreateStatusComponents(
		selfShardID,
		instance.StatusCoreComponents.AppStatusHandler(),
		args.Configs.GeneralConfig.GeneralSettings.StatusPollingIntervalSec,
	)
	if err != nil {
		return nil, err
	}

	instance.DataComponentsHolder, err = CreateDataComponents(ArgsDataComponentsHolder{
		Configs:              args.Configs,
		CoreComponents:       instance.CoreComponentsHolder,
		StatusCoreComponents: instance.StatusCoreComponents,
		BootstrapComponents:  instance.BootstrapComponentsHolder,
		CryptoComponents:     instance.CryptoComponentsHolder,
		RunTypeComponents:    instance.RunTypeComponents,
	})
	if err != nil {
		return nil, err
	}

	instance.StateComponentsHolder, err = CreateStateComponents(ArgsStateComponents{
		Config:            *args.Configs.GeneralConfig,
		CoreComponents:    instance.CoreComponentsHolder,
		StatusCore:        instance.StatusCoreComponents,
		DataComponents:    instance.DataComponentsHolder,
		RunTypeComponents: instance.RunTypeComponents,
	})
	if err != nil {
		return nil, err
	}

	err = instance.createNodesCoordinator(args.Configs.PreferencesConfig.Preferences, *args.Configs.GeneralConfig)
	if err != nil {
		return nil, err
	}

	instance.IncomingHeaderHandler, err = args.CreateIncomingHeaderHandler(
		&args.Configs.GeneralConfig.SovereignConfig.NotifierConfig,
		instance.DataComponentsHolder.Datapool(),
		args.Configs.GeneralConfig.SovereignConfig.MainChainNotarization.MainChainNotarizationStartRound,
		instance.RunTypeComponents,
	)
	if err != nil {
		return nil, err
	}

	instance.ProcessComponentsHolder, err = CreateProcessComponents(ArgsProcessComponentsHolder{
<<<<<<< HEAD
		CoreComponents:           instance.CoreComponentsHolder,
		CryptoComponents:         instance.CryptoComponentsHolder,
		NetworkComponents:        instance.NetworkComponentsHolder,
		BootstrapComponents:      instance.BootstrapComponentsHolder,
		StateComponents:          instance.StateComponentsHolder,
		StatusComponents:         instance.StatusComponentsHolder,
		StatusCoreComponents:     instance.StatusCoreComponents,
		FlagsConfig:              *args.Configs.FlagsConfig,
		ImportDBConfig:           *args.Configs.ImportDbConfig,
		PrefsConfig:              *args.Configs.PreferencesConfig,
		Config:                   *args.Configs.GeneralConfig,
		EconomicsConfig:          *args.Configs.EconomicsConfig,
		SystemSCConfig:           *args.Configs.SystemSCConfig,
		EpochConfig:              *args.Configs.EpochConfig,
		RoundConfig:              *args.Configs.RoundConfig,
		ConfigurationPathsHolder: *args.Configs.ConfigurationPathsHolder,
		NodesCoordinator:         instance.NodesCoordinator,
		DataComponents:           instance.DataComponentsHolder,
		GenesisNonce:             args.InitialNonce,
		GenesisRound:             uint64(args.InitialRound),
		RunTypeComponents:        instance.RunTypeComponents,
		IncomingHeaderHandler:    instance.IncomingHeaderHandler,
=======
		CoreComponents:       instance.CoreComponentsHolder,
		CryptoComponents:     instance.CryptoComponentsHolder,
		NetworkComponents:    instance.NetworkComponentsHolder,
		BootstrapComponents:  instance.BootstrapComponentsHolder,
		StateComponents:      instance.StateComponentsHolder,
		StatusComponents:     instance.StatusComponentsHolder,
		StatusCoreComponents: instance.StatusCoreComponents,
		Configs:              args.Configs,
		NodesCoordinator:     instance.NodesCoordinator,
		DataComponents:       instance.DataComponentsHolder,
		GenesisNonce:         args.InitialNonce,
		GenesisRound:         uint64(args.InitialRound),
>>>>>>> d58480dc
	})
	if err != nil {
		return nil, err
	}

	err = instance.StatusComponentsHolder.SetForkDetector(instance.ProcessComponentsHolder.ForkDetector())
	if err != nil {
		return nil, err
	}

	err = instance.StatusComponentsHolder.StartPolling()
	if err != nil {
		return nil, err
	}

	err = instance.createBroadcastMessenger()
	if err != nil {
		return nil, err
	}

	err = instance.createFacade(args.Configs, args.APIInterface)
	if err != nil {
		return nil, err
	}

	err = instance.createHttpServer(args.Configs)
	if err != nil {
		return nil, err
	}

	instance.collectClosableComponents(args.APIInterface)

	return instance, nil
}

func (node *testOnlyProcessingNode) createNodesCoordinator(pref config.PreferencesConfig, generalConfig config.Config) error {
	nodesShufflerOut, err := bootstrapComp.CreateNodesShuffleOut(
		node.CoreComponentsHolder.GenesisNodesSetup(),
		generalConfig.EpochStartConfig,
		node.CoreComponentsHolder.ChanStopNodeProcess(),
	)
	if err != nil {
		return err
	}

	bootstrapStorer, err := node.DataComponentsHolder.StorageService().GetStorer(dataRetriever.BootstrapUnit)
	if err != nil {
		return err
	}

	node.NodesCoordinator, err = bootstrapComp.CreateNodesCoordinator(
		nodesShufflerOut,
		node.CoreComponentsHolder.GenesisNodesSetup(),
		pref,
		node.CoreComponentsHolder.EpochStartNotifierWithConfirm(),
		node.CryptoComponentsHolder.PublicKey(),
		node.CoreComponentsHolder.InternalMarshalizer(),
		node.CoreComponentsHolder.Hasher(),
		node.CoreComponentsHolder.Rater(),
		bootstrapStorer,
		node.CoreComponentsHolder.NodesShuffler(),
		node.BootstrapComponentsHolder.ShardCoordinator().SelfId(),
		node.BootstrapComponentsHolder.EpochBootstrapParams(),
		node.BootstrapComponentsHolder.EpochBootstrapParams().Epoch(),
		node.CoreComponentsHolder.ChanStopNodeProcess(),
		node.CoreComponentsHolder.NodeTypeProvider(),
		node.CoreComponentsHolder.EnableEpochsHandler(),
		node.DataComponentsHolder.Datapool().CurrentEpochValidatorInfo(),
		node.BootstrapComponentsHolder.NodesCoordinatorRegistryFactory(),
		node.RunTypeComponents.NodesCoordinatorWithRaterCreator(),
	)
	if err != nil {
		return err
	}

	return nil
}

func (node *testOnlyProcessingNode) createBroadcastMessenger() error {
	broadcastMessenger, err := sposFactory.GetBroadcastMessenger(
		node.CoreComponentsHolder.InternalMarshalizer(),
		node.CoreComponentsHolder.Hasher(),
		node.NetworkComponentsHolder.NetworkMessenger(),
		node.ProcessComponentsHolder.ShardCoordinator(),
		node.CryptoComponentsHolder.PeerSignatureHandler(),
		node.DataComponentsHolder.Datapool().Headers(),
		node.ProcessComponentsHolder.InterceptorsContainer(),
		node.CoreComponentsHolder.AlarmScheduler(),
		node.CryptoComponentsHolder.KeysHandler(),
	)
	if err != nil {
		return err
	}

	node.broadcastMessenger, err = NewInstantBroadcastMessenger(broadcastMessenger, node.BootstrapComponentsHolder.ShardCoordinator())
	return err
}

// GetProcessComponents will return the process components
func (node *testOnlyProcessingNode) GetProcessComponents() factory.ProcessComponentsHolder {
	return node.ProcessComponentsHolder
}

// GetChainHandler will return the chain handler
func (node *testOnlyProcessingNode) GetChainHandler() chainData.ChainHandler {
	return node.DataComponentsHolder.Blockchain()
}

// GetBroadcastMessenger will return the broadcast messenger
func (node *testOnlyProcessingNode) GetBroadcastMessenger() consensus.BroadcastMessenger {
	return node.broadcastMessenger
}

// GetShardCoordinator will return the shard coordinator
func (node *testOnlyProcessingNode) GetShardCoordinator() sharding.Coordinator {
	return node.BootstrapComponentsHolder.ShardCoordinator()
}

// GetCryptoComponents will return the crypto components
func (node *testOnlyProcessingNode) GetCryptoComponents() factory.CryptoComponentsHolder {
	return node.CryptoComponentsHolder
}

// GetCoreComponents will return the core components
func (node *testOnlyProcessingNode) GetCoreComponents() factory.CoreComponentsHolder {
	return node.CoreComponentsHolder
}

// GetStateComponents will return the state components
func (node *testOnlyProcessingNode) GetStateComponents() factory.StateComponentsHolder {
	return node.StateComponentsHolder
}

// GetFacadeHandler will return the facade handler
func (node *testOnlyProcessingNode) GetFacadeHandler() shared.FacadeHandler {
	return node.facadeHandler
}

// GetStatusCoreComponents will return the status core components
func (node *testOnlyProcessingNode) GetStatusCoreComponents() factory.StatusCoreComponentsHolder {
	return node.StatusCoreComponents
}

func (node *testOnlyProcessingNode) collectClosableComponents(apiInterface APIConfigurator) {
	node.closeHandler.AddComponent(node.ProcessComponentsHolder)
	node.closeHandler.AddComponent(node.DataComponentsHolder)
	node.closeHandler.AddComponent(node.StateComponentsHolder)
	node.closeHandler.AddComponent(node.StatusComponentsHolder)
	node.closeHandler.AddComponent(node.BootstrapComponentsHolder)
	node.closeHandler.AddComponent(node.NetworkComponentsHolder)
	node.closeHandler.AddComponent(node.StatusCoreComponents)
	node.closeHandler.AddComponent(node.CoreComponentsHolder)
	node.closeHandler.AddComponent(node.facadeHandler)

	// TODO remove this after http server fix
	shardID := node.GetShardCoordinator().SelfId()
	if facade.DefaultRestPortOff != apiInterface.RestApiInterface(shardID) {
		node.closeHandler.AddComponent(node.httpServer)
	}
}

// SetKeyValueForAddress will set the provided state for the given address
func (node *testOnlyProcessingNode) SetKeyValueForAddress(address []byte, keyValueMap map[string]string) error {
	userAccount, err := node.getUserAccount(address)
	if err != nil {
		return err
	}

	err = setKeyValueMap(userAccount, keyValueMap)
	if err != nil {
		return err
	}

	accountsAdapter := node.StateComponentsHolder.AccountsAdapter()
	err = accountsAdapter.SaveAccount(userAccount)
	if err != nil {
		return err
	}

	_, err = accountsAdapter.Commit()

	return err
}

func setKeyValueMap(userAccount state.UserAccountHandler, keyValueMap map[string]string) error {
	for keyHex, valueHex := range keyValueMap {
		keyDecoded, err := hex.DecodeString(keyHex)
		if err != nil {
			return fmt.Errorf("cannot decode key, error: %w", err)
		}
		valueDecoded, err := hex.DecodeString(valueHex)
		if err != nil {
			return fmt.Errorf("cannot decode value, error: %w", err)
		}

		err = userAccount.SaveKeyValue(keyDecoded, valueDecoded)
		if err != nil {
			return err
		}
	}

	return nil
}

// SetStateForAddress will set the state for the give address
func (node *testOnlyProcessingNode) SetStateForAddress(address []byte, addressState *dtos.AddressState) error {
	userAccount, err := node.getUserAccount(address)
	if err != nil {
		return err
	}

	err = setNonceAndBalanceForAccount(userAccount, addressState.Nonce, addressState.Balance)
	if err != nil {
		return err
	}

	err = setKeyValueMap(userAccount, addressState.Keys)
	if err != nil {
		return err
	}

	err = node.setScDataIfNeeded(address, userAccount, addressState)
	if err != nil {
		return err
	}

	rootHash, err := base64.StdEncoding.DecodeString(addressState.RootHash)
	if err != nil {
		return err
	}
	if len(rootHash) != 0 {
		userAccount.SetRootHash(rootHash)
	}

	accountsAdapter := node.StateComponentsHolder.AccountsAdapter()
	err = accountsAdapter.SaveAccount(userAccount)
	if err != nil {
		return err
	}

	_, err = accountsAdapter.Commit()
	return err
}

func setNonceAndBalanceForAccount(userAccount state.UserAccountHandler, nonce *uint64, balance string) error {
	if nonce != nil {
		// set nonce to zero
		userAccount.IncreaseNonce(-userAccount.GetNonce())
		// set nonce with the provided value
		userAccount.IncreaseNonce(*nonce)
	}

	if balance == "" {
		return nil
	}

	providedBalance, ok := big.NewInt(0).SetString(balance, 10)
	if !ok {
		return errors.New("cannot convert string balance to *big.Int")
	}

	// set balance to zero
	userBalance := userAccount.GetBalance()
	err := userAccount.AddToBalance(userBalance.Neg(userBalance))
	if err != nil {
		return err
	}
	// set provided balance
	return userAccount.AddToBalance(providedBalance)
}

func (node *testOnlyProcessingNode) setScDataIfNeeded(address []byte, userAccount state.UserAccountHandler, addressState *dtos.AddressState) error {
	if !core.IsSmartContractAddress(address) {
		return nil
	}

	if addressState.Code != "" {
		decodedCode, err := hex.DecodeString(addressState.Code)
		if err != nil {
			return err
		}
		userAccount.SetCode(decodedCode)
	}

	if addressState.CodeHash != "" {
		codeHash, errD := base64.StdEncoding.DecodeString(addressState.CodeHash)
		if errD != nil {
			return errD
		}
		userAccount.SetCodeHash(codeHash)
	}

	if addressState.CodeMetadata != "" {
		decodedCodeMetadata, errD := base64.StdEncoding.DecodeString(addressState.CodeMetadata)
		if errD != nil {
			return errD
		}
		userAccount.SetCodeMetadata(decodedCodeMetadata)
	}

	if addressState.Owner != "" {
		ownerAddress, errD := node.CoreComponentsHolder.AddressPubKeyConverter().Decode(addressState.Owner)
		if errD != nil {
			return errD
		}
		userAccount.SetOwnerAddress(ownerAddress)
	}

	if addressState.DeveloperRewards != "" {
		developerRewards, ok := big.NewInt(0).SetString(addressState.DeveloperRewards, 10)
		if !ok {
			return errors.New("cannot convert string developer rewards to *big.Int")
		}
		userAccount.AddToDeveloperReward(developerRewards)
	}

	return nil
}

func (node *testOnlyProcessingNode) getUserAccount(address []byte) (state.UserAccountHandler, error) {
	accountsAdapter := node.StateComponentsHolder.AccountsAdapter()
	account, err := accountsAdapter.LoadAccount(address)
	if err != nil {
		return nil, err
	}

	userAccount, ok := account.(state.UserAccountHandler)
	if !ok {
		return nil, errors.New("cannot cast AccountHandler to UserAccountHandler")
	}

	return userAccount, nil
}

// Close will call the Close methods on all inner components
func (node *testOnlyProcessingNode) Close() error {
	return node.closeHandler.Close()
}

// IsInterfaceNil returns true if there is no value under the interface
func (node *testOnlyProcessingNode) IsInterfaceNil() bool {
	return node == nil
}<|MERGE_RESOLUTION|>--- conflicted
+++ resolved
@@ -205,30 +205,6 @@
 	}
 
 	instance.ProcessComponentsHolder, err = CreateProcessComponents(ArgsProcessComponentsHolder{
-<<<<<<< HEAD
-		CoreComponents:           instance.CoreComponentsHolder,
-		CryptoComponents:         instance.CryptoComponentsHolder,
-		NetworkComponents:        instance.NetworkComponentsHolder,
-		BootstrapComponents:      instance.BootstrapComponentsHolder,
-		StateComponents:          instance.StateComponentsHolder,
-		StatusComponents:         instance.StatusComponentsHolder,
-		StatusCoreComponents:     instance.StatusCoreComponents,
-		FlagsConfig:              *args.Configs.FlagsConfig,
-		ImportDBConfig:           *args.Configs.ImportDbConfig,
-		PrefsConfig:              *args.Configs.PreferencesConfig,
-		Config:                   *args.Configs.GeneralConfig,
-		EconomicsConfig:          *args.Configs.EconomicsConfig,
-		SystemSCConfig:           *args.Configs.SystemSCConfig,
-		EpochConfig:              *args.Configs.EpochConfig,
-		RoundConfig:              *args.Configs.RoundConfig,
-		ConfigurationPathsHolder: *args.Configs.ConfigurationPathsHolder,
-		NodesCoordinator:         instance.NodesCoordinator,
-		DataComponents:           instance.DataComponentsHolder,
-		GenesisNonce:             args.InitialNonce,
-		GenesisRound:             uint64(args.InitialRound),
-		RunTypeComponents:        instance.RunTypeComponents,
-		IncomingHeaderHandler:    instance.IncomingHeaderHandler,
-=======
 		CoreComponents:       instance.CoreComponentsHolder,
 		CryptoComponents:     instance.CryptoComponentsHolder,
 		NetworkComponents:    instance.NetworkComponentsHolder,
@@ -241,7 +217,8 @@
 		DataComponents:       instance.DataComponentsHolder,
 		GenesisNonce:         args.InitialNonce,
 		GenesisRound:         uint64(args.InitialRound),
->>>>>>> d58480dc
+		RunTypeComponents:        instance.RunTypeComponents,
+		IncomingHeaderHandler:    instance.IncomingHeaderHandler,
 	})
 	if err != nil {
 		return nil, err
