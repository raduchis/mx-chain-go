--- conflicted
+++ resolved
@@ -87,7 +87,7 @@
 	return components.NewTestOnlyProcessingNode(args)
 }
 
-<<<<<<< HEAD
+// GenerateBlocks will generate the provided number of blocks
 func (s *simulator) GenerateBlocks(numOfBlocks int) error {
 	for idx := 0; idx < numOfBlocks; idx++ {
 		for _, node := range s.nodes {
@@ -97,10 +97,6 @@
 			}
 		}
 	}
-=======
-// GenerateBlocks will generate the provided number of blocks
-func (s *simulator) GenerateBlocks(_ int) error {
->>>>>>> 029aeba2
 	return nil
 }
 
