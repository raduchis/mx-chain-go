package external_test

import (
	"fmt"
	"testing"

	"github.com/ElrondNetwork/elrond-go/core/check"
	"github.com/ElrondNetwork/elrond-go/core/vmcommon"
	"github.com/ElrondNetwork/elrond-go/data/api"
	"github.com/ElrondNetwork/elrond-go/node/external"
	"github.com/ElrondNetwork/elrond-go/node/mock"
	"github.com/ElrondNetwork/elrond-go/process"
	"github.com/stretchr/testify/assert"
)

func createMockAgrs() external.ArgNodeApiResolver {
	return external.ArgNodeApiResolver{
		SCQueryService:          &mock.SCQueryServiceStub{},
		StatusMetricsHandler:    &mock.StatusMetricsStub{},
		TxCostHandler:           &mock.TransactionCostEstimatorMock{},
		TotalStakedValueHandler: &mock.StakeValuesProcessorStub{},
		DirectStakedListHandler: &mock.DirectStakedListProcessorStub{},
		DelegatedListHandler:    &mock.DelegatedListProcessorStub{},
	}
}

func TestNewNodeApiResolver_NilSCQueryServiceShouldErr(t *testing.T) {
	t.Parallel()

<<<<<<< HEAD
	totalStakedAPIHandler, _ := disabled.NewDisabledStakeValuesProcessor()
	args := external.ApiResolverArgs{
		ScQueryService:     nil,
		StatusMetrics:      &mock.StatusMetricsStub{},
		TxCostHandler:      &mock.TransactionCostEstimatorMock{},
		VmFactory:          &mock.VmMachinesContainerFactoryMock{},
		VmContainer:        &mock.VMContainerMock{},
		StakedValueHandler: totalStakedAPIHandler,
	}
	nar, err := external.NewNodeApiResolver(args)
=======
	arg := createMockAgrs()
	arg.SCQueryService = nil
	nar, err := external.NewNodeApiResolver(arg)
>>>>>>> d93bfa9f

	assert.Nil(t, nar)
	assert.Equal(t, external.ErrNilSCQueryService, err)
}

func TestNewNodeApiResolver_NilStatusMetricsShouldErr(t *testing.T) {
	t.Parallel()

<<<<<<< HEAD
	totalStakedAPIHandler, _ := disabled.NewDisabledStakeValuesProcessor()
	args := external.ApiResolverArgs{
		ScQueryService:     &mock.SCQueryServiceStub{},
		StatusMetrics:      nil,
		TxCostHandler:      &mock.TransactionCostEstimatorMock{},
		VmFactory:          &mock.VmMachinesContainerFactoryMock{},
		VmContainer:        &mock.VMContainerMock{},
		StakedValueHandler: totalStakedAPIHandler,
	}
	nar, err := external.NewNodeApiResolver(args)
=======
	arg := createMockAgrs()
	arg.StatusMetricsHandler = nil
	nar, err := external.NewNodeApiResolver(arg)
>>>>>>> d93bfa9f

	assert.Nil(t, nar)
	assert.Equal(t, external.ErrNilStatusMetrics, err)
}

func TestNewNodeApiResolver_NilTransactionCostEstimator(t *testing.T) {
	t.Parallel()

<<<<<<< HEAD
	totalStakedAPIHandler, _ := disabled.NewDisabledStakeValuesProcessor()
	args := external.ApiResolverArgs{
		ScQueryService:     &mock.SCQueryServiceStub{},
		StatusMetrics:      &mock.StatusMetricsStub{},
		TxCostHandler:      nil,
		VmFactory:          &mock.VmMachinesContainerFactoryMock{},
		VmContainer:        &mock.VMContainerMock{},
		StakedValueHandler: totalStakedAPIHandler,
	}
	nar, err := external.NewNodeApiResolver(args)
=======
	arg := createMockAgrs()
	arg.TxCostHandler = nil
	nar, err := external.NewNodeApiResolver(arg)
>>>>>>> d93bfa9f

	assert.Nil(t, nar)
	assert.Equal(t, external.ErrNilTransactionCostHandler, err)
}

func TestNewNodeApiResolver_NilVmFactory(t *testing.T) {
	t.Parallel()

	totalStakedAPIHandler, _ := disabled.NewDisabledStakeValuesProcessor()
	args := external.ApiResolverArgs{
		ScQueryService:     &mock.SCQueryServiceStub{},
		StatusMetrics:      &mock.StatusMetricsStub{},
		TxCostHandler:      &mock.TransactionCostEstimatorMock{},
		VmFactory:          nil,
		VmContainer:        &mock.VMContainerMock{},
		StakedValueHandler: totalStakedAPIHandler,
	}
	nar, err := external.NewNodeApiResolver(args)

	assert.Nil(t, nar)
	assert.Equal(t, external.ErrNilVmFactory, err)
}

func TestNewNodeApiResolver_NilVmContainer(t *testing.T) {
	t.Parallel()

	totalStakedAPIHandler, _ := disabled.NewDisabledStakeValuesProcessor()
	args := external.ApiResolverArgs{
		ScQueryService:     &mock.SCQueryServiceStub{},
		StatusMetrics:      &mock.StatusMetricsStub{},
		TxCostHandler:      &mock.TransactionCostEstimatorMock{},
		VmFactory:          &mock.VmMachinesContainerFactoryMock{},
		VmContainer:        nil,
		StakedValueHandler: totalStakedAPIHandler,
	}
	nar, err := external.NewNodeApiResolver(args)

	assert.Nil(t, nar)
	assert.Equal(t, external.ErrNilVmContainer, err)
}

func TestNewNodeApiResolver_NilTotalStakedValueHandler(t *testing.T) {
	t.Parallel()

<<<<<<< HEAD
	args := external.ApiResolverArgs{
		ScQueryService:     &mock.SCQueryServiceStub{},
		StatusMetrics:      &mock.StatusMetricsStub{},
		TxCostHandler:      &mock.TransactionCostEstimatorMock{},
		VmFactory:          &mock.VmMachinesContainerFactoryMock{},
		VmContainer:        &mock.VMContainerMock{},
		StakedValueHandler: nil,
	}
	nar, err := external.NewNodeApiResolver(args)
=======
	arg := createMockAgrs()
	arg.TotalStakedValueHandler = nil
	nar, err := external.NewNodeApiResolver(arg)
>>>>>>> d93bfa9f

	assert.Nil(t, nar)
	assert.Equal(t, external.ErrNilTotalStakedValueHandler, err)
}

func TestNewNodeApiResolver_NilDirectStakedListHandler(t *testing.T) {
	t.Parallel()

	arg := createMockAgrs()
	arg.DirectStakedListHandler = nil
	nar, err := external.NewNodeApiResolver(arg)

	assert.Nil(t, nar)
	assert.Equal(t, external.ErrNilDirectStakeListHandler, err)
}

func TestNewNodeApiResolver_NilDelegatedListHandler(t *testing.T) {
	t.Parallel()

	arg := createMockAgrs()
	arg.DelegatedListHandler = nil
	nar, err := external.NewNodeApiResolver(arg)

	assert.Nil(t, nar)
	assert.Equal(t, external.ErrNilDelegatedListHandler, err)
}

func TestNewNodeApiResolver_ShouldWork(t *testing.T) {
	t.Parallel()

<<<<<<< HEAD
	totalStakedAPIHandler, _ := disabled.NewDisabledStakeValuesProcessor()
	args := external.ApiResolverArgs{
		ScQueryService:     &mock.SCQueryServiceStub{},
		StatusMetrics:      &mock.StatusMetricsStub{},
		TxCostHandler:      &mock.TransactionCostEstimatorMock{},
		VmFactory:          &mock.VmMachinesContainerFactoryMock{},
		VmContainer:        &mock.VMContainerMock{},
		StakedValueHandler: totalStakedAPIHandler,
	}
	nar, err := external.NewNodeApiResolver(args)
=======
	arg := createMockAgrs()
	nar, err := external.NewNodeApiResolver(arg)
>>>>>>> d93bfa9f

	assert.Nil(t, err)
	assert.False(t, check.IfNil(nar))
}

func TestNodeApiResolver_Close_ShouldWork(t *testing.T) {
	t.Parallel()

	calledClose := false
	totalStakedAPIHandler, _ := disabled.NewDisabledStakeValuesProcessor()
	args := external.ApiResolverArgs{
		ScQueryService: &mock.SCQueryServiceStub{},
		StatusMetrics:  &mock.StatusMetricsStub{},
		TxCostHandler:  &mock.TransactionCostEstimatorMock{},
		VmFactory:      &mock.VmMachinesContainerFactoryMock{},
		VmContainer: &mock.VMContainerMock{
			CloseCalled: func() error {
				calledClose = true
				return nil
			},
		},
		StakedValueHandler: totalStakedAPIHandler,
	}

	nar, _ := external.NewNodeApiResolver(args)

	err := nar.Close()
	assert.Nil(t, err)
	assert.True(t, calledClose)
}

func TestNodeApiResolver_Close_OnErrorShouldError(t *testing.T) {
	t.Parallel()

	totalStakedAPIHandler, _ := disabled.NewDisabledStakeValuesProcessor()
	args := external.ApiResolverArgs{
		ScQueryService: &mock.SCQueryServiceStub{},
		StatusMetrics:  &mock.StatusMetricsStub{},
		TxCostHandler:  &mock.TransactionCostEstimatorMock{},
		VmFactory:      &mock.VmMachinesContainerFactoryMock{},
		VmContainer: &mock.VMContainerMock{
			CloseCalled: func() error {
				return fmt.Errorf("error")
			},
		},
		StakedValueHandler: totalStakedAPIHandler,
	}
	nar, _ := external.NewNodeApiResolver(args)

	err := nar.Close()
	assert.NotNil(t, err)
}

func TestNodeApiResolver_GetDataValueShouldCall(t *testing.T) {
	t.Parallel()

	arg := createMockAgrs()
	wasCalled := false
<<<<<<< HEAD
	args := external.ApiResolverArgs{
		ScQueryService: &mock.SCQueryServiceStub{
			ExecuteQueryCalled: func(query *process.SCQuery) (vmOutput *vmcommon.VMOutput, e error) {
				wasCalled = true
				return &vmcommon.VMOutput{}, nil
			},
		},
		StatusMetrics:      &mock.StatusMetricsStub{},
		TxCostHandler:      &mock.TransactionCostEstimatorMock{},
		VmFactory:          &mock.VmMachinesContainerFactoryMock{},
		VmContainer:        &mock.VMContainerMock{},
		StakedValueHandler: totalStakedAPIHandler,
	}

	nar, _ := external.NewNodeApiResolver(args)
=======
	arg.SCQueryService = &mock.SCQueryServiceStub{
		ExecuteQueryCalled: func(query *process.SCQuery) (vmOutput *vmcommon.VMOutput, e error) {
			wasCalled = true
			return &vmcommon.VMOutput{}, nil
		},
	}
	nar, _ := external.NewNodeApiResolver(arg)
>>>>>>> d93bfa9f

	_, _ = nar.ExecuteSCQuery(&process.SCQuery{
		ScAddress: []byte{0},
		FuncName:  "",
	})

	assert.True(t, wasCalled)
}

func TestNodeApiResolver_StatusMetricsMapWithoutP2PShouldBeCalled(t *testing.T) {
	t.Parallel()

	arg := createMockAgrs()
	wasCalled := false
<<<<<<< HEAD
	args := external.ApiResolverArgs{
		ScQueryService: &mock.SCQueryServiceStub{},
		StatusMetrics: &mock.StatusMetricsStub{
			StatusMetricsMapWithoutP2PCalled: func() map[string]interface{} {
				wasCalled = true
				return nil
			},
		},
		TxCostHandler:      &mock.TransactionCostEstimatorMock{},
		VmFactory:          &mock.VmMachinesContainerFactoryMock{},
		VmContainer:        &mock.VMContainerMock{},
		StakedValueHandler: totalStakedAPIHandler,
	}

	nar, _ := external.NewNodeApiResolver(args)
=======
	arg.StatusMetricsHandler = &mock.StatusMetricsStub{
		StatusMetricsMapWithoutP2PCalled: func() map[string]interface{} {
			wasCalled = true
			return nil
		},
	}
	nar, _ := external.NewNodeApiResolver(arg)
>>>>>>> d93bfa9f
	_ = nar.StatusMetrics().StatusMetricsMapWithoutP2P()

	assert.True(t, wasCalled)
}

func TestNodeApiResolver_StatusP2PMetricsMapShouldBeCalled(t *testing.T) {
	t.Parallel()

	arg := createMockAgrs()
	wasCalled := false
<<<<<<< HEAD
	args := external.ApiResolverArgs{
		ScQueryService: &mock.SCQueryServiceStub{},
		StatusMetrics: &mock.StatusMetricsStub{
			StatusP2pMetricsMapCalled: func() map[string]interface{} {
				wasCalled = true
				return nil
			},
		},
		TxCostHandler:      &mock.TransactionCostEstimatorMock{},
		VmFactory:          &mock.VmMachinesContainerFactoryMock{},
		VmContainer:        &mock.VMContainerMock{},
		StakedValueHandler: totalStakedAPIHandler,
	}

	nar, _ := external.NewNodeApiResolver(args)
=======
	arg.StatusMetricsHandler = &mock.StatusMetricsStub{
		StatusP2pMetricsMapCalled: func() map[string]interface{} {
			wasCalled = true
			return nil
		},
	}
	nar, _ := external.NewNodeApiResolver(arg)
>>>>>>> d93bfa9f
	_ = nar.StatusMetrics().StatusP2pMetricsMap()

	assert.True(t, wasCalled)
}

func TestNodeApiResolver_NetworkMetricsMapShouldBeCalled(t *testing.T) {
	t.Parallel()

	arg := createMockAgrs()
	wasCalled := false
<<<<<<< HEAD
	args := external.ApiResolverArgs{
		ScQueryService: &mock.SCQueryServiceStub{},
		StatusMetrics: &mock.StatusMetricsStub{
			StatusMetricsMapWithoutP2PCalled: func() map[string]interface{} {
				wasCalled = true
				return nil
			},
		},
		TxCostHandler:      &mock.TransactionCostEstimatorMock{},
		VmFactory:          &mock.VmMachinesContainerFactoryMock{},
		VmContainer:        &mock.VMContainerMock{},
		StakedValueHandler: totalStakedAPIHandler,
	}
	nar, _ := external.NewNodeApiResolver(args)
	_ = nar.StatusMetrics().StatusMetricsMapWithoutP2P()
=======
	arg.StatusMetricsHandler = &mock.StatusMetricsStub{
		NetworkMetricsCalled: func() map[string]interface{} {
			wasCalled = true
			return nil
		},
	}
	nar, _ := external.NewNodeApiResolver(arg)
	_ = nar.StatusMetrics().NetworkMetrics()
>>>>>>> d93bfa9f

	assert.True(t, wasCalled)
}

func TestNodeApiResolver_GetTotalStakedValue(t *testing.T) {
	t.Parallel()

	wasCalled := false
<<<<<<< HEAD
	args := external.ApiResolverArgs{
		ScQueryService: &mock.SCQueryServiceStub{},
		StatusMetrics: &mock.StatusMetricsStub{
			StatusP2pMetricsMapCalled: func() map[string]interface{} {
				wasCalled = true
				return nil
			},
		},
		TxCostHandler:      &mock.TransactionCostEstimatorMock{},
		VmFactory:          &mock.VmMachinesContainerFactoryMock{},
		VmContainer:        &mock.VMContainerMock{},
		StakedValueHandler: totalStakedAPIHandler,
	}
	nar, _ := external.NewNodeApiResolver(args)
	_ = nar.StatusMetrics().StatusP2pMetricsMap()
=======
	arg := createMockAgrs()
	stakeValue := &api.StakeValues{}
	arg.TotalStakedValueHandler = &mock.StakeValuesProcessorStub{
		GetTotalStakedValueCalled: func() (*api.StakeValues, error) {
			wasCalled = true
			return stakeValue, nil
		},
	}
>>>>>>> d93bfa9f

	nar, _ := external.NewNodeApiResolver(arg)
	recoveredStakeValue, err := nar.GetTotalStakedValue()
	assert.Nil(t, err)
	assert.True(t, recoveredStakeValue == stakeValue) //pointer testing
	assert.True(t, wasCalled)
}

func TestNodeApiResolver_GetDelegatorsList(t *testing.T) {
	t.Parallel()

	wasCalled := false
<<<<<<< HEAD
	args := external.ApiResolverArgs{
		ScQueryService: &mock.SCQueryServiceStub{},
		StatusMetrics: &mock.StatusMetricsStub{
			NetworkMetricsCalled: func() map[string]interface{} {
				wasCalled = true
				return nil
			},
		},
		TxCostHandler:      &mock.TransactionCostEstimatorMock{},
		VmFactory:          &mock.VmMachinesContainerFactoryMock{},
		VmContainer:        &mock.VMContainerMock{},
		StakedValueHandler: totalStakedAPIHandler,
	}
	nar, _ := external.NewNodeApiResolver(args)
	_ = nar.StatusMetrics().NetworkMetrics()
=======
	arg := createMockAgrs()
	delegators := make([]*api.Delegator, 1)
	arg.DelegatedListHandler = &mock.DelegatedListProcessorStub{
		GetDelegatorsListCalled: func() ([]*api.Delegator, error) {
			wasCalled = true
			return delegators, nil
		},
	}
>>>>>>> d93bfa9f

	nar, _ := external.NewNodeApiResolver(arg)
	recoveredDelegatorsList, err := nar.GetDelegatorsList()
	assert.Nil(t, err)
	assert.Equal(t, recoveredDelegatorsList, delegators)
	assert.True(t, wasCalled)
}

func TestNodeApiResolver_GetDirectStakedList(t *testing.T) {
	t.Parallel()

	wasCalled := false
	arg := createMockAgrs()
	directStakedValueList := make([]*api.DirectStakedValue, 1)
	arg.DirectStakedListHandler = &mock.DirectStakedListProcessorStub{
		GetDirectStakedListCalled: func() ([]*api.DirectStakedValue, error) {
			wasCalled = true
			return directStakedValueList, nil
		},
	}

	nar, _ := external.NewNodeApiResolver(arg)
	recoveredDirectStakedValueList, err := nar.GetDirectStakedList()
	assert.Nil(t, err)
	assert.Equal(t, recoveredDirectStakedValueList, directStakedValueList)
	assert.True(t, wasCalled)
}<|MERGE_RESOLUTION|>--- conflicted
+++ resolved
@@ -27,22 +27,9 @@
 func TestNewNodeApiResolver_NilSCQueryServiceShouldErr(t *testing.T) {
 	t.Parallel()
 
-<<<<<<< HEAD
-	totalStakedAPIHandler, _ := disabled.NewDisabledStakeValuesProcessor()
-	args := external.ApiResolverArgs{
-		ScQueryService:     nil,
-		StatusMetrics:      &mock.StatusMetricsStub{},
-		TxCostHandler:      &mock.TransactionCostEstimatorMock{},
-		VmFactory:          &mock.VmMachinesContainerFactoryMock{},
-		VmContainer:        &mock.VMContainerMock{},
-		StakedValueHandler: totalStakedAPIHandler,
-	}
-	nar, err := external.NewNodeApiResolver(args)
-=======
 	arg := createMockAgrs()
 	arg.SCQueryService = nil
 	nar, err := external.NewNodeApiResolver(arg)
->>>>>>> d93bfa9f
 
 	assert.Nil(t, nar)
 	assert.Equal(t, external.ErrNilSCQueryService, err)
@@ -51,22 +38,9 @@
 func TestNewNodeApiResolver_NilStatusMetricsShouldErr(t *testing.T) {
 	t.Parallel()
 
-<<<<<<< HEAD
-	totalStakedAPIHandler, _ := disabled.NewDisabledStakeValuesProcessor()
-	args := external.ApiResolverArgs{
-		ScQueryService:     &mock.SCQueryServiceStub{},
-		StatusMetrics:      nil,
-		TxCostHandler:      &mock.TransactionCostEstimatorMock{},
-		VmFactory:          &mock.VmMachinesContainerFactoryMock{},
-		VmContainer:        &mock.VMContainerMock{},
-		StakedValueHandler: totalStakedAPIHandler,
-	}
-	nar, err := external.NewNodeApiResolver(args)
-=======
 	arg := createMockAgrs()
 	arg.StatusMetricsHandler = nil
 	nar, err := external.NewNodeApiResolver(arg)
->>>>>>> d93bfa9f
 
 	assert.Nil(t, nar)
 	assert.Equal(t, external.ErrNilStatusMetrics, err)
@@ -75,22 +49,9 @@
 func TestNewNodeApiResolver_NilTransactionCostEstimator(t *testing.T) {
 	t.Parallel()
 
-<<<<<<< HEAD
-	totalStakedAPIHandler, _ := disabled.NewDisabledStakeValuesProcessor()
-	args := external.ApiResolverArgs{
-		ScQueryService:     &mock.SCQueryServiceStub{},
-		StatusMetrics:      &mock.StatusMetricsStub{},
-		TxCostHandler:      nil,
-		VmFactory:          &mock.VmMachinesContainerFactoryMock{},
-		VmContainer:        &mock.VMContainerMock{},
-		StakedValueHandler: totalStakedAPIHandler,
-	}
-	nar, err := external.NewNodeApiResolver(args)
-=======
 	arg := createMockAgrs()
 	arg.TxCostHandler = nil
 	nar, err := external.NewNodeApiResolver(arg)
->>>>>>> d93bfa9f
 
 	assert.Nil(t, nar)
 	assert.Equal(t, external.ErrNilTransactionCostHandler, err)
@@ -135,21 +96,9 @@
 func TestNewNodeApiResolver_NilTotalStakedValueHandler(t *testing.T) {
 	t.Parallel()
 
-<<<<<<< HEAD
-	args := external.ApiResolverArgs{
-		ScQueryService:     &mock.SCQueryServiceStub{},
-		StatusMetrics:      &mock.StatusMetricsStub{},
-		TxCostHandler:      &mock.TransactionCostEstimatorMock{},
-		VmFactory:          &mock.VmMachinesContainerFactoryMock{},
-		VmContainer:        &mock.VMContainerMock{},
-		StakedValueHandler: nil,
-	}
-	nar, err := external.NewNodeApiResolver(args)
-=======
 	arg := createMockAgrs()
 	arg.TotalStakedValueHandler = nil
 	nar, err := external.NewNodeApiResolver(arg)
->>>>>>> d93bfa9f
 
 	assert.Nil(t, nar)
 	assert.Equal(t, external.ErrNilTotalStakedValueHandler, err)
@@ -180,21 +129,8 @@
 func TestNewNodeApiResolver_ShouldWork(t *testing.T) {
 	t.Parallel()
 
-<<<<<<< HEAD
-	totalStakedAPIHandler, _ := disabled.NewDisabledStakeValuesProcessor()
-	args := external.ApiResolverArgs{
-		ScQueryService:     &mock.SCQueryServiceStub{},
-		StatusMetrics:      &mock.StatusMetricsStub{},
-		TxCostHandler:      &mock.TransactionCostEstimatorMock{},
-		VmFactory:          &mock.VmMachinesContainerFactoryMock{},
-		VmContainer:        &mock.VMContainerMock{},
-		StakedValueHandler: totalStakedAPIHandler,
-	}
-	nar, err := external.NewNodeApiResolver(args)
-=======
-	arg := createMockAgrs()
-	nar, err := external.NewNodeApiResolver(arg)
->>>>>>> d93bfa9f
+	arg := createMockAgrs()
+	nar, err := external.NewNodeApiResolver(arg)
 
 	assert.Nil(t, err)
 	assert.False(t, check.IfNil(nar))
@@ -253,23 +189,6 @@
 
 	arg := createMockAgrs()
 	wasCalled := false
-<<<<<<< HEAD
-	args := external.ApiResolverArgs{
-		ScQueryService: &mock.SCQueryServiceStub{
-			ExecuteQueryCalled: func(query *process.SCQuery) (vmOutput *vmcommon.VMOutput, e error) {
-				wasCalled = true
-				return &vmcommon.VMOutput{}, nil
-			},
-		},
-		StatusMetrics:      &mock.StatusMetricsStub{},
-		TxCostHandler:      &mock.TransactionCostEstimatorMock{},
-		VmFactory:          &mock.VmMachinesContainerFactoryMock{},
-		VmContainer:        &mock.VMContainerMock{},
-		StakedValueHandler: totalStakedAPIHandler,
-	}
-
-	nar, _ := external.NewNodeApiResolver(args)
-=======
 	arg.SCQueryService = &mock.SCQueryServiceStub{
 		ExecuteQueryCalled: func(query *process.SCQuery) (vmOutput *vmcommon.VMOutput, e error) {
 			wasCalled = true
@@ -277,7 +196,6 @@
 		},
 	}
 	nar, _ := external.NewNodeApiResolver(arg)
->>>>>>> d93bfa9f
 
 	_, _ = nar.ExecuteSCQuery(&process.SCQuery{
 		ScAddress: []byte{0},
@@ -292,23 +210,6 @@
 
 	arg := createMockAgrs()
 	wasCalled := false
-<<<<<<< HEAD
-	args := external.ApiResolverArgs{
-		ScQueryService: &mock.SCQueryServiceStub{},
-		StatusMetrics: &mock.StatusMetricsStub{
-			StatusMetricsMapWithoutP2PCalled: func() map[string]interface{} {
-				wasCalled = true
-				return nil
-			},
-		},
-		TxCostHandler:      &mock.TransactionCostEstimatorMock{},
-		VmFactory:          &mock.VmMachinesContainerFactoryMock{},
-		VmContainer:        &mock.VMContainerMock{},
-		StakedValueHandler: totalStakedAPIHandler,
-	}
-
-	nar, _ := external.NewNodeApiResolver(args)
-=======
 	arg.StatusMetricsHandler = &mock.StatusMetricsStub{
 		StatusMetricsMapWithoutP2PCalled: func() map[string]interface{} {
 			wasCalled = true
@@ -316,7 +217,6 @@
 		},
 	}
 	nar, _ := external.NewNodeApiResolver(arg)
->>>>>>> d93bfa9f
 	_ = nar.StatusMetrics().StatusMetricsMapWithoutP2P()
 
 	assert.True(t, wasCalled)
@@ -327,23 +227,6 @@
 
 	arg := createMockAgrs()
 	wasCalled := false
-<<<<<<< HEAD
-	args := external.ApiResolverArgs{
-		ScQueryService: &mock.SCQueryServiceStub{},
-		StatusMetrics: &mock.StatusMetricsStub{
-			StatusP2pMetricsMapCalled: func() map[string]interface{} {
-				wasCalled = true
-				return nil
-			},
-		},
-		TxCostHandler:      &mock.TransactionCostEstimatorMock{},
-		VmFactory:          &mock.VmMachinesContainerFactoryMock{},
-		VmContainer:        &mock.VMContainerMock{},
-		StakedValueHandler: totalStakedAPIHandler,
-	}
-
-	nar, _ := external.NewNodeApiResolver(args)
-=======
 	arg.StatusMetricsHandler = &mock.StatusMetricsStub{
 		StatusP2pMetricsMapCalled: func() map[string]interface{} {
 			wasCalled = true
@@ -351,7 +234,6 @@
 		},
 	}
 	nar, _ := external.NewNodeApiResolver(arg)
->>>>>>> d93bfa9f
 	_ = nar.StatusMetrics().StatusP2pMetricsMap()
 
 	assert.True(t, wasCalled)
@@ -362,23 +244,6 @@
 
 	arg := createMockAgrs()
 	wasCalled := false
-<<<<<<< HEAD
-	args := external.ApiResolverArgs{
-		ScQueryService: &mock.SCQueryServiceStub{},
-		StatusMetrics: &mock.StatusMetricsStub{
-			StatusMetricsMapWithoutP2PCalled: func() map[string]interface{} {
-				wasCalled = true
-				return nil
-			},
-		},
-		TxCostHandler:      &mock.TransactionCostEstimatorMock{},
-		VmFactory:          &mock.VmMachinesContainerFactoryMock{},
-		VmContainer:        &mock.VMContainerMock{},
-		StakedValueHandler: totalStakedAPIHandler,
-	}
-	nar, _ := external.NewNodeApiResolver(args)
-	_ = nar.StatusMetrics().StatusMetricsMapWithoutP2P()
-=======
 	arg.StatusMetricsHandler = &mock.StatusMetricsStub{
 		NetworkMetricsCalled: func() map[string]interface{} {
 			wasCalled = true
@@ -387,7 +252,6 @@
 	}
 	nar, _ := external.NewNodeApiResolver(arg)
 	_ = nar.StatusMetrics().NetworkMetrics()
->>>>>>> d93bfa9f
 
 	assert.True(t, wasCalled)
 }
@@ -396,23 +260,6 @@
 	t.Parallel()
 
 	wasCalled := false
-<<<<<<< HEAD
-	args := external.ApiResolverArgs{
-		ScQueryService: &mock.SCQueryServiceStub{},
-		StatusMetrics: &mock.StatusMetricsStub{
-			StatusP2pMetricsMapCalled: func() map[string]interface{} {
-				wasCalled = true
-				return nil
-			},
-		},
-		TxCostHandler:      &mock.TransactionCostEstimatorMock{},
-		VmFactory:          &mock.VmMachinesContainerFactoryMock{},
-		VmContainer:        &mock.VMContainerMock{},
-		StakedValueHandler: totalStakedAPIHandler,
-	}
-	nar, _ := external.NewNodeApiResolver(args)
-	_ = nar.StatusMetrics().StatusP2pMetricsMap()
-=======
 	arg := createMockAgrs()
 	stakeValue := &api.StakeValues{}
 	arg.TotalStakedValueHandler = &mock.StakeValuesProcessorStub{
@@ -421,7 +268,6 @@
 			return stakeValue, nil
 		},
 	}
->>>>>>> d93bfa9f
 
 	nar, _ := external.NewNodeApiResolver(arg)
 	recoveredStakeValue, err := nar.GetTotalStakedValue()
@@ -434,23 +280,6 @@
 	t.Parallel()
 
 	wasCalled := false
-<<<<<<< HEAD
-	args := external.ApiResolverArgs{
-		ScQueryService: &mock.SCQueryServiceStub{},
-		StatusMetrics: &mock.StatusMetricsStub{
-			NetworkMetricsCalled: func() map[string]interface{} {
-				wasCalled = true
-				return nil
-			},
-		},
-		TxCostHandler:      &mock.TransactionCostEstimatorMock{},
-		VmFactory:          &mock.VmMachinesContainerFactoryMock{},
-		VmContainer:        &mock.VMContainerMock{},
-		StakedValueHandler: totalStakedAPIHandler,
-	}
-	nar, _ := external.NewNodeApiResolver(args)
-	_ = nar.StatusMetrics().NetworkMetrics()
-=======
 	arg := createMockAgrs()
 	delegators := make([]*api.Delegator, 1)
 	arg.DelegatedListHandler = &mock.DelegatedListProcessorStub{
@@ -459,7 +288,6 @@
 			return delegators, nil
 		},
 	}
->>>>>>> d93bfa9f
 
 	nar, _ := external.NewNodeApiResolver(arg)
 	recoveredDelegatorsList, err := nar.GetDelegatorsList()
