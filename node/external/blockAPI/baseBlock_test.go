--- conflicted
+++ resolved
@@ -449,34 +449,25 @@
 		t.Parallel()
 
 		baseAPIBlockProc := createBaseBlockProcessor()
+		baseAPIBlockProc.proofsPool = &dataRetrieverTestsCommon.ProofsPoolMock{
+			GetProofCalled: func(shardID uint32, headerHash []byte) (data.HeaderProofHandler, error) {
+				return nil, errors.New("error")
+			},
+		}
+		baseAPIBlockProc.store = &storageMocks.ChainStorerStub{
+			GetStorerCalled: func(unitType dataRetriever.UnitType) (storage.Storer, error) {
+				return nil, errors.New("error")
+			},
+		}
 		baseAPIBlockProc.enableEpochsHandler = &enableEpochsHandlerMock.EnableEpochsHandlerStub{
 			IsFlagEnabledInEpochCalled: func(flag core.EnableEpochFlag, epoch uint32) bool {
 				return true
 			},
 		}
-		baseAPIBlockProc.proofsPool = &dataRetrieverTestsCommon.ProofsPoolMock{
-			GetProofCalled: func(shardID uint32, headerHash []byte) (data.HeaderProofHandler, error) {
-				return nil, errors.New("error")
-			},
-		}
-		baseAPIBlockProc.store = &storageMocks.ChainStorerStub{
-			GetStorerCalled: func(unitType dataRetriever.UnitType) (storage.Storer, error) {
-				return nil, errors.New("error")
-			},
-		}
-		baseAPIBlockProc.enableEpochsHandler = &enableEpochsHandlerMock.EnableEpochsHandlerStub{
-			IsFlagEnabledInEpochCalled: func(flag core.EnableEpochFlag, epoch uint32) bool {
-				return true
-			},
-		}
 
 		header := &block.HeaderV2{}
 
-<<<<<<< HEAD
 		err := baseAPIBlockProc.addProof([]byte("hash"), header, &api.Block{})
-=======
-		err := baseAPIBlockProc.addProofs([]byte("hash"), header, &api.Block{})
->>>>>>> eb20623f
 		require.Equal(t, errCannotFindBlockProof, err)
 	})
 
@@ -484,13 +475,6 @@
 		t.Parallel()
 
 		baseAPIBlockProc := createBaseBlockProcessor()
-<<<<<<< HEAD
-		baseAPIBlockProc.enableEpochsHandler = &enableEpochsHandlerMock.EnableEpochsHandlerStub{
-			IsFlagEnabledInEpochCalled: func(flag core.EnableEpochFlag, epoch uint32) bool {
-				return true
-			},
-		}
-=======
 		baseAPIBlockProc.proofsPool = &dataRetrieverTestsCommon.ProofsPoolMock{
 			GetProofCalled: func(shardID uint32, headerHash []byte) (data.HeaderProofHandler, error) {
 				return &block.HeaderProof{
@@ -504,14 +488,10 @@
 			},
 		}
 
-		header := &block.HeaderV2{
-			PreviousHeaderProof: &block.HeaderProof{
-				HeaderHash: []byte("hash1"),
-			},
-		}
+		header := &block.HeaderV2{}
 
 		apiBlock := &api.Block{}
-		err := baseAPIBlockProc.addProofs([]byte("hash"), header, apiBlock)
+		err := baseAPIBlockProc.addProof([]byte("hash"), header, apiBlock)
 		require.Nil(t, err)
 
 		require.Equal(t, &api.HeaderProof{
@@ -523,7 +503,6 @@
 		t.Parallel()
 
 		baseAPIBlockProc := createBaseBlockProcessor()
->>>>>>> eb20623f
 		baseAPIBlockProc.proofsPool = &dataRetrieverTestsCommon.ProofsPoolMock{
 			GetProofCalled: func(shardID uint32, headerHash []byte) (data.HeaderProofHandler, error) {
 				return &block.HeaderProof{
@@ -537,13 +516,15 @@
 			},
 		}
 
+		baseAPIBlockProc.enableEpochsHandler = &enableEpochsHandlerMock.EnableEpochsHandlerStub{
+			IsFlagEnabledInEpochCalled: func(flag core.EnableEpochFlag, epoch uint32) bool {
+				return true
+			},
+		}
 		header := &block.HeaderV2{}
 
 		apiBlock := &api.Block{}
-<<<<<<< HEAD
 		err := baseAPIBlockProc.addProof([]byte("hash"), header, apiBlock)
-=======
-		err := baseAPIBlockProc.addProofs([]byte("hash"), header, apiBlock)
 		require.Nil(t, err)
 
 		require.Equal(t, &api.HeaderProof{
@@ -582,15 +563,10 @@
 			},
 		}
 
-		header := &block.HeaderV2{
-			PreviousHeaderProof: &block.HeaderProof{
-				HeaderHash: []byte("hash1"),
-			},
-		}
+		header := &block.HeaderV2{}
 
 		apiBlock := &api.Block{}
-		err = baseAPIBlockProc.addProofs([]byte("hash"), header, apiBlock)
->>>>>>> eb20623f
+		err = baseAPIBlockProc.addProof([]byte("hash"), header, apiBlock)
 		require.Nil(t, err)
 
 		require.Equal(t, &api.HeaderProof{
