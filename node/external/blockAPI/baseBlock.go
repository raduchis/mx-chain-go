package blockAPI

import (
	"encoding/hex"
	"fmt"
	"math/big"
	"strings"
	"time"

	"github.com/ElrondNetwork/elrond-go-core/core"
	"github.com/ElrondNetwork/elrond-go-core/core/check"
	"github.com/ElrondNetwork/elrond-go-core/data"
	"github.com/ElrondNetwork/elrond-go-core/data/api"
	"github.com/ElrondNetwork/elrond-go-core/data/block"
	"github.com/ElrondNetwork/elrond-go-core/data/outport"
	"github.com/ElrondNetwork/elrond-go-core/data/rewardTx"
	"github.com/ElrondNetwork/elrond-go-core/data/smartContractResult"
	"github.com/ElrondNetwork/elrond-go-core/data/transaction"
	"github.com/ElrondNetwork/elrond-go-core/data/typeConverters"
	"github.com/ElrondNetwork/elrond-go-core/hashing"
	"github.com/ElrondNetwork/elrond-go-core/marshal"
	logger "github.com/ElrondNetwork/elrond-go-logger"
	"github.com/ElrondNetwork/elrond-go/api/shared/logging"
	"github.com/ElrondNetwork/elrond-go/common"
	"github.com/ElrondNetwork/elrond-go/dataRetriever"
	"github.com/ElrondNetwork/elrond-go/dblookupext"
	"github.com/ElrondNetwork/elrond-go/outport/process"
	"github.com/ElrondNetwork/elrond-go/outport/process/alteredaccounts/shared"
	"github.com/ElrondNetwork/elrond-go/state"
)

// BlockStatus is the status of a block
type BlockStatus string

const (
	// BlockStatusOnChain represents the identifier for an on-chain block
	BlockStatusOnChain = "on-chain"
	// BlockStatusReverted represent the identifier for a reverted block
	BlockStatusReverted = "reverted"
)

type baseAPIBlockProcessor struct {
	hasDbLookupExtensions    bool
	selfShardID              uint32
	emptyReceiptsHash        []byte
	store                    dataRetriever.StorageService
	marshalizer              marshal.Marshalizer
	uint64ByteSliceConverter typeConverters.Uint64ByteSliceConverter
	historyRepo              dblookupext.HistoryRepository
	hasher                   hashing.Hasher
	addressPubKeyConverter   core.PubkeyConverter
	txStatusComputer         transaction.StatusComputerHandler
	apiTransactionHandler    APITransactionHandler
	logsFacade               logsFacade
	receiptsRepository       receiptsRepository
	alteredAccountsProvider  process.AlteredAccountsProviderHandler
	accountsRepository       state.AccountsRepository
}

var log = logger.GetOrCreate("node/blockAPI")

func (bap *baseAPIBlockProcessor) getIntrashardMiniblocksFromReceiptsStorage(header data.HeaderHandler, headerHash []byte, options api.BlockQueryOptions) ([]*api.MiniBlock, error) {
	receiptsHolder, err := bap.receiptsRepository.LoadReceipts(header, headerHash)
	if err != nil {
		return nil, err
	}

	apiMiniblocks := make([]*api.MiniBlock, 0, len(receiptsHolder.GetMiniblocks()))
	for _, miniblock := range receiptsHolder.GetMiniblocks() {
		apiMiniblock, err := bap.convertMiniblockFromReceiptsStorageToApiMiniblock(miniblock, header.GetEpoch(), options)
		if err != nil {
			return nil, err
		}

		apiMiniblocks = append(apiMiniblocks, apiMiniblock)
	}

	return apiMiniblocks, nil
}

func (bap *baseAPIBlockProcessor) convertMiniblockFromReceiptsStorageToApiMiniblock(miniblock *block.MiniBlock, epoch uint32, options api.BlockQueryOptions) (*api.MiniBlock, error) {
	mbHash, err := core.CalculateHash(bap.marshalizer, bap.hasher, miniblock)
	if err != nil {
		return nil, err
	}

	miniblockAPI := &api.MiniBlock{
		Hash:                  hex.EncodeToString(mbHash),
		Type:                  miniblock.Type.String(),
		SourceShard:           miniblock.SenderShardID,
		DestinationShard:      miniblock.ReceiverShardID,
		IsFromReceiptsStorage: true,
		ProcessingType:        block.ProcessingType(miniblock.GetProcessingType()).String(),
		// It's a bit more complex (and not necessary at this point) to also set the construction state here.
	}

	if options.WithTransactions {
		firstProcessed := int32(0)
		lastProcessed := int32(len(miniblock.TxHashes) - 1)

		err = bap.getAndAttachTxsToMbByEpoch(mbHash, miniblock, epoch, miniblockAPI, firstProcessed, lastProcessed, options)
		if err != nil {
			return nil, err
		}
	}

	return miniblockAPI, nil
}

func (bap *baseAPIBlockProcessor) getAndAttachTxsToMb(
	mbHeader data.MiniBlockHeaderHandler,
	epoch uint32,
	apiMiniblock *api.MiniBlock,
	options api.BlockQueryOptions,
) error {
	miniblockHash := mbHeader.GetHash()
	miniBlock, err := bap.getMiniblockByHashAndEpoch(miniblockHash, epoch)
	if err != nil {
		return err
	}

	firstProcessed := mbHeader.GetIndexOfFirstTxProcessed()
	lastProcessed := mbHeader.GetIndexOfLastTxProcessed()
	return bap.getAndAttachTxsToMbByEpoch(miniblockHash, miniBlock, epoch, apiMiniblock, firstProcessed, lastProcessed, options)
}

func (bap *baseAPIBlockProcessor) getMiniblockByHashAndEpoch(miniblockHash []byte, epoch uint32) (*block.MiniBlock, error) {
	buff, err := bap.getFromStorerWithEpoch(dataRetriever.MiniBlockUnit, miniblockHash, epoch)
	if err != nil {
		return nil, fmt.Errorf("%w: %v, hash = %s", errCannotLoadMiniblocks, err, hex.EncodeToString(miniblockHash))
	}

	miniBlock := &block.MiniBlock{}
	err = bap.marshalizer.Unmarshal(miniBlock, buff)
	if err != nil {
		return nil, fmt.Errorf("%w: %v, hash = %s", errCannotUnmarshalMiniblocks, err, hex.EncodeToString(miniblockHash))
	}

	return miniBlock, nil
}

func (bap *baseAPIBlockProcessor) getAndAttachTxsToMbByEpoch(
	miniblockHash []byte,
	miniBlock *block.MiniBlock,
	epoch uint32,
	apiMiniblock *api.MiniBlock,
	firstProcessedTxIndex int32,
	lastProcessedTxIndex int32,
	options api.BlockQueryOptions,
) error {
	var err error

	switch miniBlock.Type {
	case block.TxBlock:
		apiMiniblock.Transactions, err = bap.getTxsFromMiniblock(miniBlock, miniblockHash, epoch, transaction.TxTypeNormal, dataRetriever.TransactionUnit, firstProcessedTxIndex, lastProcessedTxIndex)
	case block.RewardsBlock:
		apiMiniblock.Transactions, err = bap.getTxsFromMiniblock(miniBlock, miniblockHash, epoch, transaction.TxTypeReward, dataRetriever.RewardTransactionUnit, firstProcessedTxIndex, lastProcessedTxIndex)
	case block.SmartContractResultBlock:
		apiMiniblock.Transactions, err = bap.getTxsFromMiniblock(miniBlock, miniblockHash, epoch, transaction.TxTypeUnsigned, dataRetriever.UnsignedTransactionUnit, firstProcessedTxIndex, lastProcessedTxIndex)
	case block.InvalidBlock:
		apiMiniblock.Transactions, err = bap.getTxsFromMiniblock(miniBlock, miniblockHash, epoch, transaction.TxTypeInvalid, dataRetriever.TransactionUnit, firstProcessedTxIndex, lastProcessedTxIndex)
	case block.ReceiptBlock:
		apiMiniblock.Receipts, err = bap.getReceiptsFromMiniblock(miniBlock, epoch)
	}

	if err != nil {
		return err
	}

	if options.WithLogs {
		err = bap.logsFacade.IncludeLogsInTransactions(apiMiniblock.Transactions, miniBlock.TxHashes, epoch)
		if err != nil {
			return err
		}
	}

	return nil
}

func (bap *baseAPIBlockProcessor) getReceiptsFromMiniblock(miniblock *block.MiniBlock, epoch uint32) ([]*transaction.ApiReceipt, error) {
	storer, err := bap.store.GetStorer(dataRetriever.UnsignedTransactionUnit)
	if err != nil {
		return nil, err
	}

	start := time.Now()
	marshalledReceipts, err := storer.GetBulkFromEpoch(miniblock.TxHashes, epoch)
	if err != nil {
		return nil, fmt.Errorf("%w: %v", errCannotLoadReceipts, err)
	}
	logging.LogAPIActionDurationIfNeeded(start, "GetBulkFromEpoch")

	apiReceipts := make([]*transaction.ApiReceipt, 0)
	for _, pair := range marshalledReceipts {
		receipt, errUnmarshal := bap.apiTransactionHandler.UnmarshalReceipt(pair.Value)
		if errUnmarshal != nil {
			return nil, fmt.Errorf("%w: %v, hash = %s", errCannotUnmarshalReceipts, errUnmarshal, hex.EncodeToString(pair.Key))
		}

		apiReceipts = append(apiReceipts, receipt)
	}

	return apiReceipts, nil
}

func (bap *baseAPIBlockProcessor) getTxsFromMiniblock(
	miniblock *block.MiniBlock,
	miniblockHash []byte,
	epoch uint32,
	txType transaction.TxType,
	unit dataRetriever.UnitType,
	firstProcessedTxIndex int32,
	lastProcessedTxIndex int32,
) ([]*transaction.ApiTransactionResult, error) {
	storer, err := bap.store.GetStorer(unit)
	if err != nil {
		return nil, err
	}

	start := time.Now()

	executedTxHashes := extractExecutedTxHashes(miniblock.TxHashes, firstProcessedTxIndex, lastProcessedTxIndex)
	marshalledTxs, err := storer.GetBulkFromEpoch(executedTxHashes, epoch)
	if err != nil {
		return nil, fmt.Errorf("%w: %v, miniblock = %s", errCannotLoadTransactions, err, hex.EncodeToString(miniblockHash))
	}
	logging.LogAPIActionDurationIfNeeded(start, "GetBulkFromEpoch")

	start = time.Now()
	txs := make([]*transaction.ApiTransactionResult, 0)
	for _, pair := range marshalledTxs {
		tx, errUnmarshalTx := bap.apiTransactionHandler.UnmarshalTransaction(pair.Value, txType)
		if errUnmarshalTx != nil {
			return nil, fmt.Errorf("%w: %v, miniblock = %s", errCannotUnmarshalTransactions, err, hex.EncodeToString(miniblockHash))
		}
		tx.Hash = hex.EncodeToString(pair.Key)
		tx.HashBytes = pair.Key
		tx.MiniBlockType = miniblock.Type.String()
		tx.MiniBlockHash = hex.EncodeToString(miniblockHash)
		tx.SourceShard = miniblock.SenderShardID
		tx.DestinationShard = miniblock.ReceiverShardID
		tx.Epoch = epoch
		bap.apiTransactionHandler.PopulateComputedFields(tx)

		// TODO : should check if tx is reward reverted
		tx.Status, _ = bap.txStatusComputer.ComputeStatusWhenInStorageKnowingMiniblock(miniblock.Type, tx)

		txs = append(txs, tx)
	}
	logging.LogAPIActionDurationIfNeeded(start, "UnmarshalTransactions")

	return txs, nil
}

func (bap *baseAPIBlockProcessor) getFromStorer(unit dataRetriever.UnitType, key []byte) ([]byte, error) {
	if !bap.hasDbLookupExtensions {
		return bap.store.Get(unit, key)
	}

	epoch, err := bap.historyRepo.GetEpochByHash(key)
	if err != nil {
		return nil, err
	}

	storer, err := bap.store.GetStorer(unit)
	if err != nil {
		return nil, err
	}

	return storer.GetFromEpoch(key, epoch)
}

func (bap *baseAPIBlockProcessor) getFromStorerWithEpoch(unit dataRetriever.UnitType, key []byte, epoch uint32) ([]byte, error) {
	storer, err := bap.store.GetStorer(unit)
	if err != nil {
		return nil, err
	}

	return storer.GetFromEpoch(key, epoch)
}

func (bap *baseAPIBlockProcessor) computeBlockStatus(storerUnit dataRetriever.UnitType, blockAPI *api.Block) (string, error) {
	nonceToByteSlice := bap.uint64ByteSliceConverter.ToByteSlice(blockAPI.Nonce)
	headerHash, err := bap.store.Get(storerUnit, nonceToByteSlice)
	if err != nil {
		return "", err
	}

	if hex.EncodeToString(headerHash) != blockAPI.Hash {
		return BlockStatusReverted, err
	}

	return BlockStatusOnChain, nil
}

func (bap *baseAPIBlockProcessor) computeStatusAndPutInBlock(blockAPI *api.Block, storerUnit dataRetriever.UnitType) (*api.Block, error) {
	blockStatus, err := bap.computeBlockStatus(storerUnit, blockAPI)
	if err != nil {
		return nil, err
	}

	blockAPI.Status = blockStatus

	return blockAPI, nil
}

func (bap *baseAPIBlockProcessor) getBlockHeaderHashAndBytesByRound(round uint64, blockUnitType dataRetriever.UnitType) (headerHash []byte, blockBytes []byte, err error) {
	roundToByteSlice := bap.uint64ByteSliceConverter.ToByteSlice(round)
	headerHash, err = bap.store.Get(dataRetriever.RoundHdrHashDataUnit, roundToByteSlice)
	if err != nil {
		return nil, nil, err
	}

	blockBytes, err = bap.getFromStorer(blockUnitType, headerHash)
	if err != nil {
		return nil, nil, err
	}

	return headerHash, blockBytes, nil
}

func extractExecutedTxHashes(mbTxHashes [][]byte, firstProcessed, lastProcessed int32) [][]byte {
	invalidIndexes := firstProcessed < 0 || lastProcessed >= int32(len(mbTxHashes)) || firstProcessed > lastProcessed
	if invalidIndexes {
		log.Warn("extractExecutedTxHashes encountered invalid indices", "firstProcessed", firstProcessed,
			"lastProcessed", lastProcessed,
			"len(mbTxHashes)", len(mbTxHashes),
		)
		return mbTxHashes
	}

	return mbTxHashes[firstProcessed : lastProcessed+1]
}

func addScheduledInfoInBlock(header data.HeaderHandler, apiBlock *api.Block) {
	additionalData := header.GetAdditionalData()
	if check.IfNil(additionalData) {
		return
	}

	apiBlock.ScheduledData = &api.ScheduledData{
		ScheduledRootHash:        hex.EncodeToString(additionalData.GetScheduledRootHash()),
		ScheduledAccumulatedFees: bigIntToStr(additionalData.GetScheduledAccumulatedFees()),
		ScheduledDeveloperFees:   bigIntToStr(additionalData.GetScheduledDeveloperFees()),
		ScheduledGasProvided:     additionalData.GetScheduledGasProvided(),
		ScheduledGasPenalized:    additionalData.GetScheduledGasPenalized(),
		ScheduledGasRefunded:     additionalData.GetScheduledGasRefunded(),
	}
}

func bigIntToStr(value *big.Int) string {
	if value == nil {
		return "0"
	}

	return value.String()
}

<<<<<<< HEAD
func alteredAccountsMapToAPIResponse(alteredAccounts map[string]*outport.AlteredAccount, tokensFilter string, withMetadata bool) []*outport.AlteredAccount {
	response := make([]*outport.AlteredAccount, 0, len(alteredAccounts))

	for address, altAccount := range alteredAccounts {
		apiAlteredAccount := &outport.AlteredAccount{
			Address: address,
			Balance: altAccount.Balance,
			Nonce:   altAccount.Nonce,
		}

		if len(tokensFilter) > 0 {
			attachTokensToAlteredAccount(apiAlteredAccount, altAccount, tokensFilter, withMetadata)
		}

		response = append(response, apiAlteredAccount)
	}

	return response
}

func attachTokensToAlteredAccount(apiAlteredAccount *outport.AlteredAccount, altAccount *outport.AlteredAccount, tokensFilter string, withMetadata bool) {
	for _, token := range altAccount.Tokens {
		if !shouldAddTokenToResult(token.Identifier, tokensFilter) {
			continue
		}
		if withMetadata {
			apiAlteredAccount.Tokens = append(apiAlteredAccount.Tokens, token)
			continue
		}

		apiAlteredAccount.Tokens = append(apiAlteredAccount.Tokens, &outport.AccountTokenData{
			Identifier: token.Identifier,
			Balance:    token.Balance,
			Nonce:      token.Nonce,
			Properties: token.Properties,
			MetaData:   nil,
		})
	}
}

func shouldAddTokenToResult(tokenIdentifier string, tokensFilter string) bool {
	if shouldIncludeAllTokens(tokensFilter) {
		return true
	}

	return strings.Contains(tokensFilter, tokenIdentifier)
}

func shouldIncludeAllTokens(tokensFilter string) bool {
	return tokensFilter == "*" || tokensFilter == "all"
}

func (bap *baseAPIBlockProcessor) apiBlockToAlteredAccounts(apiBlock *api.Block, options api.GetAlteredAccountsForBlockOptions) ([]*outport.AlteredAccount, error) {
	alteredAccountsOptions := shared.AlteredAccountsOptions{
		WithCustomAccountsRepository: true,
		AccountsRepository:           bap.accountsRepository,
		// TODO: AccountQueryOptions could be used like options.WithBlockNonce(..) instead of thinking what to provide

		// send the block nonce as it guarantees the opening of the storer for the right epoch. Sending the block root hash
		// would be more optimal, but there is no link between a root hash and a block, which can result in the endpoint
		// not working
		AccountQueryOptions: api.AccountQueryOptions{
			BlockNonce: core.OptionalUint64{
				HasValue: true,
				Value:    apiBlock.Nonce,
			},
		},
	}

	// TODO: might refactor, so altered accounts component could only need a slice of addresses instead of a tx pool
	outportPool, err := bap.apiBlockToOutportPool(apiBlock)
	if err != nil {
		return nil, err
	}
	alteredAccounts, err := bap.alteredAccountsProvider.ExtractAlteredAccountsFromPool(outportPool, alteredAccountsOptions)
	if err != nil {
		return nil, err
	}

	alteredAccountsAPI := alteredAccountsMapToAPIResponse(alteredAccounts, options.TokensFilter, options.WithMetadata)
	return alteredAccountsAPI, nil
}

func (bap *baseAPIBlockProcessor) apiBlockToOutportPool(apiBlock *api.Block) (*outport.Pool, error) {
	pool := &outport.Pool{
		Txs:     make(map[string]data.TransactionHandlerWithGasUsedAndFee),
		Scrs:    make(map[string]data.TransactionHandlerWithGasUsedAndFee),
		Invalid: make(map[string]data.TransactionHandlerWithGasUsedAndFee),
		Rewards: make(map[string]data.TransactionHandlerWithGasUsedAndFee),
		Logs:    make([]*data.LogData, 0),
	}

	var err error
	for _, miniBlock := range apiBlock.MiniBlocks {
		for _, tx := range miniBlock.Transactions {
			err = bap.addTxToPool(tx, pool)
			if err != nil {
				return nil, err
			}

			err = bap.addLogsToPool(tx, pool)
			if err != nil {
				return nil, err
			}
		}
	}

	return pool, nil
}

func (bap *baseAPIBlockProcessor) addLogsToPool(tx *transaction.ApiTransactionResult, pool *outport.Pool) error {
	if tx.Logs == nil {
		return nil
	}

	logAddressBytes, err := bap.addressPubKeyConverter.Decode(tx.Logs.Address)
	if err != nil {
		return fmt.Errorf("error while decoding the log's address. address=%s, error=%s", tx.Logs.Address, err.Error())
	}

	logsEvents := make([]*transaction.Event, 0)
	for _, logEvent := range tx.Logs.Events {
		eventAddressBytes, err := bap.addressPubKeyConverter.Decode(logEvent.Address)
		if err != nil {
			return fmt.Errorf("error while decoding the event's address. address=%s, error=%s", logEvent.Address, err.Error())
		}

		logsEvents = append(logsEvents, &transaction.Event{
			Address:    eventAddressBytes,
			Identifier: []byte(logEvent.Identifier),
			Topics:     logEvent.Topics,
			Data:       logEvent.Data,
		})
	}

	pool.Logs = append(pool.Logs, &data.LogData{
		LogHandler: &transaction.Log{
			Address: logAddressBytes,
			Events:  logsEvents,
		},
		TxHash: tx.Hash,
	})

	return nil
}

func (bap *baseAPIBlockProcessor) addTxToPool(tx *transaction.ApiTransactionResult, pool *outport.Pool) error {
	senderBytes, err := bap.addressPubKeyConverter.Decode(tx.Sender)
	if err != nil && tx.Type != string(transaction.TxTypeReward) {
		return fmt.Errorf("error while decoding the sender address. address=%s, error=%s", tx.Sender, err.Error())
	}
	receiverBytes, err := bap.addressPubKeyConverter.Decode(tx.Receiver)
	if err != nil {
		return fmt.Errorf("error while decoding the receiver address. address=%s, error=%s", tx.Receiver, err.Error())
	}

	zeroBigInt := big.NewInt(0)

	switch tx.Type {
	case string(transaction.TxTypeNormal):
		pool.Txs[tx.Hash] = outport.NewTransactionHandlerWithGasAndFee(
			&transaction.Transaction{
				SndAddr: senderBytes,
				RcvAddr: receiverBytes,
			},
			0,
			zeroBigInt,
		)
	case string(transaction.TxTypeUnsigned):
		pool.Scrs[tx.Hash] = outport.NewTransactionHandlerWithGasAndFee(
			&smartContractResult.SmartContractResult{
				SndAddr: senderBytes,
				RcvAddr: receiverBytes,
			},
			0,
			zeroBigInt,
		)
	case string(transaction.TxTypeInvalid):
		pool.Invalid[tx.Hash] = outport.NewTransactionHandlerWithGasAndFee(
			&transaction.Transaction{
				SndAddr: senderBytes,
				// do not set the receiver since the cost is only on sender's side in case of invalid txs
			},
			0,
			zeroBigInt,
		)
	case string(transaction.TxTypeReward):
		pool.Rewards[tx.Hash] = outport.NewTransactionHandlerWithGasAndFee(
			&rewardTx.RewardTx{
				RcvAddr: receiverBytes,
			},
			0,
			zeroBigInt,
		)
	}

	return nil
=======
func createAlteredBlockHash(hash []byte) []byte {
	alteredHash := make([]byte, 0)
	alteredHash = append(alteredHash, hash...)
	alteredHash = append(alteredHash, []byte(common.GenesisStorageSuffix)...)

	return alteredHash
>>>>>>> 62976b58
}<|MERGE_RESOLUTION|>--- conflicted
+++ resolved
@@ -356,7 +356,6 @@
 	return value.String()
 }
 
-<<<<<<< HEAD
 func alteredAccountsMapToAPIResponse(alteredAccounts map[string]*outport.AlteredAccount, tokensFilter string, withMetadata bool) []*outport.AlteredAccount {
 	response := make([]*outport.AlteredAccount, 0, len(alteredAccounts))
 
@@ -554,12 +553,12 @@
 	}
 
 	return nil
-=======
+}
+
 func createAlteredBlockHash(hash []byte) []byte {
 	alteredHash := make([]byte, 0)
 	alteredHash = append(alteredHash, hash...)
 	alteredHash = append(alteredHash, []byte(common.GenesisStorageSuffix)...)
 
 	return alteredHash
->>>>>>> 62976b58
 }