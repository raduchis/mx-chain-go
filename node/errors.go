package node

import (
	"errors"
)

// ErrNilMarshalizer signals that a nil marshalizer has been provided
var ErrNilMarshalizer = errors.New("trying to set nil marshalizer")

// ErrNilMessenger signals that a nil messenger has been provided
var ErrNilMessenger = errors.New("nil messenger")

// ErrNilHasher signals that a nil hasher has been provided
var ErrNilHasher = errors.New("trying to set nil hasher")

// ErrNilAccountsAdapter signals that a nil accounts adapter has been provided
var ErrNilAccountsAdapter = errors.New("trying to set nil accounts adapter")

// ErrNilPubkeyConverter signals that a nil public key converter has been provided
var ErrNilPubkeyConverter = errors.New("trying to use a nil pubkey converter")

// ErrNilBlockchain signals that a nil blockchain structure has been provided
var ErrNilBlockchain = errors.New("nil blockchain")

// ErrNilStore signals that a nil store has been provided
var ErrNilStore = errors.New("nil data store")

// ErrNilPrivateKey signals that a nil private key has been provided
var ErrNilPrivateKey = errors.New("trying to set nil private key")

// ErrNilSingleSignKeyGen signals that a nil single key generator has been provided
var ErrNilSingleSignKeyGen = errors.New("trying to set nil single sign key generator")

// ErrNilKeyGenForBalances signals that a nil keygen for balances has been provided
var ErrNilKeyGenForBalances = errors.New("trying to set a nil key gen for signing")

// ErrNilTxFeeHandler signals that a nil tx fee handler was provided
var ErrNilTxFeeHandler = errors.New("trying to set a nil tx fee handler")

// ErrNilPublicKey signals that a nil public key has been provided
var ErrNilPublicKey = errors.New("trying to set nil public key")

// ErrAccountNotFound signals that an account was not found in trie
var ErrAccountNotFound = errors.New("account not found")

// ErrZeroRoundDurationNotSupported signals that 0 seconds round duration is not supported
var ErrZeroRoundDurationNotSupported = errors.New("0 round duration time is not supported")

// ErrNegativeOrZeroConsensusGroupSize signals that 0 elements consensus group is not supported
var ErrNegativeOrZeroConsensusGroupSize = errors.New("group size should be a strict positive number")

// ErrNilSyncTimer signals that a nil sync timer has been provided
var ErrNilSyncTimer = errors.New("trying to set nil sync timer")

// ErrNilRounder signals that a nil rounder has been provided
var ErrNilRounder = errors.New("trying to set nil rounder")

// ErrNilBlockProcessor signals that a nil block processor has been provided
var ErrNilBlockProcessor = errors.New("trying to set nil block processor")

// ErrNilDataPool signals that a nil data pool has been provided
var ErrNilDataPool = errors.New("trying to set nil data pool")

// ErrNilShardCoordinator signals that a nil shard coordinator has been provided
var ErrNilShardCoordinator = errors.New("trying to set nil shard coordinator")

// ErrNilNodesCoordinator signals that a nil nodes coordinator has been provided
var ErrNilNodesCoordinator = errors.New("trying to set nil nodes coordinator")

// ErrNilUint64ByteSliceConverter signals that a nil uint64 <-> byte slice converter has been provided
var ErrNilUint64ByteSliceConverter = errors.New("trying to set nil uint64 - byte slice converter")

// ErrNilSingleSig signals that a nil singlesig object has been provided
var ErrNilSingleSig = errors.New("trying to set nil singlesig")

// ErrNilMultiSig signals that a nil multiSigner object has been provided
var ErrNilMultiSig = errors.New("trying to set nil multiSigner")

// ErrNilForkDetector signals that a nil forkdetector object has been provided
var ErrNilForkDetector = errors.New("nil fork detector")

// ErrValidatorAlreadySet signals that a topic validator has already been set
var ErrValidatorAlreadySet = errors.New("topic validator has already been set")

// ErrNilInterceptorsContainer signals that a nil interceptors container has been provided
var ErrNilInterceptorsContainer = errors.New("nil interceptors container")

// ErrNilResolversFinder signals that a nil resolvers finder has been provided
var ErrNilResolversFinder = errors.New("nil resolvers finder")

// ErrNilEpochStartTrigger signals that a nil start of epoch trigger has been provided
var ErrNilEpochStartTrigger = errors.New("nil start of epoch trigger")

// ErrGenesisBlockNotInitialized signals that genesis block is not initialized
var ErrGenesisBlockNotInitialized = errors.New("genesis block is not initialized")

// ErrNilPeerDenialEvaluator signals that a nil peer denial evaluator was provided
var ErrNilPeerDenialEvaluator = errors.New("nil peer denial evaluator")

// ErrNilTimeCache signals that a nil time cache was provided
var ErrNilTimeCache = errors.New("nil time cache")

// ErrNilRequestedItemsHandler signals that a nil requested items handler was provided
var ErrNilRequestedItemsHandler = errors.New("nil requested items handler")

// ErrSystemBusyGeneratingTransactions signals that to many transactions are trying to get generated
var ErrSystemBusyGeneratingTransactions = errors.New("system busy while generating bulk transactions")

// ErrNilStatusHandler is returned when the status handler is nil
var ErrNilStatusHandler = errors.New("nil AppStatusHandler")

// ErrNoTxToProcess signals that no transaction were sent for processing
var ErrNoTxToProcess = errors.New("no transaction to process")

// ErrInvalidValue signals that an invalid value has been provided such as NaN to an integer field
var ErrInvalidValue = errors.New("invalid value")

// ErrInvalidSignatureLength signals that an invalid signature length has been provided
var ErrInvalidSignatureLength = errors.New("invalid signature length")

// ErrInvalidAddressLength signals that an invalid address length has been provided
var ErrInvalidAddressLength = errors.New("invalid address length")

// ErrInvalidChainIDInTransaction signals that an invalid chain id has been provided in transaction
var ErrInvalidChainIDInTransaction = errors.New("invalid chain ID")

// ErrInvalidSenderUsernameLength signals that the length of the sender username is invalid
var ErrInvalidSenderUsernameLength = errors.New("invalid sender username length")

// ErrInvalidReceiverUsernameLength signals that the length of the receiver username is invalid
var ErrInvalidReceiverUsernameLength = errors.New("invalid receiver username length")

// ErrDataFieldTooBig signals that the data field is too big
var ErrDataFieldTooBig = errors.New("data field is too big")

// ErrNilNetworkShardingCollector defines the error for setting a nil network sharding collector
var ErrNilNetworkShardingCollector = errors.New("nil network sharding collector")

// ErrNilBootStorer signals that a nil boot storer was provided
var ErrNilBootStorer = errors.New("nil boot storer")

// ErrNilHeaderSigVerifier signals that a nil header sig verifier has been provided
var ErrNilHeaderSigVerifier = errors.New("nil header sig verifier")

// ErrNilHeaderIntegrityVerifier signals that a nil header integrity verifier has been provided
var ErrNilHeaderIntegrityVerifier = errors.New("nil header integrity verifier")

// ErrNilValidatorStatistics signals that a nil validator statistics has been provided
var ErrNilValidatorStatistics = errors.New("nil validator statistics")

// ErrInvalidChainID signals that an invalid chain ID has been provided
var ErrInvalidChainID = errors.New("invalid chain ID in Node")

// ErrNilBlockTracker signals that a nil block tracker has been provided
var ErrNilBlockTracker = errors.New("trying to set nil block tracker")

// ErrNilPendingMiniBlocksHandler signals that a nil pending miniblocks handler has been provided
var ErrNilPendingMiniBlocksHandler = errors.New("trying to set nil pending miniblocks handler")

// ErrNilRequestHandler signals that a nil request handler has been provided
var ErrNilRequestHandler = errors.New("trying to set nil request handler")

// ErrNilAntifloodHandler signals that a nil antiflood handler has been provided
var ErrNilAntifloodHandler = errors.New("nil antiflood handler")

// ErrNilTxAccumulator signals that a nil Accumulator instance has been provided
var ErrNilTxAccumulator = errors.New("nil tx accumulator")

// ErrNilHardforkTrigger signals that a nil hardfork trigger has been provided
var ErrNilHardforkTrigger = errors.New("nil hardfork trigger")

// ErrNilWhiteListHandler signals that white list handler is nil
var ErrNilWhiteListHandler = errors.New("nil whitelist handler")

// ErrNilNodeStopChannel signals that a nil channel for node process stop has been provided
var ErrNilNodeStopChannel = errors.New("nil node stop channel")

// ErrNilQueryHandler signals that a nil query handler has been provided
var ErrNilQueryHandler = errors.New("nil query handler")

// ErrQueryHandlerAlreadyExists signals that the query handler is already registered
var ErrQueryHandlerAlreadyExists = errors.New("query handler already exists")

// ErrEmptyQueryHandlerName signals that an empty string can not be used to be used in the query handler container
var ErrEmptyQueryHandlerName = errors.New("empty query handler name")

// ErrUnknownPeerID signals that the provided peer is unknown by the current node
var ErrUnknownPeerID = errors.New("unknown peer ID")

// ErrNilPeerHonestyHandler signals that a nil peer honesty handler has been provided
var ErrNilPeerHonestyHandler = errors.New("nil peer honesty handler")

// ErrNilFallbackHeaderValidator signals that a nil fallback header validator has been provided
var ErrNilFallbackHeaderValidator = errors.New("nil fallback header validator")

// ErrNilWatchdog signals that a nil watchdog has been provided
var ErrNilWatchdog = errors.New("nil watchdog")

// ErrInvalidTransactionVersion signals that an invalid transaction version has been provided
var ErrInvalidTransactionVersion = errors.New("invalid transaction version")

// ErrTransactionValueLengthTooBig signals that a too big value has been given to a transaction
var ErrTransactionValueLengthTooBig = errors.New("value length is too big")

// ErrNilHistoryRepository signals that history repository is nil
var ErrNilHistoryRepository = errors.New("history repository is nil")

// ErrNilPeerSignatureHandler signals that a nil peerSignatureHandler object has been provided
var ErrNilPeerSignatureHandler = errors.New("trying to set nil peerSignatureHandler")

// ErrNilTxSimulatorProcessor signals that a nil transaction simulator processor has been provided
var ErrNilTxSimulatorProcessor = errors.New("nil transaction simulator processor")

// ErrNilIntermediateProcessorContainer signals that intermediate processors container is nil
var ErrNilIntermediateProcessorContainer = errors.New("intermediate processor container is nil")

// ErrTransactionNotFound signals that a transaction was not found
var ErrTransactionNotFound = errors.New("transaction not found")

// ErrCannotRetrieveTransaction signals that a transaction was not found
var ErrCannotRetrieveTransaction = errors.New("transaction cannot be retrieved")

// ErrDifferentSenderShardId signals that a different shard ID was detected between the sender shard ID and the current node shard ID
var ErrDifferentSenderShardId = errors.New("different shard ID between the transaction sender shard ID and current node shard ID")

// ErrNilTransactionVersionChecker signals that provided transaction version checker is nil
var ErrNilTransactionVersionChecker = errors.New("nil transaction version checker")

<<<<<<< HEAD
// ErrNilDataTrie signals that user account has a nil data trie
var ErrNilDataTrie = errors.New("nil data trie")

// ErrNilStatusComputer signals that user account has a nil data trie
var ErrNilStatusComputer = errors.New("nil transaction status computer")
=======
// ErrNilNodeRedundancyHandler signals that provided node redundancy handler is nil
var ErrNilNodeRedundancyHandler = errors.New("nil node redundancy handler")
>>>>>>> 41c0f84a
<|MERGE_RESOLUTION|>--- conflicted
+++ resolved
@@ -226,13 +226,11 @@
 // ErrNilTransactionVersionChecker signals that provided transaction version checker is nil
 var ErrNilTransactionVersionChecker = errors.New("nil transaction version checker")
 
-<<<<<<< HEAD
 // ErrNilDataTrie signals that user account has a nil data trie
 var ErrNilDataTrie = errors.New("nil data trie")
 
 // ErrNilStatusComputer signals that user account has a nil data trie
 var ErrNilStatusComputer = errors.New("nil transaction status computer")
-=======
+
 // ErrNilNodeRedundancyHandler signals that provided node redundancy handler is nil
-var ErrNilNodeRedundancyHandler = errors.New("nil node redundancy handler")
->>>>>>> 41c0f84a
+var ErrNilNodeRedundancyHandler = errors.New("nil node redundancy handler")