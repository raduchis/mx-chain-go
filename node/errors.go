--- conflicted
+++ resolved
@@ -139,13 +139,11 @@
 // ErrNilHeaderSigVerifier signals that a nil header sig verifier has been provided
 var ErrNilHeaderSigVerifier = errors.New("nil header sig verifier")
 
-<<<<<<< HEAD
-// ErrInvalidChainID signals that an invalid chain ID has been provided
-var ErrInvalidChainID = errors.New("invalid chain ID in Node")
-=======
 // ErrNilValidatorStatistics signals that a nil validator statistics has been provided
 var ErrNilValidatorStatistics = errors.New("nil validator statistics")
 
 // ErrCannotConvertToPeerAccount signals that the given account cannot be converted to a peer account
 var ErrCannotConvertToPeerAccount = errors.New("cannot convert to peer account")
->>>>>>> ada89ce4
+
+// ErrInvalidChainID signals that an invalid chain ID has been provided
+var ErrInvalidChainID = errors.New("invalid chain ID in Node")