--- conflicted
+++ resolved
@@ -64,12 +64,9 @@
 // ErrDataFieldTooBig signals that the data field is too big
 var ErrDataFieldTooBig = errors.New("data field is too big")
 
-<<<<<<< HEAD
-=======
 // ErrNilTxAccumulator signals that a nil Accumulator instance has been provided
 var ErrNilTxAccumulator = errors.New("nil tx accumulator")
 
->>>>>>> 671f2937
 // ErrNilHardforkTrigger signals that a nil hardfork trigger has been provided
 var ErrNilHardforkTrigger = errors.New("nil hardfork trigger")
 
@@ -136,13 +133,8 @@
 // ErrNilStatusComputer signals that user account has a nil data trie
 var ErrNilStatusComputer = errors.New("nil transaction status computer")
 
-<<<<<<< HEAD
-// ErrNilBlockHeader signals that current block header is nil
-var ErrNilBlockHeader = errors.New("nil block header")
-=======
 // ErrEmptyRootHash signals that the current committed root hash is empty
 var ErrEmptyRootHash = errors.New("empty root hash")
->>>>>>> 671f2937
 
 // ErrInvalidESDTRole signals that an invalid ESDT role has been provided
 var ErrInvalidESDTRole = errors.New("invalid ESDT role")
@@ -154,4 +146,7 @@
 var ErrCannotCastAccountHandlerToUserAccountHandler = errors.New("cannot cast account handler to user account handler")
 
 // ErrCannotCastUserAccountHandlerToVmCommonUserAccountHandler signals that an user account handler cannot be cast to vm common user account handler
-var ErrCannotCastUserAccountHandlerToVmCommonUserAccountHandler = errors.New("cannot cast user account handler to vm common user account handler")+var ErrCannotCastUserAccountHandlerToVmCommonUserAccountHandler = errors.New("cannot cast user account handler to vm common user account handler")
+
+// ErrNilBlockHeader signals that current block header is nil
+var ErrNilBlockHeader = errors.New("nil block header")