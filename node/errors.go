package node

import (
	"errors"
)

// ErrNilMarshalizer signals that a nil marshalizer has been provided
var ErrNilMarshalizer = errors.New("trying to set nil marshalizer")

// ErrNilMessenger signals that a nil messenger has been provided
var ErrNilMessenger = errors.New("nil messenger")

// ErrNilHasher signals that a nil hasher has been provided
var ErrNilHasher = errors.New("trying to set nil hasher")

// ErrNilAccountsAdapter signals that a nil accounts adapter has been provided
var ErrNilAccountsAdapter = errors.New("trying to set nil accounts adapter")

// ErrNilAddressConverter signals that a nil address converter has been provided
var ErrNilAddressConverter = errors.New("trying to set nil address converter")

// ErrNilBlockchain signals that a nil blockchain structure has been provided
var ErrNilBlockchain = errors.New("nil blockchain")

// ErrNilStore signals that a nil store has been provided
var ErrNilStore = errors.New("nil data store")

// ErrNilPrivateKey signals that a nil private key has been provided
var ErrNilPrivateKey = errors.New("trying to set nil private key")

// ErrNilSingleSignKeyGen signals that a nil single key generator has been provided
var ErrNilSingleSignKeyGen = errors.New("trying to set nil single sign key generator")

// ErrNilKeyGenForBalances signals that a nil keygen for balances has been provided
var ErrNilKeyGenForBalances = errors.New("trying to set a nil key gen for signing")

// ErrNilTxFeeHandler signals that a nil tx fee handler was provided
var ErrNilTxFeeHandler = errors.New("trying to set a nil tx fee handler")

// ErrNilPublicKey signals that a nil public key has been provided
var ErrNilPublicKey = errors.New("trying to set nil public key")

// ErrZeroRoundDurationNotSupported signals that 0 seconds round duration is not supported
var ErrZeroRoundDurationNotSupported = errors.New("0 round duration time is not supported")

// ErrNegativeOrZeroConsensusGroupSize signals that 0 elements consensus group is not supported
var ErrNegativeOrZeroConsensusGroupSize = errors.New("group size should be a strict positive number")

// ErrNilSyncTimer signals that a nil sync timer has been provided
var ErrNilSyncTimer = errors.New("trying to set nil sync timer")

// ErrNilRounder signals that a nil rounder has been provided
var ErrNilRounder = errors.New("trying to set nil rounder")

// ErrNilBlockProcessor signals that a nil block processor has been provided
var ErrNilBlockProcessor = errors.New("trying to set nil block processor")

// ErrNilDataPool signals that a nil data pool has been provided
var ErrNilDataPool = errors.New("trying to set nil data pool")

// ErrNilShardCoordinator signals that a nil shard coordinator has been provided
var ErrNilShardCoordinator = errors.New("trying to set nil shard coordinator")

// ErrNilNodesCoordinator signals that a nil nodes coordinator has been provided
var ErrNilNodesCoordinator = errors.New("trying to set nil nodes coordinator")

// ErrNilUint64ByteSliceConverter signals that a nil uint64 <-> byte slice converter has been provided
var ErrNilUint64ByteSliceConverter = errors.New("trying to set nil uint64 - byte slice converter")

// ErrNilBalances signals that a nil list of initial balances has been provided
var ErrNilBalances = errors.New("trying to set nil balances")

// ErrNilSingleSig signals that a nil singlesig object has been provided
var ErrNilSingleSig = errors.New("trying to set nil singlesig")

// ErrNilMultiSig signals that a nil multiSigner object has been provided
var ErrNilMultiSig = errors.New("trying to set nil multiSigner")

// ErrNilForkDetector signals that a nil forkdetector object has been provided
var ErrNilForkDetector = errors.New("nil fork detector")

// ErrValidatorAlreadySet signals that a topic validator has already been set
var ErrValidatorAlreadySet = errors.New("topic validator has already been set")

// ErrNilInterceptorsContainer signals that a nil interceptors container has been provided
var ErrNilInterceptorsContainer = errors.New("nil interceptors container")

// ErrNilResolversFinder signals that a nil resolvers finder has been provided
var ErrNilResolversFinder = errors.New("nil resolvers finder")

// ErrNilEpochStartTrigger signals that a nil start of epoch trigger has been provided
var ErrNilEpochStartTrigger = errors.New("nil start of epoch trigger")

// ErrNilBlockHeader is raised when a valid block header is expected but nil was used
var ErrNilBlockHeader = errors.New("block header is nil")

// ErrNilTxBlockBody is raised when a valid tx block body is expected but nil was used
var ErrNilTxBlockBody = errors.New("tx block body is nil")

// ErrWrongTypeAssertion is raised when a type assertion occurs
var ErrWrongTypeAssertion = errors.New("wrong type assertion: expected *block.Header")

// ErrNegativeDurationInSecToConsiderUnresponsive is raised when a value less than 1 has been provided
var ErrNegativeDurationInSecToConsiderUnresponsive = errors.New("value DurationInSecToConsiderUnresponsive is less" +
	" than 1")

// ErrNegativeMaxTimeToWaitBetweenBroadcastsInSec is raised when a value less than 1 has been provided
var ErrNegativeMaxTimeToWaitBetweenBroadcastsInSec = errors.New("value MaxTimeToWaitBetweenBroadcastsInSec is less " +
	"than 1")

// ErrNegativeMinTimeToWaitBetweenBroadcastsInSec is raised when a value less than 1 has been provided
var ErrNegativeMinTimeToWaitBetweenBroadcastsInSec = errors.New("value MinTimeToWaitBetweenBroadcastsInSec is less " +
	"than 1")

// ErrWrongValues signals that wrong values were provided
var ErrWrongValues = errors.New("wrong values for heartbeat parameters")

// ErrGenesisBlockNotInitialized signals that genesis block is not initialized
var ErrGenesisBlockNotInitialized = errors.New("genesis block is not initialized")

// ErrNilBlackListHandler signals that a nil black list handler was provided
var ErrNilBlackListHandler = errors.New("nil black list handler")

// ErrNilRequestedItemsHandler signals that a nil requested items handler was provided
var ErrNilRequestedItemsHandler = errors.New("nil requested items handler")

// ErrSystemBusyGeneratingTransactions signals that to many transactions are trying to get generated
var ErrSystemBusyGeneratingTransactions = errors.New("system busy while generating bulk transactions")

// ErrNilStatusHandler is returned when the status handler is nil
var ErrNilStatusHandler = errors.New("nil AppStatusHandler")

// ErrNoTxToProcess signals that no transaction were sent for processing
var ErrNoTxToProcess = errors.New("no transaction to process")

// ErrInvalidValue signals that an invalid value has been provided such as NaN to an integer field
var ErrInvalidValue = errors.New("invalid value")

// ErrNilBootStorer signals that a nil boot storer was provided
var ErrNilBootStorer = errors.New("nil boot storer")

// ErrNilHeaderSigVerifier signals that a nil header sig verifier has been provided
var ErrNilHeaderSigVerifier = errors.New("nil header sig verifier")

// ErrNilValidatorStatistics signals that a nil validator statistics has been provided
var ErrNilValidatorStatistics = errors.New("nil validator statistics")

// ErrCannotConvertToPeerAccount signals that the given account cannot be converted to a peer account
var ErrCannotConvertToPeerAccount = errors.New("cannot convert to peer account")

// ErrInvalidChainID signals that an invalid chain ID has been provided
var ErrInvalidChainID = errors.New("invalid chain ID in Node")

<<<<<<< HEAD
// ErrNilAntifloodHandler signals that a nil antiflood handler has been provided
var ErrNilAntifloodHandler = errors.New("nil antiflood handler")
=======
// ErrNilBlockTracker signals that a nil block tracker has been provided
var ErrNilBlockTracker = errors.New("trying to set nil block tracker")
>>>>>>> 7a10a61d
<|MERGE_RESOLUTION|>--- conflicted
+++ resolved
@@ -151,10 +151,8 @@
 // ErrInvalidChainID signals that an invalid chain ID has been provided
 var ErrInvalidChainID = errors.New("invalid chain ID in Node")
 
-<<<<<<< HEAD
-// ErrNilAntifloodHandler signals that a nil antiflood handler has been provided
-var ErrNilAntifloodHandler = errors.New("nil antiflood handler")
-=======
 // ErrNilBlockTracker signals that a nil block tracker has been provided
 var ErrNilBlockTracker = errors.New("trying to set nil block tracker")
->>>>>>> 7a10a61d
+
+// ErrNilAntifloodHandler signals that a nil antiflood handler has been provided
+var ErrNilAntifloodHandler = errors.New("nil antiflood handler")