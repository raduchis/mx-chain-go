--- conflicted
+++ resolved
@@ -75,10 +75,6 @@
 	}
 
 	addresses := make([]string, 0)
-<<<<<<< HEAD
-
-=======
->>>>>>> de822135
 	for _, v := range validators {
 		addresses = append(addresses, string(v.Address()))
 	}
