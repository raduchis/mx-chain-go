package factory

import (
	"errors"
	"sync"

	"github.com/ElrondNetwork/elrond-go-crypto"
<<<<<<< HEAD
	"github.com/ElrondNetwork/elrond-go/consensus"
	"github.com/ElrondNetwork/elrond-go/heartbeat"
=======
	cryptoCommon "github.com/ElrondNetwork/elrond-go/common/crypto"
>>>>>>> fca85b6c
	"github.com/ElrondNetwork/elrond-go/vm"
)

// CryptoComponentsMock -
type CryptoComponentsMock struct {
<<<<<<< HEAD
	PubKey                  crypto.PublicKey
	PrivKey                 crypto.PrivateKey
	PubKeyString            string
	PrivKeyBytes            []byte
	PubKeyBytes             []byte
	BlockSig                crypto.SingleSigner
	TxSig                   crypto.SingleSigner
	MultiSig                crypto.MultiSigner
	PeerSignHandler         crypto.PeerSignatureHandler
	BlKeyGen                crypto.KeyGenerator
	TxKeyGen                crypto.KeyGenerator
	MsgSigVerifier          vm.MessageSignVerifier
	ManagedPeersHolderField heartbeat.ManagedPeersHolder
	KeysHandlerField        consensus.KeysHandler
	mutMultiSig             sync.RWMutex
=======
	PubKey            crypto.PublicKey
	PrivKey           crypto.PrivateKey
	PubKeyString      string
	PrivKeyBytes      []byte
	PubKeyBytes       []byte
	BlockSig          crypto.SingleSigner
	TxSig             crypto.SingleSigner
	MultiSigContainer cryptoCommon.MultiSignerContainer
	PeerSignHandler   crypto.PeerSignatureHandler
	BlKeyGen          crypto.KeyGenerator
	TxKeyGen          crypto.KeyGenerator
	MsgSigVerifier    vm.MessageSignVerifier
	mutMultiSig       sync.RWMutex
>>>>>>> fca85b6c
}

// Create -
func (ccm *CryptoComponentsMock) Create() error {
	return nil
}

// Close -
func (ccm *CryptoComponentsMock) Close() error {
	return nil
}

// CheckSubcomponents -
func (ccm *CryptoComponentsMock) CheckSubcomponents() error {
	return nil
}

// PublicKey -
func (ccm *CryptoComponentsMock) PublicKey() crypto.PublicKey {
	return ccm.PubKey
}

// PrivateKey -
func (ccm *CryptoComponentsMock) PrivateKey() crypto.PrivateKey {
	return ccm.PrivKey
}

// PublicKeyString -
func (ccm *CryptoComponentsMock) PublicKeyString() string {
	return ccm.PubKeyString
}

// PublicKeyBytes -
func (ccm *CryptoComponentsMock) PublicKeyBytes() []byte {
	return ccm.PubKeyBytes
}

// PrivateKeyBytes -
func (ccm *CryptoComponentsMock) PrivateKeyBytes() []byte {
	return ccm.PrivKeyBytes
}

// BlockSigner -
func (ccm *CryptoComponentsMock) BlockSigner() crypto.SingleSigner {
	return ccm.BlockSig
}

// TxSingleSigner -
func (ccm *CryptoComponentsMock) TxSingleSigner() crypto.SingleSigner {
	return ccm.TxSig
}

// MultiSignerContainer -
func (ccm *CryptoComponentsMock) MultiSignerContainer() cryptoCommon.MultiSignerContainer {
	ccm.mutMultiSig.RLock()
	defer ccm.mutMultiSig.RUnlock()

	return ccm.MultiSigContainer
}

// SetMultiSignerContainer -
func (ccm *CryptoComponentsMock) SetMultiSignerContainer(ms cryptoCommon.MultiSignerContainer) error {
	ccm.mutMultiSig.Lock()
	ccm.MultiSigContainer = ms
	ccm.mutMultiSig.Unlock()

	return nil
}

// GetMultiSigner -
func (ccm *CryptoComponentsMock) GetMultiSigner(epoch uint32) (crypto.MultiSigner, error) {
	ccm.mutMultiSig.RLock()
	defer ccm.mutMultiSig.RUnlock()

	if ccm.MultiSigContainer == nil {
		return nil, errors.New("nil multi sig container")
	}

	return ccm.MultiSigContainer.GetMultiSigner(epoch)
}

// PeerSignatureHandler -
func (ccm *CryptoComponentsMock) PeerSignatureHandler() crypto.PeerSignatureHandler {
	ccm.mutMultiSig.RLock()
	defer ccm.mutMultiSig.RUnlock()

	return ccm.PeerSignHandler
}

// BlockSignKeyGen -
func (ccm *CryptoComponentsMock) BlockSignKeyGen() crypto.KeyGenerator {
	return ccm.BlKeyGen
}

// TxSignKeyGen -
func (ccm *CryptoComponentsMock) TxSignKeyGen() crypto.KeyGenerator {
	return ccm.TxKeyGen
}

// MessageSignVerifier -
func (ccm *CryptoComponentsMock) MessageSignVerifier() vm.MessageSignVerifier {
	return ccm.MsgSigVerifier
}

// ManagedPeersHolder -
func (ccm *CryptoComponentsMock) ManagedPeersHolder() heartbeat.ManagedPeersHolder {
	return ccm.ManagedPeersHolderField
}

// KeysHandler -
func (ccm *CryptoComponentsMock) KeysHandler() consensus.KeysHandler {
	return ccm.KeysHandlerField
}

// Clone -
func (ccm *CryptoComponentsMock) Clone() interface{} {
	return &CryptoComponentsMock{
<<<<<<< HEAD
		PubKey:                  ccm.PubKey,
		PrivKey:                 ccm.PrivKey,
		PubKeyString:            ccm.PubKeyString,
		PrivKeyBytes:            ccm.PrivKeyBytes,
		PubKeyBytes:             ccm.PubKeyBytes,
		BlockSig:                ccm.BlockSig,
		TxSig:                   ccm.TxSig,
		MultiSig:                ccm.MultiSig,
		PeerSignHandler:         ccm.PeerSignHandler,
		BlKeyGen:                ccm.BlKeyGen,
		TxKeyGen:                ccm.TxKeyGen,
		MsgSigVerifier:          ccm.MsgSigVerifier,
		KeysHandlerField:        ccm.KeysHandlerField,
		ManagedPeersHolderField: ccm.ManagedPeersHolderField,
		mutMultiSig:             sync.RWMutex{},
=======
		PubKey:            ccm.PubKey,
		PrivKey:           ccm.PrivKey,
		PubKeyString:      ccm.PubKeyString,
		PrivKeyBytes:      ccm.PrivKeyBytes,
		PubKeyBytes:       ccm.PubKeyBytes,
		BlockSig:          ccm.BlockSig,
		TxSig:             ccm.TxSig,
		MultiSigContainer: ccm.MultiSigContainer,
		PeerSignHandler:   ccm.PeerSignHandler,
		BlKeyGen:          ccm.BlKeyGen,
		TxKeyGen:          ccm.TxKeyGen,
		MsgSigVerifier:    ccm.MsgSigVerifier,
		mutMultiSig:       sync.RWMutex{},
>>>>>>> fca85b6c
	}
}

// String -
func (ccm *CryptoComponentsMock) String() string {
	return "CryptoComponentsMock"
}

// IsInterfaceNil -
func (ccm *CryptoComponentsMock) IsInterfaceNil() bool {
	return ccm == nil
}<|MERGE_RESOLUTION|>--- conflicted
+++ resolved
@@ -5,18 +5,12 @@
 	"sync"
 
 	"github.com/ElrondNetwork/elrond-go-crypto"
-<<<<<<< HEAD
-	"github.com/ElrondNetwork/elrond-go/consensus"
-	"github.com/ElrondNetwork/elrond-go/heartbeat"
-=======
 	cryptoCommon "github.com/ElrondNetwork/elrond-go/common/crypto"
->>>>>>> fca85b6c
 	"github.com/ElrondNetwork/elrond-go/vm"
 )
 
 // CryptoComponentsMock -
 type CryptoComponentsMock struct {
-<<<<<<< HEAD
 	PubKey                  crypto.PublicKey
 	PrivKey                 crypto.PrivateKey
 	PubKeyString            string
@@ -24,7 +18,7 @@
 	PubKeyBytes             []byte
 	BlockSig                crypto.SingleSigner
 	TxSig                   crypto.SingleSigner
-	MultiSig                crypto.MultiSigner
+	MultiSigContainer cryptoCommon.MultiSignerContainer
 	PeerSignHandler         crypto.PeerSignatureHandler
 	BlKeyGen                crypto.KeyGenerator
 	TxKeyGen                crypto.KeyGenerator
@@ -32,21 +26,6 @@
 	ManagedPeersHolderField heartbeat.ManagedPeersHolder
 	KeysHandlerField        consensus.KeysHandler
 	mutMultiSig             sync.RWMutex
-=======
-	PubKey            crypto.PublicKey
-	PrivKey           crypto.PrivateKey
-	PubKeyString      string
-	PrivKeyBytes      []byte
-	PubKeyBytes       []byte
-	BlockSig          crypto.SingleSigner
-	TxSig             crypto.SingleSigner
-	MultiSigContainer cryptoCommon.MultiSignerContainer
-	PeerSignHandler   crypto.PeerSignatureHandler
-	BlKeyGen          crypto.KeyGenerator
-	TxKeyGen          crypto.KeyGenerator
-	MsgSigVerifier    vm.MessageSignVerifier
-	mutMultiSig       sync.RWMutex
->>>>>>> fca85b6c
 }
 
 // Create -
@@ -164,7 +143,6 @@
 // Clone -
 func (ccm *CryptoComponentsMock) Clone() interface{} {
 	return &CryptoComponentsMock{
-<<<<<<< HEAD
 		PubKey:                  ccm.PubKey,
 		PrivKey:                 ccm.PrivKey,
 		PubKeyString:            ccm.PubKeyString,
@@ -172,7 +150,7 @@
 		PubKeyBytes:             ccm.PubKeyBytes,
 		BlockSig:                ccm.BlockSig,
 		TxSig:                   ccm.TxSig,
-		MultiSig:                ccm.MultiSig,
+		MultiSigContainer:                ccm.MultiSigContainer,
 		PeerSignHandler:         ccm.PeerSignHandler,
 		BlKeyGen:                ccm.BlKeyGen,
 		TxKeyGen:                ccm.TxKeyGen,
@@ -180,21 +158,6 @@
 		KeysHandlerField:        ccm.KeysHandlerField,
 		ManagedPeersHolderField: ccm.ManagedPeersHolderField,
 		mutMultiSig:             sync.RWMutex{},
-=======
-		PubKey:            ccm.PubKey,
-		PrivKey:           ccm.PrivKey,
-		PubKeyString:      ccm.PubKeyString,
-		PrivKeyBytes:      ccm.PrivKeyBytes,
-		PubKeyBytes:       ccm.PubKeyBytes,
-		BlockSig:          ccm.BlockSig,
-		TxSig:             ccm.TxSig,
-		MultiSigContainer: ccm.MultiSigContainer,
-		PeerSignHandler:   ccm.PeerSignHandler,
-		BlKeyGen:          ccm.BlKeyGen,
-		TxKeyGen:          ccm.TxKeyGen,
-		MsgSigVerifier:    ccm.MsgSigVerifier,
-		mutMultiSig:       sync.RWMutex{},
->>>>>>> fca85b6c
 	}
 }
 
