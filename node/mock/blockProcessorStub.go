package mock

import (
	"math/big"
	"time"

	"github.com/ElrondNetwork/elrond-go/data"
)

// BlockProcessorStub mocks the implementation for a blockProcessor
type BlockProcessorStub struct {
	ProcessBlockCalled               func(blockChain data.ChainHandler, header data.HeaderHandler, body data.BodyHandler, haveTime func() time.Duration) error
	CommitBlockCalled                func(blockChain data.ChainHandler, header data.HeaderHandler, body data.BodyHandler) error
	RevertAccountStateCalled         func()
	CreateGenesisBlockCalled         func(balances map[string]*big.Int) (data.HeaderHandler, error)
	CreateBlockBodyCalled            func(round uint64, haveTime func() bool) (data.BodyHandler, error)
	RestoreBlockIntoPoolsCalled      func(header data.HeaderHandler, body data.BodyHandler) error
	SetOnRequestTransactionCalled    func(f func(destShardID uint32, txHash []byte))
	CreateBlockHeaderCalled          func(body data.BodyHandler, round uint64, haveTime func() bool) (data.HeaderHandler, error)
	MarshalizedDataToBroadcastCalled func(header data.HeaderHandler, body data.BodyHandler) (map[uint32][]byte, map[string][][]byte, error)
	DecodeBlockBodyCalled            func(dta []byte) data.BodyHandler
	DecodeBlockHeaderCalled          func(dta []byte) data.HeaderHandler
	AddLastNotarizedHdrCalled        func(shardId uint32, processedHdr data.HeaderHandler)
}

// ProcessBlock mocks pocessing a block
func (blProcMock *BlockProcessorStub) ProcessBlock(blockChain data.ChainHandler, header data.HeaderHandler, body data.BodyHandler, haveTime func() time.Duration) error {
	return blProcMock.ProcessBlockCalled(blockChain, header, body, haveTime)
}

// CommitBlock mocks the commit of a block
func (blProcMock *BlockProcessorStub) CommitBlock(blockChain data.ChainHandler, header data.HeaderHandler, body data.BodyHandler) error {
	return blProcMock.CommitBlockCalled(blockChain, header, body)
}

// RevertAccountState mocks revert of the accounts state
func (blProcMock *BlockProcessorStub) RevertAccountState() {
	blProcMock.RevertAccountStateCalled()
}

// CreateGenesisBlock mocks the creation of a genesis block body
func (blProcMock *BlockProcessorStub) CreateGenesisBlock(balances map[string]*big.Int) (data.HeaderHandler, error) {
	return blProcMock.CreateGenesisBlockCalled(balances)
}

// CreateTxBlockBody mocks the creation of a transaction block body
func (blProcMock *BlockProcessorStub) CreateBlockBody(round uint64, haveTime func() bool) (data.BodyHandler, error) {
	return blProcMock.CreateBlockBodyCalled(round, haveTime)
}

func (blProcMock *BlockProcessorStub) RestoreBlockIntoPools(header data.HeaderHandler, body data.BodyHandler) error {
	return blProcMock.RestoreBlockIntoPoolsCalled(header, body)
}

func (blProcMock BlockProcessorStub) CreateBlockHeader(body data.BodyHandler, round uint64, haveTime func() bool) (data.HeaderHandler, error) {
	return blProcMock.CreateBlockHeaderCalled(body, round, haveTime)
}

func (blProcMock BlockProcessorStub) MarshalizedDataToBroadcast(header data.HeaderHandler, body data.BodyHandler) (map[uint32][]byte, map[string][][]byte, error) {
	return blProcMock.MarshalizedDataToBroadcastCalled(header, body)
}

func (blProcMock BlockProcessorStub) DecodeBlockBody(dta []byte) data.BodyHandler {
	return blProcMock.DecodeBlockBodyCalled(dta)
}

func (blProcMock BlockProcessorStub) DecodeBlockHeader(dta []byte) data.HeaderHandler {
	return blProcMock.DecodeBlockHeaderCalled(dta)
}

func (blProcMock BlockProcessorStub) AddLastNotarizedHdr(shardId uint32, processedHdr data.HeaderHandler) {
	blProcMock.AddLastNotarizedHdrCalled(shardId, processedHdr)
}

<<<<<<< HEAD
func (blProcMock BlockProcessorStub) SetConsensusRewardAddresses([]string) {
	panic("implement me")
=======
// IsInterfaceNil returns true if there is no value under the interface
func (blProcMock *BlockProcessorStub) IsInterfaceNil() bool {
	if blProcMock == nil {
		return true
	}
	return false
>>>>>>> 4d56688b
}<|MERGE_RESOLUTION|>--- conflicted
+++ resolved
@@ -72,15 +72,14 @@
 	blProcMock.AddLastNotarizedHdrCalled(shardId, processedHdr)
 }
 
-<<<<<<< HEAD
 func (blProcMock BlockProcessorStub) SetConsensusRewardAddresses([]string) {
 	panic("implement me")
-=======
+}
+
 // IsInterfaceNil returns true if there is no value under the interface
 func (blProcMock *BlockProcessorStub) IsInterfaceNil() bool {
 	if blProcMock == nil {
 		return true
 	}
 	return false
->>>>>>> 4d56688b
 }