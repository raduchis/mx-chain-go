--- conflicted
+++ resolved
@@ -7,7 +7,6 @@
 
 // ForkDetectorMock is a mock implementation for the ForkDetector interface
 type ForkDetectorMock struct {
-<<<<<<< HEAD
 	AddHeaderCalled                       func(header data.HeaderHandler, hash []byte, state process.BlockHeaderState, finalHeaders []data.HeaderHandler, finalHeadersHashes [][]byte) error
 	RemoveHeadersCalled                   func(nonce uint64, hash []byte)
 	CheckForkCalled                       func() *process.ForkInfo
@@ -17,18 +16,8 @@
 	ResetProbableHighestNonceCalled       func()
 	ResetForkCalled                       func()
 	GetNotarizedHeaderHashCalled          func(nonce uint64) []byte
+	SetForkNonceCalled                    func(nonce uint64)
 	RestoreFinalCheckPointToGenesisCalled func()
-=======
-	AddHeaderCalled                 func(header data.HeaderHandler, hash []byte, state process.BlockHeaderState, finalHeaders []data.HeaderHandler, finalHeadersHashes [][]byte, isNotarizedShardStuck bool) error
-	RemoveHeadersCalled             func(nonce uint64, hash []byte)
-	CheckForkCalled                 func() *process.ForkInfo
-	GetHighestFinalBlockNonceCalled func() uint64
-	ProbableHighestNonceCalled      func() uint64
-	ResetProbableHighestNonceCalled func()
-	ResetForkCalled                 func()
-	GetNotarizedHeaderHashCalled    func(nonce uint64) []byte
-	SetForkNonceCalled              func(nonce uint64)
->>>>>>> 913ac60a
 }
 
 func (fdm *ForkDetectorMock) RestoreFinalCheckPointToGenesis() {
