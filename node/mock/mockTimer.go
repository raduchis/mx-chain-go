package mock

import (
	"sync"
	"time"
)

type MockTimer struct {
<<<<<<< HEAD
	seconds  int64
	mutTimer *sync.Mutex
}

func NewMockTimer() *MockTimer {
	return &MockTimer{
		seconds:  0,
		mutTimer: &sync.Mutex{},
	}
}

func (m *MockTimer) Now() time.Time {
	m.mutTimer.Lock()
	defer m.mutTimer.Unlock()
	return time.Unix(m.seconds, 0)
=======
	secondsMutex sync.RWMutex
	seconds      int64
}

func (m *MockTimer) Now() time.Time {
	m.secondsMutex.RLock()
	currentSeconds := time.Unix(m.seconds, 0)
	m.secondsMutex.RUnlock()
	return currentSeconds
>>>>>>> e74bc5a0
}

func (m *MockTimer) IsInterfaceNil() bool {
	if m == nil {
		return true
	}
	return false
}

func (m *MockTimer) IncrementSeconds(value int) {
<<<<<<< HEAD
	m.mutTimer.Lock()
	defer m.mutTimer.Unlock()
=======
	m.secondsMutex.Lock()
>>>>>>> e74bc5a0
	m.seconds += int64(value)
	m.secondsMutex.Unlock()
}

func (m *MockTimer) SetSeconds(value int) {
<<<<<<< HEAD
	m.mutTimer.Lock()
	defer m.mutTimer.Unlock()
=======
	m.secondsMutex.Lock()
>>>>>>> e74bc5a0
	m.seconds = int64(value)
	m.secondsMutex.Unlock()
}<|MERGE_RESOLUTION|>--- conflicted
+++ resolved
@@ -6,23 +6,6 @@
 )
 
 type MockTimer struct {
-<<<<<<< HEAD
-	seconds  int64
-	mutTimer *sync.Mutex
-}
-
-func NewMockTimer() *MockTimer {
-	return &MockTimer{
-		seconds:  0,
-		mutTimer: &sync.Mutex{},
-	}
-}
-
-func (m *MockTimer) Now() time.Time {
-	m.mutTimer.Lock()
-	defer m.mutTimer.Unlock()
-	return time.Unix(m.seconds, 0)
-=======
 	secondsMutex sync.RWMutex
 	seconds      int64
 }
@@ -32,7 +15,6 @@
 	currentSeconds := time.Unix(m.seconds, 0)
 	m.secondsMutex.RUnlock()
 	return currentSeconds
->>>>>>> e74bc5a0
 }
 
 func (m *MockTimer) IsInterfaceNil() bool {
@@ -43,23 +25,13 @@
 }
 
 func (m *MockTimer) IncrementSeconds(value int) {
-<<<<<<< HEAD
-	m.mutTimer.Lock()
-	defer m.mutTimer.Unlock()
-=======
 	m.secondsMutex.Lock()
->>>>>>> e74bc5a0
 	m.seconds += int64(value)
 	m.secondsMutex.Unlock()
 }
 
 func (m *MockTimer) SetSeconds(value int) {
-<<<<<<< HEAD
-	m.mutTimer.Lock()
-	defer m.mutTimer.Unlock()
-=======
 	m.secondsMutex.Lock()
->>>>>>> e74bc5a0
 	m.seconds = int64(value)
 	m.secondsMutex.Unlock()
 }