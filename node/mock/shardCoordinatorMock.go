package mock

import (
	"github.com/ElrondNetwork/elrond-go-sandbox/data/state"
	"github.com/ElrondNetwork/elrond-go-sandbox/sharding"
)

type ShardCoordinatorMock struct {
<<<<<<< HEAD
	SelfIdField uint32
=======
	SelfShardId uint32
>>>>>>> 0cdaa70a
}

func (scm ShardCoordinatorMock) NumberOfShards() uint32 {
	panic("implement me")
}

func (scm ShardCoordinatorMock) ComputeId(address state.AddressContainer) uint32 {
	panic("implement me")
}

<<<<<<< HEAD
func (scm ShardCoordinatorMock) SetSelfId(shardId uint32) error {
	scm.SelfIdField = shardId
=======
func (scm ShardCoordinatorMock) SetSelfShardId(shardId uint32) error {
	scm.SelfShardId = shardId
>>>>>>> 0cdaa70a
	return nil
}

func (scm ShardCoordinatorMock) SelfId() uint32 {
<<<<<<< HEAD
	return scm.SelfIdField
=======
	return scm.SelfShardId
>>>>>>> 0cdaa70a
}

func (scm ShardCoordinatorMock) SameShard(firstAddress, secondAddress state.AddressContainer) bool {
	return true
}

func (scm ShardCoordinatorMock) CommunicationIdentifier(destShardID uint32) string {
	if destShardID == sharding.MetachainShardId {
		return "_0_META"
	}

	return "_0"
}<|MERGE_RESOLUTION|>--- conflicted
+++ resolved
@@ -6,11 +6,7 @@
 )
 
 type ShardCoordinatorMock struct {
-<<<<<<< HEAD
-	SelfIdField uint32
-=======
 	SelfShardId uint32
->>>>>>> 0cdaa70a
 }
 
 func (scm ShardCoordinatorMock) NumberOfShards() uint32 {
@@ -21,22 +17,13 @@
 	panic("implement me")
 }
 
-<<<<<<< HEAD
-func (scm ShardCoordinatorMock) SetSelfId(shardId uint32) error {
-	scm.SelfIdField = shardId
-=======
 func (scm ShardCoordinatorMock) SetSelfShardId(shardId uint32) error {
 	scm.SelfShardId = shardId
->>>>>>> 0cdaa70a
 	return nil
 }
 
 func (scm ShardCoordinatorMock) SelfId() uint32 {
-<<<<<<< HEAD
-	return scm.SelfIdField
-=======
 	return scm.SelfShardId
->>>>>>> 0cdaa70a
 }
 
 func (scm ShardCoordinatorMock) SameShard(firstAddress, secondAddress state.AddressContainer) bool {
