--- conflicted
+++ resolved
@@ -48,20 +48,11 @@
 func getAccAdapter(balance *big.Int) *mock.AccountsStub {
 	accDB := &mock.AccountsStub{}
 	accDB.GetExistingAccountCalled = func(addressContainer state.AddressContainer) (handler state.AccountHandler, e error) {
-<<<<<<< HEAD
 		acc, _ := state.NewUserAccount(addressContainer)
 		_ = acc.AddToBalance(balance)
 		acc.SetNonce(1)
 
 		return acc, nil
-=======
-		return &state.Account{
-			AccountData: state.AccountData{
-				Nonce:   1,
-				Balance: new(big.Int).Set(balance),
-			},
-		}, nil
->>>>>>> 692762b9
 	}
 	return accDB
 }
@@ -562,20 +553,11 @@
 	nonce := uint64(7)
 	accAdapter := &mock.AccountsStub{
 		GetExistingAccountCalled: func(addrContainer state.AddressContainer) (state.AccountHandler, error) {
-<<<<<<< HEAD
 			acc, _ := state.NewUserAccount(addrContainer)
 			_ = acc.AddToBalance(big.NewInt(0))
 			acc.SetNonce(nonce)
 
 			return acc, nil
-=======
-			return &state.Account{
-				AccountData: state.AccountData{
-					Nonce:   nonce,
-					Balance: big.NewInt(0),
-				},
-			}, nil
->>>>>>> 692762b9
 		},
 	}
 
@@ -2264,17 +2246,10 @@
 	recovAccnt, err := n.GetAccount(createDummyHexAddress(64))
 
 	assert.Nil(t, err)
-<<<<<<< HEAD
 	assert.Equal(t, uint64(0), recovAccnt.GetNonce())
 	assert.Equal(t, big.NewInt(0), recovAccnt.GetBalance())
 	assert.Nil(t, recovAccnt.GetCodeHash())
 	assert.Nil(t, recovAccnt.GetRootHash())
-=======
-	assert.Equal(t, uint64(0), recovAccnt.Nonce)
-	assert.Equal(t, uint64(0), recovAccnt.Balance.Uint64())
-	assert.Nil(t, recovAccnt.CodeHash)
-	assert.Nil(t, recovAccnt.RootHash)
->>>>>>> 692762b9
 }
 
 func TestNode_GetAccountAccountsAdapterFailsShouldErr(t *testing.T) {
@@ -2302,22 +2277,11 @@
 func TestNode_GetAccountAccountExistsShouldReturn(t *testing.T) {
 	t.Parallel()
 
-<<<<<<< HEAD
 	accnt := state.NewEmptyUserAccount()
 	_ = accnt.AddToBalance(big.NewInt(1))
 	accnt.SetNonce(2)
 	accnt.SetRootHash([]byte("root hash"))
 	accnt.SetCodeHash([]byte("code hash"))
-=======
-	accnt := &state.Account{
-		AccountData: state.AccountData{
-			Balance:  big.NewInt(1),
-			Nonce:    2,
-			RootHash: []byte("root hash"),
-			CodeHash: []byte("code hash"),
-		},
-	}
->>>>>>> 692762b9
 
 	accDB := &mock.AccountsStub{
 		GetExistingAccountCalled: func(addressContainer state.AddressContainer) (handler state.AccountHandler, e error) {
