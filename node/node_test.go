package node_test

import (
	"bytes"
	"context"
	"crypto/rand"
	"encoding/hex"
	"errors"
	"fmt"
	"math/big"
	"strings"
	"sync"
	"sync/atomic"
	"testing"
	"time"

	"github.com/multiversx/mx-chain-core-go/core"
	atomicCore "github.com/multiversx/mx-chain-core-go/core/atomic"
	"github.com/multiversx/mx-chain-core-go/core/check"
	"github.com/multiversx/mx-chain-core-go/core/keyValStorage"
	"github.com/multiversx/mx-chain-core-go/core/versioning"
	"github.com/multiversx/mx-chain-core-go/data"
	"github.com/multiversx/mx-chain-core-go/data/api"
	"github.com/multiversx/mx-chain-core-go/data/block"
	"github.com/multiversx/mx-chain-core-go/data/esdt"
	"github.com/multiversx/mx-chain-core-go/data/guardians"
	"github.com/multiversx/mx-chain-core-go/data/transaction"
	"github.com/multiversx/mx-chain-core-go/data/validator"
	"github.com/multiversx/mx-chain-core-go/hashing"
	"github.com/multiversx/mx-chain-core-go/hashing/sha256"
	"github.com/multiversx/mx-chain-core-go/marshal"
	crypto "github.com/multiversx/mx-chain-crypto-go"
	"github.com/multiversx/mx-chain-go/common"
	"github.com/multiversx/mx-chain-go/common/holders"
	"github.com/multiversx/mx-chain-go/dataRetriever"
	"github.com/multiversx/mx-chain-go/dblookupext/esdtSupply"
	"github.com/multiversx/mx-chain-go/factory"
	factoryMock "github.com/multiversx/mx-chain-go/factory/mock"
	heartbeatData "github.com/multiversx/mx-chain-go/heartbeat/data"
	integrationTestsMock "github.com/multiversx/mx-chain-go/integrationTests/mock"
	"github.com/multiversx/mx-chain-go/node"
	"github.com/multiversx/mx-chain-go/node/external"
	"github.com/multiversx/mx-chain-go/node/mock"
	nodeMockFactory "github.com/multiversx/mx-chain-go/node/mock/factory"
	"github.com/multiversx/mx-chain-go/process"
	"github.com/multiversx/mx-chain-go/state"
	"github.com/multiversx/mx-chain-go/state/accounts"
	"github.com/multiversx/mx-chain-go/state/parsers"
	"github.com/multiversx/mx-chain-go/state/trackableDataTrie"
	"github.com/multiversx/mx-chain-go/storage"
	"github.com/multiversx/mx-chain-go/testscommon"
	"github.com/multiversx/mx-chain-go/testscommon/bootstrapMocks"
	dataRetrieverMock "github.com/multiversx/mx-chain-go/testscommon/dataRetriever"
	"github.com/multiversx/mx-chain-go/testscommon/dblookupext"
	"github.com/multiversx/mx-chain-go/testscommon/economicsmocks"
	"github.com/multiversx/mx-chain-go/testscommon/enableEpochsHandlerMock"
	"github.com/multiversx/mx-chain-go/testscommon/epochNotifier"
	factoryTests "github.com/multiversx/mx-chain-go/testscommon/factory"
	"github.com/multiversx/mx-chain-go/testscommon/genesisMocks"
	"github.com/multiversx/mx-chain-go/testscommon/guardianMocks"
	"github.com/multiversx/mx-chain-go/testscommon/mainFactoryMocks"
	"github.com/multiversx/mx-chain-go/testscommon/marshallerMock"
	"github.com/multiversx/mx-chain-go/testscommon/p2pmocks"
	"github.com/multiversx/mx-chain-go/testscommon/shardingMocks"
	"github.com/multiversx/mx-chain-go/testscommon/stakingcommon"
	stateMock "github.com/multiversx/mx-chain-go/testscommon/state"
	statusHandlerMock "github.com/multiversx/mx-chain-go/testscommon/statusHandler"
	mockStorage "github.com/multiversx/mx-chain-go/testscommon/storage"
	"github.com/multiversx/mx-chain-go/testscommon/storageManager"
	trieMock "github.com/multiversx/mx-chain-go/testscommon/trie"
	"github.com/multiversx/mx-chain-go/testscommon/txsSenderMock"
	"github.com/multiversx/mx-chain-go/vm/systemSmartContracts"
	vmcommon "github.com/multiversx/mx-chain-vm-common-go"
	"github.com/stretchr/testify/assert"
	"github.com/stretchr/testify/require"
)

type testBlockInfo struct {
}

func (t testBlockInfo) apiResult() api.BlockInfo {
	return api.BlockInfo{
		Nonce:    37,
		Hash:     hex.EncodeToString([]byte("hash")),
		RootHash: hex.EncodeToString([]byte("root")),
	}
}

func (t testBlockInfo) forProcessing() common.BlockInfo {
	hash := []byte("hash")
	rHash := []byte("root")
	return holders.NewBlockInfo(hash, 37, rHash)
}

var dummyBlockInfo = testBlockInfo{}

func createMockPubkeyConverter() *testscommon.PubkeyConverterMock {
	return testscommon.NewPubkeyConverterMock(32)
}

func createAcc(address []byte) state.UserAccountHandler {
	dtlp, _ := parsers.NewDataTrieLeafParser(address, &marshallerMock.MarshalizerMock{}, &enableEpochsHandlerMock.EnableEpochsHandlerStub{})
	dtt, _ := trackableDataTrie.NewTrackableDataTrie(address, &testscommon.HasherStub{}, &marshallerMock.MarshalizerMock{}, &enableEpochsHandlerMock.EnableEpochsHandlerStub{})
	acc, _ := accounts.NewUserAccount(address, dtt, dtlp)

	return acc
}

func getAccAdapter(balance *big.Int) *stateMock.AccountsStub {
	accDB := &stateMock.AccountsStub{}
	accDB.GetExistingAccountCalled = func(address []byte) (handler vmcommon.AccountHandler, e error) {
		acc := createAcc(address)
		_ = acc.AddToBalance(balance)
		acc.IncreaseNonce(1)

		return acc, nil
	}
	accDB.RecreateTrieCalled = func(_ []byte) error {
		return nil
	}

	return accDB
}

func getPrivateKey() *mock.PrivateKeyStub {
	return &mock.PrivateKeyStub{}
}

func getMessenger() *p2pmocks.MessengerStub {
	messenger := &p2pmocks.MessengerStub{
		CloseCalled: func() error {
			return nil
		},
		BootstrapCalled: func() error {
			return nil
		},
		BroadcastCalled: func(topic string, buff []byte) {
		},
	}

	return messenger
}

func getMarshalizer() marshal.Marshalizer {
	return &mock.MarshalizerFake{}
}

func getHasher() hashing.Hasher {
	return &mock.HasherMock{}
}

func TestNewNode(t *testing.T) {
	n, err := node.NewNode()

	assert.Nil(t, err)
	assert.NotNil(t, n)
}

func TestNewNode_NilOptionShouldError(t *testing.T) {
	t.Parallel()

	_, err := node.NewNode(node.WithCoreComponents(nil))
	assert.NotNil(t, err)
}

func TestNewNode_ApplyNilOptionShouldError(t *testing.T) {
	t.Parallel()

	n, _ := node.NewNode()
	err := n.ApplyOptions(node.WithCoreComponents(nil))
	assert.NotNil(t, err)
}

func TestGetBalance_GetAccountFailsShouldError(t *testing.T) {
	t.Parallel()

	expectedErr := errors.New("error")

	accountsRepository := &stateMock.AccountsRepositoryStub{}
	accountsRepository.GetAccountWithBlockInfoCalled = func(address []byte, options api.AccountQueryOptions) (vmcommon.AccountHandler, common.BlockInfo, error) {
		return nil, nil, expectedErr
	}

	dataComponents := getDefaultDataComponents()
	coreComponents := getDefaultCoreComponents()
	coreComponents.IntMarsh = getMarshalizer()
	coreComponents.VmMarsh = getMarshalizer()
	coreComponents.Hash = getHasher()
	stateComponents := getDefaultStateComponents()
	stateComponents.AccountsRepo = accountsRepository

	n, _ := node.NewNode(
		node.WithDataComponents(dataComponents),
		node.WithCoreComponents(coreComponents),
		node.WithStateComponents(stateComponents),
	)
	_, _, err := n.GetBalance(testscommon.TestAddressAlice, api.AccountQueryOptions{})
	assert.Equal(t, expectedErr, err)
}

func createDummyHexAddress(hexChars int) string {
	if hexChars < 1 {
		return ""
	}

	buff := make([]byte, hexChars/2)
	_, _ = rand.Reader.Read(buff)

	return hex.EncodeToString(buff)
}

func TestGetBalance_AccountNotFoundShouldReturnZeroBalance(t *testing.T) {
	t.Parallel()

	accountsRepository := &stateMock.AccountsRepositoryStub{}

	dataComponents := getDefaultDataComponents()
	coreComponents := getDefaultCoreComponents()
	coreComponents.IntMarsh = getMarshalizer()
	coreComponents.VmMarsh = getMarshalizer()
	coreComponents.Hash = getHasher()
	stateComponents := getDefaultStateComponents()
	stateComponents.AccountsRepo = accountsRepository

	n, _ := node.NewNode(
		node.WithDataComponents(dataComponents),
		node.WithCoreComponents(coreComponents),
		node.WithStateComponents(stateComponents),
	)
	balance, _, err := n.GetBalance(testscommon.TestAddressAlice, api.AccountQueryOptions{})
	assert.Nil(t, err)
	assert.Equal(t, big.NewInt(0), balance)
}

func TestNode_GetBalanceAccNotFoundShouldReturnEmpty(t *testing.T) {
	t.Parallel()

	accDB := &stateMock.AccountsStub{
		GetAccountWithBlockInfoCalled: func(address []byte, options common.RootHashHolder) (vmcommon.AccountHandler, common.BlockInfo, error) {
			return nil, nil, state.NewErrAccountNotFoundAtBlock(dummyBlockInfo.forProcessing())
		},
		RecreateTrieCalled: func(_ []byte) error {
			return nil
		},
	}

	dataComponents := getDefaultDataComponents()
	coreComponents := getDefaultCoreComponents()
	coreComponents.IntMarsh = getMarshalizer()
	coreComponents.VmMarsh = getMarshalizer()
	coreComponents.Hash = getHasher()

	stateComponents := getDefaultStateComponents()
	args := state.ArgsAccountsRepository{
		FinalStateAccountsWrapper:      accDB,
		CurrentStateAccountsWrapper:    accDB,
		HistoricalStateAccountsWrapper: accDB,
	}
	stateComponents.AccountsRepo, _ = state.NewAccountsRepository(args)

	n, _ := node.NewNode(
		node.WithDataComponents(dataComponents),
		node.WithCoreComponents(coreComponents),
		node.WithStateComponents(stateComponents),
	)

	balance, bInfo, err := n.GetBalance(testscommon.TestAddressAlice, api.AccountQueryOptions{})
	require.Nil(t, err)
	require.Equal(t, dummyBlockInfo.apiResult(), bInfo)
	require.Empty(t, balance)
}

func TestGetBalance(t *testing.T) {
	t.Parallel()

	testAccount, _ := accounts.NewUserAccount(testscommon.TestPubKeyAlice, &trieMock.DataTrieTrackerStub{}, &trieMock.TrieLeafParserStub{})
	testAccount.Balance = big.NewInt(100)

	accountsRepository := &stateMock.AccountsRepositoryStub{
		GetAccountWithBlockInfoCalled: func(address []byte, options api.AccountQueryOptions) (vmcommon.AccountHandler, common.BlockInfo, error) {
			return testAccount, nil, nil
		},
	}

	dataComponents := getDefaultDataComponents()
	coreComponents := getDefaultCoreComponents()
	coreComponents.IntMarsh = getMarshalizer()
	coreComponents.VmMarsh = getMarshalizer()
	coreComponents.Hash = getHasher()
	stateComponents := getDefaultStateComponents()
	stateComponents.AccountsRepo = accountsRepository

	n, _ := node.NewNode(
		node.WithDataComponents(dataComponents),
		node.WithCoreComponents(coreComponents),
		node.WithStateComponents(stateComponents),
	)

	balance, _, err := n.GetBalance(testscommon.TestAddressAlice, api.AccountQueryOptions{})
	assert.Nil(t, err)
	assert.Equal(t, big.NewInt(100), balance)
}

func TestGetUsername(t *testing.T) {
	t.Parallel()

	expectedUsername := []byte("elrond")

	testAccount, _ := accounts.NewUserAccount(testscommon.TestPubKeyAlice, &trieMock.DataTrieTrackerStub{}, &trieMock.TrieLeafParserStub{})
	testAccount.UserName = expectedUsername
	accountsRepository := &stateMock.AccountsRepositoryStub{
		GetAccountWithBlockInfoCalled: func(address []byte, options api.AccountQueryOptions) (vmcommon.AccountHandler, common.BlockInfo, error) {
			return testAccount, nil, nil
		},
	}

	coreComponents := getDefaultCoreComponents()
	coreComponents.IntMarsh = getMarshalizer()
	coreComponents.VmMarsh = getMarshalizer()
	coreComponents.Hash = getHasher()

	dataComponents := getDefaultDataComponents()
	stateComponents := getDefaultStateComponents()
	stateComponents.AccountsRepo = accountsRepository

	n, _ := node.NewNode(
		node.WithDataComponents(dataComponents),
		node.WithCoreComponents(coreComponents),
		node.WithStateComponents(stateComponents),
	)

	username, _, err := n.GetUsername(testscommon.TestAddressAlice, api.AccountQueryOptions{})
	assert.Nil(t, err)
	assert.Equal(t, string(expectedUsername), username)
}

func TestNode_GetCodeHashAccNotFoundShouldReturnEmpty(t *testing.T) {
	t.Parallel()

	accDB := &stateMock.AccountsStub{
		GetAccountWithBlockInfoCalled: func(address []byte, options common.RootHashHolder) (vmcommon.AccountHandler, common.BlockInfo, error) {
			return nil, nil, state.NewErrAccountNotFoundAtBlock(dummyBlockInfo.forProcessing())
		},
		RecreateTrieCalled: func(_ []byte) error {
			return nil
		},
	}

	dataComponents := getDefaultDataComponents()
	coreComponents := getDefaultCoreComponents()
	coreComponents.IntMarsh = getMarshalizer()
	coreComponents.VmMarsh = getMarshalizer()
	coreComponents.Hash = getHasher()

	stateComponents := getDefaultStateComponents()
	args := state.ArgsAccountsRepository{
		FinalStateAccountsWrapper:      accDB,
		CurrentStateAccountsWrapper:    accDB,
		HistoricalStateAccountsWrapper: accDB,
	}
	stateComponents.AccountsRepo, _ = state.NewAccountsRepository(args)

	n, _ := node.NewNode(
		node.WithDataComponents(dataComponents),
		node.WithCoreComponents(coreComponents),
		node.WithStateComponents(stateComponents),
	)

	codeHash, bInfo, err := n.GetCodeHash("erd1qyu5wthldzr8wx5c9ucg8kjagg0jfs53s8nr3zpz3hypefsdd8ssycr6th", api.AccountQueryOptions{})
	require.Nil(t, err)
	require.Equal(t, dummyBlockInfo.apiResult(), bInfo)
	require.Empty(t, codeHash)
}

func TestGetCodeHash(t *testing.T) {
	t.Parallel()

	expectedCodeHash := []byte("hash")

	testAccount, _ := accounts.NewUserAccount(testscommon.TestPubKeyAlice, &trieMock.DataTrieTrackerStub{}, &trieMock.TrieLeafParserStub{})
	testAccount.CodeHash = expectedCodeHash
	accountsRepository := &stateMock.AccountsRepositoryStub{
		GetAccountWithBlockInfoCalled: func(address []byte, options api.AccountQueryOptions) (vmcommon.AccountHandler, common.BlockInfo, error) {
			return testAccount, nil, nil
		},
	}

	coreComponents := getDefaultCoreComponents()
	coreComponents.IntMarsh = getMarshalizer()
	coreComponents.VmMarsh = getMarshalizer()
	coreComponents.Hash = getHasher()

	dataComponents := getDefaultDataComponents()
	stateComponents := getDefaultStateComponents()
	stateComponents.AccountsRepo = accountsRepository

	n, _ := node.NewNode(
		node.WithDataComponents(dataComponents),
		node.WithCoreComponents(coreComponents),
		node.WithStateComponents(stateComponents),
	)

	codeHash, _, err := n.GetCodeHash(testscommon.TestAddressAlice, api.AccountQueryOptions{})
	assert.Nil(t, err)
	assert.Equal(t, expectedCodeHash, codeHash)
}

func TestNode_GetKeyValuePairsAccNotFoundShouldReturnEmpty(t *testing.T) {
	t.Parallel()

	accDB := &stateMock.AccountsStub{
		GetAccountWithBlockInfoCalled: func(address []byte, options common.RootHashHolder) (vmcommon.AccountHandler, common.BlockInfo, error) {
			return nil, nil, state.NewErrAccountNotFoundAtBlock(dummyBlockInfo.forProcessing())
		},
		RecreateTrieCalled: func(_ []byte) error {
			return nil
		},
	}

	dataComponents := getDefaultDataComponents()
	coreComponents := getDefaultCoreComponents()
	coreComponents.IntMarsh = getMarshalizer()
	coreComponents.VmMarsh = getMarshalizer()
	coreComponents.Hash = getHasher()

	stateComponents := getDefaultStateComponents()
	args := state.ArgsAccountsRepository{
		FinalStateAccountsWrapper:      accDB,
		CurrentStateAccountsWrapper:    accDB,
		HistoricalStateAccountsWrapper: accDB,
	}
	stateComponents.AccountsRepo, _ = state.NewAccountsRepository(args)

	n, _ := node.NewNode(
		node.WithDataComponents(dataComponents),
		node.WithCoreComponents(coreComponents),
		node.WithStateComponents(stateComponents),
	)

	pairs, bInfo, err := n.GetKeyValuePairs(testscommon.TestAddressAlice, api.AccountQueryOptions{}, context.Background())
	require.Nil(t, err)
	require.Equal(t, dummyBlockInfo.apiResult(), bInfo)
	require.Len(t, pairs, 0)
}

func TestNode_GetKeyValuePairs(t *testing.T) {
	t.Parallel()

	acc := createAcc([]byte("newaddress"))

	k1, v1 := []byte("key1"), []byte("value1")
	k2, v2 := []byte("key2"), []byte("value2")

	accDB := &stateMock.AccountsStub{}
	acc.SetDataTrie(
		&trieMock.TrieStub{
			GetAllLeavesOnChannelCalled: func(leavesChannels *common.TrieIteratorChannels, ctx context.Context, rootHash []byte, _ common.KeyBuilder, tlp common.TrieLeafParser) error {
				go func() {
					suffix := append(k1, acc.AddressBytes()...)
					trieLeaf, _ := tlp.ParseLeaf(k1, append(v1, suffix...), core.NotSpecified)
					leavesChannels.LeavesChan <- trieLeaf

					suffix = append(k2, acc.AddressBytes()...)
					trieLeaf2, _ := tlp.ParseLeaf(k2, append(v2, suffix...), core.NotSpecified)
					leavesChannels.LeavesChan <- trieLeaf2
					close(leavesChannels.LeavesChan)
					leavesChannels.ErrChan.Close()
				}()

				return nil
			},
			RootCalled: func() ([]byte, error) {
				return nil, nil
			},
		})

	accDB.GetAccountWithBlockInfoCalled = func(address []byte, options common.RootHashHolder) (vmcommon.AccountHandler, common.BlockInfo, error) {
		return acc, nil, nil
	}
	accDB.RecreateTrieCalled = func(rootHash []byte) error {
		return nil
	}

	coreComponents := getDefaultCoreComponents()
	coreComponents.IntMarsh = getMarshalizer()
	coreComponents.VmMarsh = getMarshalizer()
	coreComponents.Hash = getHasher()
	coreComponents.AddrPubKeyConv = createMockPubkeyConverter()
	dataComponents := getDefaultDataComponents()
	stateComponents := getDefaultStateComponents()
	args := state.ArgsAccountsRepository{
		FinalStateAccountsWrapper:      accDB,
		CurrentStateAccountsWrapper:    accDB,
		HistoricalStateAccountsWrapper: accDB,
	}
	stateComponents.AccountsRepo, _ = state.NewAccountsRepository(args)
	n, _ := node.NewNode(
		node.WithCoreComponents(coreComponents),
		node.WithStateComponents(stateComponents),
		node.WithDataComponents(dataComponents),
	)

	pairs, _, err := n.GetKeyValuePairs(createDummyHexAddress(64), api.AccountQueryOptions{}, context.Background())
	assert.Nil(t, err)
	resV1, ok := pairs[hex.EncodeToString(k1)]
	assert.True(t, ok)
	assert.Equal(t, hex.EncodeToString(v1), resV1)

	resV2, ok := pairs[hex.EncodeToString(k2)]
	assert.True(t, ok)
	assert.Equal(t, hex.EncodeToString(v2), resV2)
}

func TestNode_GetKeyValuePairs_GetAllLeavesShouldFail(t *testing.T) {
	t.Parallel()

	acc := createAcc([]byte("newaddress"))

	accDB := &stateMock.AccountsStub{}

	expectedErr := errors.New("expected err")
	acc.SetDataTrie(
		&trieMock.TrieStub{
			GetAllLeavesOnChannelCalled: func(leavesChannels *common.TrieIteratorChannels, ctx context.Context, rootHash []byte, _ common.KeyBuilder, _ common.TrieLeafParser) error {
				go func() {
					leavesChannels.ErrChan.WriteInChanNonBlocking(expectedErr)
					close(leavesChannels.LeavesChan)
				}()

				return nil
			},
			RootCalled: func() ([]byte, error) {
				return nil, nil
			},
		})

	accDB.GetAccountWithBlockInfoCalled = func(address []byte, options common.RootHashHolder) (vmcommon.AccountHandler, common.BlockInfo, error) {
		return acc, nil, nil
	}
	accDB.RecreateTrieCalled = func(rootHash []byte) error {
		return nil
	}

	coreComponents := getDefaultCoreComponents()
	coreComponents.IntMarsh = getMarshalizer()
	coreComponents.VmMarsh = getMarshalizer()
	coreComponents.Hash = getHasher()
	coreComponents.AddrPubKeyConv = createMockPubkeyConverter()
	dataComponents := getDefaultDataComponents()
	stateComponents := getDefaultStateComponents()
	args := state.ArgsAccountsRepository{
		FinalStateAccountsWrapper:      accDB,
		CurrentStateAccountsWrapper:    accDB,
		HistoricalStateAccountsWrapper: accDB,
	}
	stateComponents.AccountsRepo, _ = state.NewAccountsRepository(args)
	n, _ := node.NewNode(
		node.WithCoreComponents(coreComponents),
		node.WithStateComponents(stateComponents),
		node.WithDataComponents(dataComponents),
	)

	pairs, blockInfo, err := n.GetKeyValuePairs(createDummyHexAddress(64), api.AccountQueryOptions{}, context.Background())
	assert.Nil(t, pairs)
	assert.Equal(t, expectedErr, err)
	assert.Equal(t, api.BlockInfo{}, blockInfo)
}

func TestNode_GetKeyValuePairsContextShouldTimeout(t *testing.T) {
	t.Parallel()

	acc := createAcc([]byte("newaddress"))

	accDB := &stateMock.AccountsStub{}
	acc.SetDataTrie(
		&trieMock.TrieStub{
			GetAllLeavesOnChannelCalled: func(leavesChannels *common.TrieIteratorChannels, ctx context.Context, rootHash []byte, _ common.KeyBuilder, _ common.TrieLeafParser) error {
				go func() {
					time.Sleep(time.Second)
					close(leavesChannels.LeavesChan)
					leavesChannels.ErrChan.Close()
				}()

				return nil
			},
			RootCalled: func() ([]byte, error) {
				return nil, nil
			},
		})

	accDB.GetAccountWithBlockInfoCalled = func(address []byte, options common.RootHashHolder) (vmcommon.AccountHandler, common.BlockInfo, error) {
		return acc, nil, nil
	}
	accDB.RecreateTrieCalled = func(rootHash []byte) error {
		return nil
	}

	coreComponents := getDefaultCoreComponents()
	coreComponents.IntMarsh = getMarshalizer()
	coreComponents.VmMarsh = getMarshalizer()
	coreComponents.Hash = getHasher()
	coreComponents.AddrPubKeyConv = createMockPubkeyConverter()
	dataComponents := getDefaultDataComponents()
	stateComponents := getDefaultStateComponents()
	args := state.ArgsAccountsRepository{
		FinalStateAccountsWrapper:      accDB,
		CurrentStateAccountsWrapper:    accDB,
		HistoricalStateAccountsWrapper: accDB,
	}
	stateComponents.AccountsRepo, _ = state.NewAccountsRepository(args)

	n, _ := node.NewNode(
		node.WithCoreComponents(coreComponents),
		node.WithStateComponents(stateComponents),
		node.WithDataComponents(dataComponents),
	)

	ctxWithTimeout, cancel := context.WithTimeout(context.Background(), time.Millisecond)
	defer cancel()

	pairs, _, err := n.GetKeyValuePairs(createDummyHexAddress(64), api.AccountQueryOptions{}, ctxWithTimeout)
	assert.Nil(t, pairs)
	assert.Equal(t, node.ErrTrieOperationsTimeout, err)
}

func TestNode_GetValueForKeyAccNotFoundShouldReturnEmpty(t *testing.T) {
	t.Parallel()

	accDB := &stateMock.AccountsStub{
		GetAccountWithBlockInfoCalled: func(address []byte, options common.RootHashHolder) (vmcommon.AccountHandler, common.BlockInfo, error) {
			return nil, nil, state.NewErrAccountNotFoundAtBlock(dummyBlockInfo.forProcessing())
		},
		RecreateTrieCalled: func(_ []byte) error {
			return nil
		},
	}

	dataComponents := getDefaultDataComponents()
	coreComponents := getDefaultCoreComponents()
	coreComponents.IntMarsh = getMarshalizer()
	coreComponents.VmMarsh = getMarshalizer()
	coreComponents.Hash = getHasher()

	stateComponents := getDefaultStateComponents()
	args := state.ArgsAccountsRepository{
		FinalStateAccountsWrapper:      accDB,
		CurrentStateAccountsWrapper:    accDB,
		HistoricalStateAccountsWrapper: accDB,
	}
	stateComponents.AccountsRepo, _ = state.NewAccountsRepository(args)

	n, _ := node.NewNode(
		node.WithDataComponents(dataComponents),
		node.WithCoreComponents(coreComponents),
		node.WithStateComponents(stateComponents),
	)

	value, bInfo, err := n.GetValueForKey(testscommon.TestAddressAlice, "0a0a", api.AccountQueryOptions{})
	require.Nil(t, err)
	require.Equal(t, dummyBlockInfo.apiResult(), bInfo)
	require.Empty(t, value)
}

func TestNode_GetValueForKey(t *testing.T) {
	t.Parallel()

	acc := createAcc([]byte("newaddress"))

	k1, v1 := []byte("key1"), []byte("value1")
	_ = acc.SaveKeyValue(k1, v1)

	accDB := &stateMock.AccountsStub{
		GetAccountWithBlockInfoCalled: func(address []byte, options common.RootHashHolder) (vmcommon.AccountHandler, common.BlockInfo, error) {
			return acc, nil, nil
		},
		RecreateTrieCalled: func(_ []byte) error {
			return nil
		},
	}

	dataComponents := getDefaultDataComponents()
	coreComponents := getDefaultCoreComponents()
	coreComponents.IntMarsh = getMarshalizer()
	coreComponents.VmMarsh = getMarshalizer()
	coreComponents.Hash = getHasher()
	coreComponents.AddrPubKeyConv = createMockPubkeyConverter()
	stateComponents := getDefaultStateComponents()
	args := state.ArgsAccountsRepository{
		FinalStateAccountsWrapper:      accDB,
		CurrentStateAccountsWrapper:    accDB,
		HistoricalStateAccountsWrapper: accDB,
	}
	stateComponents.AccountsRepo, _ = state.NewAccountsRepository(args)

	n, _ := node.NewNode(
		node.WithDataComponents(dataComponents),
		node.WithCoreComponents(coreComponents),
		node.WithStateComponents(stateComponents),
	)

	value, _, err := n.GetValueForKey(createDummyHexAddress(64), hex.EncodeToString(k1), api.AccountQueryOptions{})
	assert.NoError(t, err)
	assert.Equal(t, hex.EncodeToString(v1), value)
}

func TestNode_GetESDTDataAccNotFoundShouldReturnEmpty(t *testing.T) {
	t.Parallel()

	esdtToken := "newToken"

	accDB := &stateMock.AccountsStub{
		GetAccountWithBlockInfoCalled: func(address []byte, options common.RootHashHolder) (vmcommon.AccountHandler, common.BlockInfo, error) {
			return nil, nil, state.NewErrAccountNotFoundAtBlock(dummyBlockInfo.forProcessing())
		},
		RecreateTrieCalled: func(_ []byte) error {
			return nil
		},
	}

	dataComponents := getDefaultDataComponents()
	coreComponents := getDefaultCoreComponents()
	coreComponents.IntMarsh = getMarshalizer()
	coreComponents.VmMarsh = getMarshalizer()
	coreComponents.Hash = getHasher()

	stateComponents := getDefaultStateComponents()
	args := state.ArgsAccountsRepository{
		FinalStateAccountsWrapper:      accDB,
		CurrentStateAccountsWrapper:    accDB,
		HistoricalStateAccountsWrapper: accDB,
	}
	stateComponents.AccountsRepo, _ = state.NewAccountsRepository(args)

	n, _ := node.NewNode(
		node.WithDataComponents(dataComponents),
		node.WithCoreComponents(coreComponents),
		node.WithStateComponents(stateComponents),
	)

	esdtTokenData, bInfo, err := n.GetESDTData(testscommon.TestAddressAlice, esdtToken, 0, api.AccountQueryOptions{})
	require.Nil(t, err)
	require.Equal(t, dummyBlockInfo.apiResult(), bInfo)
	require.Equal(t, "0", esdtTokenData.Value.String())
}

func TestNode_GetESDTData(t *testing.T) {
	t.Parallel()

	acc := createAcc(testscommon.TestPubKeyAlice)
	esdtToken := "newToken"

	esdtData := &esdt.ESDigitalToken{Value: big.NewInt(10)}

	accDB := &stateMock.AccountsStub{
		GetAccountWithBlockInfoCalled: func(address []byte, options common.RootHashHolder) (vmcommon.AccountHandler, common.BlockInfo, error) {
			return acc, nil, nil
		},
		RecreateTrieCalled: func(_ []byte) error {
			return nil
		},
	}

	esdtStorageStub := &testscommon.EsdtStorageHandlerStub{
		GetESDTNFTTokenOnDestinationWithCustomSystemAccountCalled: func(acnt vmcommon.UserAccountHandler, esdtTokenKey []byte, nonce uint64, _ vmcommon.UserAccountHandler) (*esdt.ESDigitalToken, bool, error) {
			return esdtData, false, nil
		},
	}

	dataComponents := getDefaultDataComponents()
	coreComponents := getDefaultCoreComponents()
	coreComponents.IntMarsh = getMarshalizer()
	coreComponents.VmMarsh = getMarshalizer()
	coreComponents.Hash = getHasher()

	stateComponents := getDefaultStateComponents()
	args := state.ArgsAccountsRepository{
		FinalStateAccountsWrapper:      accDB,
		CurrentStateAccountsWrapper:    accDB,
		HistoricalStateAccountsWrapper: accDB,
	}
	stateComponents.AccountsRepo, _ = state.NewAccountsRepository(args)

	n, _ := node.NewNode(
		node.WithDataComponents(dataComponents),
		node.WithCoreComponents(coreComponents),
		node.WithStateComponents(stateComponents),
		node.WithESDTNFTStorageHandler(esdtStorageStub),
	)

	esdtTokenData, _, err := n.GetESDTData(testscommon.TestAddressAlice, esdtToken, 0, api.AccountQueryOptions{})
	require.Nil(t, err)
	require.Equal(t, esdtData.Value.String(), esdtTokenData.Value.String())
}

func TestNode_GetESDTDataForNFT(t *testing.T) {
	t.Parallel()

	acc := createAcc(testscommon.TestPubKeyAlice)
	esdtToken := "newToken"
	nonce := int64(100)

	esdtData := &esdt.ESDigitalToken{Value: big.NewInt(10)}

	esdtStorageStub := &testscommon.EsdtStorageHandlerStub{
		GetESDTNFTTokenOnDestinationWithCustomSystemAccountCalled: func(acnt vmcommon.UserAccountHandler, esdtTokenKey []byte, nonce uint64, _ vmcommon.UserAccountHandler) (*esdt.ESDigitalToken, bool, error) {
			return esdtData, false, nil
		},
	}
	accDB := &stateMock.AccountsStub{
		GetAccountWithBlockInfoCalled: func(address []byte, options common.RootHashHolder) (vmcommon.AccountHandler, common.BlockInfo, error) {
			return acc, nil, nil
		},
		RecreateTrieCalled: func(_ []byte) error {
			return nil
		},
	}

	dataComponents := getDefaultDataComponents()
	coreComponents := getDefaultCoreComponents()
	stateComponents := getDefaultStateComponents()
	args := state.ArgsAccountsRepository{
		FinalStateAccountsWrapper:      accDB,
		CurrentStateAccountsWrapper:    accDB,
		HistoricalStateAccountsWrapper: accDB,
	}
	stateComponents.AccountsRepo, _ = state.NewAccountsRepository(args)

	n, _ := node.NewNode(
		node.WithDataComponents(dataComponents),
		node.WithCoreComponents(coreComponents),
		node.WithStateComponents(stateComponents),
		node.WithESDTNFTStorageHandler(esdtStorageStub),
	)

	esdtTokenData, _, err := n.GetESDTData(testscommon.TestAddressAlice, esdtToken, uint64(nonce), api.AccountQueryOptions{})
	require.Nil(t, err)
	require.Equal(t, esdtData.Value.String(), esdtTokenData.Value.String())
}

func TestNode_GetAllESDTTokens(t *testing.T) {
	t.Parallel()

	acc := createAcc(testscommon.TestPubKeyAlice)
	esdtToken := "newToken"
	esdtKey := []byte(core.ProtectedKeyPrefix + core.ESDTKeyIdentifier + esdtToken)

	esdtData := &esdt.ESDigitalToken{Value: big.NewInt(10)}

	esdtStorageStub := &testscommon.EsdtStorageHandlerStub{
		GetESDTNFTTokenOnDestinationWithCustomSystemAccountCalled: func(acnt vmcommon.UserAccountHandler, esdtTokenKey []byte, nonce uint64, _ vmcommon.UserAccountHandler) (*esdt.ESDigitalToken, bool, error) {
			return esdtData, false, nil
		},
	}

	acc.SetDataTrie(
		&trieMock.TrieStub{
			GetAllLeavesOnChannelCalled: func(leavesChannels *common.TrieIteratorChannels, ctx context.Context, rootHash []byte, _ common.KeyBuilder, _ common.TrieLeafParser) error {
				go func() {
					trieLeaf := keyValStorage.NewKeyValStorage(esdtKey, nil)
					leavesChannels.LeavesChan <- trieLeaf
					close(leavesChannels.LeavesChan)
					leavesChannels.ErrChan.Close()
				}()

				return nil
			},
			RootCalled: func() ([]byte, error) {
				return nil, nil
			},
		})

	accDB := &stateMock.AccountsStub{
		RecreateTrieCalled: func(rootHash []byte) error {
			return nil
		},
	}
	accDB.GetAccountWithBlockInfoCalled = func(address []byte, options common.RootHashHolder) (vmcommon.AccountHandler, common.BlockInfo, error) {
		return acc, nil, nil
	}

	coreComponents := getDefaultCoreComponents()
	coreComponents.IntMarsh = getMarshalizer()
	coreComponents.VmMarsh = getMarshalizer()
	coreComponents.Hash = getHasher()

	dataComponents := getDefaultDataComponents()
	stateComponents := getDefaultStateComponents()
	args := state.ArgsAccountsRepository{
		FinalStateAccountsWrapper:      accDB,
		CurrentStateAccountsWrapper:    accDB,
		HistoricalStateAccountsWrapper: accDB,
	}
	stateComponents.AccountsRepo, _ = state.NewAccountsRepository(args)

	n, _ := node.NewNode(
		node.WithCoreComponents(coreComponents),
		node.WithStateComponents(stateComponents),
		node.WithDataComponents(dataComponents),
		node.WithESDTNFTStorageHandler(esdtStorageStub),
	)

	value, _, err := n.GetAllESDTTokens(testscommon.TestAddressAlice, api.AccountQueryOptions{}, context.Background())
	assert.Nil(t, err)
	assert.Equal(t, 1, len(value))
	assert.Equal(t, esdtData, value[esdtToken])
}

func TestNode_GetAllESDTTokens_GetAllLeavesShouldFail(t *testing.T) {
	t.Parallel()

	acc := createAcc(testscommon.TestPubKeyAlice)

	expectedErr := errors.New("expected error")
	acc.SetDataTrie(
		&trieMock.TrieStub{
			GetAllLeavesOnChannelCalled: func(leavesChannels *common.TrieIteratorChannels, ctx context.Context, rootHash []byte, _ common.KeyBuilder, _ common.TrieLeafParser) error {
				go func() {
					leavesChannels.ErrChan.WriteInChanNonBlocking(expectedErr)
					close(leavesChannels.LeavesChan)
				}()

				return nil
			},
			RootCalled: func() ([]byte, error) {
				return nil, nil
			},
		})

	accDB := &stateMock.AccountsStub{
		RecreateTrieCalled: func(rootHash []byte) error {
			return nil
		},
	}
	accDB.GetAccountWithBlockInfoCalled = func(address []byte, options common.RootHashHolder) (vmcommon.AccountHandler, common.BlockInfo, error) {
		return acc, nil, nil
	}

	coreComponents := getDefaultCoreComponents()
	coreComponents.IntMarsh = getMarshalizer()
	coreComponents.VmMarsh = getMarshalizer()
	coreComponents.Hash = getHasher()

	dataComponents := getDefaultDataComponents()
	stateComponents := getDefaultStateComponents()
	args := state.ArgsAccountsRepository{
		FinalStateAccountsWrapper:      accDB,
		CurrentStateAccountsWrapper:    accDB,
		HistoricalStateAccountsWrapper: accDB,
	}
	stateComponents.AccountsRepo, _ = state.NewAccountsRepository(args)

	n, _ := node.NewNode(
		node.WithCoreComponents(coreComponents),
		node.WithStateComponents(stateComponents),
		node.WithDataComponents(dataComponents),
	)

	value, blockInfo, err := n.GetAllESDTTokens(testscommon.TestAddressAlice, api.AccountQueryOptions{}, context.Background())
	assert.Nil(t, value)
	assert.Equal(t, expectedErr, err)
	assert.Equal(t, api.BlockInfo{}, blockInfo)
}

func TestNode_GetAllESDTTokensContextShouldTimeout(t *testing.T) {
	t.Parallel()

	acc := createAcc(testscommon.TestPubKeyAlice)

	acc.SetDataTrie(
		&trieMock.TrieStub{
			GetAllLeavesOnChannelCalled: func(leavesChannels *common.TrieIteratorChannels, ctx context.Context, rootHash []byte, _ common.KeyBuilder, _ common.TrieLeafParser) error {
				go func() {
					time.Sleep(time.Second)
					close(leavesChannels.LeavesChan)
					leavesChannels.ErrChan.Close()
				}()

				return nil
			},
			RootCalled: func() ([]byte, error) {
				return nil, nil
			},
		})

	accDB := &stateMock.AccountsStub{
		RecreateTrieCalled: func(rootHash []byte) error {
			return nil
		},
	}
	accDB.GetAccountWithBlockInfoCalled = func(address []byte, options common.RootHashHolder) (vmcommon.AccountHandler, common.BlockInfo, error) {
		return acc, nil, nil
	}

	coreComponents := getDefaultCoreComponents()
	coreComponents.IntMarsh = getMarshalizer()
	coreComponents.VmMarsh = getMarshalizer()
	coreComponents.Hash = getHasher()

	dataComponents := getDefaultDataComponents()
	stateComponents := getDefaultStateComponents()
	args := state.ArgsAccountsRepository{
		FinalStateAccountsWrapper:      accDB,
		CurrentStateAccountsWrapper:    accDB,
		HistoricalStateAccountsWrapper: accDB,
	}
	stateComponents.AccountsRepo, _ = state.NewAccountsRepository(args)

	n, _ := node.NewNode(
		node.WithCoreComponents(coreComponents),
		node.WithStateComponents(stateComponents),
		node.WithDataComponents(dataComponents),
	)

	ctxWithTimeout, cancel := context.WithTimeout(context.Background(), time.Millisecond)
	defer cancel()

	value, _, err := n.GetAllESDTTokens(testscommon.TestAddressAlice, api.AccountQueryOptions{}, ctxWithTimeout)
	assert.Nil(t, value)
	assert.Equal(t, node.ErrTrieOperationsTimeout, err)
}

func TestNode_GetAllESDTsAccNotFoundShouldReturnEmpty(t *testing.T) {
	t.Parallel()

	accDB := &stateMock.AccountsStub{
		GetAccountWithBlockInfoCalled: func(address []byte, options common.RootHashHolder) (vmcommon.AccountHandler, common.BlockInfo, error) {
			return nil, nil, state.NewErrAccountNotFoundAtBlock(dummyBlockInfo.forProcessing())
		},
		RecreateTrieCalled: func(_ []byte) error {
			return nil
		},
	}

	dataComponents := getDefaultDataComponents()
	coreComponents := getDefaultCoreComponents()
	coreComponents.IntMarsh = getMarshalizer()
	coreComponents.VmMarsh = getMarshalizer()
	coreComponents.Hash = getHasher()

	stateComponents := getDefaultStateComponents()
	args := state.ArgsAccountsRepository{
		FinalStateAccountsWrapper:      accDB,
		CurrentStateAccountsWrapper:    accDB,
		HistoricalStateAccountsWrapper: accDB,
	}
	stateComponents.AccountsRepo, _ = state.NewAccountsRepository(args)

	n, _ := node.NewNode(
		node.WithDataComponents(dataComponents),
		node.WithCoreComponents(coreComponents),
		node.WithStateComponents(stateComponents),
	)

	tokens, bInfo, err := n.GetAllESDTTokens(testscommon.TestAddressAlice, api.AccountQueryOptions{}, context.Background())
	require.Nil(t, err)
	require.Equal(t, dummyBlockInfo.apiResult(), bInfo)
	require.Len(t, tokens, 0)
}

func TestNode_GetAllESDTTokensShouldReturnEsdtAndFormattedNft(t *testing.T) {
	t.Parallel()

	acc := createAcc(testscommon.TestPubKeyAlice)

	esdtToken := "TKKR-7q8w9e"
	esdtKey := []byte(core.ProtectedKeyPrefix + core.ESDTKeyIdentifier + esdtToken)

	esdtData := &esdt.ESDigitalToken{Value: big.NewInt(10)}
	marshalledData, _ := getMarshalizer().Marshal(esdtData)
	suffix := append(esdtKey, acc.AddressBytes()...)

	nftToken := "TCKR-67tgv3"
	nftNonce := big.NewInt(1)
	nftKey := []byte(core.ProtectedKeyPrefix + core.ESDTKeyIdentifier + nftToken)
	nftKeyWithBytes := append(nftKey, nftNonce.Bytes()...)
	nftSuffix := append(nftKeyWithBytes, acc.AddressBytes()...)

	nftMetaData := &esdt.MetaData{Nonce: nftNonce.Uint64(), Creator: []byte("12345678901234567890123456789012")}
	nftData := &esdt.ESDigitalToken{Type: uint32(core.NonFungible), Value: big.NewInt(10), TokenMetaData: nftMetaData}
	marshalledNftData, _ := getMarshalizer().Marshal(nftData)

	esdtStorageStub := &testscommon.EsdtStorageHandlerStub{
		GetESDTNFTTokenOnDestinationWithCustomSystemAccountCalled: func(acnt vmcommon.UserAccountHandler, esdtTokenKey []byte, nonce uint64, _ vmcommon.UserAccountHandler) (*esdt.ESDigitalToken, bool, error) {
			switch string(esdtTokenKey) {
			case string(esdtKey):
				return esdtData, false, nil
			case string(nftKey):
				return nftData, false, nil
			default:
				return nil, false, nil
			}
		},
	}
	acc.SetDataTrie(
		&trieMock.TrieStub{
			GetAllLeavesOnChannelCalled: func(leavesChannels *common.TrieIteratorChannels, ctx context.Context, rootHash []byte, _ common.KeyBuilder, _ common.TrieLeafParser) error {
				wg := &sync.WaitGroup{}
				wg.Add(1)
				go func() {
					trieLeaf := keyValStorage.NewKeyValStorage(esdtKey, append(marshalledData, suffix...))
					leavesChannels.LeavesChan <- trieLeaf

					trieLeaf = keyValStorage.NewKeyValStorage(nftKey, append(marshalledNftData, nftSuffix...))
					leavesChannels.LeavesChan <- trieLeaf
					wg.Done()
					close(leavesChannels.LeavesChan)
					leavesChannels.ErrChan.Close()
				}()

				wg.Wait()

				return nil
			},
			RootCalled: func() ([]byte, error) {
				return nil, nil
			},
		})

	accDB := &stateMock.AccountsStub{
		RecreateTrieCalled: func(rootHash []byte) error {
			return nil
		},
	}
	accDB.GetAccountWithBlockInfoCalled = func(address []byte, options common.RootHashHolder) (vmcommon.AccountHandler, common.BlockInfo, error) {
		return acc, nil, nil
	}

	coreComponents := getDefaultCoreComponents()
	dataComponents := getDefaultDataComponents()
	stateComponents := getDefaultStateComponents()
	args := state.ArgsAccountsRepository{
		FinalStateAccountsWrapper:      accDB,
		CurrentStateAccountsWrapper:    accDB,
		HistoricalStateAccountsWrapper: accDB,
	}
	stateComponents.AccountsRepo, _ = state.NewAccountsRepository(args)

	n, _ := node.NewNode(
		node.WithCoreComponents(coreComponents),
		node.WithDataComponents(dataComponents),
		node.WithStateComponents(stateComponents),
		node.WithESDTNFTStorageHandler(esdtStorageStub),
	)

	tokens, _, err := n.GetAllESDTTokens(testscommon.TestAddressAlice, api.AccountQueryOptions{}, context.Background())
	assert.Nil(t, err)
	assert.Equal(t, 2, len(tokens))
	assert.Equal(t, esdtData, tokens[esdtToken])

	// check that the NFT was formatted correctly
	expectedNftFormattedKey := "TCKR-67tgv3-01"
	assert.NotNil(t, tokens[expectedNftFormattedKey])
	assert.Equal(t, uint64(1), tokens[expectedNftFormattedKey].TokenMetaData.Nonce)
}

func TestNode_GetAllIssuedESDTs(t *testing.T) {
	t.Parallel()

	acc := createAcc([]byte("newaddress"))
	esdtToken := []byte("TCK-RANDOM")
	sftToken := []byte("SFT-RANDOM")
	nftToken := []byte("NFT-RANDOM")

	esdtData := &systemSmartContracts.ESDTDataV2{TokenName: []byte("fungible"), TokenType: []byte(core.FungibleESDT)}
	marshalledData, _ := getMarshalizer().Marshal(esdtData)
	_ = acc.SaveKeyValue(esdtToken, marshalledData)

	sftData := &systemSmartContracts.ESDTDataV2{TokenName: []byte("semi fungible"), TokenType: []byte(core.SemiFungibleESDT)}
	sftMarshalledData, _ := getMarshalizer().Marshal(sftData)
	_ = acc.SaveKeyValue(sftToken, sftMarshalledData)

	nftData := &systemSmartContracts.ESDTDataV2{TokenName: []byte("non fungible"), TokenType: []byte(core.NonFungibleESDT)}
	nftMarshalledData, _ := getMarshalizer().Marshal(nftData)
	_ = acc.SaveKeyValue(nftToken, nftMarshalledData)

	esdtSuffix := append(esdtToken, acc.AddressBytes()...)
	nftSuffix := append(nftToken, acc.AddressBytes()...)
	sftSuffix := append(sftToken, acc.AddressBytes()...)

	acc.SetDataTrie(
		&trieMock.TrieStub{
			GetAllLeavesOnChannelCalled: func(leavesChannels *common.TrieIteratorChannels, ctx context.Context, rootHash []byte, _ common.KeyBuilder, tlp common.TrieLeafParser) error {
				go func() {
					trieLeaf, _ := tlp.ParseLeaf(esdtToken, append(marshalledData, esdtSuffix...), core.NotSpecified)
					leavesChannels.LeavesChan <- trieLeaf

					trieLeaf, _ = tlp.ParseLeaf(sftToken, append(sftMarshalledData, sftSuffix...), core.NotSpecified)
					leavesChannels.LeavesChan <- trieLeaf

					trieLeaf, _ = tlp.ParseLeaf(nftToken, append(nftMarshalledData, nftSuffix...), core.NotSpecified)
					leavesChannels.LeavesChan <- trieLeaf
					close(leavesChannels.LeavesChan)
					leavesChannels.ErrChan.Close()
				}()

				return nil
			},
			RootCalled: func() ([]byte, error) {
				return nil, nil
			},
		})

	accDB := &stateMock.AccountsStub{
		RecreateTrieCalled: func(rootHash []byte) error {
			return nil
		},
	}
	accDB.GetAccountWithBlockInfoCalled = func(address []byte, options common.RootHashHolder) (vmcommon.AccountHandler, common.BlockInfo, error) {
		return acc, nil, nil
	}

	coreComponents := getDefaultCoreComponents()
	dataComponents := getDefaultDataComponents()
	stateComponents := getDefaultStateComponents()
	args := state.ArgsAccountsRepository{
		FinalStateAccountsWrapper:      accDB,
		CurrentStateAccountsWrapper:    accDB,
		HistoricalStateAccountsWrapper: accDB,
	}
	stateComponents.AccountsRepo, _ = state.NewAccountsRepository(args)
	processComponents := getDefaultProcessComponents()
	processComponents.ShardCoord = &mock.ShardCoordinatorMock{
		SelfShardId: core.MetachainShardId,
	}
	n, _ := node.NewNode(
		node.WithCoreComponents(coreComponents),
		node.WithDataComponents(dataComponents),
		node.WithStateComponents(stateComponents),
		node.WithProcessComponents(processComponents),
	)

	value, err := n.GetAllIssuedESDTs(core.FungibleESDT, context.Background())
	assert.Nil(t, err)
	assert.Equal(t, 1, len(value))
	assert.Equal(t, string(esdtToken), value[0])

	value, err = n.GetAllIssuedESDTs(core.SemiFungibleESDT, context.Background())
	assert.Nil(t, err)
	assert.Equal(t, 1, len(value))
	assert.Equal(t, string(sftToken), value[0])

	value, err = n.GetAllIssuedESDTs(core.NonFungibleESDT, context.Background())
	assert.Nil(t, err)
	assert.Equal(t, 1, len(value))
	assert.Equal(t, string(nftToken), value[0])

	value, err = n.GetAllIssuedESDTs("", context.Background())
	assert.Nil(t, err)
	assert.Equal(t, 3, len(value))
}

func TestNode_GetESDTsWithRole(t *testing.T) {
	t.Parallel()

	addrBytes := testscommon.TestPubKeyAlice
	acc := createAcc(addrBytes)
	esdtToken := []byte("TCK-RANDOM")

	specialRoles := []*systemSmartContracts.ESDTRoles{
		{
			Address: addrBytes,
			Roles:   [][]byte{[]byte(core.ESDTRoleNFTAddQuantity), []byte(core.ESDTRoleLocalMint)},
		},
	}

	esdtData := &systemSmartContracts.ESDTDataV2{TokenName: []byte("fungible"), TokenType: []byte(core.FungibleESDT), SpecialRoles: specialRoles}
	marshalledData, _ := getMarshalizer().Marshal(esdtData)
	_ = acc.SaveKeyValue(esdtToken, marshalledData)

	esdtSuffix := append(esdtToken, acc.AddressBytes()...)

	acc.SetDataTrie(
		&trieMock.TrieStub{
			GetAllLeavesOnChannelCalled: func(leavesChannels *common.TrieIteratorChannels, ctx context.Context, rootHash []byte, _ common.KeyBuilder, tlp common.TrieLeafParser) error {
				go func() {
					trieLeaf, _ := tlp.ParseLeaf(esdtToken, append(marshalledData, esdtSuffix...), core.NotSpecified)
					leavesChannels.LeavesChan <- trieLeaf
					close(leavesChannels.LeavesChan)
					leavesChannels.ErrChan.Close()
				}()

				return nil
			},
			RootCalled: func() ([]byte, error) {
				return nil, nil
			},
		})

	accDB := &stateMock.AccountsStub{
		RecreateTrieCalled: func(rootHash []byte) error {
			return nil
		},
	}
	accDB.GetAccountWithBlockInfoCalled = func(address []byte, options common.RootHashHolder) (vmcommon.AccountHandler, common.BlockInfo, error) {
		return acc, nil, nil
	}
	coreComponents := getDefaultCoreComponents()
	dataComponents := getDefaultDataComponents()
	stateComponents := getDefaultStateComponents()
	args := state.ArgsAccountsRepository{
		FinalStateAccountsWrapper:      accDB,
		CurrentStateAccountsWrapper:    accDB,
		HistoricalStateAccountsWrapper: accDB,
	}
	stateComponents.AccountsRepo, _ = state.NewAccountsRepository(args)
	processComponents := getDefaultProcessComponents()
	processComponents.ShardCoord = &mock.ShardCoordinatorMock{
		SelfShardId: core.MetachainShardId,
	}
	n, _ := node.NewNode(
		node.WithCoreComponents(coreComponents),
		node.WithDataComponents(dataComponents),
		node.WithStateComponents(stateComponents),
		node.WithProcessComponents(processComponents),
	)

	tokenResult, _, err := n.GetESDTsWithRole(testscommon.TestAddressAlice, core.ESDTRoleNFTAddQuantity, api.AccountQueryOptions{}, context.Background())
	require.NoError(t, err)
	require.Equal(t, 1, len(tokenResult))
	require.Equal(t, string(esdtToken), tokenResult[0])

	tokenResult, _, err = n.GetESDTsWithRole(testscommon.TestAddressAlice, core.ESDTRoleLocalMint, api.AccountQueryOptions{}, context.Background())
	require.NoError(t, err)
	require.Equal(t, 1, len(tokenResult))
	require.Equal(t, string(esdtToken), tokenResult[0])

	tokenResult, _, err = n.GetESDTsWithRole(testscommon.TestAddressAlice, core.ESDTRoleNFTCreate, api.AccountQueryOptions{}, context.Background())
	require.NoError(t, err)
	require.Len(t, tokenResult, 0)
}

func TestNode_GetESDTsRoles(t *testing.T) {
	t.Parallel()

	addrBytes := testscommon.TestPubKeyAlice
	acc := createAcc(addrBytes)
	esdtToken := []byte("TCK-RANDOM")

	specialRoles := []*systemSmartContracts.ESDTRoles{
		{
			Address: addrBytes,
			Roles:   [][]byte{[]byte(core.ESDTRoleNFTAddQuantity), []byte(core.ESDTRoleLocalMint)},
		},
	}

	esdtData := &systemSmartContracts.ESDTDataV2{TokenName: []byte("fungible"), TokenType: []byte(core.FungibleESDT), SpecialRoles: specialRoles}
	marshalledData, _ := getMarshalizer().Marshal(esdtData)

	esdtSuffix := append(esdtToken, acc.AddressBytes()...)

	acc.SetDataTrie(
		&trieMock.TrieStub{
			GetAllLeavesOnChannelCalled: func(leavesChannels *common.TrieIteratorChannels, ctx context.Context, rootHash []byte, _ common.KeyBuilder, tlp common.TrieLeafParser) error {
				go func() {
					trieLeaf, _ := tlp.ParseLeaf(esdtToken, append(marshalledData, esdtSuffix...), core.NotSpecified)
					leavesChannels.LeavesChan <- trieLeaf
					close(leavesChannels.LeavesChan)
					leavesChannels.ErrChan.Close()
				}()

				return nil
			},
			RootCalled: func() ([]byte, error) {
				return nil, nil
			},
		})

	accDB := &stateMock.AccountsStub{
		RecreateTrieCalled: func(rootHash []byte) error {
			return nil
		},
	}
	accDB.GetAccountWithBlockInfoCalled = func(address []byte, options common.RootHashHolder) (vmcommon.AccountHandler, common.BlockInfo, error) {
		return acc, nil, nil
	}
	coreComponents := getDefaultCoreComponents()
	stateComponents := getDefaultStateComponents()
	dataComponents := getDefaultDataComponents()
	args := state.ArgsAccountsRepository{
		FinalStateAccountsWrapper:      accDB,
		CurrentStateAccountsWrapper:    accDB,
		HistoricalStateAccountsWrapper: accDB,
	}
	stateComponents.AccountsRepo, _ = state.NewAccountsRepository(args)
	processComponents := getDefaultProcessComponents()
	processComponents.ShardCoord = &mock.ShardCoordinatorMock{
		SelfShardId: core.MetachainShardId,
	}
	n, _ := node.NewNode(
		node.WithCoreComponents(coreComponents),
		node.WithDataComponents(dataComponents),
		node.WithStateComponents(stateComponents),
		node.WithProcessComponents(processComponents),
	)

	tokenResult, _, err := n.GetESDTsRoles(testscommon.TestAddressAlice, api.AccountQueryOptions{}, context.Background())
	require.NoError(t, err)
	require.Equal(t, map[string][]string{
		string(esdtToken): {core.ESDTRoleNFTAddQuantity, core.ESDTRoleLocalMint},
	}, tokenResult)
}

func TestNode_GetNFTTokenIDsRegisteredByAddress(t *testing.T) {
	t.Parallel()

	addrBytes := testscommon.TestPubKeyAlice
	acc := createAcc(addrBytes)
	esdtToken := []byte("TCK-RANDOM")

	esdtData := &systemSmartContracts.ESDTDataV2{TokenName: []byte("fungible"), TokenType: []byte(core.SemiFungibleESDT), OwnerAddress: addrBytes}
	marshalledData, _ := getMarshalizer().Marshal(esdtData)
	_ = acc.SaveKeyValue(esdtToken, marshalledData)

	esdtSuffix := append(esdtToken, acc.AddressBytes()...)

	acc.SetDataTrie(
		&trieMock.TrieStub{
			GetAllLeavesOnChannelCalled: func(leavesChannels *common.TrieIteratorChannels, ctx context.Context, rootHash []byte, _ common.KeyBuilder, tlp common.TrieLeafParser) error {
				go func() {
					trieLeaf, _ := tlp.ParseLeaf(esdtToken, append(marshalledData, esdtSuffix...), core.NotSpecified)
					leavesChannels.LeavesChan <- trieLeaf
					close(leavesChannels.LeavesChan)
					leavesChannels.ErrChan.Close()
				}()

				return nil
			},
			RootCalled: func() ([]byte, error) {
				return nil, nil
			},
		},
	)

	accDB := &stateMock.AccountsStub{
		RecreateTrieCalled: func(rootHash []byte) error {
			return nil
		},
	}
	accDB.GetAccountWithBlockInfoCalled = func(address []byte, options common.RootHashHolder) (vmcommon.AccountHandler, common.BlockInfo, error) {
		return acc, nil, nil
	}
	coreComponents := getDefaultCoreComponents()
	stateComponents := getDefaultStateComponents()
	dataComponents := getDefaultDataComponents()
	args := state.ArgsAccountsRepository{
		FinalStateAccountsWrapper:      accDB,
		CurrentStateAccountsWrapper:    accDB,
		HistoricalStateAccountsWrapper: accDB,
	}
	stateComponents.AccountsRepo, _ = state.NewAccountsRepository(args)
	processComponents := getDefaultProcessComponents()
	processComponents.ShardCoord = &mock.ShardCoordinatorMock{
		SelfShardId: core.MetachainShardId,
	}
	n, _ := node.NewNode(
		node.WithCoreComponents(coreComponents),
		node.WithDataComponents(dataComponents),
		node.WithStateComponents(stateComponents),
		node.WithProcessComponents(processComponents),
	)

	tokenResult, _, err := n.GetNFTTokenIDsRegisteredByAddress(testscommon.TestAddressAlice, api.AccountQueryOptions{}, context.Background())
	require.NoError(t, err)
	require.Equal(t, 1, len(tokenResult))
	require.Equal(t, string(esdtToken), tokenResult[0])
}

func TestNode_GetNFTTokenIDsRegisteredByAddressContextShouldTimeout(t *testing.T) {
	t.Parallel()

	addrBytes := testscommon.TestPubKeyAlice
	acc := createAcc(addrBytes)

	acc.SetDataTrie(
		&trieMock.TrieStub{
			GetAllLeavesOnChannelCalled: func(leavesChannels *common.TrieIteratorChannels, ctx context.Context, rootHash []byte, _ common.KeyBuilder, _ common.TrieLeafParser) error {
				go func() {
					time.Sleep(time.Second)
					close(leavesChannels.LeavesChan)
					leavesChannels.ErrChan.Close()
				}()

				return nil
			},
			RootCalled: func() ([]byte, error) {
				return nil, nil
			},
		},
	)

	accDB := &stateMock.AccountsStub{
		RecreateTrieCalled: func(rootHash []byte) error {
			return nil
		},
	}
	accDB.GetAccountWithBlockInfoCalled = func(address []byte, options common.RootHashHolder) (vmcommon.AccountHandler, common.BlockInfo, error) {
		return acc, nil, nil
	}
	coreComponents := getDefaultCoreComponents()
	stateComponents := getDefaultStateComponents()
	dataComponents := getDefaultDataComponents()
	args := state.ArgsAccountsRepository{
		FinalStateAccountsWrapper:      accDB,
		CurrentStateAccountsWrapper:    accDB,
		HistoricalStateAccountsWrapper: accDB,
	}
	stateComponents.AccountsRepo, _ = state.NewAccountsRepository(args)
	processComponents := getDefaultProcessComponents()
	processComponents.ShardCoord = &mock.ShardCoordinatorMock{
		SelfShardId: core.MetachainShardId,
	}
	n, _ := node.NewNode(
		node.WithCoreComponents(coreComponents),
		node.WithDataComponents(dataComponents),
		node.WithStateComponents(stateComponents),
		node.WithProcessComponents(processComponents),
	)

	ctxWithTimeout, cancel := context.WithTimeout(context.Background(), time.Millisecond)
	defer cancel()

	tokens, _, err := n.GetNFTTokenIDsRegisteredByAddress(testscommon.TestAddressAlice, api.AccountQueryOptions{}, ctxWithTimeout)
	require.Nil(t, tokens)
	require.Equal(t, node.ErrTrieOperationsTimeout, err)
}

// ------- GenerateTransaction

func TestGenerateTransaction_NoAddrConverterShouldError(t *testing.T) {
	t.Parallel()

	privateKey := getPrivateKey()
	coreComponents := getDefaultCoreComponents()
	coreComponents.AddrPubKeyConv = nil
	coreComponents.IntMarsh = getMarshalizer()
	coreComponents.VmMarsh = getMarshalizer()
	coreComponents.Hash = getHasher()
	stateComponents := getDefaultStateComponents()
	stateComponents.AccountsAPI = &stateMock.AccountsStub{}

	n, _ := node.NewNode(
		node.WithCoreComponents(coreComponents),
		node.WithStateComponents(stateComponents),
	)
	_, err := n.GenerateTransaction("sender", "receiver", big.NewInt(10), "code", privateKey, []byte("chainID"), 1)
	assert.NotNil(t, err)
}

func TestGenerateTransaction_NoAccAdapterShouldError(t *testing.T) {
	t.Parallel()

	coreComponents := getDefaultCoreComponents()
	coreComponents.IntMarsh = getMarshalizer()
	coreComponents.VmMarsh = getMarshalizer()
	coreComponents.Hash = getHasher()
	coreComponents.AddrPubKeyConv = createMockPubkeyConverter()
	stateComponents := getDefaultStateComponents()

	n, _ := node.NewNode(
		node.WithCoreComponents(coreComponents),
		node.WithStateComponents(stateComponents),
	)
	stateComponents.AccountsAPI = nil
	_, err := n.GenerateTransaction("sender", "receiver", big.NewInt(10), "code", &mock.PrivateKeyStub{}, []byte("chainID"), 1)
	assert.NotNil(t, err)
}

func TestGenerateTransaction_NoPrivateKeyShouldError(t *testing.T) {
	t.Parallel()

	coreComponents := getDefaultCoreComponents()
	coreComponents.IntMarsh = getMarshalizer()
	coreComponents.VmMarsh = getMarshalizer()
	coreComponents.Hash = getHasher()
	coreComponents.AddrPubKeyConv = createMockPubkeyConverter()
	stateComponents := getDefaultStateComponents()
	stateComponents.AccountsAPI = &stateMock.AccountsStub{}

	n, _ := node.NewNode(
		node.WithCoreComponents(coreComponents),
		node.WithStateComponents(stateComponents),
	)
	_, err := n.GenerateTransaction("sender", "receiver", big.NewInt(10), "code", nil, []byte("chainID"), 1)
	assert.NotNil(t, err)
}

func TestGenerateTransaction_CreateAddressFailsShouldError(t *testing.T) {
	t.Parallel()

	accAdapter := getAccAdapter(big.NewInt(0))
	privateKey := getPrivateKey()

	coreComponents := getDefaultCoreComponents()
	coreComponents.IntMarsh = getMarshalizer()
	coreComponents.VmMarsh = getMarshalizer()
	coreComponents.Hash = getHasher()
	coreComponents.AddrPubKeyConv = createMockPubkeyConverter()
	stateComponents := getDefaultStateComponents()
	stateComponents.AccountsAPI = accAdapter

	n, _ := node.NewNode(
		node.WithCoreComponents(coreComponents),
		node.WithStateComponents(stateComponents),
	)

	_, err := n.GenerateTransaction("sender", "receiver", big.NewInt(10), "code", privateKey, []byte("chainID"), 1)
	assert.NotNil(t, err)
}

func TestGenerateTransaction_GetAccountFailsShouldError(t *testing.T) {
	t.Parallel()

	accAdapter := &stateMock.AccountsStub{
		GetExistingAccountCalled: func(address []byte) (vmcommon.AccountHandler, error) {
			return nil, nil
		},
	}
	coreComponents := getDefaultCoreComponents()
	coreComponents.IntMarsh = getMarshalizer()
	coreComponents.VmMarsh = getMarshalizer()
	coreComponents.Hash = getHasher()
	coreComponents.AddrPubKeyConv = createMockPubkeyConverter()
	stateComponents := getDefaultStateComponents()
	stateComponents.AccountsAPI = accAdapter
	cryptoComponents := getDefaultCryptoComponents()
	cryptoComponents.TxSig = &mock.SinglesignMock{}

	privateKey := getPrivateKey()
	n, _ := node.NewNode(
		node.WithCoreComponents(coreComponents),
		node.WithStateComponents(stateComponents),
		node.WithCryptoComponents(cryptoComponents),
	)
	_, err := n.GenerateTransaction(createDummyHexAddress(64), createDummyHexAddress(64), big.NewInt(10), "code", privateKey, []byte("chainID"), 1)
	assert.NotNil(t, err)
}

func TestGenerateTransaction_GetAccountReturnsNilShouldWork(t *testing.T) {
	t.Parallel()

	accAdapter := &stateMock.AccountsStub{
		GetExistingAccountCalled: func(address []byte) (vmcommon.AccountHandler, error) {
			return createAcc(address), nil
		},
	}
	privateKey := getPrivateKey()
	singleSigner := &mock.SinglesignMock{}

	coreComponents := getDefaultCoreComponents()
	coreComponents.IntMarsh = getMarshalizer()
	coreComponents.VmMarsh = getMarshalizer()
	coreComponents.TxMarsh = getMarshalizer()
	coreComponents.Hash = getHasher()
	coreComponents.AddrPubKeyConv = createMockPubkeyConverter()
	stateComponents := getDefaultStateComponents()
	stateComponents.AccountsAPI = accAdapter
	cryptoComponents := getDefaultCryptoComponents()
	cryptoComponents.TxSig = singleSigner

	n, _ := node.NewNode(
		node.WithCoreComponents(coreComponents),
		node.WithStateComponents(stateComponents),
		node.WithCryptoComponents(cryptoComponents),
	)
	_, err := n.GenerateTransaction(createDummyHexAddress(64), createDummyHexAddress(64), big.NewInt(10), "code", privateKey, []byte("chainID"), 1)
	assert.Nil(t, err)
}

func TestGenerateTransaction_GetExistingAccountShouldWork(t *testing.T) {
	t.Parallel()

	accAdapter := getAccAdapter(big.NewInt(0))
	privateKey := getPrivateKey()
	singleSigner := &mock.SinglesignMock{}

	coreComponents := getDefaultCoreComponents()
	coreComponents.IntMarsh = getMarshalizer()
	coreComponents.VmMarsh = getMarshalizer()
	coreComponents.TxMarsh = getMarshalizer()
	coreComponents.Hash = getHasher()
	coreComponents.AddrPubKeyConv = createMockPubkeyConverter()
	stateComponents := getDefaultStateComponents()
	stateComponents.AccountsAPI = accAdapter
	cryptoComponents := getDefaultCryptoComponents()
	cryptoComponents.TxSig = singleSigner

	n, _ := node.NewNode(
		node.WithCoreComponents(coreComponents),
		node.WithStateComponents(stateComponents),
		node.WithCryptoComponents(cryptoComponents),
	)
	_, err := n.GenerateTransaction(createDummyHexAddress(64), createDummyHexAddress(64), big.NewInt(10), "code", privateKey, []byte("chainID"), 1)
	assert.Nil(t, err)
}

func TestGenerateTransaction_MarshalErrorsShouldError(t *testing.T) {
	t.Parallel()

	accAdapter := getAccAdapter(big.NewInt(0))
	privateKey := getPrivateKey()
	singleSigner := &mock.SinglesignMock{}
	marshalizer := &mock.MarshalizerMock{
		MarshalHandler: func(obj interface{}) ([]byte, error) {
			return nil, errors.New("error")
		},
	}

	coreComponents := getDefaultCoreComponents()
	coreComponents.IntMarsh = marshalizer
	coreComponents.VmMarsh = marshalizer
	coreComponents.Hash = getHasher()
	coreComponents.AddrPubKeyConv = createMockPubkeyConverter()
	stateComponents := getDefaultStateComponents()
	stateComponents.AccountsAPI = accAdapter
	cryptoComponents := getDefaultCryptoComponents()
	cryptoComponents.TxSig = singleSigner

	n, _ := node.NewNode(
		node.WithCoreComponents(coreComponents),
		node.WithStateComponents(stateComponents),
		node.WithCryptoComponents(cryptoComponents),
	)
	_, err := n.GenerateTransaction("sender", "receiver", big.NewInt(10), "code", privateKey, []byte("chainID"), 1)
	assert.NotNil(t, err)
}

func TestGenerateTransaction_SignTxErrorsShouldError(t *testing.T) {
	t.Parallel()

	accAdapter := getAccAdapter(big.NewInt(0))
	privateKey := &mock.PrivateKeyStub{}
	singleSigner := &mock.SinglesignFailMock{}

	coreComponents := getDefaultCoreComponents()
	coreComponents.IntMarsh = getMarshalizer()
	coreComponents.VmMarsh = getMarshalizer()
	coreComponents.TxMarsh = getMarshalizer()
	coreComponents.Hash = getHasher()
	coreComponents.AddrPubKeyConv = createMockPubkeyConverter()
	stateComponents := getDefaultStateComponents()
	stateComponents.AccountsAPI = accAdapter
	cryptoComponents := getDefaultCryptoComponents()
	cryptoComponents.TxSig = singleSigner

	n, _ := node.NewNode(
		node.WithCoreComponents(coreComponents),
		node.WithStateComponents(stateComponents),
		node.WithCryptoComponents(cryptoComponents),
	)
	_, err := n.GenerateTransaction(createDummyHexAddress(64), createDummyHexAddress(64), big.NewInt(10), "code", privateKey, []byte("chainID"), 1)
	assert.NotNil(t, err)
}

func TestGenerateTransaction_ShouldSetCorrectSignature(t *testing.T) {
	t.Parallel()

	accAdapter := getAccAdapter(big.NewInt(0))
	signature := []byte("signed")
	privateKey := &mock.PrivateKeyStub{}
	singleSigner := &mock.SinglesignMock{}

	coreComponents := getDefaultCoreComponents()
	coreComponents.IntMarsh = getMarshalizer()
	coreComponents.VmMarsh = getMarshalizer()
	coreComponents.TxMarsh = getMarshalizer()
	coreComponents.Hash = getHasher()
	coreComponents.AddrPubKeyConv = createMockPubkeyConverter()
	stateComponents := getDefaultStateComponents()
	stateComponents.AccountsAPI = accAdapter
	cryptoComponents := getDefaultCryptoComponents()
	cryptoComponents.TxSig = singleSigner

	n, _ := node.NewNode(
		node.WithCoreComponents(coreComponents),
		node.WithStateComponents(stateComponents),
		node.WithCryptoComponents(cryptoComponents),
	)

	tx, err := n.GenerateTransaction(createDummyHexAddress(64), createDummyHexAddress(64), big.NewInt(10), "code", privateKey, []byte("chainID"), 1)
	assert.Nil(t, err)
	assert.Equal(t, signature, tx.Signature)
}

func TestGenerateTransaction_ShouldSetCorrectNonce(t *testing.T) {
	t.Parallel()

	nonce := uint64(7)
	accAdapter := &stateMock.AccountsStub{
		GetExistingAccountCalled: func(address []byte) (vmcommon.AccountHandler, error) {
			acc := createAcc(address)
			_ = acc.AddToBalance(big.NewInt(0))
			acc.IncreaseNonce(nonce)

			return acc, nil
		},
	}

	privateKey := getPrivateKey()
	singleSigner := &mock.SinglesignMock{}

	coreComponents := getDefaultCoreComponents()
	coreComponents.IntMarsh = getMarshalizer()
	coreComponents.VmMarsh = getMarshalizer()
	coreComponents.TxMarsh = getMarshalizer()
	coreComponents.Hash = getHasher()
	coreComponents.AddrPubKeyConv = createMockPubkeyConverter()
	stateComponents := getDefaultStateComponents()
	stateComponents.AccountsAPI = accAdapter
	cryptoComponents := getDefaultCryptoComponents()
	cryptoComponents.TxSig = singleSigner

	n, _ := node.NewNode(
		node.WithCoreComponents(coreComponents),
		node.WithStateComponents(stateComponents),
		node.WithCryptoComponents(cryptoComponents),
	)

	tx, err := n.GenerateTransaction(createDummyHexAddress(64), createDummyHexAddress(64), big.NewInt(10), "code", privateKey, []byte("chainID"), 1)
	assert.Nil(t, err)
	assert.Equal(t, nonce, tx.Nonce)
}

func TestGenerateTransaction_CorrectParamsShouldNotError(t *testing.T) {
	t.Parallel()

	accAdapter := getAccAdapter(big.NewInt(0))
	privateKey := getPrivateKey()
	singleSigner := &mock.SinglesignMock{}

	coreComponents := getDefaultCoreComponents()
	coreComponents.IntMarsh = getMarshalizer()
	coreComponents.VmMarsh = getMarshalizer()
	coreComponents.TxMarsh = getMarshalizer()
	coreComponents.Hash = getHasher()
	coreComponents.AddrPubKeyConv = createMockPubkeyConverter()
	stateComponents := getDefaultStateComponents()
	stateComponents.AccountsAPI = accAdapter
	cryptoComponents := getDefaultCryptoComponents()
	cryptoComponents.TxSig = singleSigner

	n, _ := node.NewNode(
		node.WithCoreComponents(coreComponents),
		node.WithStateComponents(stateComponents),
		node.WithCryptoComponents(cryptoComponents),
	)

	_, err := n.GenerateTransaction(createDummyHexAddress(64), createDummyHexAddress(64), big.NewInt(10), "code", privateKey, []byte("chainID"), 1)
	assert.Nil(t, err)
}

func getDefaultTransactionArgs() *external.ArgsCreateTransaction {
	return &external.ArgsCreateTransaction{
		Nonce:            uint64(0),
		Value:            new(big.Int).SetInt64(10).String(),
		Receiver:         "rcv",
		ReceiverUsername: []byte("rcvrUsername"),
		Sender:           "snd",
		SenderUsername:   []byte("sndrUsername"),
		GasPrice:         uint64(10),
		GasLimit:         uint64(20),
		DataField:        []byte("-"),
		SignatureHex:     hex.EncodeToString(bytes.Repeat([]byte{0}, 10)),
		ChainID:          "chainID",
		Version:          1,
		Options:          0,
		Guardian:         "",
		GuardianSigHex:   "",
		InnerTransaction: nil,
	}
}

func TestCreateTransaction_NilArgsShouldErr(t *testing.T) {
	t.Parallel()

	coreComponents := getDefaultCoreComponents()
	coreComponents.IntMarsh = getMarshalizer()
	coreComponents.VmMarsh = getMarshalizer()
	coreComponents.TxMarsh = getMarshalizer()
	coreComponents.Hash = getHasher()
	stateComponents := getDefaultStateComponents()
	stateComponents.AccountsAPI = &stateMock.AccountsStub{}

	n, _ := node.NewNode(
		node.WithCoreComponents(coreComponents),
		node.WithStateComponents(stateComponents),
	)

	tx, txHash, err := n.CreateTransaction(nil)

	assert.Nil(t, tx)
	assert.Nil(t, txHash)
	assert.Equal(t, node.ErrNilCreateTransactionArgs, err)
}

func TestCreateTransaction_NilAddrConverterShouldErr(t *testing.T) {
	t.Parallel()

	coreComponents := getDefaultCoreComponents()
	coreComponents.IntMarsh = getMarshalizer()
	coreComponents.VmMarsh = getMarshalizer()
	coreComponents.TxMarsh = getMarshalizer()
	coreComponents.Hash = getHasher()
	stateComponents := getDefaultStateComponents()
	stateComponents.AccountsAPI = &stateMock.AccountsStub{}

	n, _ := node.NewNode(
		node.WithCoreComponents(coreComponents),
		node.WithStateComponents(stateComponents),
	)

	coreComponents.AddrPubKeyConv = nil
	txArgs := getDefaultTransactionArgs()
	tx, txHash, err := n.CreateTransaction(txArgs)

	assert.Nil(t, tx)
	assert.Nil(t, txHash)
	assert.Equal(t, node.ErrNilPubkeyConverter, err)
}

func TestCreateTransaction_NilAccountsAdapterShouldErr(t *testing.T) {
	t.Parallel()

	coreComponents := getDefaultCoreComponents()
	coreComponents.IntMarsh = getMarshalizer()
	coreComponents.VmMarsh = getMarshalizer()
	coreComponents.Hash = getHasher()
	coreComponents.AddrPubKeyConv = &testscommon.PubkeyConverterStub{
		DecodeCalled: func(hexAddress string) ([]byte, error) {
			return []byte(hexAddress), nil
		},
	}

	stateComponents := getDefaultStateComponents()
	processComponents := getDefaultProcessComponents()

	n, _ := node.NewNode(
		node.WithCoreComponents(coreComponents),
		node.WithStateComponents(stateComponents),
		node.WithProcessComponents(processComponents),
	)

	stateComponents.AccountsAPI = nil

	txArgs := getDefaultTransactionArgs()
	tx, txHash, err := n.CreateTransaction(txArgs)

	assert.Nil(t, tx)
	assert.Nil(t, txHash)
	assert.Equal(t, node.ErrNilAccountsAdapter, err)
}

func TestCreateTransaction_InvalidSignatureShouldErr(t *testing.T) {
	t.Parallel()

	coreComponents := getDefaultCoreComponents()
	coreComponents.IntMarsh = getMarshalizer()
	coreComponents.VmMarsh = getMarshalizer()
	coreComponents.TxMarsh = getMarshalizer()
	coreComponents.Hash = getHasher()
	coreComponents.AddrPubKeyConv = &testscommon.PubkeyConverterStub{
		DecodeCalled: func(hexAddress string) ([]byte, error) {
			return []byte(hexAddress), nil
		},
	}
	stateComponents := getDefaultStateComponents()
	stateComponents.AccountsAPI = &stateMock.AccountsStub{}

	n, _ := node.NewNode(
		node.WithCoreComponents(coreComponents),
		node.WithStateComponents(stateComponents),
	)

	txArgs := getDefaultTransactionArgs()
	txArgs.SignatureHex = "-"
	tx, txHash, err := n.CreateTransaction(txArgs)

	assert.Nil(t, tx)
	assert.Nil(t, txHash)
	assert.NotNil(t, err)
}

func TestCreateTransaction_ChainIDFieldChecks(t *testing.T) {
	t.Parallel()

	chainID := "chain id"
	expectedHash := []byte("expected hash")
	coreComponents := getDefaultCoreComponents()
	coreComponents.IntMarsh = getMarshalizer()
	coreComponents.VmMarsh = getMarshalizer()
	coreComponents.TxMarsh = getMarshalizer()
	coreComponents.Hash = mock.HasherMock{
		ComputeCalled: func(s string) []byte {
			return expectedHash
		},
	}
	coreComponents.AddrPubKeyConv = &testscommon.PubkeyConverterStub{
		DecodeCalled: func(hexAddress string) ([]byte, error) {
			return []byte(hexAddress), nil
		},
		EncodeCalled: func(pkBytes []byte) (string, error) {
			return string(pkBytes), nil
		},
		LenCalled: func() int {
			return 3
		},
	}

	stateComponents := getDefaultStateComponents()
	stateComponents.AccountsAPI = &stateMock.AccountsStub{}

	n, _ := node.NewNode(
		node.WithCoreComponents(coreComponents),
		node.WithStateComponents(stateComponents),
		node.WithAddressSignatureSize(10),
	)

	signature := hex.EncodeToString([]byte(strings.Repeat("s", 10)))
	emptyChainID := ""
	txArgs := getDefaultTransactionArgs()
	txArgs.SignatureHex = signature
	txArgs.ChainID = emptyChainID
	_, _, err := n.CreateTransaction(txArgs)
	assert.Equal(t, node.ErrInvalidChainIDInTransaction, err)

	for i := 1; i < len(chainID); i++ {
		newChainID := strings.Repeat("c", i)
		txArgs = getDefaultTransactionArgs()
		txArgs.SignatureHex = signature
		txArgs.ChainID = newChainID
		_, _, err = n.CreateTransaction(txArgs)
		assert.NoError(t, err)
	}

	newChainID := chainID + "additional text"
	txArgs = getDefaultTransactionArgs()
	txArgs.SignatureHex = signature
	txArgs.ChainID = newChainID

	_, _, err = n.CreateTransaction(txArgs)
	assert.Equal(t, node.ErrInvalidChainIDInTransaction, err)
}

func TestCreateTransaction_InvalidTxVersionShouldErr(t *testing.T) {
	t.Parallel()

	expectedHash := []byte("expected hash")
	coreComponents := getDefaultCoreComponents()
	coreComponents.IntMarsh = getMarshalizer()
	coreComponents.VmMarsh = getMarshalizer()
	coreComponents.TxMarsh = getMarshalizer()
	coreComponents.Hash = mock.HasherMock{
		ComputeCalled: func(s string) []byte {
			return expectedHash
		},
	}
	coreComponents.AddrPubKeyConv = &testscommon.PubkeyConverterStub{
		DecodeCalled: func(hexAddress string) ([]byte, error) {
			return []byte(hexAddress), nil
		},
		EncodeCalled: func(pkBytes []byte) (string, error) {
			return string(pkBytes), nil
		},
		LenCalled: func() int {
			return 3
		},
	}
	stateComponents := getDefaultStateComponents()
	stateComponents.AccountsAPI = &stateMock.AccountsStub{}

	n, _ := node.NewNode(
		node.WithCoreComponents(coreComponents),
		node.WithStateComponents(stateComponents),
	)

	txArgs := getDefaultTransactionArgs()
	txArgs.Version = 0
	txArgs.ChainID = ""
	txArgs.SignatureHex = "617eff4f"

	_, _, err := n.CreateTransaction(txArgs)
	assert.Equal(t, node.ErrInvalidTransactionVersion, err)
}

func TestCreateTransaction_SenderShardIdIsInDifferentShardShouldNotValidate(t *testing.T) {
	t.Parallel()

	expectedHash := []byte("expected hash")
	crtShardID := uint32(1)
	chainID := []byte("chain ID")
	version := uint32(1)

	coreComponents := getDefaultCoreComponents()
	coreComponents.IntMarsh = getMarshalizer()
	coreComponents.VmMarsh = getMarshalizer()
	coreComponents.TxMarsh = getMarshalizer()
	coreComponents.Hash = mock.HasherMock{
		ComputeCalled: func(s string) []byte {
			return expectedHash
		},
	}
	coreComponents.AddrPubKeyConv = &testscommon.PubkeyConverterStub{
		DecodeCalled: func(hexAddress string) ([]byte, error) {
			return []byte(hexAddress), nil
		},
		EncodeCalled: func(pkBytes []byte) (string, error) {
			return string(pkBytes), nil
		},
		LenCalled: func() int {
			return 3
		},
	}
	coreComponents.ChainIdCalled = func() string {
		return string(chainID)
	}
	coreComponents.MinTransactionVersionCalled = func() uint32 {
		return version
	}
	coreComponents.EconomicsHandler = &economicsmocks.EconomicsHandlerMock{
		CheckValidityTxValuesCalled: func(tx data.TransactionWithFeeHandler) error {
			return nil
		},
	}

	stateComponents := getDefaultStateComponents()

	shardCoordinator := &mock.ShardCoordinatorMock{
		ComputeIdCalled: func(i []byte) uint32 {
			return crtShardID + 1
		},
		SelfShardId: crtShardID,
	}
	bootstrapComponents := getDefaultBootstrapComponents()
	bootstrapComponents.ShCoordinator = shardCoordinator

	processComponents := getDefaultProcessComponents()
	processComponents.ShardCoord = shardCoordinator

	cryptoComponents := getDefaultCryptoComponents()

	n, _ := node.NewNode(
		node.WithBootstrapComponents(bootstrapComponents),
		node.WithCoreComponents(coreComponents),
		node.WithCryptoComponents(cryptoComponents),
		node.WithStateComponents(stateComponents),
		node.WithProcessComponents(processComponents),
		node.WithAddressSignatureSize(10),
	)

	nonce := uint64(0)
	value := new(big.Int).SetInt64(10)
	receiver := "rcv"

	txArgs := getDefaultTransactionArgs()
	txArgs.Version = version
	txArgs.Nonce = nonce
	txArgs.Value = value.String()
	txArgs.Receiver = receiver

	tx, txHash, err := n.CreateTransaction(txArgs)

	assert.NotNil(t, tx)
	assert.Equal(t, expectedHash, txHash)
	assert.Nil(t, err)
	assert.Equal(t, nonce, tx.Nonce)
	assert.Equal(t, value, tx.Value)
	assert.True(t, bytes.Equal([]byte(receiver), tx.RcvAddr))

	err = n.ValidateTransaction(tx)
	assert.True(t, errors.Is(err, node.ErrDifferentSenderShardId))
}

func TestCreateTransaction_SignatureLengthChecks(t *testing.T) {
	t.Parallel()

	maxValueLength := 7
	signatureLength := 10
	chainID := "chain id"
	coreComponents := getDefaultCoreComponents()
	coreComponents.IntMarsh = getMarshalizer()
	coreComponents.VmMarsh = getMarshalizer()
	coreComponents.TxMarsh = getMarshalizer()
	coreComponents.Hash = getHasher()
	coreComponents.EconomicsHandler = &economicsmocks.EconomicsHandlerStub{
		GenesisTotalSupplyCalled: func() *big.Int {
			str := strings.Repeat("1", maxValueLength)
			bi := big.NewInt(0)
			bi.SetString(str, 10)
			return bi
		},
	}
	coreComponents.ChainIdCalled = func() string {
		return chainID
	}
	coreComponents.AddrPubKeyConv = &testscommon.PubkeyConverterStub{
		DecodeCalled: func(hexAddress string) ([]byte, error) {
			return []byte(hexAddress), nil
		},
		EncodeCalled: func(pkBytes []byte) (string, error) {
			return string(pkBytes), nil
		},
		LenCalled: func() int {
			return 3
		},
	}

	stateComponents := getDefaultStateComponents()
	stateComponents.AccountsAPI = &stateMock.AccountsStub{}
	n, _ := node.NewNode(
		node.WithCoreComponents(coreComponents),
		node.WithStateComponents(stateComponents),
		node.WithAddressSignatureSize(signatureLength),
	)

	value := "1" + strings.Repeat("0", maxValueLength)
	txArgs := getDefaultTransactionArgs()
	txArgs.Value = value

	for i := 0; i <= signatureLength; i++ {
		signatureBytes := []byte(strings.Repeat("a", i))
		signatureHex := hex.EncodeToString(signatureBytes)

		txArgs.SignatureHex = signatureHex

		tx, _, err := n.CreateTransaction(txArgs)
		assert.NotNil(t, tx)
		assert.NoError(t, err)
		assert.Equal(t, signatureBytes, tx.Signature)
	}

	signature := hex.EncodeToString([]byte(strings.Repeat("a", signatureLength+1)))
	txArgs.SignatureHex = signature

	tx, txHash, err := n.CreateTransaction(txArgs)
	assert.Nil(t, tx)
	assert.Empty(t, txHash)
	assert.Equal(t, node.ErrInvalidSignatureLength, err)
}

func TestCreateTransaction_SenderLengthChecks(t *testing.T) {
	t.Parallel()

	maxLength := 7
	chainID := "chain id"
	encodedAddressLen := 5
	coreComponents := getDefaultCoreComponents()
	coreComponents.IntMarsh = getMarshalizer()
	coreComponents.VmMarsh = getMarshalizer()
	coreComponents.TxMarsh = getMarshalizer()
	coreComponents.Hash = getHasher()
	coreComponents.ChainIdCalled = func() string {
		return chainID
	}
	coreComponents.EconomicsHandler = &economicsmocks.EconomicsHandlerStub{
		GenesisTotalSupplyCalled: func() *big.Int {
			str := strings.Repeat("1", maxLength)
			bi := big.NewInt(0)
			bi.SetString(str, 10)
			return bi
		},
	}
	coreComponents.AddrPubKeyConv = &testscommon.PubkeyConverterStub{
		DecodeCalled: func(hexAddress string) ([]byte, error) {
			return []byte(hexAddress), nil
		},
		EncodeCalled: func(pkBytes []byte) (string, error) {
			return string(pkBytes), nil
		},
		LenCalled: func() int {
			return encodedAddressLen
		},
	}

	stateComponents := getDefaultStateComponents()
	stateComponents.AccountsAPI = &stateMock.AccountsStub{}
	n, _ := node.NewNode(
		node.WithCoreComponents(coreComponents),
		node.WithStateComponents(stateComponents),
		node.WithAddressSignatureSize(10),
	)

	txArgs := getDefaultTransactionArgs()
	txArgs.ChainID = chainID

	for i := 0; i <= encodedAddressLen; i++ {
		txArgs.Sender = strings.Repeat("s", i)

		_, _, err := n.CreateTransaction(txArgs)
		assert.NoError(t, err)
	}

	txArgs.Sender = strings.Repeat("s", encodedAddressLen) + "additional"

	tx, txHash, err := n.CreateTransaction(txArgs)
	assert.Nil(t, tx)
	assert.Empty(t, txHash)
	assert.Error(t, err)
	assert.True(t, errors.Is(err, node.ErrInvalidAddressLength))
}

func TestCreateTransaction_ReceiverLengthChecks(t *testing.T) {
	t.Parallel()

	maxLength := 7
	chainID := "chain id"
	encodedAddressLen := 5
	coreComponents := getDefaultCoreComponents()
	coreComponents.IntMarsh = getMarshalizer()
	coreComponents.VmMarsh = getMarshalizer()
	coreComponents.TxMarsh = getMarshalizer()
	coreComponents.Hash = getHasher()
	coreComponents.ChainIdCalled = func() string {
		return chainID
	}
	coreComponents.EconomicsHandler = &economicsmocks.EconomicsHandlerStub{
		GenesisTotalSupplyCalled: func() *big.Int {
			str := strings.Repeat("1", maxLength)
			bi := big.NewInt(0)
			bi.SetString(str, 10)
			return bi
		},
	}
	coreComponents.AddrPubKeyConv = &testscommon.PubkeyConverterStub{
		DecodeCalled: func(hexAddress string) ([]byte, error) {
			return []byte(hexAddress), nil
		},
		EncodeCalled: func(pkBytes []byte) (string, error) {
			return string(pkBytes), nil
		},
		LenCalled: func() int {
			return encodedAddressLen
		},
	}

	stateComponents := getDefaultStateComponents()
	stateComponents.AccountsAPI = &stateMock.AccountsStub{}
	n, _ := node.NewNode(
		node.WithCoreComponents(coreComponents),
		node.WithStateComponents(stateComponents),
		node.WithAddressSignatureSize(10),
	)

	txArgs := getDefaultTransactionArgs()
	txArgs.ChainID = chainID

	for i := 0; i <= encodedAddressLen; i++ {
		txArgs.Receiver = strings.Repeat("r", i)

		_, _, err := n.CreateTransaction(txArgs)
		assert.NoError(t, err)
	}

	txArgs.Receiver = strings.Repeat("r", encodedAddressLen) + "additional"

	tx, txHash, err := n.CreateTransaction(txArgs)
	assert.Nil(t, tx)
	assert.Empty(t, txHash)
	assert.Error(t, err)
	assert.True(t, errors.Is(err, node.ErrInvalidAddressLength))
}

func TestCreateTransaction_TooBigSenderUsernameShouldErr(t *testing.T) {
	t.Parallel()

	maxLength := 7
	chainID := "chain id"
	coreComponents := getDefaultCoreComponents()
	coreComponents.IntMarsh = getMarshalizer()
	coreComponents.VmMarsh = getMarshalizer()
	coreComponents.TxMarsh = getMarshalizer()
	coreComponents.Hash = getHasher()
	coreComponents.ChainIdCalled = func() string {
		return chainID
	}
	coreComponents.EconomicsHandler = &economicsmocks.EconomicsHandlerStub{
		GenesisTotalSupplyCalled: func() *big.Int {
			str := strings.Repeat("1", maxLength)
			bi := big.NewInt(0)
			bi.SetString(str, 10)
			return bi
		},
	}
	coreComponents.AddrPubKeyConv = &testscommon.PubkeyConverterStub{
		DecodeCalled: func(hexAddress string) ([]byte, error) {
			return []byte(hexAddress), nil
		},
		EncodeCalled: func(pkBytes []byte) (string, error) {
			return string(pkBytes), nil
		},
		LenCalled: func() int {
			return 3
		},
	}

	stateComponents := getDefaultStateComponents()
	stateComponents.AccountsAPI = &stateMock.AccountsStub{}
	n, _ := node.NewNode(
		node.WithCoreComponents(coreComponents),
		node.WithStateComponents(stateComponents),
		node.WithAddressSignatureSize(10),
	)

	txArgs := getDefaultTransactionArgs()
	txArgs.Value = "1" + strings.Repeat("0", maxLength+1)
	txArgs.ChainID = chainID
	txArgs.SenderUsername = bytes.Repeat([]byte{0}, core.MaxUserNameLength+1)

	tx, txHash, err := n.CreateTransaction(txArgs)
	assert.Nil(t, tx)
	assert.Empty(t, txHash)
	assert.Error(t, err)
	assert.Equal(t, node.ErrInvalidSenderUsernameLength, err)
}

func TestCreateTransaction_TooBigReceiverUsernameShouldErr(t *testing.T) {
	t.Parallel()

	maxLength := 7
	chainID := "chain id"
	coreComponents := getDefaultCoreComponents()
	coreComponents.IntMarsh = getMarshalizer()
	coreComponents.VmMarsh = getMarshalizer()
	coreComponents.TxMarsh = getMarshalizer()
	coreComponents.Hash = getHasher()
	coreComponents.ChainIdCalled = func() string {
		return chainID
	}
	coreComponents.EconomicsHandler = &economicsmocks.EconomicsHandlerStub{
		GenesisTotalSupplyCalled: func() *big.Int {
			str := strings.Repeat("1", maxLength)
			bi := big.NewInt(0)
			bi.SetString(str, 10)
			return bi
		},
	}
	coreComponents.AddrPubKeyConv = &testscommon.PubkeyConverterStub{
		DecodeCalled: func(hexAddress string) ([]byte, error) {
			return []byte(hexAddress), nil
		},
		EncodeCalled: func(pkBytes []byte) (string, error) {
			return string(pkBytes), nil
		},
		LenCalled: func() int {
			return 3
		},
	}

	stateComponents := getDefaultStateComponents()
	stateComponents.AccountsAPI = &stateMock.AccountsStub{}
	n, _ := node.NewNode(
		node.WithCoreComponents(coreComponents),
		node.WithStateComponents(stateComponents),
		node.WithAddressSignatureSize(10),
	)

	txArgs := getDefaultTransactionArgs()
	txArgs.ChainID = chainID
	txArgs.ReceiverUsername = bytes.Repeat([]byte{0}, core.MaxUserNameLength+1)
	txArgs.Value = "1" + strings.Repeat("0", maxLength+1)

	tx, txHash, err := n.CreateTransaction(txArgs)
	assert.Nil(t, tx)
	assert.Empty(t, txHash)
	assert.Error(t, err)
	assert.Equal(t, node.ErrInvalidReceiverUsernameLength, err)
}

func TestCreateTransaction_DataFieldSizeExceedsMaxShouldErr(t *testing.T) {
	t.Parallel()

	maxLength := 7
	chainID := "chain id"
	coreComponents := getDefaultCoreComponents()
	coreComponents.IntMarsh = getMarshalizer()
	coreComponents.VmMarsh = getMarshalizer()
	coreComponents.TxMarsh = getMarshalizer()
	coreComponents.Hash = getHasher()
	coreComponents.ChainIdCalled = func() string {
		return chainID
	}
	coreComponents.EconomicsHandler = &economicsmocks.EconomicsHandlerStub{
		GenesisTotalSupplyCalled: func() *big.Int {
			str := strings.Repeat("1", maxLength)
			bi := big.NewInt(0)
			bi.SetString(str, 10)
			return bi
		},
	}
	coreComponents.AddrPubKeyConv = &testscommon.PubkeyConverterStub{
		DecodeCalled: func(hexAddress string) ([]byte, error) {
			return []byte(hexAddress), nil
		},
		EncodeCalled: func(pkBytes []byte) (string, error) {
			return string(pkBytes), nil
		},
		LenCalled: func() int {
			return 3
		},
	}

	stateComponents := getDefaultStateComponents()
	stateComponents.AccountsAPI = &stateMock.AccountsStub{}
	n, _ := node.NewNode(
		node.WithCoreComponents(coreComponents),
		node.WithStateComponents(stateComponents),
		node.WithAddressSignatureSize(10),
	)

	txArgs := getDefaultTransactionArgs()
	txArgs.ChainID = chainID
	txArgs.DataField = bytes.Repeat([]byte{0}, core.MegabyteSize+1)
	txArgs.Value = "1" + strings.Repeat("0", maxLength+1)

	tx, txHash, err := n.CreateTransaction(txArgs)
	assert.Nil(t, tx)
	assert.Empty(t, txHash)
	assert.Error(t, err)
	assert.Equal(t, node.ErrDataFieldTooBig, err)
}

func TestCreateTransaction_TooLargeValueFieldShouldErr(t *testing.T) {
	t.Parallel()

	maxLength := 7
	chainID := "chain id"
	coreComponents := getDefaultCoreComponents()
	coreComponents.IntMarsh = getMarshalizer()
	coreComponents.VmMarsh = getMarshalizer()
	coreComponents.TxMarsh = getMarshalizer()
	coreComponents.Hash = getHasher()
	coreComponents.ChainIdCalled = func() string {
		return chainID
	}
	coreComponents.EconomicsHandler = &economicsmocks.EconomicsHandlerStub{
		GenesisTotalSupplyCalled: func() *big.Int {
			str := strings.Repeat("1", maxLength)
			bi := big.NewInt(0)
			bi.SetString(str, 10)
			return bi
		},
	}
	coreComponents.AddrPubKeyConv = &testscommon.PubkeyConverterStub{
		DecodeCalled: func(hexAddress string) ([]byte, error) {
			return []byte(hexAddress), nil
		},
		EncodeCalled: func(pkBytes []byte) (string, error) {
			return string(pkBytes), nil
		},
		LenCalled: func() int {
			return 3
		},
	}

	stateComponents := getDefaultStateComponents()
	stateComponents.AccountsAPI = &stateMock.AccountsStub{}
	n, _ := node.NewNode(
		node.WithCoreComponents(coreComponents),
		node.WithStateComponents(stateComponents),
		node.WithAddressSignatureSize(10),
	)

	txArgs := getDefaultTransactionArgs()
	txArgs.ChainID = chainID
	txArgs.Value = "1" + strings.Repeat("0", maxLength+1)

	tx, txHash, err := n.CreateTransaction(txArgs)
	assert.Nil(t, tx)
	assert.Empty(t, txHash)
	assert.Error(t, err)
	assert.Equal(t, node.ErrTransactionValueLengthTooBig, err)
}

func TestCreateTransaction_InvalidGuardianSigShouldErr(t *testing.T) {
	t.Parallel()

	coreComponents := getDefaultCoreComponents()
	coreComponents.IntMarsh = getMarshalizer()
	coreComponents.VmMarsh = getMarshalizer()
	coreComponents.TxMarsh = getMarshalizer()
	coreComponents.Hash = getHasher()
	coreComponents.AddrPubKeyConv = &testscommon.PubkeyConverterStub{
		DecodeCalled: func(hexAddress string) ([]byte, error) {
			return []byte(hexAddress), nil
		},
	}
	stateComponents := getDefaultStateComponents()
	stateComponents.AccountsAPI = &stateMock.AccountsStub{}

	n, _ := node.NewNode(
		node.WithCoreComponents(coreComponents),
		node.WithStateComponents(stateComponents),
		node.WithAddressSignatureSize(16),
	)

	txArgs := getDefaultTransactionArgs()
	txArgs.SignatureHex = hex.EncodeToString(bytes.Repeat([]byte{0}, 1))
	txArgs.GuardianSigHex = hex.EncodeToString(bytes.Repeat([]byte{0}, 32))

	tx, txHash, err := n.CreateTransaction(txArgs)

	assert.Nil(t, tx)
	assert.Nil(t, txHash)
	assert.NotNil(t, err)
	assert.True(t, errors.Is(err, node.ErrInvalidSignatureLength))
}

func TestCreateTransaction_InvalidGuardianAddressLenShouldErr(t *testing.T) {
	t.Parallel()

	coreComponents := getDefaultCoreComponents()
	coreComponents.IntMarsh = getMarshalizer()
	coreComponents.VmMarsh = getMarshalizer()
	coreComponents.TxMarsh = getMarshalizer()
	coreComponents.Hash = getHasher()

	encodedAddressLen := 8
	coreComponents.AddrPubKeyConv = &testscommon.PubkeyConverterStub{
		DecodeCalled: func(hexAddress string) ([]byte, error) {
			return []byte(hexAddress), nil
		},
		LenCalled: func() int {
			return encodedAddressLen
		},
	}
	stateComponents := getDefaultStateComponents()
	stateComponents.AccountsAPI = &stateMock.AccountsStub{}

	n, _ := node.NewNode(
		node.WithCoreComponents(coreComponents),
		node.WithStateComponents(stateComponents),
		node.WithAddressSignatureSize(16),
	)

	txArgs := getDefaultTransactionArgs()
	txArgs.SignatureHex = hex.EncodeToString(bytes.Repeat([]byte{0}, 8))
	txArgs.GuardianSigHex = hex.EncodeToString(bytes.Repeat([]byte{0}, 8))
	txArgs.Guardian = strings.Repeat("g", encodedAddressLen) + "additional"

	tx, txHash, err := n.CreateTransaction(txArgs)

	assert.Nil(t, tx)
	assert.Nil(t, txHash)
	assert.NotNil(t, err)
	assert.True(t, errors.Is(err, node.ErrInvalidAddressLength))
}

func TestCreateTransaction_AddressPubKeyConverterDecode(t *testing.T) {
	t.Parallel()

	minAddrLen := 4
	encodedAddressLen := 8
	addrPubKeyConverter := &testscommon.PubkeyConverterStub{
		DecodeCalled: func(hexAddress string) ([]byte, error) {
			if len(hexAddress) < minAddrLen {
				return nil, errors.New("decode error")
			}
			return []byte(hexAddress), nil
		},
		LenCalled: func() int {
			return encodedAddressLen
		},
	}

	guardianSig := hex.EncodeToString(bytes.Repeat([]byte{0}, 8))
	guardian := strings.Repeat("g", encodedAddressLen)

	t.Run("fail to decode receiver", func(t *testing.T) {
		t.Parallel()

		coreComponents := getDefaultCoreComponents()
		coreComponents.IntMarsh = getMarshalizer()
		coreComponents.VmMarsh = getMarshalizer()
		coreComponents.TxMarsh = getMarshalizer()
		coreComponents.Hash = getHasher()

		coreComponents.AddrPubKeyConv = addrPubKeyConverter
		stateComponents := getDefaultStateComponents()
		stateComponents.AccountsAPI = &stateMock.AccountsStub{}

		n, _ := node.NewNode(
			node.WithCoreComponents(coreComponents),
			node.WithStateComponents(stateComponents),
			node.WithAddressSignatureSize(16),
		)

		txArgs := getDefaultTransactionArgs()
		txArgs.Guardian = guardian
		txArgs.GuardianSigHex = guardianSig

		tx, txHash, err := n.CreateTransaction(txArgs)

		assert.Nil(t, tx)
		assert.Nil(t, txHash)
		assert.NotNil(t, err)
		assert.True(t, strings.Contains(err.Error(), "receiver address"))
	})

	t.Run("fail to decode sender", func(t *testing.T) {
		t.Parallel()

		coreComponents := getDefaultCoreComponents()
		coreComponents.IntMarsh = getMarshalizer()
		coreComponents.VmMarsh = getMarshalizer()
		coreComponents.TxMarsh = getMarshalizer()
		coreComponents.Hash = getHasher()

		coreComponents.AddrPubKeyConv = addrPubKeyConverter
		stateComponents := getDefaultStateComponents()
		stateComponents.AccountsAPI = &stateMock.AccountsStub{}

		n, _ := node.NewNode(
			node.WithCoreComponents(coreComponents),
			node.WithStateComponents(stateComponents),
			node.WithAddressSignatureSize(16),
		)

		txArgs := getDefaultTransactionArgs()
		txArgs.Guardian = guardian
		txArgs.GuardianSigHex = guardianSig
		txArgs.Receiver = strings.Repeat("r", minAddrLen+1)

		tx, txHash, err := n.CreateTransaction(txArgs)

		assert.Nil(t, tx)
		assert.Nil(t, txHash)
		assert.NotNil(t, err)
		assert.True(t, strings.Contains(err.Error(), "sender address"))
	})
}

func TestCreateTransaction_OkValsShouldWork(t *testing.T) {
	t.Parallel()

	version := uint32(1)
	expectedHash := []byte("expected hash")
	coreComponents := getDefaultCoreComponents()
	coreComponents.IntMarsh = getMarshalizer()
	coreComponents.VmMarsh = getMarshalizer()
	coreComponents.TxMarsh = getMarshalizer()
	coreComponents.Hash = mock.HasherMock{
		ComputeCalled: func(s string) []byte {
			return expectedHash
		},
	}
	coreComponents.TxVersionCheckHandler = versioning.NewTxVersionChecker(version)
	coreComponents.AddrPubKeyConv = &testscommon.PubkeyConverterStub{
		DecodeCalled: func(hexAddress string) ([]byte, error) {
			return []byte(hexAddress), nil
		},
		EncodeCalled: func(pkBytes []byte) (string, error) {
			return string(pkBytes), nil
		},
		LenCalled: func() int {
			return 3
		},
	}
	stateComponents := getDefaultStateComponents()
	stateComponents.AccountsAPI = &stateMock.AccountsStub{
		GetExistingAccountCalled: func(addressContainer []byte) (vmcommon.AccountHandler, error) {
			return createAcc([]byte("address")), nil
		},
	}

	processComponents := getDefaultProcessComponents()
	processComponents.EpochTrigger = &mock.EpochStartTriggerStub{
		EpochCalled: func() uint32 {
			return 1
		},
	}

	networkComponents := getDefaultNetworkComponents()
	cryptoComponents := getDefaultCryptoComponents()
	bootstrapComponents := getDefaultBootstrapComponents()
	bootstrapComponents.ShCoordinator = processComponents.ShardCoordinator()
	bootstrapComponents.HdrIntegrityVerifier = processComponents.HeaderIntegrVerif
	n, _ := node.NewNode(
		node.WithCoreComponents(coreComponents),
		node.WithStateComponents(stateComponents),
		node.WithProcessComponents(processComponents),
		node.WithNetworkComponents(networkComponents),
		node.WithCryptoComponents(cryptoComponents),
		node.WithBootstrapComponents(bootstrapComponents),
		node.WithAddressSignatureSize(10),
	)

	nonce := uint64(0)
	value := new(big.Int).SetInt64(10)
	receiver := "rcv"

	txArgs := getDefaultTransactionArgs()
	txArgs.Receiver = receiver
	txArgs.Nonce = nonce
	txArgs.Value = value.String()
	txArgs.ChainID = coreComponents.ChainID()
	txArgs.Version = coreComponents.MinTransactionVersion()

	tx, txHash, err := n.CreateTransaction(txArgs)
	assert.NotNil(t, tx)
	assert.Equal(t, expectedHash, txHash)
	assert.Nil(t, err)
	assert.Equal(t, nonce, tx.Nonce)
	assert.Equal(t, value, tx.Value)
	assert.True(t, bytes.Equal([]byte(receiver), tx.RcvAddr))

	err = n.ValidateTransaction(tx)
	assert.Nil(t, err)
}

func TestCreateTransaction_TxSignedWithHashShouldErrVersionShoudBe2(t *testing.T) {
	t.Parallel()

	expectedHash := []byte("expected hash")
	crtShardID := uint32(1)
	chainID := "chain ID"
	version := uint32(1)

	coreComponents := getDefaultCoreComponents()
	coreComponents.IntMarsh = getMarshalizer()
	coreComponents.VmMarsh = getMarshalizer()
	coreComponents.TxMarsh = getMarshalizer()
	coreComponents.Hash = mock.HasherMock{
		ComputeCalled: func(s string) []byte {
			return expectedHash
		},
	}
	coreComponents.MinTransactionVersionCalled = func() uint32 {
		return version
	}
	coreComponents.AddrPubKeyConv = &testscommon.PubkeyConverterStub{
		DecodeCalled: func(hexAddress string) ([]byte, error) {
			return []byte(hexAddress), nil
		},
		EncodeCalled: func(pkBytes []byte) (string, error) {
			return string(pkBytes), nil
		},
		LenCalled: func() int {
			return 3
		},
	}
	coreComponents.TxSignHasherField = &mock.HasherMock{}
	coreComponents.ChainIdCalled = func() string {
		return chainID
	}

	feeHandler := &economicsmocks.EconomicsHandlerStub{
		CheckValidityTxValuesCalled: func(tx data.TransactionWithFeeHandler) error {
			return nil
		},
	}
	coreComponents.EconomicsHandler = feeHandler
	coreComponents.TxVersionCheckHandler = versioning.NewTxVersionChecker(version)

	stateComponents := getDefaultStateComponents()
	stateComponents.AccountsAPI = &stateMock.AccountsStub{}

	bootstrapComponents := getDefaultBootstrapComponents()
	bootstrapComponents.ShCoordinator = &mock.ShardCoordinatorMock{
		ComputeIdCalled: func(i []byte) uint32 {
			return crtShardID
		},
		SelfShardId: crtShardID,
	}

	processComponents := getDefaultProcessComponents()
	processComponents.EpochTrigger = &mock.EpochStartTriggerStub{
		EpochCalled: func() uint32 {
			return 1
		},
	}
	processComponents.WhiteListerVerifiedTxsInternal = &testscommon.WhiteListHandlerStub{}
	processComponents.WhiteListHandlerInternal = &testscommon.WhiteListHandlerStub{}

	cryptoComponents := getDefaultCryptoComponents()
	cryptoComponents.TxSig = &mock.SingleSignerMock{}
	cryptoComponents.TxKeyGen = &mock.KeyGenMock{}

	n, _ := node.NewNode(
		node.WithCoreComponents(coreComponents),
		node.WithBootstrapComponents(bootstrapComponents),
		node.WithStateComponents(stateComponents),
		node.WithProcessComponents(processComponents),
		node.WithCryptoComponents(cryptoComponents),
		node.WithEnableSignTxWithHashEpoch(2),
		node.WithAddressSignatureSize(10),
	)

	options := transaction.MaskSignedWithHash

	txArgs := getDefaultTransactionArgs()
	txArgs.ChainID = chainID
	txArgs.Version = version
	txArgs.Options = options

	tx, _, err := n.CreateTransaction(txArgs)
	require.Nil(t, err)
	err = n.ValidateTransaction(tx)
	assert.Equal(t, process.ErrInvalidTransactionVersion, err)
}

func TestCreateTransaction_TxSignedWithHashNoEnabledShouldErr(t *testing.T) {
	t.Parallel()

	expectedHash := []byte("expected hash")
	crtShardID := uint32(1)
	chainID := "chain ID"
	version := uint32(1)
	coreComponents := getDefaultCoreComponents()
	coreComponents.IntMarsh = getMarshalizer()
	coreComponents.VmMarsh = getMarshalizer()
	coreComponents.TxMarsh = getMarshalizer()
	coreComponents.Hash = mock.HasherMock{
		ComputeCalled: func(s string) []byte {
			return expectedHash
		},
	}
	coreComponents.TxSignHasherField = mock.HasherMock{}
	coreComponents.ChainIdCalled = func() string {
		return chainID
	}
	coreComponents.MinTransactionVersionCalled = func() uint32 {
		return version
	}
	coreComponents.AddrPubKeyConv = &testscommon.PubkeyConverterStub{
		DecodeCalled: func(hexAddress string) ([]byte, error) {
			return []byte(hexAddress), nil
		},
		EncodeCalled: func(pkBytes []byte) (string, error) {
			return string(pkBytes), nil
		},
		LenCalled: func() int {
			return 3
		},
	}

	feeHandler := &economicsmocks.EconomicsHandlerStub{
		CheckValidityTxValuesCalled: func(tx data.TransactionWithFeeHandler) error {
			return nil
		},
	}
	coreComponents.EconomicsHandler = feeHandler
	coreComponents.TxVersionCheckHandler = versioning.NewTxVersionChecker(version)

	stateComponents := getDefaultStateComponents()
	stateComponents.AccountsAPI = &stateMock.AccountsStub{}

	bootstrapComponents := getDefaultBootstrapComponents()
	bootstrapComponents.ShCoordinator = &mock.ShardCoordinatorMock{
		ComputeIdCalled: func(i []byte) uint32 {
			return crtShardID
		},
		SelfShardId: crtShardID,
	}

	processComponents := getDefaultProcessComponents()
	processComponents.EpochTrigger = &mock.EpochStartTriggerStub{
		EpochCalled: func() uint32 {
			return 1
		},
	}
	processComponents.WhiteListerVerifiedTxsInternal = &testscommon.WhiteListHandlerStub{
		IsWhiteListedCalled: func(interceptedData process.InterceptedData) bool {
			return false
		},
	}
	processComponents.WhiteListHandlerInternal = &testscommon.WhiteListHandlerStub{}

	cryptoComponents := getDefaultCryptoComponents()
	cryptoComponents.TxSig = &mock.SingleSignerMock{}
	cryptoComponents.TxKeyGen = &mock.KeyGenMock{
		PublicKeyFromByteArrayMock: func(b []byte) (crypto.PublicKey, error) {
			return nil, nil
		},
	}

	n, _ := node.NewNode(
		node.WithCoreComponents(coreComponents),
		node.WithBootstrapComponents(bootstrapComponents),
		node.WithStateComponents(stateComponents),
		node.WithProcessComponents(processComponents),
		node.WithCryptoComponents(cryptoComponents),
		node.WithEnableSignTxWithHashEpoch(2),
		node.WithAddressSignatureSize(10),
	)

	options := transaction.MaskSignedWithHash

	txArgs := getDefaultTransactionArgs()
	txArgs.ChainID = chainID
	txArgs.Version = version + 1
	txArgs.Options = options

	tx, _, _ := n.CreateTransaction(txArgs)

	err := n.ValidateTransaction(tx)
	assert.Equal(t, process.ErrTransactionSignedWithHashIsNotEnabled, err)
}

func TestValidateTransaction_ShouldAdaptAccountNotFoundError(t *testing.T) {
	t.Parallel()

	n, _ := node.NewNode(
		node.WithCoreComponents(getDefaultCoreComponents()),
		node.WithBootstrapComponents(getDefaultBootstrapComponents()),
		node.WithProcessComponents(getDefaultProcessComponents()),
		node.WithStateComponents(getDefaultStateComponents()),
		node.WithCryptoComponents(getDefaultCryptoComponents()),
	)

	tx := &transaction.Transaction{
		SndAddr:   bytes.Repeat([]byte("1"), 32),
		RcvAddr:   bytes.Repeat([]byte("1"), 32),
		Value:     big.NewInt(37),
		Signature: []byte("signature"),
		ChainID:   []byte("chainID"),
	}
	err := n.ValidateTransaction(tx)
	require.Equal(t, "insufficient funds for address erd1xycnzvf3xycnzvf3xycnzvf3xycnzvf3xycnzvf3xycnzvf3xycspcqad6", err.Error())
}

func TestCreateShardedStores_NilShardCoordinatorShouldError(t *testing.T) {
	messenger := getMessenger()
	dataPool := dataRetrieverMock.NewPoolsHolderStub()
	coreComponents := getDefaultCoreComponents()
	coreComponents.IntMarsh = getMarshalizer()
	coreComponents.VmMarsh = getMarshalizer()
	coreComponents.TxMarsh = getMarshalizer()
	coreComponents.Hash = getHasher()
	coreComponents.AddrPubKeyConv = createMockPubkeyConverter()
	stateComponents := getDefaultStateComponents()
	stateComponents.AccountsAPI = &stateMock.AccountsStub{}
	networkComponents := getDefaultNetworkComponents()
	networkComponents.Messenger = messenger
	dataComponents := getDefaultDataComponents()
	dataComponents.DataPool = dataPool
	processComponents := getDefaultProcessComponents()

	n, _ := node.NewNode(
		node.WithCoreComponents(coreComponents),
		node.WithStateComponents(stateComponents),
		node.WithNetworkComponents(networkComponents),
		node.WithDataComponents(dataComponents),
		node.WithProcessComponents(processComponents),
	)

	processComponents.ShardCoord = nil
	err := n.CreateShardedStores()
	assert.NotNil(t, err)
	assert.Contains(t, err.Error(), "nil shard coordinator")
}

func TestCreateShardedStores_NilDataPoolShouldError(t *testing.T) {
	messenger := getMessenger()
	shardCoordinator := mock.NewOneShardCoordinatorMock()

	coreComponents := getDefaultCoreComponents()
	coreComponents.IntMarsh = getMarshalizer()
	coreComponents.VmMarsh = getMarshalizer()
	coreComponents.TxMarsh = getMarshalizer()
	coreComponents.Hash = getHasher()
	coreComponents.AddrPubKeyConv = createMockPubkeyConverter()
	processComponents := getDefaultProcessComponents()
	processComponents.ShardCoord = shardCoordinator
	networkComponents := getDefaultNetworkComponents()
	networkComponents.Messenger = messenger
	stateComponents := getDefaultStateComponents()
	stateComponents.AccountsAPI = &stateMock.AccountsStub{}
	dataComponents := getDefaultDataComponents()

	n, _ := node.NewNode(
		node.WithCoreComponents(coreComponents),
		node.WithProcessComponents(processComponents),
		node.WithNetworkComponents(networkComponents),
		node.WithStateComponents(stateComponents),
		node.WithDataComponents(dataComponents),
	)

	dataComponents.DataPool = nil
	err := n.CreateShardedStores()
	assert.NotNil(t, err)
	assert.Contains(t, err.Error(), "nil data pool")
}

func TestCreateShardedStores_NilTransactionDataPoolShouldError(t *testing.T) {
	messenger := getMessenger()
	shardCoordinator := mock.NewOneShardCoordinatorMock()
	dataPool := dataRetrieverMock.NewPoolsHolderStub()
	dataPool.TransactionsCalled = func() dataRetriever.ShardedDataCacherNotifier {
		return nil
	}
	dataPool.HeadersCalled = func() dataRetriever.HeadersPool {
		return &mock.HeadersCacherStub{}
	}
	coreComponents := getDefaultCoreComponents()
	coreComponents.IntMarsh = getMarshalizer()
	coreComponents.VmMarsh = getMarshalizer()
	coreComponents.TxMarsh = getMarshalizer()
	coreComponents.Hash = getHasher()
	coreComponents.AddrPubKeyConv = createMockPubkeyConverter()
	dataComponents := getDefaultDataComponents()
	dataComponents.DataPool = dataPool
	stateComponents := getDefaultStateComponents()
	stateComponents.AccountsAPI = &stateMock.AccountsStub{}
	processComponents := getDefaultProcessComponents()
	processComponents.ShardCoord = shardCoordinator
	networkComponents := getDefaultNetworkComponents()
	networkComponents.Messenger = messenger

	n, _ := node.NewNode(
		node.WithCoreComponents(coreComponents),
		node.WithDataComponents(dataComponents),
		node.WithStateComponents(stateComponents),
		node.WithProcessComponents(processComponents),
		node.WithNetworkComponents(networkComponents),
	)

	err := n.CreateShardedStores()
	assert.NotNil(t, err)
	assert.Contains(t, err.Error(), "nil transaction sharded data store")
}

func TestCreateShardedStores_NilHeaderDataPoolShouldError(t *testing.T) {
	messenger := getMessenger()
	shardCoordinator := mock.NewOneShardCoordinatorMock()
	dataPool := dataRetrieverMock.NewPoolsHolderStub()
	dataPool.TransactionsCalled = func() dataRetriever.ShardedDataCacherNotifier {
		return testscommon.NewShardedDataStub()
	}

	dataPool.HeadersCalled = func() dataRetriever.HeadersPool {
		return nil
	}
	coreComponents := getDefaultCoreComponents()
	coreComponents.IntMarsh = getMarshalizer()
	coreComponents.VmMarsh = getMarshalizer()
	coreComponents.TxMarsh = getMarshalizer()
	coreComponents.Hash = getHasher()
	coreComponents.AddrPubKeyConv = createMockPubkeyConverter()
	dataComponents := getDefaultDataComponents()
	dataComponents.DataPool = dataPool
	stateComponents := getDefaultStateComponents()
	stateComponents.AccountsAPI = &stateMock.AccountsStub{}
	processComponents := getDefaultProcessComponents()
	processComponents.ShardCoord = shardCoordinator
	networkComponents := getDefaultNetworkComponents()
	networkComponents.Messenger = messenger

	n, _ := node.NewNode(
		node.WithCoreComponents(coreComponents),
		node.WithDataComponents(dataComponents),
		node.WithStateComponents(stateComponents),
		node.WithProcessComponents(processComponents),
		node.WithNetworkComponents(networkComponents),
	)

	err := n.CreateShardedStores()
	assert.NotNil(t, err)
	assert.Contains(t, err.Error(), "nil header sharded data store")
}

func TestCreateShardedStores_ReturnsSuccessfully(t *testing.T) {
	messenger := getMessenger()
	shardCoordinator := mock.NewOneShardCoordinatorMock()
	numOfShards := uint32(2)
	shardCoordinator.SetNoShards(numOfShards)

	dataPool := dataRetrieverMock.NewPoolsHolderStub()
	dataPool.TransactionsCalled = func() dataRetriever.ShardedDataCacherNotifier {
		return testscommon.NewShardedDataStub()
	}
	dataPool.HeadersCalled = func() dataRetriever.HeadersPool {
		return &mock.HeadersCacherStub{}
	}

	coreComponents := getDefaultCoreComponents()
	coreComponents.IntMarsh = getMarshalizer()
	coreComponents.VmMarsh = getMarshalizer()
	coreComponents.TxMarsh = getMarshalizer()
	coreComponents.Hash = getHasher()
	coreComponents.AddrPubKeyConv = createMockPubkeyConverter()
	dataComponents := getDefaultDataComponents()
	dataComponents.DataPool = dataPool
	stateComponents := getDefaultStateComponents()
	stateComponents.AccountsAPI = &stateMock.AccountsStub{}
	processComponents := getDefaultProcessComponents()
	processComponents.ShardCoord = shardCoordinator
	networkComponents := getDefaultNetworkComponents()
	networkComponents.Messenger = messenger

	n, _ := node.NewNode(
		node.WithCoreComponents(coreComponents),
		node.WithDataComponents(dataComponents),
		node.WithStateComponents(stateComponents),
		node.WithProcessComponents(processComponents),
		node.WithNetworkComponents(networkComponents),
	)

	err := n.CreateShardedStores()
	assert.Nil(t, err)
}

func TestNode_ValidatorStatisticsApi(t *testing.T) {
	t.Parallel()

	initialPubKeys := make(map[uint32][]string)
	keys := [][]string{{"key0"}, {"key1"}, {"key2"}}
	initialPubKeys[0] = keys[0]
	initialPubKeys[1] = keys[1]
	initialPubKeys[2] = keys[2]

	validatorsInfo := state.NewShardValidatorsInfoMap()

	for shardId, pubkeysPerShard := range initialPubKeys {
		for _, pubKey := range pubkeysPerShard {
			_ = validatorsInfo.Add(&state.ValidatorInfo{
				PublicKey:                  []byte(pubKey),
				ShardId:                    shardId,
				List:                       "",
				Index:                      0,
				TempRating:                 0,
				Rating:                     0,
				RewardAddress:              nil,
				LeaderSuccess:              0,
				LeaderFailure:              0,
				ValidatorSuccess:           0,
				ValidatorFailure:           0,
				NumSelectedInSuccessBlocks: 0,
				AccumulatedFees:            nil,
				TotalLeaderSuccess:         0,
				TotalLeaderFailure:         0,
				TotalValidatorSuccess:      0,
				TotalValidatorFailure:      0,
			})
		}
	}

	vsp := &testscommon.ValidatorStatisticsProcessorStub{
		RootHashCalled: func() (i []byte, err error) {
			return []byte("hash"), nil
		},
		GetValidatorInfoForRootHashCalled: func(rootHash []byte) (m state.ShardValidatorsInfoMapHandler, err error) {
			return validatorsInfo, nil
		},
	}

	validatorProvider := &stakingcommon.ValidatorsProviderStub{
		GetLatestValidatorsCalled: func() map[string]*validator.ValidatorStatistics {
			apiResponses := make(map[string]*validator.ValidatorStatistics)

			for _, vi := range validatorsInfo.GetAllValidatorsInfo() {
				apiResponses[hex.EncodeToString(vi.GetPublicKey())] = &validator.ValidatorStatistics{}
			}

			return apiResponses
		},
	}

	processComponents := getDefaultProcessComponents()
	processComponents.ValidatorProvider = validatorProvider
	processComponents.ValidatorStatistics = vsp

	n, _ := node.NewNode(
		node.WithInitialNodesPubKeys(initialPubKeys),
		node.WithProcessComponents(processComponents),
	)

	expectedData := &validator.ValidatorStatistics{}
	validatorsData, err := n.ValidatorStatisticsApi()
	require.Equal(t, expectedData, validatorsData[hex.EncodeToString([]byte(keys[2][0]))])
	require.Nil(t, err)
}

// ------- GetAccount

func TestNode_GetAccountPubkeyConverterFailsShouldErr(t *testing.T) {
	t.Parallel()

	accDB := &stateMock.AccountsStub{
		GetExistingAccountCalled: func(address []byte) (handler vmcommon.AccountHandler, e error) {
			return nil, state.ErrAccNotFound
		},
	}

	errExpected := errors.New("expected error")
	coreComponents := getDefaultCoreComponents()
	coreComponents.AddrPubKeyConv = &testscommon.PubkeyConverterStub{
		DecodeCalled: func(hexAddress string) ([]byte, error) {
			return nil, errExpected
		},
	}
	stateComponents := getDefaultStateComponents()
	stateComponents.AccountsAPI = accDB

	n, _ := node.NewNode(
		node.WithStateComponents(stateComponents),
		node.WithCoreComponents(coreComponents),
	)

	recovAccnt, _, err := n.GetAccount(createDummyHexAddress(64), api.AccountQueryOptions{})

	assert.Empty(t, recovAccnt)
	assert.ErrorIs(t, err, errExpected)
}

func TestNode_GetAccountAccountDoesNotExistsShouldRetEmpty(t *testing.T) {
	t.Parallel()

	accountsRepostitory := &stateMock.AccountsRepositoryStub{
		GetAccountWithBlockInfoCalled: func(address []byte, options api.AccountQueryOptions) (vmcommon.AccountHandler, common.BlockInfo, error) {
			blockInfo := holders.NewBlockInfo([]byte{0xaa}, 7, []byte{0xbb})
			return nil, nil, state.NewErrAccountNotFoundAtBlock(blockInfo)
		},
	}

	coreComponents := getDefaultCoreComponents()
	dataComponents := getDefaultDataComponents()
	stateComponents := getDefaultStateComponents()
	stateComponents.AccountsRepo = accountsRepostitory

	n, _ := node.NewNode(
		node.WithCoreComponents(coreComponents),
		node.WithDataComponents(dataComponents),
		node.WithStateComponents(stateComponents),
	)

	account, blockInfo, err := n.GetAccount(testscommon.TestAddressAlice, api.AccountQueryOptions{})

	require.Nil(t, err)
	require.Equal(t, uint64(0), account.Nonce)
	require.Equal(t, "0", account.Balance)
	require.Equal(t, "0", account.DeveloperReward)
	require.Nil(t, account.CodeHash)
	require.Nil(t, account.RootHash)
	require.Equal(t, uint64(7), blockInfo.Nonce)
	require.Equal(t, "aa", blockInfo.Hash)
	require.Equal(t, "bb", blockInfo.RootHash)
}

func TestNode_GetAccountAccountsRepositoryFailsShouldErr(t *testing.T) {
	t.Parallel()

	errExpected := errors.New("expected error")

	accountsRepostitory := &stateMock.AccountsRepositoryStub{
		GetAccountWithBlockInfoCalled: func(address []byte, options api.AccountQueryOptions) (vmcommon.AccountHandler, common.BlockInfo, error) {
			return nil, nil, errExpected
		},
	}

	coreComponents := getDefaultCoreComponents()
	dataComponents := getDefaultDataComponents()
	stateComponents := getDefaultStateComponents()
	stateComponents.AccountsRepo = accountsRepostitory

	n, _ := node.NewNode(
		node.WithCoreComponents(coreComponents),
		node.WithDataComponents(dataComponents),
		node.WithStateComponents(stateComponents),
	)

	recovAccnt, _, err := n.GetAccount(testscommon.TestAddressAlice, api.AccountQueryOptions{})

	assert.Empty(t, recovAccnt)
	assert.NotNil(t, err)
	assert.ErrorIs(t, err, errExpected)
}

func TestNode_GetAccountAccNotFoundShouldReturnEmpty(t *testing.T) {
	t.Parallel()

	accDB := &stateMock.AccountsStub{
		GetAccountWithBlockInfoCalled: func(address []byte, options common.RootHashHolder) (vmcommon.AccountHandler, common.BlockInfo, error) {
			return nil, nil, state.NewErrAccountNotFoundAtBlock(dummyBlockInfo.forProcessing())
		},
		RecreateTrieCalled: func(_ []byte) error {
			return nil
		},
	}

	dataComponents := getDefaultDataComponents()
	coreComponents := getDefaultCoreComponents()
	coreComponents.IntMarsh = getMarshalizer()
	coreComponents.VmMarsh = getMarshalizer()
	coreComponents.Hash = getHasher()

	stateComponents := getDefaultStateComponents()
	args := state.ArgsAccountsRepository{
		FinalStateAccountsWrapper:      accDB,
		CurrentStateAccountsWrapper:    accDB,
		HistoricalStateAccountsWrapper: accDB,
	}
	stateComponents.AccountsRepo, _ = state.NewAccountsRepository(args)

	n, _ := node.NewNode(
		node.WithDataComponents(dataComponents),
		node.WithCoreComponents(coreComponents),
		node.WithStateComponents(stateComponents),
	)

	acc, bInfo, err := n.GetAccount(testscommon.TestAddressAlice, api.AccountQueryOptions{})
	require.Nil(t, err)
	require.Equal(t, dummyBlockInfo.apiResult(), bInfo)
	require.Equal(t, api.AccountResponse{Address: testscommon.TestAddressAlice, Balance: "0", DeveloperReward: "0"}, acc)
}

func TestNode_GetAccountAccountExistsShouldReturn(t *testing.T) {
	t.Parallel()

	accnt := createAcc(testscommon.TestPubKeyBob)
	_ = accnt.AddToBalance(big.NewInt(1))
	accnt.IncreaseNonce(2)
	accnt.SetRootHash([]byte("root hash"))
	accnt.SetCodeHash([]byte("code hash"))
	accnt.AddToDeveloperReward(big.NewInt(37))
	accnt.SetCodeMetadata([]byte("metadata"))
	accnt.SetOwnerAddress(testscommon.TestPubKeyAlice)

	accDB := &stateMock.AccountsStub{
		GetAccountWithBlockInfoCalled: func(address []byte, options common.RootHashHolder) (vmcommon.AccountHandler, common.BlockInfo, error) {
			return accnt, nil, nil
		},
		RecreateTrieCalled: func(rootHash []byte) error {
			return nil
		},
	}

	coreComponents := getDefaultCoreComponents()
	dataComponents := getDefaultDataComponents()
	stateComponents := getDefaultStateComponents()
	args := state.ArgsAccountsRepository{
		FinalStateAccountsWrapper:      accDB,
		CurrentStateAccountsWrapper:    accDB,
		HistoricalStateAccountsWrapper: accDB,
	}
	stateComponents.AccountsRepo, _ = state.NewAccountsRepository(args)
	n, _ := node.NewNode(
		node.WithCoreComponents(coreComponents),
		node.WithDataComponents(dataComponents),
		node.WithStateComponents(stateComponents),
	)

	recovAccnt, _, err := n.GetAccount(testscommon.TestAddressBob, api.AccountQueryOptions{})

	require.Nil(t, err)
	require.Equal(t, uint64(2), recovAccnt.Nonce)
	require.Equal(t, "1", recovAccnt.Balance)
	require.Equal(t, []byte("root hash"), recovAccnt.RootHash)
	require.Equal(t, []byte("code hash"), recovAccnt.CodeHash)
	require.Equal(t, []byte("metadata"), recovAccnt.CodeMetadata)
	require.Equal(t, testscommon.TestAddressAlice, recovAccnt.OwnerAddress)
}

func TestNode_AppStatusHandlersShouldIncrement(t *testing.T) {
	t.Parallel()

	metricKey := common.MetricCurrentRound
	incrementCalled := make(chan bool, 1)

	appStatusHandlerStub := &statusHandlerMock.AppStatusHandlerStub{
		IncrementHandler: func(key string) {
			incrementCalled <- true
		},
	}

	statusCoreComp := &factoryTests.StatusCoreComponentsStub{
		AppStatusHandlerField: appStatusHandlerStub,
	}

	_, _ = node.NewNode(
		node.WithStatusCoreComponents(statusCoreComp))

	appStatusHandlerStub.Increment(metricKey)

	select {
	case <-incrementCalled:
	case <-time.After(1 * time.Second):
		assert.Fail(t, "Timeout - function not called")
	}
}

func TestNode_AppStatusHandlerShouldDecrement(t *testing.T) {
	t.Parallel()

	metricKey := common.MetricCurrentRound
	decrementCalled := make(chan bool, 1)

	appStatusHandlerStub := &statusHandlerMock.AppStatusHandlerStub{
		DecrementHandler: func(key string) {
			decrementCalled <- true
		},
	}

	statusCoreComp := &factoryTests.StatusCoreComponentsStub{
		AppStatusHandlerField: appStatusHandlerStub,
	}

	_, _ = node.NewNode(
		node.WithStatusCoreComponents(statusCoreComp))

	appStatusHandlerStub.Decrement(metricKey)

	select {
	case <-decrementCalled:
	case <-time.After(1 * time.Second):
		assert.Fail(t, "Timeout - function not called")
	}
}

func TestNode_AppStatusHandlerShouldSetInt64Value(t *testing.T) {
	t.Parallel()

	metricKey := common.MetricCurrentRound
	setInt64ValueCalled := make(chan bool, 1)

	appStatusHandlerStub := &statusHandlerMock.AppStatusHandlerStub{
		SetInt64ValueHandler: func(key string, value int64) {
			setInt64ValueCalled <- true
		},
	}

	statusCoreComp := &factoryTests.StatusCoreComponentsStub{
		AppStatusHandlerField: appStatusHandlerStub,
	}

	_, _ = node.NewNode(
		node.WithStatusCoreComponents(statusCoreComp))

	appStatusHandlerStub.SetInt64Value(metricKey, int64(1))

	select {
	case <-setInt64ValueCalled:
	case <-time.After(1 * time.Second):
		assert.Fail(t, "Timeout - function not called")
	}
}

func TestNode_AppStatusHandlerShouldSetUInt64Value(t *testing.T) {
	t.Parallel()

	metricKey := common.MetricCurrentRound
	setUInt64ValueCalled := make(chan bool, 1)

	appStatusHandlerStub := &statusHandlerMock.AppStatusHandlerStub{
		SetUInt64ValueHandler: func(key string, value uint64) {
			setUInt64ValueCalled <- true
		},
	}

	statusCoreComp := &factoryTests.StatusCoreComponentsStub{
		AppStatusHandlerField: appStatusHandlerStub,
	}

	_, _ = node.NewNode(
		node.WithStatusCoreComponents(statusCoreComp))

	appStatusHandlerStub.SetUInt64Value(metricKey, uint64(1))

	select {
	case <-setUInt64ValueCalled:
	case <-time.After(1 * time.Second):
		assert.Fail(t, "Timeout - function not called")
	}
}

func TestNode_EncodeDecodeAddressPubkey(t *testing.T) {
	t.Parallel()

	buff := []byte("abcdefg")

	coreComponents := getDefaultCoreComponents()
	coreComponents.AddrPubKeyConv = testscommon.NewPubkeyConverterMock(32)
	n, _ := node.NewNode(
		node.WithCoreComponents(coreComponents),
	)
	encoded, err := n.EncodeAddressPubkey(buff)
	assert.Nil(t, err)

	recoveredBytes, err := n.DecodeAddressPubkey(encoded)

	assert.Nil(t, err)
	assert.Equal(t, buff, recoveredBytes)
}

func TestNode_EncodeDecodeAddressPubkeyWithNilConverterShouldErr(t *testing.T) {
	t.Parallel()

	buff := []byte("abcdefg")

	coreComponents := getDefaultCoreComponents()
	n, _ := node.NewNode(
		node.WithCoreComponents(coreComponents))

	coreComponents.AddrPubKeyConv = nil
	encoded, err := n.EncodeAddressPubkey(buff)

	assert.Empty(t, encoded)
	assert.True(t, errors.Is(err, node.ErrNilPubkeyConverter))
}

func TestNode_DecodeAddressPubkeyWithNilConverterShouldErr(t *testing.T) {
	t.Parallel()

	coreComponents := getDefaultCoreComponents()

	n, _ := node.NewNode(
		node.WithCoreComponents(coreComponents),
	)

	coreComponents.AddrPubKeyConv = nil
	recoveredBytes, err := n.DecodeAddressPubkey("")

	assert.True(t, errors.Is(err, node.ErrNilPubkeyConverter))
	assert.Nil(t, recoveredBytes)
}

func TestNode_DirectTrigger(t *testing.T) {
	t.Parallel()

	wasCalled := false
	epoch := uint32(47839)
	recoveredEpoch := uint32(0)
	recoveredWithEarlyEndOfEpoch := atomicCore.Flag{}
	hardforkTrigger := &testscommon.HardforkTriggerStub{
		TriggerCalled: func(epoch uint32, withEarlyEndOfEpoch bool) error {
			wasCalled = true
			atomic.StoreUint32(&recoveredEpoch, epoch)
			recoveredWithEarlyEndOfEpoch.SetValue(withEarlyEndOfEpoch)

			return nil
		},
	}

	processComponents := &integrationTestsMock.ProcessComponentsStub{
		HardforkTriggerField: hardforkTrigger,
	}

	n, _ := node.NewNode(
		node.WithProcessComponents(processComponents),
	)

	err := n.DirectTrigger(epoch, true)

	assert.Nil(t, err)
	assert.True(t, wasCalled)
	assert.Equal(t, epoch, recoveredEpoch)
	assert.True(t, recoveredWithEarlyEndOfEpoch.IsSet())
}

func TestNode_IsSelfTrigger(t *testing.T) {
	t.Parallel()

	wasCalled := false
	hardforkTrigger := &testscommon.HardforkTriggerStub{
		IsSelfTriggerCalled: func() bool {
			wasCalled = true

			return true
		},
	}

	processComponents := &integrationTestsMock.ProcessComponentsStub{
		HardforkTriggerField: hardforkTrigger,
	}

	n, _ := node.NewNode(
		node.WithProcessComponents(processComponents),
	)

	isSelf := n.IsSelfTrigger()

	assert.True(t, isSelf)
	assert.True(t, wasCalled)
}

// ------- Query handlers

func TestNode_AddQueryHandlerNilHandlerShouldErr(t *testing.T) {
	t.Parallel()

	n, _ := node.NewNode()

	err := n.AddQueryHandler("handler", nil)

	assert.True(t, errors.Is(err, node.ErrNilQueryHandler))
}

func TestNode_AddQueryHandlerEmptyNameShouldErr(t *testing.T) {
	t.Parallel()

	n, _ := node.NewNode()

	err := n.AddQueryHandler("", &mock.QueryHandlerStub{})

	assert.True(t, errors.Is(err, node.ErrEmptyQueryHandlerName))
}

func TestNode_AddQueryHandlerExistsShouldErr(t *testing.T) {
	t.Parallel()

	n, _ := node.NewNode()

	err := n.AddQueryHandler("handler", &mock.QueryHandlerStub{})
	assert.Nil(t, err)

	err = n.AddQueryHandler("handler", &mock.QueryHandlerStub{})

	assert.True(t, errors.Is(err, node.ErrQueryHandlerAlreadyExists))
}

func TestNode_GetQueryHandlerNotExistsShouldErr(t *testing.T) {
	t.Parallel()

	n, _ := node.NewNode()

	qh, err := n.GetQueryHandler("handler")

	assert.True(t, check.IfNil(qh))
	assert.True(t, errors.Is(err, node.ErrNilQueryHandler))
}

func TestNode_GetQueryHandlerShouldWork(t *testing.T) {
	t.Parallel()

	n, _ := node.NewNode()

	qh := &mock.QueryHandlerStub{}
	handler := "handler"
	_ = n.AddQueryHandler(handler, &mock.QueryHandlerStub{})

	qhRecovered, err := n.GetQueryHandler(handler)

	assert.Equal(t, qhRecovered, qh)
	assert.Nil(t, err)
}

func TestNode_GetPeerInfoUnknownPeerShouldErr(t *testing.T) {
	t.Parallel()

	networkComponents := getDefaultNetworkComponents()
	networkComponents.Messenger = &p2pmocks.MessengerStub{
		PeersCalled: func() []core.PeerID {
			return make([]core.PeerID, 0)
		},
	}

	n, _ := node.NewNode(
		node.WithNetworkComponents(networkComponents),
	)

	pid := "pid"
	vals, err := n.GetPeerInfo(pid)

	assert.Nil(t, vals)
	assert.True(t, errors.Is(err, node.ErrUnknownPeerID))
}

func TestNode_ShouldWork(t *testing.T) {
	t.Parallel()

	pid1 := "pid1"
	pid2 := "pid2"

	processComponents := getDefaultProcessComponents()
	processComponents.MainPeerMapper = &p2pmocks.NetworkShardingCollectorStub{
		GetPeerInfoCalled: func(pid core.PeerID) core.P2PPeerInfo {
			return core.P2PPeerInfo{
				PeerType: 0,
				ShardID:  0,
				PkBytes:  pid.Bytes(),
			}
		},
	}

	networkComponents := getDefaultNetworkComponents()
	networkComponents.Messenger = &p2pmocks.MessengerStub{
		PeersCalled: func() []core.PeerID {
			// return them unsorted
			return []core.PeerID{core.PeerID(pid2), core.PeerID(pid1)}
		},
		PeerAddressesCalled: func(pid core.PeerID) []string {
			return []string{"addr" + string(pid)}
		},
	}

	coreComponents := getDefaultCoreComponents()
	coreComponents.ValPubKeyConv = testscommon.NewPubkeyConverterMock(32)

	n, _ := node.NewNode(
		node.WithNetworkComponents(networkComponents),
		node.WithProcessComponents(processComponents),
		node.WithCoreComponents(coreComponents),
		node.WithPeerDenialEvaluator(&mock.PeerDenialEvaluatorStub{
			IsDeniedCalled: func(pid core.PeerID) bool {
				return pid == core.PeerID(pid1)
			},
		}),
	)

	vals, err := n.GetPeerInfo("3sf1k") // will return both pids, sorted

	assert.Nil(t, err)
	require.Equal(t, 2, len(vals))

	expected := []core.QueryP2PPeerInfo{
		{
			Pid:           core.PeerID(pid1).Pretty(),
			Addresses:     []string{"addr" + pid1},
			Pk:            hex.EncodeToString([]byte(pid1)),
			IsBlacklisted: true,
			PeerType:      core.UnknownPeer.String(),
			PeerSubType:   core.RegularPeer.String(),
		},
		{
			Pid:           core.PeerID(pid2).Pretty(),
			Addresses:     []string{"addr" + pid2},
			Pk:            hex.EncodeToString([]byte(pid2)),
			IsBlacklisted: false,
			PeerType:      core.UnknownPeer.String(),
			PeerSubType:   core.RegularPeer.String(),
		},
	}

	assert.Equal(t, expected, vals)
}

func TestNode_ValidateTransactionForSimulation_CheckSignatureFalse(t *testing.T) {
	t.Parallel()

	coreComponents := getDefaultCoreComponents()
	coreComponents.IntMarsh = getMarshalizer()
	coreComponents.VmMarsh = getMarshalizer()
	coreComponents.Hash = getHasher()
	coreComponents.AddrPubKeyConv = testscommon.NewPubkeyConverterMock(3)
	stateComponents := getDefaultStateComponents()
	stateComponents.AccountsAPI = &stateMock.AccountsStub{}

	bootstrapComponents := getDefaultBootstrapComponents()
	bootstrapComponents.ShCoordinator = &mock.ShardCoordinatorMock{}

	processComponents := getDefaultProcessComponents()
	processComponents.ShardCoord = bootstrapComponents.ShCoordinator
	processComponents.WhiteListHandlerInternal = &testscommon.WhiteListHandlerStub{}
	processComponents.WhiteListerVerifiedTxsInternal = &testscommon.WhiteListHandlerStub{}
	processComponents.EpochTrigger = &mock.EpochStartTriggerStub{}

	cryptoComponents := getDefaultCryptoComponents()
	cryptoComponents.TxKeyGen = &mock.KeyGenMock{
		PublicKeyFromByteArrayMock: func(b []byte) (crypto.PublicKey, error) {
			return nil, nil
		},
	}

	n, _ := node.NewNode(
		node.WithCoreComponents(coreComponents),
		node.WithProcessComponents(processComponents),
		node.WithBootstrapComponents(bootstrapComponents),
		node.WithStateComponents(stateComponents),
		node.WithCryptoComponents(cryptoComponents),
	)

	tx := &transaction.Transaction{
		Nonce:     11,
		Value:     big.NewInt(25),
		RcvAddr:   []byte("rec"),
		SndAddr:   []byte("snd"),
		GasPrice:  6,
		GasLimit:  12,
		Data:      []byte(""),
		Signature: []byte("sig1"),
		ChainID:   []byte(coreComponents.ChainID()),
	}

	err := n.ValidateTransactionForSimulation(tx, false)
	require.NoError(t, err)
}

func TestGetKeyValuePairs_CannotDecodeAddress(t *testing.T) {
	t.Parallel()

	expectedErr := errors.New("local err")
	coreComponents := getDefaultCoreComponents()
	coreComponents.AddrPubKeyConv = &testscommon.PubkeyConverterStub{
		DecodeCalled: func(humanReadable string) ([]byte, error) {
			return nil, expectedErr
		},
	}

	dataComponents := getDefaultDataComponents()
	dataComponents.BlockChain = &testscommon.ChainHandlerStub{
		GetCurrentBlockHeaderCalled: func() data.HeaderHandler {
			return &block.Header{}
		},
	}

	n, _ := node.NewNode(
		node.WithStateComponents(getDefaultStateComponents()),
		node.WithDataComponents(dataComponents),
		node.WithCoreComponents(coreComponents),
	)

	res, _, err := n.GetKeyValuePairs("addr", api.AccountQueryOptions{}, context.Background())
	require.Nil(t, res)
	require.True(t, strings.Contains(fmt.Sprintf("%v", err), expectedErr.Error()))
}

func TestNode_Close(t *testing.T) {
	t.Parallel()

	n, err := node.NewNode()
	require.Nil(t, err)

	closerCalledOrder := make([]*mock.CloserStub, 0)
	c1 := &mock.CloserStub{}
	c1.CloseCalled = func() error {
		closerCalledOrder = append(closerCalledOrder, c1)
		return nil
	}

	c2 := &mock.CloserStub{}
	c2.CloseCalled = func() error {
		closerCalledOrder = append(closerCalledOrder, c2)
		return nil
	}

	c3 := &mock.CloserStub{}
	c3.CloseCalled = func() error {
		closerCalledOrder = append(closerCalledOrder, c3)
		return nil
	}

	queryCalled := make(map[string]*mock.QueryHandlerStub)
	q1 := &mock.QueryHandlerStub{}
	q1.CloseCalled = func() error {
		queryCalled["q1"] = q1
		return nil
	}
	q2 := &mock.QueryHandlerStub{}
	q2.CloseCalled = func() error {
		queryCalled["q2"] = q2
		return nil
	}

	n.AddClosableComponents(c1, c2, c3)
	_ = n.AddQueryHandler("q1", q1)
	_ = n.AddQueryHandler("q2", q2)

	err = n.Close()
	assert.Nil(t, err)
	require.Equal(t, 3, len(closerCalledOrder))
	assert.True(t, c3 == closerCalledOrder[0]) // pointer testing
	assert.True(t, c2 == closerCalledOrder[1]) // pointer testing
	assert.True(t, c1 == closerCalledOrder[2]) // pointer testing

	require.Equal(t, 2, len(queryCalled))
	require.True(t, queryCalled["q1"] == q1) // pointer testing
	require.True(t, queryCalled["q2"] == q2) // pointer testing
}

func TestNode_getClosableComponentName(t *testing.T) {
	t.Parallel()

	coreComponents := getDefaultCoreComponents()
	n := &node.Node{}
	assert.Equal(t, coreComponents.String(), n.GetClosableComponentName(coreComponents, 0))

	component := &struct {
		factory.Closer
	}{}

	index := 45
	componentName := n.GetClosableComponentName(component, index)
	assert.True(t, strings.Contains(componentName, fmt.Sprintf("n.closableComponents[%d] - ", index)))
}

func TestNode_GetProofInvalidRootHash(t *testing.T) {
	t.Parallel()

	stateComponents := getDefaultStateComponents()
	n, _ := node.NewNode(node.WithStateComponents(stateComponents))

	response, err := n.GetProof("invalidRootHash", "0123")
	assert.Nil(t, response)
	assert.NotNil(t, err)
}

func TestNode_GetProofInvalidKey(t *testing.T) {
	t.Parallel()

	stateComponents := getDefaultStateComponents()
	n, _ := node.NewNode(
		node.WithStateComponents(stateComponents),
		node.WithCoreComponents(getDefaultCoreComponents()),
	)

	response, err := n.GetProof("deadbeef", "key")
	assert.Nil(t, response)
	assert.NotNil(t, err)
}

func TestNode_GetProofShouldWork(t *testing.T) {
	t.Parallel()

	trieKey := "0123"
	value := []byte("value")
	proof := [][]byte{[]byte("valid"), []byte("proof")}
	stateComponents := getDefaultStateComponents()
	stateComponents.AccountsAPI = &stateMock.AccountsStub{
		GetTrieCalled: func(_ []byte) (common.Trie, error) {
			return &trieMock.TrieStub{
				GetProofCalled: func(key []byte) ([][]byte, []byte, error) {
					assert.Equal(t, trieKey, hex.EncodeToString(key))
					return proof, value, nil
				},
			}, nil
		},
	}
	n, _ := node.NewNode(
		node.WithStateComponents(stateComponents),
		node.WithCoreComponents(getDefaultCoreComponents()),
	)

	rootHash := "deadbeef"
	response, err := n.GetProof(rootHash, trieKey)
	assert.Nil(t, err)
	assert.Equal(t, proof, response.Proof)
	assert.Equal(t, value, response.Value)
	assert.Equal(t, rootHash, response.RootHash)
}

func TestNode_getProofTrieNotPresent(t *testing.T) {
	t.Parallel()

	expectedErr := fmt.Errorf("expected err")
	stateComponents := getDefaultStateComponents()
	stateComponents.AccountsAPI = &stateMock.AccountsStub{
		GetTrieCalled: func(_ []byte) (common.Trie, error) {
			return nil, expectedErr
		},
	}
	n, _ := node.NewNode(
		node.WithStateComponents(stateComponents),
		node.WithCoreComponents(getDefaultCoreComponents()),
	)

	response, err := n.ComputeProof([]byte("deadbeef"), []byte("0123"))
	assert.Nil(t, response)
	assert.Equal(t, expectedErr, err)
}

func TestNode_getProofErrWhenComputingProof(t *testing.T) {
	t.Parallel()

	dataComponents := getDefaultDataComponents()
	expectedErr := fmt.Errorf("expected err")
	stateComponents := getDefaultStateComponents()
	stateComponents.AccountsAPI = &stateMock.AccountsStub{
		GetTrieCalled: func(_ []byte) (common.Trie, error) {
			return &trieMock.TrieStub{
				GetProofCalled: func(_ []byte) ([][]byte, []byte, error) {
					return nil, nil, expectedErr
				},
			}, nil
		},
		RecreateTrieCalled: func(_ []byte) error {
			return nil
		},
	}
	n, _ := node.NewNode(
		node.WithDataComponents(dataComponents),
		node.WithStateComponents(stateComponents),
		node.WithCoreComponents(getDefaultCoreComponents()),
	)

	response, err := n.ComputeProof([]byte("deadbeef"), []byte("0123"))
	assert.Nil(t, response)
	assert.Equal(t, expectedErr, err)
}

func TestNode_GetProofDataTrieInvalidRootHash(t *testing.T) {
	t.Parallel()

	stateComponents := getDefaultStateComponents()
	n, _ := node.NewNode(node.WithStateComponents(stateComponents))

	responseMainTrie, responseDataTrie, err := n.GetProofDataTrie("invalidRootHash", "0123", "4567")
	assert.Nil(t, responseMainTrie)
	assert.Nil(t, responseDataTrie)
	assert.NotNil(t, err)
}

func TestNode_GetProofDataTrieInvalidAddress(t *testing.T) {
	t.Parallel()

	stateComponents := getDefaultStateComponents()
	n, _ := node.NewNode(
		node.WithStateComponents(stateComponents),
		node.WithCoreComponents(getDefaultCoreComponents()),
	)

	responseMainTrie, responseDataTrie, err := n.GetProofDataTrie("deadbeef", "address", "4567")
	assert.Nil(t, responseMainTrie)
	assert.Nil(t, responseDataTrie)
	assert.NotNil(t, err)
}

func TestNode_GetProofDataTrieInvalidKey(t *testing.T) {
	t.Parallel()

	stateComponents := getDefaultStateComponents()
	n, _ := node.NewNode(
		node.WithStateComponents(stateComponents),
		node.WithCoreComponents(getDefaultCoreComponents()),
	)

	responseMainTrie, responseDataTrie, err := n.GetProofDataTrie("deadbeef", "0123", "key")
	assert.Nil(t, responseMainTrie)
	assert.Nil(t, responseDataTrie)
	assert.NotNil(t, err)
}

func TestNode_GetProofDataTrieShouldWork(t *testing.T) {
	t.Parallel()

	mainTrieKey := "0123"
	dataTrieKey := "4567"
	mainTrieValue := []byte("mainValue")
	dataTrieValue := []byte("dataTrieValue")
	mainTrieProof := [][]byte{[]byte("valid"), []byte("proof"), []byte("mainTrie")}
	dataTrieProof := [][]byte{[]byte("valid"), []byte("proof"), []byte("dataTrie")}
	dataTrieRootHash := []byte("dataTrieRoot")
	stateComponents := getDefaultStateComponents()
	stateComponents.AccountsAPI = &stateMock.AccountsStub{
		GetTrieCalled: func(_ []byte) (common.Trie, error) {
			return &trieMock.TrieStub{
				GetProofCalled: func(key []byte) ([][]byte, []byte, error) {
					if hex.EncodeToString(key) == mainTrieKey {
						return mainTrieProof, mainTrieValue, nil
					}
					if hex.EncodeToString(key) == dataTrieKey {
						return dataTrieProof, dataTrieValue, nil
					}

					return nil, nil, fmt.Errorf("key not found")
				},
			}, nil
		},
		GetAccountFromBytesCalled: func(address []byte, accountBytes []byte) (vmcommon.AccountHandler, error) {
			acc := &stateMock.AccountWrapMock{}
			acc.SetTrackableDataTrie(&trieMock.DataTrieTrackerStub{
				RetrieveValueCalled: func(key []byte) ([]byte, uint32, error) {
					assert.Equal(t, dataTrieKey, hex.EncodeToString(key))
					return dataTrieValue, 0, nil
				},
			})
			acc.SetRootHash(dataTrieRootHash)
			return acc, nil
		},
	}
	n, _ := node.NewNode(
		node.WithStateComponents(stateComponents),
		node.WithCoreComponents(getDefaultCoreComponents()),
	)

	rootHash := "deadbeef"
	mainTrieResponse, dataTrieResponse, err := n.GetProofDataTrie(rootHash, mainTrieKey, dataTrieKey)
	assert.Nil(t, err)
	assert.Equal(t, mainTrieProof, mainTrieResponse.Proof)
	assert.Equal(t, mainTrieValue, mainTrieResponse.Value)
	assert.Equal(t, rootHash, mainTrieResponse.RootHash)

	assert.Equal(t, dataTrieProof, dataTrieResponse.Proof)
	assert.Equal(t, dataTrieValue, dataTrieResponse.Value)
	assert.Equal(t, hex.EncodeToString(dataTrieRootHash), dataTrieResponse.RootHash)
}

func TestNode_VerifyProofInvalidRootHash(t *testing.T) {
	t.Parallel()

	stateComponents := getDefaultStateComponents()
	n, _ := node.NewNode(node.WithStateComponents(stateComponents))

	response, err := n.VerifyProof("invalidRootHash", "0123", [][]byte{})
	assert.False(t, response)
	assert.NotNil(t, err)
}

func TestNode_VerifyProofInvalidAddress(t *testing.T) {
	t.Parallel()

	stateComponents := getDefaultStateComponents()
	stateComponents.AccountsAPI = &stateMock.AccountsStub{
		GetTrieCalled: func(_ []byte) (common.Trie, error) {
			return &trieMock.TrieStub{}, nil
		},
	}
	n, _ := node.NewNode(
		node.WithStateComponents(stateComponents),
		node.WithCoreComponents(getDefaultCoreComponents()),
	)

	response, err := n.VerifyProof("deadbeef", "address", [][]byte{})
	assert.False(t, response)
	assert.NotNil(t, err)
}

func TestNode_VerifyProof(t *testing.T) {
	t.Parallel()

	coreComponents := getDefaultCoreComponents()
	coreComponents.Hash = sha256.NewSha256()
	coreComponents.IntMarsh = &marshal.GogoProtoMarshalizer{}
	n, _ := node.NewNode(
		node.WithStateComponents(getDefaultStateComponents()),
		node.WithCoreComponents(coreComponents),
	)

	rootHash := "bc2e549d98c31ffe6e9419b933d03b37e84f74c42601412302799d277651a6d8"
	address := "bf42213747697e9dec4211ef50ba6061b54729b53ba0c4994948cab478af8854"
	p, _ := hex.DecodeString("0a41040508080f0a0807040b0a0c080409040909040c000a0b03050b09020704050b010600060a0b00050f0e010102040c0e0d090e07090607040703010202040f0b10124c1202000022206182d14320be95434f5508acad9478d3b6cf837bfce7ebfe47c2e860d1b98ca72a20bf42213747697e9dec4211ef50ba6061b54729b53ba0c4994948cab478af88543202000001")
	proof := [][]byte{p}

	response, err := n.VerifyProof(rootHash, address, proof)
	assert.True(t, response)
	assert.Nil(t, err)
}

func TestNode_IsDataTrieMigrated(t *testing.T) {
	t.Parallel()

	t.Run("invalid address", func(t *testing.T) {
		t.Parallel()

		n, _ := node.NewNode(
			node.WithStateComponents(getDefaultStateComponents()),
			node.WithCoreComponents(getDefaultCoreComponents()),
		)

		isMigrated, err := n.IsDataTrieMigrated("invalid address", api.AccountQueryOptions{})
		assert.False(t, isMigrated)
		assert.NotNil(t, err)
	})

	t.Run("load account err", func(t *testing.T) {
		t.Parallel()

		expectedErr := errors.New("load account error")
		stateComponents := getDefaultStateComponents()
		stateComponents.AccountsRepo = &stateMock.AccountsRepositoryStub{
			GetAccountWithBlockInfoCalled: func(_ []byte, _ api.AccountQueryOptions) (vmcommon.AccountHandler, common.BlockInfo, error) {
				return nil, nil, expectedErr
			},
		}

		n, _ := node.NewNode(
			node.WithStateComponents(stateComponents),
			node.WithCoreComponents(getDefaultCoreComponents()),
		)

		isMigrated, err := n.IsDataTrieMigrated("erd1qqqqqqqqqqqqqqqpqqqqqqqqqqqqqqqqqqqqqqqqqqqqqqqplllst77y4l", api.AccountQueryOptions{})
		assert.False(t, isMigrated)
		assert.Equal(t, expectedErr, err)
	})

	t.Run("wrong type assertion", func(t *testing.T) {
		t.Parallel()

		stateComponents := getDefaultStateComponents()
		stateComponents.AccountsRepo = &stateMock.AccountsRepositoryStub{
			GetAccountWithBlockInfoCalled: func(_ []byte, _ api.AccountQueryOptions) (vmcommon.AccountHandler, common.BlockInfo, error) {
				return &stateMock.AccountWrapMock{}, nil, nil
			},
		}

		n, _ := node.NewNode(
			node.WithStateComponents(stateComponents),
			node.WithCoreComponents(getDefaultCoreComponents()),
		)

		isMigrated, err := n.IsDataTrieMigrated("erd1qqqqqqqqqqqqqqqpqqqqqqqqqqqqqqqqqqqqqqqqqqqqqqqplllst77y4l", api.AccountQueryOptions{})
		assert.False(t, isMigrated)
		assert.True(t, strings.Contains(err.Error(), "wrong type assertion"))
	})

	t.Run("should work and return false", func(t *testing.T) {
		t.Parallel()

		acc := createAcc([]byte("000000000000000000010000000000000000000000000000000000000001ffff"))
		acc.SetDataTrie(&trieMock.TrieStub{
			IsMigratedToLatestVersionCalled: func() (bool, error) {
				return false, nil
			},
		})

		stateComponents := getDefaultStateComponents()
		stateComponents.AccountsRepo = &stateMock.AccountsRepositoryStub{
			GetAccountWithBlockInfoCalled: func(_ []byte, _ api.AccountQueryOptions) (vmcommon.AccountHandler, common.BlockInfo, error) {
				return acc, nil, nil
			},
		}

		n, _ := node.NewNode(
			node.WithStateComponents(stateComponents),
			node.WithCoreComponents(getDefaultCoreComponents()),
		)

		isMigrated, err := n.IsDataTrieMigrated("erd1qqqqqqqqqqqqqqqpqqqqqqqqqqqqqqqqqqqqqqqqqqqqqqqplllst77y4l", api.AccountQueryOptions{})
		assert.False(t, isMigrated)
		assert.Nil(t, err)
	})

	t.Run("should work and return true", func(t *testing.T) {
		t.Parallel()

		acc := createAcc([]byte("000000000000000000010000000000000000000000000000000000000001ffff"))
		acc.SetDataTrie(&trieMock.TrieStub{
			IsMigratedToLatestVersionCalled: func() (bool, error) {
				return true, nil
			},
		})

		stateComponents := getDefaultStateComponents()
		stateComponents.AccountsRepo = &stateMock.AccountsRepositoryStub{
			GetAccountWithBlockInfoCalled: func(_ []byte, _ api.AccountQueryOptions) (vmcommon.AccountHandler, common.BlockInfo, error) {
				return acc, nil, nil
			},
		}

		n, _ := node.NewNode(
			node.WithStateComponents(stateComponents),
			node.WithCoreComponents(getDefaultCoreComponents()),
		)

		isMigrated, err := n.IsDataTrieMigrated("erd1qqqqqqqqqqqqqqqpqqqqqqqqqqqqqqqqqqqqqqqqqqqqqqqplllst77y4l", api.AccountQueryOptions{})
		assert.True(t, isMigrated)
		assert.Nil(t, err)
	})
}

func TestGetESDTSupplyError(t *testing.T) {
	t.Parallel()

	localErr := errors.New("local error")
	historyProc := &dblookupext.HistoryRepositoryStub{
		GetESDTSupplyCalled: func(token string) (*esdtSupply.SupplyESDT, error) {
			return nil, localErr
		},
	}
	processComponentsMock := getDefaultProcessComponents()
	processComponentsMock.HistoryRepositoryInternal = historyProc

	n, _ := node.NewNode(
		node.WithProcessComponents(processComponentsMock),
	)

	_, err := n.GetTokenSupply("my-token")
	require.Equal(t, localErr, err)
}

func TestGetESDTSupply(t *testing.T) {
	t.Parallel()

	historyProc := &dblookupext.HistoryRepositoryStub{
		GetESDTSupplyCalled: func(token string) (*esdtSupply.SupplyESDT, error) {
			return &esdtSupply.SupplyESDT{
				Supply: big.NewInt(100),
				Minted: big.NewInt(15),
			}, nil
		},
	}
	processComponentsMock := getDefaultProcessComponents()
	processComponentsMock.HistoryRepositoryInternal = historyProc

	n, _ := node.NewNode(
		node.WithProcessComponents(processComponentsMock),
	)

	supply, err := n.GetTokenSupply("my-token")
	require.Nil(t, err)

	require.Equal(t, &api.ESDTSupply{
		Supply: "100",
		Burned: "0",
		Minted: "15",
	}, supply)
}

func TestNode_SendBulkTransactions(t *testing.T) {
	t.Parallel()

	flag := atomicCore.Flag{}
	expectedNoOfTxs := uint64(444)
	tx1 := &transaction.Transaction{Nonce: 123}
	tx2 := &transaction.Transaction{Nonce: 321}
	expectedTxs := []*transaction.Transaction{tx1, tx2}
	txsSender := &txsSenderMock.TxsSenderHandlerMock{
		SendBulkTransactionsCalled: func(txs []*transaction.Transaction) (uint64, error) {
			flag.SetValue(true)
			require.Equal(t, expectedTxs, txs)
			return expectedNoOfTxs, nil
		},
	}

	processComponentsMock := getDefaultProcessComponents()
	processComponentsMock.TxsSenderHandlerField = txsSender
	n, err := node.NewNode(node.WithProcessComponents(processComponentsMock))
	require.Nil(t, err)

	actualNoOfTxs, err := n.SendBulkTransactions(expectedTxs)
	require.True(t, flag.IsSet())
	require.Equal(t, expectedNoOfTxs, actualNoOfTxs)
	require.Nil(t, err)
}

func TestNode_GetHeartbeats(t *testing.T) {
	t.Parallel()

	numMessages := 5
	providedMessages := make([]heartbeatData.PubKeyHeartbeat, numMessages)
	for i := 0; i < numMessages; i++ {
		providedMessages[i] = createHeartbeatMessage("v2", i, true)
	}

	heartbeatV2Components := createMockHeartbeatV2Components(providedMessages)

	n, err := node.NewNode(node.WithHeartbeatV2Components(heartbeatV2Components))
	require.Nil(t, err)

	receivedMessages := n.GetHeartbeats()
	assert.True(t, sameMessages(providedMessages, receivedMessages))
}

func TestNode_Getters(t *testing.T) {
	t.Parallel()

	coreComponents := getDefaultCoreComponents()
	statusCoreComponents := &factoryTests.StatusCoreComponentsStub{
		AppStatusHandlerField: &statusHandlerMock.AppStatusHandlerStub{},
	}
	cryptoComponents := getDefaultCryptoComponents()
	stateComponents := getDefaultStateComponents()
	bootstrapComponents := getDefaultBootstrapComponents()
	dataComponents := getDefaultDataComponents()
	heartbeatComponents := &factoryMock.HeartbeatV2ComponentsStub{}
	networkComponents := getDefaultNetworkComponents()
	processComponents := getDefaultProcessComponents()
	consensusGroupSize := 10

	n, err := node.NewNode(
		node.WithCoreComponents(coreComponents),
		node.WithStatusCoreComponents(statusCoreComponents),
		node.WithCryptoComponents(cryptoComponents),
		node.WithStateComponents(stateComponents),
		node.WithBootstrapComponents(bootstrapComponents),
		node.WithDataComponents(dataComponents),
		node.WithHeartbeatV2Components(heartbeatComponents),
		node.WithNetworkComponents(networkComponents),
		node.WithProcessComponents(processComponents),
		node.WithConsensusGroupSize(consensusGroupSize),
		node.WithImportMode(true),
	)
	require.Nil(t, err)

	//pointer testing
	assert.True(t, n.GetCoreComponents() == coreComponents)
	assert.True(t, n.GetStatusCoreComponents() == statusCoreComponents)
	assert.True(t, n.GetCryptoComponents() == cryptoComponents)
	assert.True(t, n.GetStateComponents() == stateComponents)
	assert.True(t, n.GetBootstrapComponents() == bootstrapComponents)
	assert.True(t, n.GetDataComponents() == dataComponents)
	assert.True(t, n.GetHeartbeatV2Components() == heartbeatComponents)
	assert.True(t, n.GetNetworkComponents() == networkComponents)
	assert.True(t, n.GetProcessComponents() == processComponents)
	assert.Equal(t, consensusGroupSize, n.GetConsensusGroupSize())
	assert.True(t, n.IsInImportMode())
}

func TestNode_GetEpochStartDataAPI(t *testing.T) {
	t.Parallel()

	prevHash := []byte("prevHash")
	rootHash := []byte("rootHash")
	accumulatedFees := big.NewInt(100)
	developerFees := big.NewInt(200)

	dataComponents := getDefaultDataComponents()
	blockchain := dataComponents.BlockChain.(*testscommon.ChainHandlerStub)
	timestamp := uint64(778899)
	shardID := uint32(2)
	blockchain.GetGenesisHeaderCalled = func() data.HeaderHandler {
		return &block.Header{
			TimeStamp:       timestamp,
			ShardID:         shardID,
			PrevHash:        prevHash,
			RootHash:        rootHash,
			AccumulatedFees: accumulatedFees,
			DeveloperFees:   developerFees,
		}
	}

	bootstrapComponents := getDefaultBootstrapComponents()
	shardCoordinator := bootstrapComponents.ShardCoordinator().(*mock.ShardCoordinatorMock)

	coreComponents := getDefaultCoreComponents()

	n, _ := node.NewNode(
		node.WithCoreComponents(coreComponents),
		node.WithDataComponents(dataComponents),
		node.WithBootstrapComponents(bootstrapComponents),
	)
	epoch := uint32(37)
	nonce := uint64(112233)
	round := uint64(445566)

	t.Run("genesis block should work", func(t *testing.T) {
		result, err := n.GetEpochStartDataAPI(0)
		assert.Nil(t, err)
		expectedResult := &common.EpochStartDataAPI{
			Nonce:             0,
			Round:             0,
			Timestamp:         int64(timestamp),
			Epoch:             0,
			Shard:             shardID,
			PrevBlockHash:     hex.EncodeToString(prevHash),
			StateRootHash:     hex.EncodeToString(rootHash),
			ScheduledRootHash: "",
			AccumulatedFees:   accumulatedFees.String(),
			DeveloperFees:     developerFees.String(),
		}
		assert.Equal(t, expectedResult, result)
	})
	t.Run("should work for metachain", func(t *testing.T) {
		shardCoordinator.SelfShardId = core.MetachainShardId

		returnedHeader := &block.MetaBlock{
			Nonce:           nonce,
			Epoch:           epoch,
			Round:           round,
			TimeStamp:       timestamp,
			PrevHash:        prevHash,
			RootHash:        rootHash,
			AccumulatedFees: accumulatedFees,
			DeveloperFees:   developerFees,
		}

		headerBytes, err := coreComponents.IntMarsh.Marshal(returnedHeader)
		require.Nil(t, err)

		unit := &mockStorage.StorerStub{
			GetFromEpochCalled: func(key []byte, epoch uint32) ([]byte, error) {
				expectedIdentifier := core.EpochStartIdentifier(epoch)
				require.Equal(t, expectedIdentifier, string(key))

				return headerBytes, nil
			},
		}

		storageService := dataComponents.StorageService().(*mockStorage.ChainStorerStub)
		storageService.GetStorerCalled = func(unitType dataRetriever.UnitType) (storage.Storer, error) {
			require.Equal(t, dataRetriever.MetaBlockUnit, unitType)
			return unit, nil
		}

		result, err := n.GetEpochStartDataAPI(epoch)
		assert.Nil(t, err)

		expectedResult := &common.EpochStartDataAPI{
			Nonce:             nonce,
			Round:             round,
			Timestamp:         int64(timestamp),
			Epoch:             epoch,
			Shard:             core.MetachainShardId,
			PrevBlockHash:     hex.EncodeToString(prevHash),
			StateRootHash:     hex.EncodeToString(rootHash),
			ScheduledRootHash: "",
			AccumulatedFees:   accumulatedFees.String(),
			DeveloperFees:     developerFees.String(),
		}
		assert.Equal(t, expectedResult, result)
	})
	t.Run("should work for shard chain", func(t *testing.T) {
		shardCoordinator.SelfShardId = 0

		returnedHeader := &block.Header{
			Nonce:           nonce,
			Epoch:           epoch,
			Round:           round,
			ShardID:         shardID,
			TimeStamp:       timestamp,
			PrevHash:        prevHash,
			RootHash:        rootHash,
			AccumulatedFees: accumulatedFees,
			DeveloperFees:   developerFees,
		}

		headerBytes, err := coreComponents.IntMarsh.Marshal(returnedHeader)
		require.Nil(t, err)

		unit := &mockStorage.StorerStub{
			GetFromEpochCalled: func(key []byte, epoch uint32) ([]byte, error) {
				expectedIdentifier := core.EpochStartIdentifier(epoch)
				require.Equal(t, expectedIdentifier, string(key))

				return headerBytes, nil
			},
		}

		storageService := dataComponents.StorageService().(*mockStorage.ChainStorerStub)
		storageService.GetStorerCalled = func(unitType dataRetriever.UnitType) (storage.Storer, error) {
			require.Equal(t, dataRetriever.BlockHeaderUnit, unitType)
			return unit, nil
		}

		result, err := n.GetEpochStartDataAPI(epoch)
		assert.Nil(t, err)

		expectedResult := &common.EpochStartDataAPI{
			Nonce:             nonce,
			Round:             round,
			Timestamp:         int64(timestamp),
			Epoch:             epoch,
			Shard:             shardID,
			PrevBlockHash:     hex.EncodeToString(prevHash),
			StateRootHash:     hex.EncodeToString(rootHash),
			ScheduledRootHash: "",
			AccumulatedFees:   accumulatedFees.String(),
			DeveloperFees:     developerFees.String(),
		}
		assert.Equal(t, expectedResult, result)
	})
}

func createMockHeartbeatV2Components(providedMessages []heartbeatData.PubKeyHeartbeat) *factoryMock.HeartbeatV2ComponentsStub {
	heartbeatV2Components := &factoryMock.HeartbeatV2ComponentsStub{}
	heartbeatV2Components.MonitorField = &integrationTestsMock.HeartbeatMonitorStub{
		GetHeartbeatsCalled: func() []heartbeatData.PubKeyHeartbeat {
			return providedMessages
		},
	}

	return heartbeatV2Components
}

func sameMessages(provided, received []heartbeatData.PubKeyHeartbeat) bool {
	providedLen, receivedLen := len(provided), len(received)
	if receivedLen != providedLen {
		return false
	}

	areEqual := true
	for i := 0; i < providedLen; i++ {
		p := provided[i]
		r := received[i]
		areEqual = areEqual &&
			(p.PublicKey == r.PublicKey) &&
			(p.TimeStamp == r.TimeStamp) &&
			(p.IsActive == r.IsActive) &&
			(p.ReceivedShardID == r.ReceivedShardID) &&
			(p.ComputedShardID == r.ComputedShardID) &&
			(p.VersionNumber == r.VersionNumber) &&
			(p.Identity == r.Identity) &&
			(p.PeerType == r.PeerType) &&
			(p.Nonce == r.Nonce) &&
			(p.NumInstances == r.NumInstances) &&
			(p.PeerSubType == r.PeerSubType) &&
			(p.PidString == r.PidString)

		if !areEqual {
			return false
		}
	}

	return true
}

func createHeartbeatMessage(prefix string, idx int, isActive bool) heartbeatData.PubKeyHeartbeat {
	return heartbeatData.PubKeyHeartbeat{
		PublicKey:       fmt.Sprintf("%d%spk", idx, prefix),
		TimeStamp:       time.Now(),
		IsActive:        isActive,
		ReceivedShardID: 0,
		ComputedShardID: 0,
		VersionNumber:   "v01",
		NodeDisplayName: fmt.Sprintf("%d%s", idx, "node"),
		Identity:        "identity",
		PeerType:        core.ValidatorPeer.String(),
		Nonce:           10,
		NumInstances:    1,
		PeerSubType:     1,
		PidString:       fmt.Sprintf("%d%spid", idx, prefix),
	}
}

func TestNode_setTxGuardianData(t *testing.T) {
	t.Parallel()
	lenPubKey := 32
	coreComponents := getDefaultCoreComponents()
	n, _ := node.NewNode(
		node.WithCoreComponents(coreComponents),
	)
	guardianPubKey := bytes.Repeat([]byte{1}, lenPubKey)
	guardian, _ := coreComponents.AddrPubKeyConv.Encode(guardianPubKey)
	guardianSig := []byte("guardian sig")
	guardianSigHex := hex.EncodeToString(guardianSig)

	t.Run("invalid guardian address should err", func(t *testing.T) {
		tx := &transaction.Transaction{}
		tx.Options |= transaction.MaskGuardedTransaction

		err := n.SetTxGuardianData("invalid guardian address", guardianSigHex, tx)
		require.NotNil(t, err)
		require.Nil(t, tx.GuardianAddr)
		require.Nil(t, tx.GuardianSignature)
	})
	t.Run("invalid guardian sig hex should err", func(t *testing.T) {
		tx := &transaction.Transaction{}
		tx.Options |= transaction.MaskGuardedTransaction

		err := n.SetTxGuardianData(guardian, "invalid guardian sig hex", tx)
		require.NotNil(t, err)
		require.Nil(t, tx.GuardianAddr)
		require.Nil(t, tx.GuardianSignature)
	})
	t.Run("no guardian option set on tx should err", func(t *testing.T) {
		tx := &transaction.Transaction{}

		err := n.SetTxGuardianData(guardian, guardianSigHex, tx)
		require.NotNil(t, err)
		require.Nil(t, tx.GuardianAddr)
		require.Nil(t, tx.GuardianSignature)
	})
	t.Run("setTxGuardianData ok", func(t *testing.T) {
		tx := &transaction.Transaction{}
		tx.Options |= transaction.MaskGuardedTransaction

		err := n.SetTxGuardianData(guardian, guardianSigHex, tx)
		require.Nil(t, err)
		require.Equal(t, guardianPubKey, tx.GuardianAddr)
		require.Equal(t, guardianSig, tx.GuardianSignature)
	})
}

func TestNode_GetGuardianData(t *testing.T) {
	userAddressBytes := bytes.Repeat([]byte{3}, 32)

	testAccount, _ := accounts.NewUserAccount(userAddressBytes, &trieMock.DataTrieTrackerStub{}, &trieMock.TrieLeafParserStub{})
	testAccountsDB := &stateMock.AccountsStub{
		GetAccountWithBlockInfoCalled: func(address []byte, options common.RootHashHolder) (vmcommon.AccountHandler, common.BlockInfo, error) {
			return testAccount, nil, nil
		},
		RecreateTrieCalled: func(_ []byte) error {
			return nil
		},
	}
	coreComponents := getDefaultCoreComponents()
	dataComponents := getDefaultDataComponents()
	coreComponents.IntMarsh = getMarshalizer()
	coreComponents.VmMarsh = getMarshalizer()
	coreComponents.Hash = getHasher()
	coreComponents.AddrPubKeyConv = createMockPubkeyConverter()
	testStateComponents := getDefaultStateComponents()
	args := state.ArgsAccountsRepository{
		FinalStateAccountsWrapper:      testAccountsDB,
		CurrentStateAccountsWrapper:    testAccountsDB,
		HistoricalStateAccountsWrapper: testAccountsDB,
	}
	testStateComponents.AccountsRepo, _ = state.NewAccountsRepository(args)
	userAddress, _ := coreComponents.AddressPubKeyConverter().Encode(userAddressBytes)
	g1 := &guardians.Guardian{
		Address:         bytes.Repeat([]byte{1}, 32),
		ActivationEpoch: 0,
	}
	g2 := &guardians.Guardian{
		Address:         bytes.Repeat([]byte{2}, 32),
		ActivationEpoch: 1,
	}
	addressG1, _ := coreComponents.AddressPubKeyConverter().Encode(g1.Address)
	apiG1 := &api.Guardian{
		Address:         addressG1,
		ActivationEpoch: g1.ActivationEpoch,
	}
	addressG2, _ := coreComponents.AddressPubKeyConverter().Encode(g2.Address)
	apiG2 := &api.Guardian{
		Address:         addressG2,
		ActivationEpoch: g2.ActivationEpoch,
	}
	t.Run("error on loadUserAccountHandlerByAddress", func(t *testing.T) {
		accDB := &stateMock.AccountsStub{
			GetAccountWithBlockInfoCalled: func(address []byte, options common.RootHashHolder) (vmcommon.AccountHandler, common.BlockInfo, error) {
				return testAccount, nil, nil
			},
			RecreateTrieCalled: func(_ []byte) error {
				return nil
			},
		}
		stateComponents := getDefaultStateComponents()
		argsLocal := state.ArgsAccountsRepository{
			FinalStateAccountsWrapper:      accDB,
			CurrentStateAccountsWrapper:    accDB,
			HistoricalStateAccountsWrapper: accDB,
		}
		stateComponents.AccountsRepo, _ = state.NewAccountsRepository(argsLocal)
		n, _ := node.NewNode(
			node.WithDataComponents(dataComponents),
			node.WithCoreComponents(coreComponents),
			node.WithStateComponents(stateComponents),
		)
		guardianData, blockInfo, err := n.GetGuardianData("address", api.AccountQueryOptions{})
		require.Equal(t, api.GuardianData{}, guardianData)
		require.Equal(t, api.BlockInfo{}, blockInfo)
		require.NotNil(t, err)
		require.True(t, strings.Contains(err.Error(), "invalid address"))
	})
	t.Run("error on loadUserAccountHandlerByAddress but account is new", func(t *testing.T) {
		providedBlockInfo := holders.NewBlockInfo([]byte{0xaa}, 7, []byte{0xbb})
		accDB := &stateMock.AccountsStub{
			GetAccountWithBlockInfoCalled: func(address []byte, options common.RootHashHolder) (vmcommon.AccountHandler, common.BlockInfo, error) {
				return nil, nil, state.NewErrAccountNotFoundAtBlock(providedBlockInfo)
			},
			RecreateTrieCalled: func(_ []byte) error {
				return nil
			},
		}
		stateComponents := getDefaultStateComponents()
		argsLocal := state.ArgsAccountsRepository{
			FinalStateAccountsWrapper:      accDB,
			CurrentStateAccountsWrapper:    accDB,
			HistoricalStateAccountsWrapper: accDB,
		}
		stateComponents.AccountsRepo, _ = state.NewAccountsRepository(argsLocal)
		n, _ := node.NewNode(
			node.WithDataComponents(dataComponents),
			node.WithCoreComponents(coreComponents),
			node.WithStateComponents(stateComponents),
		)
		guardianData, blockInfo, err := n.GetGuardianData(userAddress, api.AccountQueryOptions{})
		require.Equal(t, api.GuardianData{}, guardianData)
		expectedBlockInfo := api.BlockInfo{
			Nonce:    providedBlockInfo.GetNonce(),
			Hash:     hex.EncodeToString(providedBlockInfo.GetHash()),
			RootHash: hex.EncodeToString(providedBlockInfo.GetRootHash()),
		}
		require.Equal(t, expectedBlockInfo, blockInfo)
		require.Nil(t, err)
	})
	t.Run("getPendingAndActiveGuardians with error", func(t *testing.T) {
		expectedError := errors.New("expected error")
		bootstrapComponents := getDefaultBootstrapComponents()
		bootstrapComponents.GuardedAccountHandlerField = &guardianMocks.GuardedAccountHandlerStub{
			GetConfiguredGuardiansCalled: func(uah state.UserAccountHandler) (active *guardians.Guardian, pending *guardians.Guardian, err error) {
				return nil, nil, expectedError
			},
		}
		n, _ := node.NewNode(
			node.WithDataComponents(dataComponents),
			node.WithCoreComponents(coreComponents),
			node.WithStateComponents(testStateComponents),
			node.WithBootstrapComponents(bootstrapComponents),
		)
		guardianData, blockInfo, err := n.GetGuardianData(userAddress, api.AccountQueryOptions{})
		require.Equal(t, api.GuardianData{}, guardianData)
		require.Equal(t, api.BlockInfo{}, blockInfo)
		require.Equal(t, expectedError, err)
	})
	t.Run("one active", func(t *testing.T) {
		bootstrapComponents := getDefaultBootstrapComponents()
		bootstrapComponents.GuardedAccountHandlerField = &guardianMocks.GuardedAccountHandlerStub{
			GetConfiguredGuardiansCalled: func(uah state.UserAccountHandler) (active *guardians.Guardian, pending *guardians.Guardian, err error) {
				return g1, nil, nil
			},
		}
		n, _ := node.NewNode(
			node.WithDataComponents(dataComponents),
			node.WithCoreComponents(coreComponents),
			node.WithStateComponents(testStateComponents),
			node.WithBootstrapComponents(bootstrapComponents),
		)
		guardianData, blockInfo, err := n.GetGuardianData(userAddress, api.AccountQueryOptions{})
		require.Equal(t, api.GuardianData{
			ActiveGuardian:  apiG1,
			PendingGuardian: nil,
			Guarded:         false,
		}, guardianData)
		require.Equal(t, api.BlockInfo{}, blockInfo)
		require.Nil(t, err)
	})
	t.Run("one pending", func(t *testing.T) {
		bootstrapComponents := getDefaultBootstrapComponents()
		bootstrapComponents.GuardedAccountHandlerField = &guardianMocks.GuardedAccountHandlerStub{
			GetConfiguredGuardiansCalled: func(uah state.UserAccountHandler) (active *guardians.Guardian, pending *guardians.Guardian, err error) {
				return nil, g1, nil
			},
		}
		n, _ := node.NewNode(
			node.WithDataComponents(dataComponents),
			node.WithCoreComponents(coreComponents),
			node.WithStateComponents(testStateComponents),
			node.WithBootstrapComponents(bootstrapComponents),
		)
		guardianData, blockInfo, err := n.GetGuardianData(userAddress, api.AccountQueryOptions{})
		require.Equal(t, api.GuardianData{
			ActiveGuardian:  nil,
			PendingGuardian: apiG1,
			Guarded:         false,
		}, guardianData)
		require.Equal(t, api.BlockInfo{}, blockInfo)
		require.Nil(t, err)
	})
	t.Run("one active and one pending", func(t *testing.T) {
		bootstrapComponents := getDefaultBootstrapComponents()
		bootstrapComponents.GuardedAccountHandlerField = &guardianMocks.GuardedAccountHandlerStub{
			GetConfiguredGuardiansCalled: func(uah state.UserAccountHandler) (active *guardians.Guardian, pending *guardians.Guardian, err error) {
				return g1, g2, nil
			},
		}
		n, _ := node.NewNode(
			node.WithDataComponents(dataComponents),
			node.WithCoreComponents(coreComponents),
			node.WithStateComponents(testStateComponents),
			node.WithBootstrapComponents(bootstrapComponents),
		)
		guardianData, blockInfo, err := n.GetGuardianData(userAddress, api.AccountQueryOptions{})
		require.Equal(t, api.GuardianData{
			ActiveGuardian:  apiG1,
			PendingGuardian: apiG2,
			Guarded:         false,
		}, guardianData)
		require.Equal(t, api.BlockInfo{}, blockInfo)
		require.Nil(t, err)
	})
	t.Run("one active and one pending and account guarded", func(t *testing.T) {
		acc, _ := accounts.NewUserAccount(userAddressBytes, &trieMock.DataTrieTrackerStub{}, &trieMock.TrieLeafParserStub{})
		acc.CodeMetadata = (&vmcommon.CodeMetadata{Guarded: true}).ToBytes()
		accDB := &stateMock.AccountsStub{
			GetAccountWithBlockInfoCalled: func(address []byte, options common.RootHashHolder) (vmcommon.AccountHandler, common.BlockInfo, error) {
				return acc, nil, nil
			},
			RecreateTrieCalled: func(_ []byte) error {
				return nil
			},
		}
		stateComponents := getDefaultStateComponents()
		argsLocal := state.ArgsAccountsRepository{
			FinalStateAccountsWrapper:      accDB,
			CurrentStateAccountsWrapper:    accDB,
			HistoricalStateAccountsWrapper: accDB,
		}
		stateComponents.AccountsRepo, _ = state.NewAccountsRepository(argsLocal)
		bootstrapComponents := getDefaultBootstrapComponents()
		bootstrapComponents.GuardedAccountHandlerField = &guardianMocks.GuardedAccountHandlerStub{
			GetConfiguredGuardiansCalled: func(uah state.UserAccountHandler) (active *guardians.Guardian, pending *guardians.Guardian, err error) {
				return g1, g2, nil
			},
		}
		n, _ := node.NewNode(
			node.WithDataComponents(dataComponents),
			node.WithCoreComponents(coreComponents),
			node.WithStateComponents(stateComponents),
			node.WithBootstrapComponents(bootstrapComponents),
		)
		guardianData, blockInfo, err := n.GetGuardianData(userAddress, api.AccountQueryOptions{})
		require.Equal(t, api.GuardianData{
			ActiveGuardian:  apiG1,
			PendingGuardian: apiG2,
			Guarded:         true,
		}, guardianData)
		require.Equal(t, api.BlockInfo{}, blockInfo)
		require.Nil(t, err)
	})
}

func TestNode_getPendingAndActiveGuardians(t *testing.T) {
	coreComponents := getDefaultCoreComponents()
	bootstrapComponents := getDefaultBootstrapComponents()
	expectedErr := errors.New("expected err")
	g1PubKey := bytes.Repeat([]byte{1}, 32)
	g2PubKey := bytes.Repeat([]byte{2}, 32)
	g1 := &guardians.Guardian{
		Address:         g1PubKey,
		ActivationEpoch: 10,
	}
	g2 := &guardians.Guardian{
		Address:         g2PubKey,
		ActivationEpoch: 1,
	}

	addressG1, _ := coreComponents.AddrPubKeyConv.Encode(g1.Address)
	expectedG1 := &api.Guardian{
		Address:         addressG1,
		ActivationEpoch: g1.ActivationEpoch,
	}
	addressG2, _ := coreComponents.AddrPubKeyConv.Encode(g2.Address)
	expectedG2 := &api.Guardian{
		Address:         addressG2,
		ActivationEpoch: g2.ActivationEpoch,
	}

	t.Run("get configured guardians with error should propagate error", func(t *testing.T) {
		bootstrapComponents.GuardedAccountHandlerField = &guardianMocks.GuardedAccountHandlerStub{
			GetConfiguredGuardiansCalled: func(uah state.UserAccountHandler) (active *guardians.Guardian, pending *guardians.Guardian, err error) {
				return nil, nil, expectedErr
			},
		}
		n, _ := node.NewNode(
			node.WithCoreComponents(coreComponents),
			node.WithBootstrapComponents(bootstrapComponents),
		)

		activeGuardian, pendingGuardian, err := n.GetPendingAndActiveGuardians(&stateMock.UserAccountStub{})
		require.Nil(t, activeGuardian)
		require.Nil(t, pendingGuardian)
		require.Equal(t, expectedErr, err)
	})
	t.Run("no pending and no active but no error", func(t *testing.T) {
		bootstrapComponents.GuardedAccountHandlerField = &guardianMocks.GuardedAccountHandlerStub{
			GetConfiguredGuardiansCalled: func(uah state.UserAccountHandler) (active *guardians.Guardian, pending *guardians.Guardian, err error) {
				return nil, nil, nil
			},
		}
		n, _ := node.NewNode(
			node.WithCoreComponents(coreComponents),
			node.WithBootstrapComponents(bootstrapComponents),
		)
		activeGuardian, pendingGuardian, err := n.GetPendingAndActiveGuardians(&stateMock.UserAccountStub{})
		require.Nil(t, activeGuardian)
		require.Nil(t, pendingGuardian)
		require.Nil(t, err)
	})
	t.Run("one active", func(t *testing.T) {
		bootstrapComponents.GuardedAccountHandlerField = &guardianMocks.GuardedAccountHandlerStub{
			GetConfiguredGuardiansCalled: func(uah state.UserAccountHandler) (active *guardians.Guardian, pending *guardians.Guardian, err error) {
				return g1, nil, nil
			},
		}
		n, _ := node.NewNode(
			node.WithCoreComponents(coreComponents),
			node.WithBootstrapComponents(bootstrapComponents),
		)
		activeGuardian, pendingGuardian, err := n.GetPendingAndActiveGuardians(&stateMock.UserAccountStub{})
		require.NotNil(t, activeGuardian)

		require.Equal(t, expectedG1, activeGuardian)
		require.Nil(t, pendingGuardian)
		require.Nil(t, err)
	})
	t.Run("one pending", func(t *testing.T) {
		bootstrapComponents.GuardedAccountHandlerField = &guardianMocks.GuardedAccountHandlerStub{
			GetConfiguredGuardiansCalled: func(uah state.UserAccountHandler) (active *guardians.Guardian, pending *guardians.Guardian, err error) {
				return nil, g1, nil
			},
		}
		n, _ := node.NewNode(
			node.WithCoreComponents(coreComponents),
			node.WithBootstrapComponents(bootstrapComponents),
		)
		activeGuardian, pendingGuardian, err := n.GetPendingAndActiveGuardians(&stateMock.UserAccountStub{})
		require.NotNil(t, pendingGuardian)
		require.Equal(t, expectedG1, pendingGuardian)
		require.Nil(t, activeGuardian)
		require.Nil(t, err)
	})
	t.Run("one active one pending", func(t *testing.T) {
		bootstrapComponents.GuardedAccountHandlerField = &guardianMocks.GuardedAccountHandlerStub{
			GetConfiguredGuardiansCalled: func(uah state.UserAccountHandler) (active *guardians.Guardian, pending *guardians.Guardian, err error) {
				return g1, g2, nil
			},
		}
		n, _ := node.NewNode(
			node.WithCoreComponents(coreComponents),
			node.WithBootstrapComponents(bootstrapComponents),
		)

		activeGuardian, pendingGuardian, err := n.GetPendingAndActiveGuardians(&stateMock.UserAccountStub{})
		require.NotNil(t, activeGuardian)
		require.NotNil(t, pendingGuardian)
		require.Equal(t, expectedG2, pendingGuardian)
		require.Equal(t, expectedG1, activeGuardian)
		require.Nil(t, err)
	})
}

func getDefaultCoreComponents() *nodeMockFactory.CoreComponentsMock {
	return &nodeMockFactory.CoreComponentsMock{
		IntMarsh:            &marshallerMock.MarshalizerMock{},
		TxMarsh:             &marshallerMock.MarshalizerMock{},
		VmMarsh:             &marshallerMock.MarshalizerMock{},
		TxSignHasherField:   &testscommon.HasherStub{},
		Hash:                &testscommon.HasherStub{},
		UInt64ByteSliceConv: testscommon.NewNonceHashConverterMock(),
		AddrPubKeyConv:      testscommon.RealWorldBech32PubkeyConverter,
		ValPubKeyConv:       testscommon.NewPubkeyConverterMock(32),
		PathHdl:             &testscommon.PathManagerStub{},
		ChainIdCalled: func() string {
			return "chainID"
		},
		MinTransactionVersionCalled: func() uint32 {
			return 1
		},
<<<<<<< HEAD
		WDTimer:                  &testscommon.WatchdogMock{},
		Alarm:                    &testscommon.AlarmSchedulerStub{},
		NtpTimer:                 &testscommon.SyncTimerStub{},
		RoundHandlerField:        &testscommon.RoundHandlerMock{},
		EconomicsHandler:         &economicsmocks.EconomicsHandlerMock{},
		APIEconomicsHandler:      &economicsmocks.EconomicsHandlerMock{},
		RatingsConfig:            &testscommon.RatingsInfoMock{},
		RatingHandler:            &testscommon.RaterMock{},
		NodesConfig:              &testscommon.NodesSetupStub{},
		StartTime:                time.Time{},
		EpochChangeNotifier:      &epochNotifier.EpochNotifierStub{},
		TxVersionCheckHandler:    versioning.NewTxVersionChecker(0),
		EnableEpochsHandlerField: &enableEpochsHandlerMock.EnableEpochsHandlerStub{},
=======
		WDTimer:               &testscommon.WatchdogMock{},
		Alarm:                 &testscommon.AlarmSchedulerStub{},
		NtpTimer:              &testscommon.SyncTimerStub{},
		RoundHandlerField:     &testscommon.RoundHandlerMock{},
		EconomicsHandler:      &economicsmocks.EconomicsHandlerMock{},
		APIEconomicsHandler:   &economicsmocks.EconomicsHandlerMock{},
		RatingsConfig:         &testscommon.RatingsInfoMock{},
		RatingHandler:         &testscommon.RaterMock{},
		NodesConfig:           &genesisMocks.NodesSetupStub{},
		StartTime:             time.Time{},
		EpochChangeNotifier:   &epochNotifier.EpochNotifierStub{},
		TxVersionCheckHandler: versioning.NewTxVersionChecker(0),
>>>>>>> 347ff4ea
	}
}

func getDefaultProcessComponents() *factoryMock.ProcessComponentsMock {
	return &factoryMock.ProcessComponentsMock{
		NodesCoord: &shardingMocks.NodesCoordinatorMock{},
		ShardCoord: &testscommon.ShardsCoordinatorMock{
			NoShards:     1,
			CurrentShard: 0,
		},
		IntContainer:                         &testscommon.InterceptorsContainerStub{},
		ReqFinder:                            &dataRetrieverMock.RequestersFinderStub{},
		RoundHandlerField:                    &testscommon.RoundHandlerMock{},
		EpochTrigger:                         &testscommon.EpochStartTriggerStub{},
		EpochNotifier:                        &mock.EpochStartNotifierStub{},
		ForkDetect:                           &mock.ForkDetectorMock{},
		BlockProcess:                         &testscommon.BlockProcessorStub{},
		BlackListHdl:                         &testscommon.TimeCacheStub{},
		BootSore:                             &mock.BootstrapStorerMock{},
		HeaderSigVerif:                       &mock.HeaderSigVerifierStub{},
		HeaderIntegrVerif:                    &mock.HeaderIntegrityVerifierStub{},
		ValidatorStatistics:                  &testscommon.ValidatorStatisticsProcessorStub{},
		ValidatorProvider:                    &stakingcommon.ValidatorsProviderStub{},
		BlockTrack:                           &mock.BlockTrackerStub{},
		PendingMiniBlocksHdl:                 &mock.PendingMiniBlocksHandlerStub{},
		ReqHandler:                           &testscommon.RequestHandlerStub{},
		TxLogsProcess:                        &mock.TxLogProcessorMock{},
		HeaderConstructValidator:             &mock.HeaderValidatorStub{},
		MainPeerMapper:                       &p2pmocks.NetworkShardingCollectorStub{},
		FullArchivePeerMapper:                &p2pmocks.NetworkShardingCollectorStub{},
		WhiteListHandlerInternal:             &testscommon.WhiteListHandlerStub{},
		WhiteListerVerifiedTxsInternal:       &testscommon.WhiteListHandlerStub{},
		TxsSenderHandlerField:                &txsSenderMock.TxsSenderHandlerMock{},
		ScheduledTxsExecutionHandlerInternal: &testscommon.ScheduledTxsExecutionStub{},
		HistoryRepositoryInternal:            &dblookupext.HistoryRepositoryStub{},
	}
}

func getDefaultDataComponents() *nodeMockFactory.DataComponentsMock {
	chainHandler := &testscommon.ChainHandlerStub{
		GetCurrentBlockHeaderCalled: func() data.HeaderHandler {
			return &block.Header{Nonce: 42}
		},
		GetCurrentBlockHeaderHashCalled: func() []byte {
			return []byte("header hash")
		},
		GetCurrentBlockRootHashCalled: func() []byte {
			return []byte("root hash")
		},
	}

	return &nodeMockFactory.DataComponentsMock{
		BlockChain: chainHandler,
		Store:      &mockStorage.ChainStorerStub{},
		DataPool:   &dataRetrieverMock.PoolsHolderMock{},
		MbProvider: &mock.MiniBlocksProviderStub{},
	}
}

func getDefaultBootstrapComponents() *mainFactoryMocks.BootstrapComponentsStub {
	return &mainFactoryMocks.BootstrapComponentsStub{
		Bootstrapper: &bootstrapMocks.EpochStartBootstrapperStub{
			TrieHolder:      &trieMock.TriesHolderStub{},
			StorageManagers: map[string]common.StorageManager{"0": &storageManager.StorageManagerStub{}},
			BootstrapCalled: nil,
		},
		BootstrapParams:            &bootstrapMocks.BootstrapParamsHandlerMock{},
		NodeRole:                   "",
		ShCoordinator:              &mock.ShardCoordinatorMock{},
		HdrIntegrityVerifier:       &mock.HeaderIntegrityVerifierStub{},
		GuardedAccountHandlerField: &guardianMocks.GuardedAccountHandlerStub{},
	}
}

func TestNode_IsInterfaceNil(t *testing.T) {
	t.Parallel()

	var n *node.Node
	require.True(t, n.IsInterfaceNil())

	n, _ = node.NewNode()
	require.False(t, n.IsInterfaceNil())
}<|MERGE_RESOLUTION|>--- conflicted
+++ resolved
@@ -5093,21 +5093,6 @@
 		MinTransactionVersionCalled: func() uint32 {
 			return 1
 		},
-<<<<<<< HEAD
-		WDTimer:                  &testscommon.WatchdogMock{},
-		Alarm:                    &testscommon.AlarmSchedulerStub{},
-		NtpTimer:                 &testscommon.SyncTimerStub{},
-		RoundHandlerField:        &testscommon.RoundHandlerMock{},
-		EconomicsHandler:         &economicsmocks.EconomicsHandlerMock{},
-		APIEconomicsHandler:      &economicsmocks.EconomicsHandlerMock{},
-		RatingsConfig:            &testscommon.RatingsInfoMock{},
-		RatingHandler:            &testscommon.RaterMock{},
-		NodesConfig:              &testscommon.NodesSetupStub{},
-		StartTime:                time.Time{},
-		EpochChangeNotifier:      &epochNotifier.EpochNotifierStub{},
-		TxVersionCheckHandler:    versioning.NewTxVersionChecker(0),
-		EnableEpochsHandlerField: &enableEpochsHandlerMock.EnableEpochsHandlerStub{},
-=======
 		WDTimer:               &testscommon.WatchdogMock{},
 		Alarm:                 &testscommon.AlarmSchedulerStub{},
 		NtpTimer:              &testscommon.SyncTimerStub{},
@@ -5120,7 +5105,7 @@
 		StartTime:             time.Time{},
 		EpochChangeNotifier:   &epochNotifier.EpochNotifierStub{},
 		TxVersionCheckHandler: versioning.NewTxVersionChecker(0),
->>>>>>> 347ff4ea
+		EnableEpochsHandlerField: &enableEpochsHandlerMock.EnableEpochsHandlerStub{},
 	}
 }
 
