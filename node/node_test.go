--- conflicted
+++ resolved
@@ -14,50 +14,6 @@
 	"testing"
 	"time"
 
-<<<<<<< HEAD
-	"github.com/ElrondNetwork/elrond-go-core/core"
-	atomicCore "github.com/ElrondNetwork/elrond-go-core/core/atomic"
-	"github.com/ElrondNetwork/elrond-go-core/core/check"
-	"github.com/ElrondNetwork/elrond-go-core/core/keyValStorage"
-	"github.com/ElrondNetwork/elrond-go-core/core/versioning"
-	"github.com/ElrondNetwork/elrond-go-core/data"
-	"github.com/ElrondNetwork/elrond-go-core/data/api"
-	"github.com/ElrondNetwork/elrond-go-core/data/block"
-	"github.com/ElrondNetwork/elrond-go-core/data/esdt"
-	"github.com/ElrondNetwork/elrond-go-core/data/transaction"
-	"github.com/ElrondNetwork/elrond-go-core/hashing"
-	"github.com/ElrondNetwork/elrond-go-core/hashing/sha256"
-	"github.com/ElrondNetwork/elrond-go-core/marshal"
-	"github.com/ElrondNetwork/elrond-go-crypto"
-	"github.com/ElrondNetwork/elrond-go/common"
-	"github.com/ElrondNetwork/elrond-go/dataRetriever"
-	"github.com/ElrondNetwork/elrond-go/dblookupext/esdtSupply"
-	"github.com/ElrondNetwork/elrond-go/factory"
-	factoryMock "github.com/ElrondNetwork/elrond-go/factory/mock"
-	heartbeatData "github.com/ElrondNetwork/elrond-go/heartbeat/data"
-	integrationTestsMock "github.com/ElrondNetwork/elrond-go/integrationTests/mock"
-	"github.com/ElrondNetwork/elrond-go/node"
-	"github.com/ElrondNetwork/elrond-go/node/mock"
-	nodeMockFactory "github.com/ElrondNetwork/elrond-go/node/mock/factory"
-	"github.com/ElrondNetwork/elrond-go/process"
-	"github.com/ElrondNetwork/elrond-go/state"
-	"github.com/ElrondNetwork/elrond-go/testscommon"
-	"github.com/ElrondNetwork/elrond-go/testscommon/bootstrapMocks"
-	dataRetrieverMock "github.com/ElrondNetwork/elrond-go/testscommon/dataRetriever"
-	"github.com/ElrondNetwork/elrond-go/testscommon/dblookupext"
-	"github.com/ElrondNetwork/elrond-go/testscommon/economicsmocks"
-	"github.com/ElrondNetwork/elrond-go/testscommon/epochNotifier"
-	"github.com/ElrondNetwork/elrond-go/testscommon/mainFactoryMocks"
-	"github.com/ElrondNetwork/elrond-go/testscommon/p2pmocks"
-	"github.com/ElrondNetwork/elrond-go/testscommon/shardingMocks"
-	"github.com/ElrondNetwork/elrond-go/testscommon/stakingcommon"
-	stateMock "github.com/ElrondNetwork/elrond-go/testscommon/state"
-	statusHandlerMock "github.com/ElrondNetwork/elrond-go/testscommon/statusHandler"
-	trieMock "github.com/ElrondNetwork/elrond-go/testscommon/trie"
-	"github.com/ElrondNetwork/elrond-go/testscommon/txsSenderMock"
-	"github.com/ElrondNetwork/elrond-go/vm/systemSmartContracts"
-	vmcommon "github.com/ElrondNetwork/elrond-vm-common"
-=======
 	"github.com/multiversx/mx-chain-core-go/core"
 	atomicCore "github.com/multiversx/mx-chain-core-go/core/atomic"
 	"github.com/multiversx/mx-chain-core-go/core/check"
@@ -102,7 +58,6 @@
 	"github.com/multiversx/mx-chain-go/testscommon/txsSenderMock"
 	"github.com/multiversx/mx-chain-go/vm/systemSmartContracts"
 	vmcommon "github.com/multiversx/mx-chain-vm-common-go"
->>>>>>> 12624dc4
 	"github.com/stretchr/testify/assert"
 	"github.com/stretchr/testify/require"
 )
@@ -3998,30 +3953,6 @@
 			NoShards:     1,
 			CurrentShard: 0,
 		},
-<<<<<<< HEAD
-		IntContainer:                   &testscommon.InterceptorsContainerStub{},
-		ResFinder:                      &mock.ResolversFinderStub{},
-		RoundHandlerField:              &testscommon.RoundHandlerMock{},
-		EpochTrigger:                   &testscommon.EpochStartTriggerStub{},
-		EpochNotifier:                  &mock.EpochStartNotifierStub{},
-		ForkDetect:                     &mock.ForkDetectorMock{},
-		BlockProcess:                   &mock.BlockProcessorStub{},
-		BlackListHdl:                   &testscommon.TimeCacheStub{},
-		BootSore:                       &mock.BootstrapStorerMock{},
-		HeaderSigVerif:                 &mock.HeaderSigVerifierStub{},
-		HeaderIntegrVerif:              &mock.HeaderIntegrityVerifierStub{},
-		ValidatorStatistics:            &testscommon.ValidatorStatisticsProcessorStub{},
-		ValidatorProvider:              &stakingcommon.ValidatorsProviderStub{},
-		BlockTrack:                     &mock.BlockTrackerStub{},
-		PendingMiniBlocksHdl:           &mock.PendingMiniBlocksHandlerStub{},
-		ReqHandler:                     &testscommon.RequestHandlerStub{},
-		TxLogsProcess:                  &mock.TxLogProcessorMock{},
-		HeaderConstructValidator:       &mock.HeaderValidatorStub{},
-		PeerMapper:                     &p2pmocks.NetworkShardingCollectorStub{},
-		WhiteListHandlerInternal:       &testscommon.WhiteListHandlerStub{},
-		WhiteListerVerifiedTxsInternal: &testscommon.WhiteListHandlerStub{},
-		TxsSenderHandlerField:          &txsSenderMock.TxsSenderHandlerMock{},
-=======
 		IntContainer:                         &testscommon.InterceptorsContainerStub{},
 		ResFinder:                            &mock.ResolversFinderStub{},
 		RoundHandlerField:                    &testscommon.RoundHandlerMock{},
@@ -4033,8 +3964,8 @@
 		BootSore:                             &mock.BootstrapStorerMock{},
 		HeaderSigVerif:                       &mock.HeaderSigVerifierStub{},
 		HeaderIntegrVerif:                    &mock.HeaderIntegrityVerifierStub{},
-		ValidatorStatistics:                  &mock.ValidatorStatisticsProcessorMock{},
-		ValidatorProvider:                    &mock.ValidatorsProviderStub{},
+		ValidatorStatistics:                  &testscommon.ValidatorStatisticsProcessorStub{},
+		ValidatorProvider:                    &stakingcommon.ValidatorsProviderStub{},
 		BlockTrack:                           &mock.BlockTrackerStub{},
 		PendingMiniBlocksHdl:                 &mock.PendingMiniBlocksHandlerStub{},
 		ReqHandler:                           &testscommon.RequestHandlerStub{},
@@ -4046,7 +3977,6 @@
 		TxsSenderHandlerField:                &txsSenderMock.TxsSenderHandlerMock{},
 		ScheduledTxsExecutionHandlerInternal: &testscommon.ScheduledTxsExecutionStub{},
 		HistoryRepositoryInternal:            &dblookupext.HistoryRepositoryStub{},
->>>>>>> 12624dc4
 	}
 }
 
