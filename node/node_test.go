package node_test

import (
	"bytes"
	"crypto/rand"
	"encoding/hex"
	"errors"
	"fmt"
	"math/big"
	"strconv"
	"strings"
	"sync"
	"sync/atomic"
	"testing"
	"time"

	"github.com/ElrondNetwork/elrond-go/core"
	atomicCore "github.com/ElrondNetwork/elrond-go/core/atomic"
	"github.com/ElrondNetwork/elrond-go/core/check"
	"github.com/ElrondNetwork/elrond-go/core/keyValStorage"
	"github.com/ElrondNetwork/elrond-go/core/versioning"
	"github.com/ElrondNetwork/elrond-go/crypto"
	"github.com/ElrondNetwork/elrond-go/data"
	"github.com/ElrondNetwork/elrond-go/data/batch"
	"github.com/ElrondNetwork/elrond-go/data/block"
	"github.com/ElrondNetwork/elrond-go/data/esdt"
	"github.com/ElrondNetwork/elrond-go/data/state"
	"github.com/ElrondNetwork/elrond-go/data/transaction"
	"github.com/ElrondNetwork/elrond-go/dataRetriever"
	"github.com/ElrondNetwork/elrond-go/hashing"
	"github.com/ElrondNetwork/elrond-go/marshal"
	"github.com/ElrondNetwork/elrond-go/node"
	"github.com/ElrondNetwork/elrond-go/node/mock"
	"github.com/ElrondNetwork/elrond-go/process"
	"github.com/ElrondNetwork/elrond-go/storage"
	"github.com/ElrondNetwork/elrond-go/testscommon"
	"github.com/ElrondNetwork/elrond-go/testscommon/economicsmocks"
	"github.com/ElrondNetwork/elrond-go/testscommon/p2pmocks"
	"github.com/ElrondNetwork/elrond-go/vm/systemSmartContracts"
	"github.com/stretchr/testify/assert"
	"github.com/stretchr/testify/require"
)

func createMockPubkeyConverter() *mock.PubkeyConverterMock {
	return mock.NewPubkeyConverterMock(32)
}

func getAccAdapter(balance *big.Int) *testscommon.AccountsStub {
	accDB := &testscommon.AccountsStub{}
	accDB.GetExistingAccountCalled = func(address []byte) (handler state.AccountHandler, e error) {
		acc, _ := state.NewUserAccount(address)
		_ = acc.AddToBalance(balance)
		acc.IncreaseNonce(1)

		return acc, nil
	}
	return accDB
}

func getPrivateKey() *mock.PrivateKeyStub {
	return &mock.PrivateKeyStub{}
}

func getMessenger() *mock.MessengerStub {
	messenger := &mock.MessengerStub{
		CloseCalled: func() error {
			return nil
		},
		BootstrapCalled: func() error {
			return nil
		},
		BroadcastCalled: func(topic string, buff []byte) {
		},
	}

	return messenger
}

func getMarshalizer() marshal.Marshalizer {
	return &mock.MarshalizerFake{}
}

func getHasher() hashing.Hasher {
	return &mock.HasherMock{}
}

func TestNewNode(t *testing.T) {
	n, err := node.NewNode()

	assert.Nil(t, err)
	assert.False(t, check.IfNil(n))
}

func TestNewNode_NilOptionShouldError(t *testing.T) {
	_, err := node.NewNode(node.WithCoreComponents(nil))
	assert.NotNil(t, err)
}

func TestNewNode_ApplyNilOptionShouldError(t *testing.T) {
	n, _ := node.NewNode()
	err := n.ApplyOptions(node.WithCoreComponents(nil))
	assert.NotNil(t, err)
}

func TestGetBalance_NoAddrConverterShouldError(t *testing.T) {
	coreComponents := getDefaultCoreComponents()
	coreComponents.AddrPubKeyConv = nil
	coreComponents.VmMarsh = getMarshalizer()
	coreComponents.IntMarsh = getMarshalizer()
	coreComponents.AddrPubKeyConv = nil
	coreComponents.Hash = getHasher()
	stateComponents := getDefaultStateComponents()

	n, _ := node.NewNode(
		node.WithCoreComponents(coreComponents),
		node.WithStateComponents(stateComponents),
	)
	_, err := n.GetBalance("address")
	assert.NotNil(t, err)
	assert.Equal(t, "initialize AccountsAdapter and PubkeyConverter first", err.Error())
}

func TestGetBalance_NoAccAdapterShouldError(t *testing.T) {
	coreComponents := getDefaultCoreComponents()
	coreComponents.AddrPubKeyConv = nil
	coreComponents.VmMarsh = getMarshalizer()
	coreComponents.IntMarsh = getMarshalizer()
	coreComponents.Hash = getHasher()

	n, _ := node.NewNode(
		node.WithCoreComponents(coreComponents),
	)
	_, err := n.GetBalance("address")
	assert.NotNil(t, err)
	assert.Equal(t, "initialize AccountsAdapter and PubkeyConverter first", err.Error())
}

func TestGetBalance_GetAccountFailsShouldError(t *testing.T) {
	expectedErr := errors.New("error")

	accAdapter := &testscommon.AccountsStub{
		GetExistingAccountCalled: func(address []byte) (state.AccountHandler, error) {
			return nil, expectedErr
		},
	}
	coreComponents := getDefaultCoreComponents()
	coreComponents.IntMarsh = getMarshalizer()
	coreComponents.VmMarsh = getMarshalizer()
	coreComponents.Hash = getHasher()
	coreComponents.AddrPubKeyConv = createMockPubkeyConverter()
	stateComponents := getDefaultStateComponents()
	stateComponents.Accounts = accAdapter

	n, _ := node.NewNode(
		node.WithCoreComponents(coreComponents),
		node.WithStateComponents(stateComponents),
	)
	_, err := n.GetBalance(createDummyHexAddress(64))
	assert.Equal(t, expectedErr, err)
}

func createDummyHexAddress(hexChars int) string {
	if hexChars < 1 {
		return ""
	}

	buff := make([]byte, hexChars/2)
	_, _ = rand.Reader.Read(buff)

	return hex.EncodeToString(buff)
}

func TestGetBalance_GetAccountReturnsNil(t *testing.T) {

	accAdapter := &testscommon.AccountsStub{
		GetExistingAccountCalled: func(address []byte) (state.AccountHandler, error) {
			return nil, nil
		},
	}
	coreComponents := getDefaultCoreComponents()
	coreComponents.IntMarsh = getMarshalizer()
	coreComponents.VmMarsh = getMarshalizer()
	coreComponents.Hash = getHasher()
	stateComponents := getDefaultStateComponents()
	stateComponents.Accounts = accAdapter

	n, _ := node.NewNode(
		node.WithCoreComponents(coreComponents),
		node.WithStateComponents(stateComponents),
	)
	balance, err := n.GetBalance(createDummyHexAddress(64))
	assert.Nil(t, err)
	assert.Equal(t, big.NewInt(0), balance)
}

func TestGetBalance(t *testing.T) {

	accAdapter := getAccAdapter(big.NewInt(100))
	coreComponents := getDefaultCoreComponents()
	coreComponents.IntMarsh = getMarshalizer()
	coreComponents.VmMarsh = getMarshalizer()
	coreComponents.Hash = getHasher()
	coreComponents.AddrPubKeyConv = createMockPubkeyConverter()
	stateComponents := getDefaultStateComponents()
	stateComponents.Accounts = accAdapter

	n, _ := node.NewNode(
		node.WithCoreComponents(coreComponents),
		node.WithStateComponents(stateComponents),
	)
	balance, err := n.GetBalance(createDummyHexAddress(64))
	assert.Nil(t, err)
	assert.Equal(t, big.NewInt(100), balance)
}

func TestGetUsername(t *testing.T) {
	expectedUsername := []byte("elrond")

	accDB := &testscommon.AccountsStub{}
	accDB.GetExistingAccountCalled = func(address []byte) (handler state.AccountHandler, e error) {
		acc, _ := state.NewUserAccount(address)
		acc.UserName = expectedUsername
		acc.IncreaseNonce(1)

		return acc, nil
	}
	coreComponents := getDefaultCoreComponents()
	coreComponents.IntMarsh = getMarshalizer()
	coreComponents.VmMarsh = getMarshalizer()
	coreComponents.Hash = getHasher()
	coreComponents.AddrPubKeyConv = createMockPubkeyConverter()

	stateComponents := getDefaultStateComponents()
	stateComponents.Accounts = accDB

	n, _ := node.NewNode(
		node.WithCoreComponents(coreComponents),
		node.WithStateComponents(stateComponents),
	)
	username, err := n.GetUsername(createDummyHexAddress(64))
	assert.Nil(t, err)
	assert.Equal(t, string(expectedUsername), username)
}

func TestNode_GetKeyValuePairs(t *testing.T) {
	acc, _ := state.NewUserAccount([]byte("newaddress"))

	k1, v1 := []byte("key1"), []byte("value1")
	k2, v2 := []byte("key2"), []byte("value2")

	accDB := &testscommon.AccountsStub{}
	acc.DataTrieTracker().SetDataTrie(
		&testscommon.TrieStub{
			GetAllLeavesOnChannelCalled: func(rootHash []byte) (chan core.KeyValueHolder, error) {
				ch := make(chan core.KeyValueHolder)

				go func() {
					suffix := append(k1, acc.AddressBytes()...)
					trieLeaf := keyValStorage.NewKeyValStorage(k1, append(v1, suffix...))
					ch <- trieLeaf

					suffix = append(k2, acc.AddressBytes()...)
					trieLeaf2 := keyValStorage.NewKeyValStorage(k2, append(v2, suffix...))
					ch <- trieLeaf2
					close(ch)
				}()

				return ch, nil
			},
			RootCalled: func() ([]byte, error) {
				return nil, nil
			},
		})

	accDB.GetExistingAccountCalled = func(address []byte) (handler state.AccountHandler, e error) {
		return acc, nil
	}
	accDB.RecreateTrieCalled = func(rootHash []byte) error {
		return nil
	}

	coreComponents := getDefaultCoreComponents()
	coreComponents.IntMarsh = getMarshalizer()
	coreComponents.VmMarsh = getMarshalizer()
	coreComponents.Hash = getHasher()
	coreComponents.AddrPubKeyConv = createMockPubkeyConverter()
	stateComponents := getDefaultStateComponents()
	stateComponents.AccountsAPI = accDB

	dataComponents := getDefaultDataComponents()
	dataComponents.BlockChain = &mock.BlockChainMock{
		GetCurrentBlockHeaderCalled: func() data.HeaderHandler {
			return &block.Header{}
		},
	}

	n, _ := node.NewNode(
		node.WithCoreComponents(coreComponents),
		node.WithStateComponents(stateComponents),
		node.WithDataComponents(dataComponents),
	)

	pairs, err := n.GetKeyValuePairs(createDummyHexAddress(64))
	assert.Nil(t, err)
	resV1, ok := pairs[hex.EncodeToString(k1)]
	assert.True(t, ok)
	assert.Equal(t, hex.EncodeToString(v1), resV1)

	resV2, ok := pairs[hex.EncodeToString(k2)]
	assert.True(t, ok)
	assert.Equal(t, hex.EncodeToString(v2), resV2)
}

func TestNode_GetValueForKey(t *testing.T) {
	acc, _ := state.NewUserAccount([]byte("newaddress"))

	k1, v1 := []byte("key1"), []byte("value1")
	_ = acc.DataTrieTracker().SaveKeyValue(k1, v1)

	accDB := &testscommon.AccountsStub{}

	accDB.GetExistingAccountCalled = func(address []byte) (handler state.AccountHandler, e error) {
		return acc, nil
	}

	coreComponents := getDefaultCoreComponents()
	coreComponents.IntMarsh = getMarshalizer()
	coreComponents.VmMarsh = getMarshalizer()
	coreComponents.Hash = getHasher()
	coreComponents.AddrPubKeyConv = createMockPubkeyConverter()
	stateComponents := getDefaultStateComponents()
	stateComponents.Accounts = accDB

	n, _ := node.NewNode(
		node.WithCoreComponents(coreComponents),
		node.WithStateComponents(stateComponents),
	)

	value, err := n.GetValueForKey(createDummyHexAddress(64), hex.EncodeToString(k1))
	assert.NoError(t, err)
	assert.Equal(t, hex.EncodeToString(v1), value)
}

func TestNode_GetESDTData(t *testing.T) {
	acc, _ := state.NewUserAccount([]byte("newaddress"))
	esdtToken := "newToken"
	esdtKey := []byte(core.ElrondProtectedKeyPrefix + core.ESDTKeyIdentifier + esdtToken)

	esdtData := &esdt.ESDigitalToken{Value: big.NewInt(10)}
	marshalledData, _ := getMarshalizer().Marshal(esdtData)
	_ = acc.DataTrieTracker().SaveKeyValue(esdtKey, marshalledData)

	accDB := &testscommon.AccountsStub{}
	accDB.GetExistingAccountCalled = func(address []byte) (handler state.AccountHandler, e error) {
		return acc, nil
	}

	coreComponents := getDefaultCoreComponents()
	coreComponents.IntMarsh = getMarshalizer()
	coreComponents.VmMarsh = getMarshalizer()
	coreComponents.Hash = getHasher()
	coreComponents.AddrPubKeyConv = createMockPubkeyConverter()

	stateComponents := getDefaultStateComponents()
	stateComponents.Accounts = accDB

	n, _ := node.NewNode(
		node.WithCoreComponents(coreComponents),
		node.WithStateComponents(stateComponents),
	)

	esdtTokenData, err := n.GetESDTData(createDummyHexAddress(64), esdtToken, 0)
	assert.Nil(t, err)
	assert.Equal(t, esdtData.Value.String(), esdtTokenData.Value.String())
}

func TestNode_GetESDTDataForNFT(t *testing.T) {
	acc, _ := state.NewUserAccount([]byte("newaddress"))
	esdtToken := "newToken"
	nonce := int64(100)
	esdtKey := []byte(core.ElrondProtectedKeyPrefix + core.ESDTKeyIdentifier + esdtToken + string(big.NewInt(100).Bytes()))

	esdtData := &esdt.ESDigitalToken{Value: big.NewInt(10)}
	marshalledData, _ := getMarshalizer().Marshal(esdtData)
	_ = acc.DataTrieTracker().SaveKeyValue(esdtKey, marshalledData)

	accDB := &testscommon.AccountsStub{}
	accDB.GetExistingAccountCalled = func(address []byte) (handler state.AccountHandler, e error) {
		return acc, nil
	}

	coreComponents := getDefaultCoreComponents()
	stateComponents := getDefaultStateComponents()
	stateComponents.Accounts = accDB

	n, _ := node.NewNode(
		node.WithCoreComponents(coreComponents),
		node.WithStateComponents(stateComponents),
	)

	esdtTokenData, err := n.GetESDTData(createDummyHexAddress(64), esdtToken, uint64(nonce))
	assert.Nil(t, err)
	assert.Equal(t, esdtData.Value.String(), esdtTokenData.Value.String())
}

func TestNode_GetAllESDTTokens(t *testing.T) {
	acc, _ := state.NewUserAccount([]byte("newaddress"))
	esdtToken := "newToken"
	esdtKey := []byte(core.ElrondProtectedKeyPrefix + core.ESDTKeyIdentifier + esdtToken)

	esdtData := &esdt.ESDigitalToken{Value: big.NewInt(10)}
	marshalledData, _ := getMarshalizer().Marshal(esdtData)
	_ = acc.DataTrieTracker().SaveKeyValue(esdtKey, marshalledData)

	hexAddress := createDummyHexAddress(64)
	suffix := append(esdtKey, acc.AddressBytes()...)

	acc.DataTrieTracker().SetDataTrie(
		&testscommon.TrieStub{
			GetAllLeavesOnChannelCalled: func(rootHash []byte) (chan core.KeyValueHolder, error) {
				ch := make(chan core.KeyValueHolder)

				go func() {
					trieLeaf := keyValStorage.NewKeyValStorage(esdtKey, append(marshalledData, suffix...))
					ch <- trieLeaf
					close(ch)
				}()

				return ch, nil
			},
			RootCalled: func() ([]byte, error) {
				return nil, nil
			},
		})

	accDB := &testscommon.AccountsStub{
		RecreateTrieCalled: func(rootHash []byte) error {
			return nil
		},
	}
	accDB.GetExistingAccountCalled = func(address []byte) (handler state.AccountHandler, e error) {
		return acc, nil
	}

	coreComponents := getDefaultCoreComponents()
	coreComponents.IntMarsh = getMarshalizer()
	coreComponents.VmMarsh = getMarshalizer()
	coreComponents.Hash = getHasher()
	coreComponents.AddrPubKeyConv = createMockPubkeyConverter()

	stateComponents := getDefaultStateComponents()
	stateComponents.AccountsAPI = accDB

	dataComponents := getDefaultDataComponents()
	dataComponents.BlockChain = &mock.BlockChainMock{
		GetCurrentBlockHeaderCalled: func() data.HeaderHandler {
			return &block.Header{}
		},
	}

	n, _ := node.NewNode(
		node.WithCoreComponents(coreComponents),
		node.WithStateComponents(stateComponents),
		node.WithDataComponents(dataComponents),
	)

	value, err := n.GetAllESDTTokens(hexAddress)
	assert.Nil(t, err)
	assert.Equal(t, 1, len(value))
	assert.Equal(t, esdtData, value[esdtToken])
}

func TestNode_GetAllESDTTokensShouldReturnEsdtAndFormattedNft(t *testing.T) {
	acc, _ := state.NewUserAccount([]byte("newaddress"))

	esdtToken := "TKKR-7q8w9e"
	esdtKey := []byte(core.ElrondProtectedKeyPrefix + core.ESDTKeyIdentifier + esdtToken)

	esdtData := &esdt.ESDigitalToken{Value: big.NewInt(10)}
	marshalledData, _ := getMarshalizer().Marshal(esdtData)

	hexAddress := createDummyHexAddress(64)
	suffix := append(esdtKey, acc.AddressBytes()...)

	nftToken := "TCKR-67tgv3"
	nftNonce := big.NewInt(1)
	nftKey := []byte(core.ElrondProtectedKeyPrefix + core.ESDTKeyIdentifier + nftToken)
	nftKey = append(nftKey, nftNonce.Bytes()...)
	nftSuffix := append(nftKey, acc.AddressBytes()...)

	nftData := &esdt.ESDigitalToken{Value: big.NewInt(10), TokenMetaData: &esdt.MetaData{Nonce: nftNonce.Uint64()}}
	marshalledNftData, _ := getMarshalizer().Marshal(nftData)

	acc.DataTrieTracker().SetDataTrie(
		&testscommon.TrieStub{
			GetAllLeavesOnChannelCalled: func(rootHash []byte) (chan core.KeyValueHolder, error) {
				ch := make(chan core.KeyValueHolder, 2)

				wg := &sync.WaitGroup{}
				wg.Add(1)
				go func() {
					trieLeaf := keyValStorage.NewKeyValStorage(esdtKey, append(marshalledData, suffix...))
					ch <- trieLeaf

					trieLeaf = keyValStorage.NewKeyValStorage(nftKey, append(marshalledNftData, nftSuffix...))
					ch <- trieLeaf
					wg.Done()
					close(ch)
				}()

				wg.Wait()

				return ch, nil
			},
			RootCalled: func() ([]byte, error) {
				return nil, nil
			},
		})

	accDB := &testscommon.AccountsStub{
		RecreateTrieCalled: func(rootHash []byte) error {
			return nil
		},
	}
	accDB.GetExistingAccountCalled = func(address []byte) (handler state.AccountHandler, e error) {
		return acc, nil
	}

	coreComponents := getDefaultCoreComponents()
	stateComponents := getDefaultStateComponents()
	stateComponents.Accounts = accDB
	stateComponents.AccountsAPI = accDB
	dataComponents := getDefaultDataComponents()
	dataComponents.BlockChain = &mock.BlockChainMock{
		GetCurrentBlockHeaderCalled: func() data.HeaderHandler {
			return &block.Header{}
		},
	}

	n, _ := node.NewNode(
		node.WithCoreComponents(coreComponents),
		node.WithDataComponents(dataComponents),
		node.WithStateComponents(stateComponents),
	)

	tokens, err := n.GetAllESDTTokens(hexAddress)
	assert.Nil(t, err)
	assert.Equal(t, 2, len(tokens))
	assert.Equal(t, esdtData, tokens[esdtToken])

	// check that the NFT was formatted correctly
	expectedNftFormattedKey := "TCKR-67tgv3-01"
	assert.NotNil(t, tokens[expectedNftFormattedKey])
	assert.Equal(t, uint64(1), tokens[expectedNftFormattedKey].TokenMetaData.Nonce)
}

func TestNode_GetAllIssuedESDTs(t *testing.T) {
	acc, _ := state.NewUserAccount([]byte("newaddress"))
	esdtToken := []byte("TCK-RANDOM")
	sftToken := []byte("SFT-RANDOM")
	nftToken := []byte("NFT-RANDOM")

	esdtData := &systemSmartContracts.ESDTData{TokenName: []byte("fungible"), TokenType: []byte(core.FungibleESDT)}
	marshalledData, _ := getMarshalizer().Marshal(esdtData)
	_ = acc.DataTrieTracker().SaveKeyValue(esdtToken, marshalledData)

	sftData := &systemSmartContracts.ESDTData{TokenName: []byte("semi fungible"), TokenType: []byte(core.SemiFungibleESDT)}
	sftMarshalledData, _ := getMarshalizer().Marshal(sftData)
	_ = acc.DataTrieTracker().SaveKeyValue(sftToken, sftMarshalledData)

	nftData := &systemSmartContracts.ESDTData{TokenName: []byte("non fungible"), TokenType: []byte(core.NonFungibleESDT)}
	nftMarshalledData, _ := getMarshalizer().Marshal(nftData)
	_ = acc.DataTrieTracker().SaveKeyValue(nftToken, nftMarshalledData)

	esdtSuffix := append(esdtToken, acc.AddressBytes()...)
	nftSuffix := append(nftToken, acc.AddressBytes()...)
	sftSuffix := append(sftToken, acc.AddressBytes()...)

	acc.DataTrieTracker().SetDataTrie(
		&testscommon.TrieStub{
			GetAllLeavesOnChannelCalled: func(rootHash []byte) (chan core.KeyValueHolder, error) {
				ch := make(chan core.KeyValueHolder)

				go func() {
					trieLeaf := keyValStorage.NewKeyValStorage(esdtToken, append(marshalledData, esdtSuffix...))
					ch <- trieLeaf

					trieLeaf = keyValStorage.NewKeyValStorage(sftToken, append(sftMarshalledData, sftSuffix...))
					ch <- trieLeaf

					trieLeaf = keyValStorage.NewKeyValStorage(nftToken, append(nftMarshalledData, nftSuffix...))
					ch <- trieLeaf
					close(ch)
				}()

				return ch, nil
			},
			RootCalled: func() ([]byte, error) {
				return nil, nil
			},
		})

	accDB := &testscommon.AccountsStub{
		RecreateTrieCalled: func(rootHash []byte) error {
			return nil
		},
	}
	accDB.GetExistingAccountCalled = func(address []byte) (handler state.AccountHandler, e error) {
		return acc, nil
	}

	coreComponents := getDefaultCoreComponents()
	stateComponents := getDefaultStateComponents()
	stateComponents.AccountsAPI = accDB
	stateComponents.Accounts = accDB
	dataComponents := getDefaultDataComponents()
	dataComponents.BlockChain = &mock.BlockChainMock{
		GetCurrentBlockHeaderCalled: func() data.HeaderHandler {
			return &block.Header{}
		},
	}
	processComponents := getDefaultProcessComponents()
	processComponents.ShardCoord = &mock.ShardCoordinatorMock{
		SelfShardId: core.MetachainShardId,
	}
	n, _ := node.NewNode(
		node.WithCoreComponents(coreComponents),
		node.WithDataComponents(dataComponents),
		node.WithStateComponents(stateComponents),
		node.WithProcessComponents(processComponents),
	)

	value, err := n.GetAllIssuedESDTs(core.FungibleESDT)
	assert.Nil(t, err)
	assert.Equal(t, 1, len(value))
	assert.Equal(t, string(esdtToken), value[0])

	value, err = n.GetAllIssuedESDTs(core.SemiFungibleESDT)
	assert.Nil(t, err)
	assert.Equal(t, 1, len(value))
	assert.Equal(t, string(sftToken), value[0])

	value, err = n.GetAllIssuedESDTs(core.NonFungibleESDT)
	assert.Nil(t, err)
	assert.Equal(t, 1, len(value))
	assert.Equal(t, string(nftToken), value[0])

	value, err = n.GetAllIssuedESDTs("")
	assert.Nil(t, err)
	assert.Equal(t, 3, len(value))
}

func TestNode_GetESDTsWithRole(t *testing.T) {
	addrBytes := []byte("newaddress")
	acc, _ := state.NewUserAccount(addrBytes)
	esdtToken := []byte("TCK-RANDOM")

	specialRoles := []*systemSmartContracts.ESDTRoles{
		{
			Address: addrBytes,
			Roles:   [][]byte{[]byte(core.ESDTRoleNFTAddQuantity), []byte(core.ESDTRoleLocalMint)},
		},
	}

	esdtData := &systemSmartContracts.ESDTData{TokenName: []byte("fungible"), TokenType: []byte(core.FungibleESDT), SpecialRoles: specialRoles}
	marshalledData, _ := getMarshalizer().Marshal(esdtData)
	_ = acc.DataTrieTracker().SaveKeyValue(esdtToken, marshalledData)

	esdtSuffix := append(esdtToken, acc.AddressBytes()...)

	acc.DataTrieTracker().SetDataTrie(
		&testscommon.TrieStub{
			GetAllLeavesOnChannelCalled: func(rootHash []byte) (chan core.KeyValueHolder, error) {
				ch := make(chan core.KeyValueHolder)

				go func() {
					trieLeaf := keyValStorage.NewKeyValStorage(esdtToken, append(marshalledData, esdtSuffix...))
					ch <- trieLeaf
					close(ch)
				}()

				return ch, nil
			},
			RootCalled: func() ([]byte, error) {
				return nil, nil
			},
		})

	accDB := &testscommon.AccountsStub{
		RecreateTrieCalled: func(rootHash []byte) error {
			return nil
		},
	}
	accDB.GetExistingAccountCalled = func(address []byte) (handler state.AccountHandler, e error) {
		return acc, nil
	}
	coreComponents := getDefaultCoreComponents()
	stateComponents := getDefaultStateComponents()
	stateComponents.AccountsAPI = accDB
	stateComponents.Accounts = accDB
	dataComponents := getDefaultDataComponents()
	dataComponents.BlockChain = &mock.BlockChainMock{
		GetCurrentBlockHeaderCalled: func() data.HeaderHandler {
			return &block.Header{}
		},
	}
	processComponents := getDefaultProcessComponents()
	processComponents.ShardCoord = &mock.ShardCoordinatorMock{
		SelfShardId: core.MetachainShardId,
	}
	n, _ := node.NewNode(
		node.WithCoreComponents(coreComponents),
		node.WithDataComponents(dataComponents),
		node.WithStateComponents(stateComponents),
		node.WithProcessComponents(processComponents),
	)

	tokenResult, err := n.GetESDTsWithRole(hex.EncodeToString(addrBytes), core.ESDTRoleNFTAddQuantity)
	require.NoError(t, err)
	require.Equal(t, 1, len(tokenResult))
	require.Equal(t, string(esdtToken), tokenResult[0])

	tokenResult, err = n.GetESDTsWithRole(hex.EncodeToString(addrBytes), core.ESDTRoleLocalMint)
	require.NoError(t, err)
	require.Equal(t, 1, len(tokenResult))
	require.Equal(t, string(esdtToken), tokenResult[0])

	tokenResult, err = n.GetESDTsWithRole(hex.EncodeToString(addrBytes), core.ESDTRoleNFTCreate)
	require.NoError(t, err)
	require.Len(t, tokenResult, 0)
}

func TestNode_GetNFTTokenIDsRegisteredByAddress(t *testing.T) {
	addrBytes := []byte("newaddress")
	acc, _ := state.NewUserAccount(addrBytes)
	esdtToken := []byte("TCK-RANDOM")

	esdtData := &systemSmartContracts.ESDTData{TokenName: []byte("fungible"), TokenType: []byte(core.SemiFungibleESDT), OwnerAddress: addrBytes}
	marshalledData, _ := getMarshalizer().Marshal(esdtData)
	_ = acc.DataTrieTracker().SaveKeyValue(esdtToken, marshalledData)

	esdtSuffix := append(esdtToken, acc.AddressBytes()...)

	acc.DataTrieTracker().SetDataTrie(
		&testscommon.TrieStub{
			GetAllLeavesOnChannelCalled: func(rootHash []byte) (chan core.KeyValueHolder, error) {
				ch := make(chan core.KeyValueHolder)

				go func() {
					trieLeaf := keyValStorage.NewKeyValStorage(esdtToken, append(marshalledData, esdtSuffix...))
					ch <- trieLeaf
					close(ch)
				}()

				return ch, nil
			},
			RootCalled: func() ([]byte, error) {
				return nil, nil
			},
		},
	)

	accDB := &testscommon.AccountsStub{
		RecreateTrieCalled: func(rootHash []byte) error {
			return nil
		},
	}
	accDB.GetExistingAccountCalled = func(address []byte) (handler state.AccountHandler, e error) {
		return acc, nil
	}
	coreComponents := getDefaultCoreComponents()
	stateComponents := getDefaultStateComponents()
	stateComponents.AccountsAPI = accDB
	stateComponents.Accounts = accDB
	dataComponents := getDefaultDataComponents()
	dataComponents.BlockChain = &mock.BlockChainMock{
		GetCurrentBlockHeaderCalled: func() data.HeaderHandler {
			return &block.Header{}
		},
	}
	processComponents := getDefaultProcessComponents()
	processComponents.ShardCoord = &mock.ShardCoordinatorMock{
		SelfShardId: core.MetachainShardId,
	}
	n, _ := node.NewNode(
		node.WithCoreComponents(coreComponents),
		node.WithDataComponents(dataComponents),
		node.WithStateComponents(stateComponents),
		node.WithProcessComponents(processComponents),
	)

	tokenResult, err := n.GetNFTTokenIDsRegisteredByAddress(hex.EncodeToString(addrBytes))
	require.NoError(t, err)
	require.Equal(t, 1, len(tokenResult))
	require.Equal(t, string(esdtToken), tokenResult[0])
}

//------- GenerateTransaction

func TestGenerateTransaction_NoAddrConverterShouldError(t *testing.T) {
	privateKey := getPrivateKey()
	coreComponents := getDefaultCoreComponents()
	coreComponents.AddrPubKeyConv = nil
	coreComponents.IntMarsh = getMarshalizer()
	coreComponents.VmMarsh = getMarshalizer()
	coreComponents.Hash = getHasher()
	stateComponents := getDefaultStateComponents()
	stateComponents.Accounts = &testscommon.AccountsStub{}

	n, _ := node.NewNode(
		node.WithCoreComponents(coreComponents),
		node.WithStateComponents(stateComponents),
	)
	_, err := n.GenerateTransaction("sender", "receiver", big.NewInt(10), "code", privateKey, []byte("chainID"), 1)
	assert.NotNil(t, err)
}

func TestGenerateTransaction_NoAccAdapterShouldError(t *testing.T) {
	coreComponents := getDefaultCoreComponents()
	coreComponents.IntMarsh = getMarshalizer()
	coreComponents.VmMarsh = getMarshalizer()
	coreComponents.Hash = getHasher()
	coreComponents.AddrPubKeyConv = createMockPubkeyConverter()
	stateComponents := getDefaultStateComponents()

	n, _ := node.NewNode(
		node.WithCoreComponents(coreComponents),
		node.WithStateComponents(stateComponents),
	)
	stateComponents.Accounts = nil
	_, err := n.GenerateTransaction("sender", "receiver", big.NewInt(10), "code", &mock.PrivateKeyStub{}, []byte("chainID"), 1)
	assert.NotNil(t, err)
}

func TestGenerateTransaction_NoPrivateKeyShouldError(t *testing.T) {
	coreComponents := getDefaultCoreComponents()
	coreComponents.IntMarsh = getMarshalizer()
	coreComponents.VmMarsh = getMarshalizer()
	coreComponents.Hash = getHasher()
	coreComponents.AddrPubKeyConv = createMockPubkeyConverter()
	stateComponents := getDefaultStateComponents()
	stateComponents.Accounts = &testscommon.AccountsStub{}

	n, _ := node.NewNode(
		node.WithCoreComponents(coreComponents),
		node.WithStateComponents(stateComponents),
	)
	_, err := n.GenerateTransaction("sender", "receiver", big.NewInt(10), "code", nil, []byte("chainID"), 1)
	assert.NotNil(t, err)
}

func TestGenerateTransaction_CreateAddressFailsShouldError(t *testing.T) {
	accAdapter := getAccAdapter(big.NewInt(0))
	privateKey := getPrivateKey()

	coreComponents := getDefaultCoreComponents()
	coreComponents.IntMarsh = getMarshalizer()
	coreComponents.VmMarsh = getMarshalizer()
	coreComponents.Hash = getHasher()
	coreComponents.AddrPubKeyConv = createMockPubkeyConverter()
	stateComponents := getDefaultStateComponents()
	stateComponents.Accounts = accAdapter

	n, _ := node.NewNode(
		node.WithCoreComponents(coreComponents),
		node.WithStateComponents(stateComponents),
	)

	_, err := n.GenerateTransaction("sender", "receiver", big.NewInt(10), "code", privateKey, []byte("chainID"), 1)
	assert.NotNil(t, err)
}

func TestGenerateTransaction_GetAccountFailsShouldError(t *testing.T) {

	accAdapter := &testscommon.AccountsStub{
		GetExistingAccountCalled: func(address []byte) (state.AccountHandler, error) {
			return nil, nil
		},
	}
	coreComponents := getDefaultCoreComponents()
	coreComponents.IntMarsh = getMarshalizer()
	coreComponents.VmMarsh = getMarshalizer()
	coreComponents.Hash = getHasher()
	coreComponents.AddrPubKeyConv = createMockPubkeyConverter()
	stateComponents := getDefaultStateComponents()
	stateComponents.Accounts = accAdapter
	cryptoComponents := getDefaultCryptoComponents()
	cryptoComponents.TxSig = &mock.SinglesignMock{}

	privateKey := getPrivateKey()
	n, _ := node.NewNode(
		node.WithCoreComponents(coreComponents),
		node.WithStateComponents(stateComponents),
		node.WithCryptoComponents(cryptoComponents),
	)
	_, err := n.GenerateTransaction(createDummyHexAddress(64), createDummyHexAddress(64), big.NewInt(10), "code", privateKey, []byte("chainID"), 1)
	assert.NotNil(t, err)
}

func TestGenerateTransaction_GetAccountReturnsNilShouldWork(t *testing.T) {

	accAdapter := &testscommon.AccountsStub{
		GetExistingAccountCalled: func(address []byte) (state.AccountHandler, error) {
			return state.NewUserAccount(address)
		},
	}
	privateKey := getPrivateKey()
	singleSigner := &mock.SinglesignMock{}

	coreComponents := getDefaultCoreComponents()
	coreComponents.IntMarsh = getMarshalizer()
	coreComponents.VmMarsh = getMarshalizer()
	coreComponents.TxMarsh = getMarshalizer()
	coreComponents.Hash = getHasher()
	coreComponents.AddrPubKeyConv = createMockPubkeyConverter()
	stateComponents := getDefaultStateComponents()
	stateComponents.Accounts = accAdapter
	cryptoComponents := getDefaultCryptoComponents()
	cryptoComponents.TxSig = singleSigner

	n, _ := node.NewNode(
		node.WithCoreComponents(coreComponents),
		node.WithStateComponents(stateComponents),
		node.WithCryptoComponents(cryptoComponents),
	)
	_, err := n.GenerateTransaction(createDummyHexAddress(64), createDummyHexAddress(64), big.NewInt(10), "code", privateKey, []byte("chainID"), 1)
	assert.Nil(t, err)
}

func TestGenerateTransaction_GetExistingAccountShouldWork(t *testing.T) {

	accAdapter := getAccAdapter(big.NewInt(0))
	privateKey := getPrivateKey()
	singleSigner := &mock.SinglesignMock{}

	coreComponents := getDefaultCoreComponents()
	coreComponents.IntMarsh = getMarshalizer()
	coreComponents.VmMarsh = getMarshalizer()
	coreComponents.TxMarsh = getMarshalizer()
	coreComponents.Hash = getHasher()
	coreComponents.AddrPubKeyConv = createMockPubkeyConverter()
	stateComponents := getDefaultStateComponents()
	stateComponents.Accounts = accAdapter
	cryptoComponents := getDefaultCryptoComponents()
	cryptoComponents.TxSig = singleSigner

	n, _ := node.NewNode(
		node.WithCoreComponents(coreComponents),
		node.WithStateComponents(stateComponents),
		node.WithCryptoComponents(cryptoComponents),
	)
	_, err := n.GenerateTransaction(createDummyHexAddress(64), createDummyHexAddress(64), big.NewInt(10), "code", privateKey, []byte("chainID"), 1)
	assert.Nil(t, err)
}

func TestGenerateTransaction_MarshalErrorsShouldError(t *testing.T) {

	accAdapter := getAccAdapter(big.NewInt(0))
	privateKey := getPrivateKey()
	singleSigner := &mock.SinglesignMock{}
	marshalizer := &mock.MarshalizerMock{
		MarshalHandler: func(obj interface{}) ([]byte, error) {
			return nil, errors.New("error")
		},
	}

	coreComponents := getDefaultCoreComponents()
	coreComponents.IntMarsh = marshalizer
	coreComponents.VmMarsh = marshalizer
	coreComponents.Hash = getHasher()
	coreComponents.AddrPubKeyConv = createMockPubkeyConverter()
	stateComponents := getDefaultStateComponents()
	stateComponents.Accounts = accAdapter
	cryptoComponents := getDefaultCryptoComponents()
	cryptoComponents.TxSig = singleSigner

	n, _ := node.NewNode(
		node.WithCoreComponents(coreComponents),
		node.WithStateComponents(stateComponents),
		node.WithCryptoComponents(cryptoComponents),
	)
	_, err := n.GenerateTransaction("sender", "receiver", big.NewInt(10), "code", privateKey, []byte("chainID"), 1)
	assert.NotNil(t, err)
}

func TestGenerateTransaction_SignTxErrorsShouldError(t *testing.T) {

	accAdapter := getAccAdapter(big.NewInt(0))
	privateKey := &mock.PrivateKeyStub{}
	singleSigner := &mock.SinglesignFailMock{}

	coreComponents := getDefaultCoreComponents()
	coreComponents.IntMarsh = getMarshalizer()
	coreComponents.VmMarsh = getMarshalizer()
	coreComponents.TxMarsh = getMarshalizer()
	coreComponents.Hash = getHasher()
	coreComponents.AddrPubKeyConv = createMockPubkeyConverter()
	stateComponents := getDefaultStateComponents()
	stateComponents.Accounts = accAdapter
	cryptoComponents := getDefaultCryptoComponents()
	cryptoComponents.TxSig = singleSigner

	n, _ := node.NewNode(
		node.WithCoreComponents(coreComponents),
		node.WithStateComponents(stateComponents),
		node.WithCryptoComponents(cryptoComponents),
	)
	_, err := n.GenerateTransaction(createDummyHexAddress(64), createDummyHexAddress(64), big.NewInt(10), "code", privateKey, []byte("chainID"), 1)
	assert.NotNil(t, err)
}

func TestGenerateTransaction_ShouldSetCorrectSignature(t *testing.T) {

	accAdapter := getAccAdapter(big.NewInt(0))
	signature := []byte("signed")
	privateKey := &mock.PrivateKeyStub{}
	singleSigner := &mock.SinglesignMock{}

	coreComponents := getDefaultCoreComponents()
	coreComponents.IntMarsh = getMarshalizer()
	coreComponents.VmMarsh = getMarshalizer()
	coreComponents.TxMarsh = getMarshalizer()
	coreComponents.Hash = getHasher()
	coreComponents.AddrPubKeyConv = createMockPubkeyConverter()
	stateComponents := getDefaultStateComponents()
	stateComponents.Accounts = accAdapter
	cryptoComponents := getDefaultCryptoComponents()
	cryptoComponents.TxSig = singleSigner

	n, _ := node.NewNode(
		node.WithCoreComponents(coreComponents),
		node.WithStateComponents(stateComponents),
		node.WithCryptoComponents(cryptoComponents),
	)

	tx, err := n.GenerateTransaction(createDummyHexAddress(64), createDummyHexAddress(64), big.NewInt(10), "code", privateKey, []byte("chainID"), 1)
	assert.Nil(t, err)
	assert.Equal(t, signature, tx.Signature)
}

func TestGenerateTransaction_ShouldSetCorrectNonce(t *testing.T) {

	nonce := uint64(7)
	accAdapter := &testscommon.AccountsStub{
		GetExistingAccountCalled: func(address []byte) (state.AccountHandler, error) {
			acc, _ := state.NewUserAccount(address)
			_ = acc.AddToBalance(big.NewInt(0))
			acc.IncreaseNonce(nonce)

			return acc, nil
		},
	}

	privateKey := getPrivateKey()
	singleSigner := &mock.SinglesignMock{}

	coreComponents := getDefaultCoreComponents()
	coreComponents.IntMarsh = getMarshalizer()
	coreComponents.VmMarsh = getMarshalizer()
	coreComponents.TxMarsh = getMarshalizer()
	coreComponents.Hash = getHasher()
	coreComponents.AddrPubKeyConv = createMockPubkeyConverter()
	stateComponents := getDefaultStateComponents()
	stateComponents.Accounts = accAdapter
	cryptoComponents := getDefaultCryptoComponents()
	cryptoComponents.TxSig = singleSigner

	n, _ := node.NewNode(
		node.WithCoreComponents(coreComponents),
		node.WithStateComponents(stateComponents),
		node.WithCryptoComponents(cryptoComponents),
	)

	tx, err := n.GenerateTransaction(createDummyHexAddress(64), createDummyHexAddress(64), big.NewInt(10), "code", privateKey, []byte("chainID"), 1)
	assert.Nil(t, err)
	assert.Equal(t, nonce, tx.Nonce)
}

func TestGenerateTransaction_CorrectParamsShouldNotError(t *testing.T) {

	accAdapter := getAccAdapter(big.NewInt(0))
	privateKey := getPrivateKey()
	singleSigner := &mock.SinglesignMock{}

	coreComponents := getDefaultCoreComponents()
	coreComponents.IntMarsh = getMarshalizer()
	coreComponents.VmMarsh = getMarshalizer()
	coreComponents.TxMarsh = getMarshalizer()
	coreComponents.Hash = getHasher()
	coreComponents.AddrPubKeyConv = createMockPubkeyConverter()
	stateComponents := getDefaultStateComponents()
	stateComponents.Accounts = accAdapter
	cryptoComponents := getDefaultCryptoComponents()
	cryptoComponents.TxSig = singleSigner

	n, _ := node.NewNode(
		node.WithCoreComponents(coreComponents),
		node.WithStateComponents(stateComponents),
		node.WithCryptoComponents(cryptoComponents),
	)

	_, err := n.GenerateTransaction(createDummyHexAddress(64), createDummyHexAddress(64), big.NewInt(10), "code", privateKey, []byte("chainID"), 1)
	assert.Nil(t, err)
}

func TestCreateTransaction_NilAddrConverterShouldErr(t *testing.T) {
	t.Parallel()

	coreComponents := getDefaultCoreComponents()
	coreComponents.IntMarsh = getMarshalizer()
	coreComponents.VmMarsh = getMarshalizer()
	coreComponents.TxMarsh = getMarshalizer()
	coreComponents.Hash = getHasher()
	stateComponents := getDefaultStateComponents()
	stateComponents.Accounts = &testscommon.AccountsStub{}

	n, _ := node.NewNode(
		node.WithCoreComponents(coreComponents),
		node.WithStateComponents(stateComponents),
	)

	nonce := uint64(0)
	value := new(big.Int).SetInt64(10)
	receiver := ""
	sender := ""
	gasPrice := uint64(10)
	gasLimit := uint64(20)
	txData := []byte("-")
	signature := "-"

	coreComponents.AddrPubKeyConv = nil
	chainID := coreComponents.ChainID()
	tx, txHash, err := n.CreateTransaction(nonce, value.String(), receiver, nil, sender, nil, gasPrice, gasLimit, txData, signature, chainID, 1, 0)

	assert.Nil(t, tx)
	assert.Nil(t, txHash)
	assert.Equal(t, node.ErrNilPubkeyConverter, err)
}

func TestCreateTransaction_NilAccountsAdapterShouldErr(t *testing.T) {
	t.Parallel()

	coreComponents := getDefaultCoreComponents()
	coreComponents.IntMarsh = getMarshalizer()
	coreComponents.VmMarsh = getMarshalizer()
	coreComponents.Hash = getHasher()
	coreComponents.AddrPubKeyConv = &mock.PubkeyConverterStub{
		DecodeCalled: func(hexAddress string) ([]byte, error) {
			return []byte(hexAddress), nil
		},
	}

	stateComponents := getDefaultStateComponents()
	processComponents := getDefaultProcessComponents()

	n, _ := node.NewNode(
		node.WithCoreComponents(coreComponents),
		node.WithStateComponents(stateComponents),
		node.WithProcessComponents(processComponents),
	)

	nonce := uint64(0)
	value := new(big.Int).SetInt64(10)
	receiver := ""
	sender := ""
	gasPrice := uint64(10)
	gasLimit := uint64(20)
	txData := []byte("-")
	signature := "-"

	stateComponents.Accounts = nil

	tx, txHash, err := n.CreateTransaction(
		nonce,
		value.String(),
		receiver,
		nil,
		sender,
		nil,
		gasPrice,
		gasLimit,
		txData,
		signature,
		coreComponents.ChainID(),
		1,
		0,
	)

	assert.Nil(t, tx)
	assert.Nil(t, txHash)
	assert.Equal(t, node.ErrNilAccountsAdapter, err)
}

func TestCreateTransaction_InvalidSignatureShouldErr(t *testing.T) {
	t.Parallel()

	coreComponents := getDefaultCoreComponents()
	coreComponents.IntMarsh = getMarshalizer()
	coreComponents.VmMarsh = getMarshalizer()
	coreComponents.TxMarsh = getMarshalizer()
	coreComponents.Hash = getHasher()
	coreComponents.AddrPubKeyConv = &mock.PubkeyConverterStub{
		DecodeCalled: func(hexAddress string) ([]byte, error) {
			return []byte(hexAddress), nil
		},
	}
	stateComponents := getDefaultStateComponents()
	stateComponents.Accounts = &testscommon.AccountsStub{}

	n, _ := node.NewNode(
		node.WithCoreComponents(coreComponents),
		node.WithStateComponents(stateComponents),
	)

	nonce := uint64(0)
	value := new(big.Int).SetInt64(10)
	receiver := "rcv"
	sender := "snd"
	gasPrice := uint64(10)
	gasLimit := uint64(20)
	txData := []byte("-")
	signature := "-"

	tx, txHash, err := n.CreateTransaction(nonce, value.String(), receiver, nil, sender, nil, gasPrice, gasLimit, txData, signature, "chainID", 1, 0)

	assert.Nil(t, tx)
	assert.Nil(t, txHash)
	assert.NotNil(t, err)
}

func TestCreateTransaction_ChainIDFieldChecks(t *testing.T) {
	t.Parallel()

	chainID := "chain id"
	expectedHash := []byte("expected hash")
	coreComponents := getDefaultCoreComponents()
	coreComponents.IntMarsh = getMarshalizer()
	coreComponents.VmMarsh = getMarshalizer()
	coreComponents.TxMarsh = getMarshalizer()
	coreComponents.Hash = mock.HasherMock{
		ComputeCalled: func(s string) []byte {
			return expectedHash
		},
	}
	coreComponents.AddrPubKeyConv = &mock.PubkeyConverterStub{
		DecodeCalled: func(hexAddress string) ([]byte, error) {
			return []byte(hexAddress), nil
		},
		EncodeCalled: func(pkBytes []byte) string {
			return string(pkBytes)
		},
		LenCalled: func() int {
			return 3
		},
	}

	stateComponents := getDefaultStateComponents()
	stateComponents.Accounts = &testscommon.AccountsStub{}

	n, _ := node.NewNode(
		node.WithCoreComponents(coreComponents),
		node.WithStateComponents(stateComponents),
		node.WithAddressSignatureSize(10),
	)

	nonce := uint64(0)
	value := new(big.Int).SetInt64(10)
	receiver := "rcv"
	sender := "snd"
	gasPrice := uint64(10)
	gasLimit := uint64(20)
	txData := []byte("-")
	signature := hex.EncodeToString([]byte(strings.Repeat("s", 10)))

	emptyChainID := ""
	_, _, err := n.CreateTransaction(nonce, value.String(), receiver, nil, sender, nil, gasPrice, gasLimit, txData, signature, emptyChainID, 1, 0)
	assert.Equal(t, node.ErrInvalidChainIDInTransaction, err)

	for i := 1; i < len(chainID); i++ {
		newChainID := strings.Repeat("c", i)
		_, _, err = n.CreateTransaction(nonce, value.String(), receiver, nil, sender, nil, gasPrice, gasLimit, txData, signature, newChainID, 1, 0)
		assert.NoError(t, err)
	}

	newChainID := chainID + "additional text"
	_, _, err = n.CreateTransaction(nonce, value.String(), receiver, nil, sender, nil, gasPrice, gasLimit, txData, signature, newChainID, 1, 0)
	assert.Equal(t, node.ErrInvalidChainIDInTransaction, err)
}

func TestCreateTransaction_InvalidTxVersionShouldErr(t *testing.T) {
	t.Parallel()

	expectedHash := []byte("expected hash")
	coreComponents := getDefaultCoreComponents()
	coreComponents.IntMarsh = getMarshalizer()
	coreComponents.VmMarsh = getMarshalizer()
	coreComponents.TxMarsh = getMarshalizer()
	coreComponents.Hash = mock.HasherMock{
		ComputeCalled: func(s string) []byte {
			return expectedHash
		},
	}
	coreComponents.AddrPubKeyConv = &mock.PubkeyConverterStub{
		DecodeCalled: func(hexAddress string) ([]byte, error) {
			return []byte(hexAddress), nil
		},
		EncodeCalled: func(pkBytes []byte) string {
			return string(pkBytes)
		},
		LenCalled: func() int {
			return 3
		},
	}
	stateComponents := getDefaultStateComponents()
	stateComponents.Accounts = &testscommon.AccountsStub{}

	n, _ := node.NewNode(
		node.WithCoreComponents(coreComponents),
		node.WithStateComponents(stateComponents),
	)

	nonce := uint64(0)
	value := new(big.Int).SetInt64(10)
	receiver := "rcv"
	sender := "snd"
	gasPrice := uint64(10)
	gasLimit := uint64(20)
	txData := []byte("-")
	signature := "617eff4f"
	_, _, err := n.CreateTransaction(nonce, value.String(), receiver, nil, sender, nil, gasPrice, gasLimit, txData, signature, "", 0, 0)
	assert.Equal(t, node.ErrInvalidTransactionVersion, err)
}

func TestCreateTransaction_SenderShardIdIsInDifferentShardShouldNotValidate(t *testing.T) {
	t.Parallel()

	expectedHash := []byte("expected hash")
	crtShardID := uint32(1)
	chainID := []byte("chain ID")
	version := uint32(1)

	coreComponents := getDefaultCoreComponents()
	coreComponents.IntMarsh = getMarshalizer()
	coreComponents.VmMarsh = getMarshalizer()
	coreComponents.TxMarsh = getMarshalizer()
	coreComponents.Hash = mock.HasherMock{
		ComputeCalled: func(s string) []byte {
			return expectedHash
		},
	}
	coreComponents.AddrPubKeyConv = &mock.PubkeyConverterStub{
		DecodeCalled: func(hexAddress string) ([]byte, error) {
			return []byte(hexAddress), nil
		},
		EncodeCalled: func(pkBytes []byte) string {
			return string(pkBytes)
		},
		LenCalled: func() int {
			return 3
		},
	}
	coreComponents.ChainIdCalled = func() string {
		return string(chainID)
	}
	coreComponents.MinTransactionVersionCalled = func() uint32 {
		return version
	}
	coreComponents.EconomicsHandler = &economicsmocks.EconomicsHandlerMock{
		CheckValidityTxValuesCalled: func(tx process.TransactionWithFeeHandler) error {
			return nil
		},
	}

	stateComponents := getDefaultStateComponents()

	shardCoordinator := &mock.ShardCoordinatorMock{
		ComputeIdCalled: func(i []byte) uint32 {
			return crtShardID + 1
		},
		SelfShardId: crtShardID,
	}
	bootstrapComponents := getDefaultBootstrapComponents()
	bootstrapComponents.ShCoordinator = shardCoordinator

	processComponents := getDefaultProcessComponents()
	processComponents.ShardCoord = shardCoordinator

	cryptoComponents := getDefaultCryptoComponents()

	n, _ := node.NewNode(
		node.WithBootstrapComponents(bootstrapComponents),
		node.WithCoreComponents(coreComponents),
		node.WithCryptoComponents(cryptoComponents),
		node.WithStateComponents(stateComponents),
		node.WithProcessComponents(processComponents),
		node.WithAddressSignatureSize(10),
	)

	nonce := uint64(0)
	value := new(big.Int).SetInt64(10)
	receiver := "rcv"
	sender := "snd"
	gasPrice := uint64(10)
	gasLimit := uint64(20)
	txData := []byte("-")
	signature := hex.EncodeToString(bytes.Repeat([]byte{0}, 10))

	tx, txHash, err := n.CreateTransaction(nonce, value.String(), receiver, nil, sender, nil, gasPrice, gasLimit, txData, signature, string(chainID), version, 0)
	assert.NotNil(t, tx)
	assert.Equal(t, expectedHash, txHash)
	assert.Nil(t, err)
	assert.Equal(t, nonce, tx.Nonce)
	assert.Equal(t, value, tx.Value)
	assert.True(t, bytes.Equal([]byte(receiver), tx.RcvAddr))

	err = n.ValidateTransaction(tx)
	assert.True(t, errors.Is(err, node.ErrDifferentSenderShardId))
}

func TestCreateTransaction_SignatureLengthChecks(t *testing.T) {
	t.Parallel()

	maxValueLength := 7
	signatureLength := 10
	chainID := "chain id"
	coreComponents := getDefaultCoreComponents()
	coreComponents.IntMarsh = getMarshalizer()
	coreComponents.VmMarsh = getMarshalizer()
	coreComponents.TxMarsh = getMarshalizer()
	coreComponents.Hash = getHasher()
	coreComponents.EconomicsHandler = &mock.EconomicsHandlerStub{
		GenesisTotalSupplyCalled: func() *big.Int {
			str := strings.Repeat("1", maxValueLength)
			bi := big.NewInt(0)
			bi.SetString(str, 10)
			return bi
		},
	}
	coreComponents.ChainIdCalled = func() string {
		return chainID
	}
	coreComponents.AddrPubKeyConv = &mock.PubkeyConverterStub{
		DecodeCalled: func(hexAddress string) ([]byte, error) {
			return []byte(hexAddress), nil
		},
		EncodeCalled: func(pkBytes []byte) string {
			return string(pkBytes)
		},
		LenCalled: func() int {
			return 3
		},
	}

	stateComponents := getDefaultStateComponents()
	stateComponents.Accounts = &testscommon.AccountsStub{}
	n, _ := node.NewNode(
		node.WithCoreComponents(coreComponents),
		node.WithStateComponents(stateComponents),
		node.WithAddressSignatureSize(signatureLength),
	)

	nonce := uint64(0)
	value := "1" + strings.Repeat("0", maxValueLength)
	receiver := "rcv"
	sender := "snd"
	gasPrice := uint64(10)
	gasLimit := uint64(20)
	txData := []byte("-")

	for i := 0; i <= signatureLength; i++ {
		signatureBytes := []byte(strings.Repeat("a", i))
		signatureHex := hex.EncodeToString(signatureBytes)
		tx, _, err := n.CreateTransaction(nonce, value, receiver, []byte("rcvrUsername"), sender, []byte("sndrUsername"), gasPrice, gasLimit, txData, signatureHex, chainID, 1, 0)
		assert.NotNil(t, tx)
		assert.NoError(t, err)
		assert.Equal(t, signatureBytes, tx.Signature)
	}

	signature := hex.EncodeToString([]byte(strings.Repeat("a", signatureLength+1)))
	tx, txHash, err := n.CreateTransaction(nonce, value, receiver, []byte("rcvrUsername"), sender, []byte("sndrUsername"), gasPrice, gasLimit, txData, signature, chainID, 1, 0)
	assert.Nil(t, tx)
	assert.Empty(t, txHash)
	assert.Equal(t, node.ErrInvalidSignatureLength, err)
}

func TestCreateTransaction_SenderLengthChecks(t *testing.T) {
	t.Parallel()

	maxLength := 7
	chainID := "chain id"
	encodedAddressLen := 5
	coreComponents := getDefaultCoreComponents()
	coreComponents.IntMarsh = getMarshalizer()
	coreComponents.VmMarsh = getMarshalizer()
	coreComponents.TxMarsh = getMarshalizer()
	coreComponents.Hash = getHasher()
	coreComponents.ChainIdCalled = func() string {
		return chainID
	}
	coreComponents.EconomicsHandler = &mock.EconomicsHandlerStub{
		GenesisTotalSupplyCalled: func() *big.Int {
			str := strings.Repeat("1", maxLength)
			bi := big.NewInt(0)
			bi.SetString(str, 10)
			return bi
		},
	}
	coreComponents.AddrPubKeyConv = &mock.PubkeyConverterStub{
		DecodeCalled: func(hexAddress string) ([]byte, error) {
			return []byte(hexAddress), nil
		},
		EncodeCalled: func(pkBytes []byte) string {
			return string(pkBytes)
		},
		LenCalled: func() int {
			return encodedAddressLen
		},
	}

	stateComponents := getDefaultStateComponents()
	stateComponents.Accounts = &testscommon.AccountsStub{}
	n, _ := node.NewNode(
		node.WithCoreComponents(coreComponents),
		node.WithStateComponents(stateComponents),
		node.WithAddressSignatureSize(10),
	)

	nonce := uint64(0)
	value := "10"
	receiver := "rcv"
	gasPrice := uint64(10)
	gasLimit := uint64(20)
	txData := []byte("-")
	signature := hex.EncodeToString(bytes.Repeat([]byte{0}, 10))

	for i := 0; i <= encodedAddressLen; i++ {
		sender := strings.Repeat("s", i)
		_, _, err := n.CreateTransaction(nonce, value, receiver, []byte("rcvrUsername"), sender, []byte("sndrUsername"), gasPrice, gasLimit, txData, signature, chainID, 1, 0)
		assert.NoError(t, err)
	}

	sender := strings.Repeat("s", encodedAddressLen) + "additional"
	tx, txHash, err := n.CreateTransaction(nonce, value, receiver, []byte("rcvrUsername"), sender, []byte("sndrUsername"), gasPrice, gasLimit, txData, signature, chainID, 1, 0)
	assert.Nil(t, tx)
	assert.Empty(t, txHash)
	assert.Error(t, err)
	assert.True(t, errors.Is(err, node.ErrInvalidAddressLength))
}

func TestCreateTransaction_ReceiverLengthChecks(t *testing.T) {
	t.Parallel()

	maxLength := 7
	chainID := "chain id"
	encodedAddressLen := 5
	coreComponents := getDefaultCoreComponents()
	coreComponents.IntMarsh = getMarshalizer()
	coreComponents.VmMarsh = getMarshalizer()
	coreComponents.TxMarsh = getMarshalizer()
	coreComponents.Hash = getHasher()
	coreComponents.ChainIdCalled = func() string {
		return chainID
	}
	coreComponents.EconomicsHandler = &mock.EconomicsHandlerStub{
		GenesisTotalSupplyCalled: func() *big.Int {
			str := strings.Repeat("1", maxLength)
			bi := big.NewInt(0)
			bi.SetString(str, 10)
			return bi
		},
	}
	coreComponents.AddrPubKeyConv = &mock.PubkeyConverterStub{
		DecodeCalled: func(hexAddress string) ([]byte, error) {
			return []byte(hexAddress), nil
		},
		EncodeCalled: func(pkBytes []byte) string {
			return string(pkBytes)
		},
		LenCalled: func() int {
			return encodedAddressLen
		},
	}

	stateComponents := getDefaultStateComponents()
	stateComponents.Accounts = &testscommon.AccountsStub{}
	n, _ := node.NewNode(
		node.WithCoreComponents(coreComponents),
		node.WithStateComponents(stateComponents),
		node.WithAddressSignatureSize(10),
	)

	nonce := uint64(0)
	value := "10"
	sender := "snd"
	gasPrice := uint64(10)
	gasLimit := uint64(20)
	txData := []byte("-")
	signature := hex.EncodeToString(bytes.Repeat([]byte{0}, 10))

	for i := 0; i <= encodedAddressLen; i++ {
		receiver := strings.Repeat("r", i)
		_, _, err := n.CreateTransaction(nonce, value, receiver, []byte("rcvrUsername"), sender, []byte("sndrUsername"), gasPrice, gasLimit, txData, signature, chainID, 1, 0)
		assert.NoError(t, err)
	}

	receiver := strings.Repeat("r", encodedAddressLen) + "additional"
	tx, txHash, err := n.CreateTransaction(nonce, value, receiver, []byte("rcvrUsername"), sender, []byte("sndrUsername"), gasPrice, gasLimit, txData, signature, chainID, 1, 0)
	assert.Nil(t, tx)
	assert.Empty(t, txHash)
	assert.Error(t, err)
	assert.True(t, errors.Is(err, node.ErrInvalidAddressLength))
}

func TestCreateTransaction_TooBigSenderUsernameShouldErr(t *testing.T) {
	t.Parallel()

	maxLength := 7
	chainID := "chain id"
	coreComponents := getDefaultCoreComponents()
	coreComponents.IntMarsh = getMarshalizer()
	coreComponents.VmMarsh = getMarshalizer()
	coreComponents.TxMarsh = getMarshalizer()
	coreComponents.Hash = getHasher()
	coreComponents.ChainIdCalled = func() string {
		return chainID
	}
	coreComponents.EconomicsHandler = &mock.EconomicsHandlerStub{
		GenesisTotalSupplyCalled: func() *big.Int {
			str := strings.Repeat("1", maxLength)
			bi := big.NewInt(0)
			bi.SetString(str, 10)
			return bi
		},
	}
	coreComponents.AddrPubKeyConv = &mock.PubkeyConverterStub{
		DecodeCalled: func(hexAddress string) ([]byte, error) {
			return []byte(hexAddress), nil
		},
		EncodeCalled: func(pkBytes []byte) string {
			return string(pkBytes)
		},
		LenCalled: func() int {
			return 3
		},
	}

	stateComponents := getDefaultStateComponents()
	stateComponents.Accounts = &testscommon.AccountsStub{}
	n, _ := node.NewNode(
		node.WithCoreComponents(coreComponents),
		node.WithStateComponents(stateComponents),
		node.WithAddressSignatureSize(10),
	)

	nonce := uint64(0)
	value := "1" + strings.Repeat("0", maxLength+1)
	receiver := "rcv"
	sender := "snd"
	gasPrice := uint64(10)
	gasLimit := uint64(20)
	txData := []byte("-")
	signature := hex.EncodeToString(bytes.Repeat([]byte{0}, 10))

	senderUsername := bytes.Repeat([]byte{0}, core.MaxUserNameLength+1)

	tx, txHash, err := n.CreateTransaction(nonce, value, receiver, []byte("rcvrUsername"), sender, senderUsername, gasPrice, gasLimit, txData, signature, chainID, 1, 0)
	assert.Nil(t, tx)
	assert.Empty(t, txHash)
	assert.Error(t, err)
	assert.Equal(t, node.ErrInvalidSenderUsernameLength, err)
}

func TestCreateTransaction_TooBigReceiverUsernameShouldErr(t *testing.T) {
	t.Parallel()

	maxLength := 7
	chainID := "chain id"
	coreComponents := getDefaultCoreComponents()
	coreComponents.IntMarsh = getMarshalizer()
	coreComponents.VmMarsh = getMarshalizer()
	coreComponents.TxMarsh = getMarshalizer()
	coreComponents.Hash = getHasher()
	coreComponents.ChainIdCalled = func() string {
		return chainID
	}
	coreComponents.EconomicsHandler = &mock.EconomicsHandlerStub{
		GenesisTotalSupplyCalled: func() *big.Int {
			str := strings.Repeat("1", maxLength)
			bi := big.NewInt(0)
			bi.SetString(str, 10)
			return bi
		},
	}
	coreComponents.AddrPubKeyConv = &mock.PubkeyConverterStub{
		DecodeCalled: func(hexAddress string) ([]byte, error) {
			return []byte(hexAddress), nil
		},
		EncodeCalled: func(pkBytes []byte) string {
			return string(pkBytes)
		},
		LenCalled: func() int {
			return 3
		},
	}

	stateComponents := getDefaultStateComponents()
	stateComponents.Accounts = &testscommon.AccountsStub{}
	n, _ := node.NewNode(
		node.WithCoreComponents(coreComponents),
		node.WithStateComponents(stateComponents),
		node.WithAddressSignatureSize(10),
	)

	nonce := uint64(0)
	value := "1" + strings.Repeat("0", maxLength+1)
	receiver := "rcv"
	sender := "snd"
	gasPrice := uint64(10)
	gasLimit := uint64(20)
	txData := []byte("-")
	signature := hex.EncodeToString(bytes.Repeat([]byte{0}, 10))

	receiverUsername := bytes.Repeat([]byte{0}, core.MaxUserNameLength+1)

	tx, txHash, err := n.CreateTransaction(nonce, value, receiver, receiverUsername, sender, []byte("sndrUsername"), gasPrice, gasLimit, txData, signature, chainID, 1, 0)
	assert.Nil(t, tx)
	assert.Empty(t, txHash)
	assert.Error(t, err)
	assert.Equal(t, node.ErrInvalidReceiverUsernameLength, err)
}

func TestCreateTransaction_DataFieldSizeExceedsMaxShouldErr(t *testing.T) {
	t.Parallel()

	maxLength := 7
	chainID := "chain id"
	coreComponents := getDefaultCoreComponents()
	coreComponents.IntMarsh = getMarshalizer()
	coreComponents.VmMarsh = getMarshalizer()
	coreComponents.TxMarsh = getMarshalizer()
	coreComponents.Hash = getHasher()
	coreComponents.ChainIdCalled = func() string {
		return chainID
	}
	coreComponents.EconomicsHandler = &mock.EconomicsHandlerStub{
		GenesisTotalSupplyCalled: func() *big.Int {
			str := strings.Repeat("1", maxLength)
			bi := big.NewInt(0)
			bi.SetString(str, 10)
			return bi
		},
	}
	coreComponents.AddrPubKeyConv = &mock.PubkeyConverterStub{
		DecodeCalled: func(hexAddress string) ([]byte, error) {
			return []byte(hexAddress), nil
		},
		EncodeCalled: func(pkBytes []byte) string {
			return string(pkBytes)
		},
		LenCalled: func() int {
			return 3
		},
	}

	stateComponents := getDefaultStateComponents()
	stateComponents.Accounts = &testscommon.AccountsStub{}
	n, _ := node.NewNode(
		node.WithCoreComponents(coreComponents),
		node.WithStateComponents(stateComponents),
		node.WithAddressSignatureSize(10),
	)
	nonce := uint64(0)
	value := "1" + strings.Repeat("0", maxLength+1)
	receiver := "rcv"
	sender := "snd"
	gasPrice := uint64(10)
	gasLimit := uint64(20)
	txData := bytes.Repeat([]byte{0}, core.MegabyteSize+1)
	signature := hex.EncodeToString(bytes.Repeat([]byte{0}, 10))

	tx, txHash, err := n.CreateTransaction(nonce, value, receiver, []byte("rcvrUsername"), sender, []byte("sndrUsername"), gasPrice, gasLimit, txData, signature, chainID, 1, 0)
	assert.Nil(t, tx)
	assert.Empty(t, txHash)
	assert.Error(t, err)
	assert.Equal(t, node.ErrDataFieldTooBig, err)
}

func TestCreateTransaction_TooLargeValueFieldShouldErr(t *testing.T) {
	t.Parallel()

	maxLength := 7
	chainID := "chain id"
	coreComponents := getDefaultCoreComponents()
	coreComponents.IntMarsh = getMarshalizer()
	coreComponents.VmMarsh = getMarshalizer()
	coreComponents.TxMarsh = getMarshalizer()
	coreComponents.Hash = getHasher()
	coreComponents.ChainIdCalled = func() string {
		return chainID
	}
	coreComponents.EconomicsHandler = &mock.EconomicsHandlerStub{
		GenesisTotalSupplyCalled: func() *big.Int {
			str := strings.Repeat("1", maxLength)
			bi := big.NewInt(0)
			bi.SetString(str, 10)
			return bi
		},
	}
	coreComponents.AddrPubKeyConv = &mock.PubkeyConverterStub{
		DecodeCalled: func(hexAddress string) ([]byte, error) {
			return []byte(hexAddress), nil
		},
		EncodeCalled: func(pkBytes []byte) string {
			return string(pkBytes)
		},
		LenCalled: func() int {
			return 3
		},
	}

	stateComponents := getDefaultStateComponents()
	stateComponents.Accounts = &testscommon.AccountsStub{}
	n, _ := node.NewNode(
		node.WithCoreComponents(coreComponents),
		node.WithStateComponents(stateComponents),
		node.WithAddressSignatureSize(10),
	)

	nonce := uint64(0)
	value := "1" + strings.Repeat("0", maxLength+1)
	receiver := "rcv"
	sender := "snd"
	gasPrice := uint64(10)
	gasLimit := uint64(20)
	txData := []byte("-")
	signature := hex.EncodeToString(bytes.Repeat([]byte{0}, 10))

	tx, txHash, err := n.CreateTransaction(nonce, value, receiver, []byte("rcvrUsername"), sender, []byte("sndrUsername"), gasPrice, gasLimit, txData, signature, chainID, 1, 0)
	assert.Nil(t, tx)
	assert.Empty(t, txHash)
	assert.Error(t, err)
	assert.Equal(t, node.ErrTransactionValueLengthTooBig, err)
}

func TestCreateTransaction_OkValsShouldWork(t *testing.T) {
	t.Parallel()

	version := uint32(1)
	expectedHash := []byte("expected hash")
	coreComponents := getDefaultCoreComponents()
	coreComponents.IntMarsh = getMarshalizer()
	coreComponents.VmMarsh = getMarshalizer()
	coreComponents.TxMarsh = getMarshalizer()
	coreComponents.Hash = mock.HasherMock{
		ComputeCalled: func(s string) []byte {
			return expectedHash
		},
	}
	coreComponents.TxVersionCheckHandler = versioning.NewTxVersionChecker(version)
	coreComponents.AddrPubKeyConv = &mock.PubkeyConverterStub{
		DecodeCalled: func(hexAddress string) ([]byte, error) {
			return []byte(hexAddress), nil
		},
		EncodeCalled: func(pkBytes []byte) string {
			return string(pkBytes)
		},
		LenCalled: func() int {
			return 3
		},
	}
	stateComponents := getDefaultStateComponents()
<<<<<<< HEAD
	stateComponents.Accounts = &testscommon.AccountsStub{}
=======
	stateComponents.Accounts = &mock.AccountsStub{
		GetExistingAccountCalled: func(addressContainer []byte) (state.AccountHandler, error) {
			return state.NewUserAccount([]byte("address"))
		},
	}
>>>>>>> 1f4324f3

	processComponents := getDefaultProcessComponents()
	processComponents.EpochTrigger = &mock.EpochStartTriggerStub{
		EpochCalled: func() uint32 {
			return 1
		},
	}

	networkComponents := getDefaultNetworkComponents()
	cryptoComponents := getDefaultCryptoComponents()
	bootstrapComponents := getDefaultBootstrapComponents()
	bootstrapComponents.ShCoordinator = processComponents.ShardCoordinator()
	bootstrapComponents.HdrIntegrityVerifier = processComponents.HeaderIntegrVerif
	n, _ := node.NewNode(
		node.WithCoreComponents(coreComponents),
		node.WithStateComponents(stateComponents),
		node.WithProcessComponents(processComponents),
		node.WithNetworkComponents(networkComponents),
		node.WithCryptoComponents(cryptoComponents),
		node.WithBootstrapComponents(bootstrapComponents),
		node.WithAddressSignatureSize(10),
	)

	nonce := uint64(0)
	value := new(big.Int).SetInt64(10)
	receiver := "rcv"
	sender := "snd"
	gasPrice := uint64(10)
	gasLimit := uint64(20)
	txData := []byte("-")
	signature := hex.EncodeToString(bytes.Repeat([]byte{0}, 10))

	tx, txHash, err := n.CreateTransaction(
		nonce, value.String(), receiver, nil, sender, nil, gasPrice, gasLimit, txData,
		signature, coreComponents.ChainID(), coreComponents.MinTransactionVersion(), 0,
	)
	assert.NotNil(t, tx)
	assert.Equal(t, expectedHash, txHash)
	assert.Nil(t, err)
	assert.Equal(t, nonce, tx.Nonce)
	assert.Equal(t, value, tx.Value)
	assert.True(t, bytes.Equal([]byte(receiver), tx.RcvAddr))

	err = n.ValidateTransaction(tx)
	assert.Nil(t, err)
}

func TestCreateTransaction_TxSignedWithHashShouldErrVersionShoudBe2(t *testing.T) {
	t.Parallel()

	expectedHash := []byte("expected hash")
	crtShardID := uint32(1)
	chainID := "chain ID"
	version := uint32(1)

	coreComponents := getDefaultCoreComponents()
	coreComponents.IntMarsh = getMarshalizer()
	coreComponents.VmMarsh = getMarshalizer()
	coreComponents.TxMarsh = getMarshalizer()
	coreComponents.Hash = mock.HasherMock{
		ComputeCalled: func(s string) []byte {
			return expectedHash
		},
	}
	coreComponents.MinTransactionVersionCalled = func() uint32 {
		return version
	}
	coreComponents.AddrPubKeyConv = &mock.PubkeyConverterStub{
		DecodeCalled: func(hexAddress string) ([]byte, error) {
			return []byte(hexAddress), nil
		},
		EncodeCalled: func(pkBytes []byte) string {
			return string(pkBytes)
		},
		LenCalled: func() int {
			return 3
		},
	}
	coreComponents.TxSignHasherField = &mock.HasherMock{}
	coreComponents.ChainIdCalled = func() string {
		return chainID
	}

	feeHandler := &mock.EconomicsHandlerStub{
		CheckValidityTxValuesCalled: func(tx process.TransactionWithFeeHandler) error {
			return nil
		},
	}
	coreComponents.EconomicsHandler = feeHandler
	coreComponents.TxVersionCheckHandler = versioning.NewTxVersionChecker(version)

	stateComponents := getDefaultStateComponents()
	stateComponents.Accounts = &testscommon.AccountsStub{}

	bootstrapComponents := getDefaultBootstrapComponents()
	bootstrapComponents.ShCoordinator = &mock.ShardCoordinatorMock{
		ComputeIdCalled: func(i []byte) uint32 {
			return crtShardID
		},
		SelfShardId: crtShardID,
	}

	processComponents := getDefaultProcessComponents()
	processComponents.EpochTrigger = &mock.EpochStartTriggerStub{
		EpochCalled: func() uint32 {
			return 1
		},
	}
	processComponents.WhiteListerVerifiedTxsInternal = &testscommon.WhiteListHandlerStub{}
	processComponents.WhiteListHandlerInternal = &testscommon.WhiteListHandlerStub{}

	cryptoComponents := getDefaultCryptoComponents()
	cryptoComponents.TxSig = &mock.SingleSignerMock{}
	cryptoComponents.TxKeyGen = &mock.KeyGenMock{}

	n, _ := node.NewNode(
		node.WithCoreComponents(coreComponents),
		node.WithBootstrapComponents(bootstrapComponents),
		node.WithStateComponents(stateComponents),
		node.WithProcessComponents(processComponents),
		node.WithCryptoComponents(cryptoComponents),
		node.WithEnableSignTxWithHashEpoch(2),
		node.WithAddressSignatureSize(10),
	)

	nonce := uint64(0)
	value := new(big.Int).SetInt64(10)
	receiver := "rcv"
	sender := "snd"
	gasPrice := uint64(10)
	gasLimit := uint64(20)
	txData := []byte("-")
	signature := hex.EncodeToString(bytes.Repeat([]byte{0}, 10))

	options := versioning.MaskSignedWithHash
	tx, _, err := n.CreateTransaction(nonce, value.String(), receiver, nil, sender, nil, gasPrice, gasLimit, txData, signature, chainID, version, options)
	require.Nil(t, err)
	err = n.ValidateTransaction(tx)
	assert.Equal(t, process.ErrInvalidTransactionVersion, err)
}

func TestCreateTransaction_TxSignedWithHashNoEnabledShouldErr(t *testing.T) {
	t.Parallel()

	expectedHash := []byte("expected hash")
	crtShardID := uint32(1)
	chainID := "chain ID"
	version := uint32(1)
	coreComponents := getDefaultCoreComponents()
	coreComponents.IntMarsh = getMarshalizer()
	coreComponents.VmMarsh = getMarshalizer()
	coreComponents.TxMarsh = getMarshalizer()
	coreComponents.Hash = mock.HasherMock{
		ComputeCalled: func(s string) []byte {
			return expectedHash
		},
	}
	coreComponents.TxSignHasherField = mock.HasherMock{}
	coreComponents.ChainIdCalled = func() string {
		return chainID
	}
	coreComponents.MinTransactionVersionCalled = func() uint32 {
		return version
	}
	coreComponents.AddrPubKeyConv = &mock.PubkeyConverterStub{
		DecodeCalled: func(hexAddress string) ([]byte, error) {
			return []byte(hexAddress), nil
		},
		EncodeCalled: func(pkBytes []byte) string {
			return string(pkBytes)
		},
		LenCalled: func() int {
			return 3
		},
	}

	feeHandler := &mock.EconomicsHandlerStub{
		CheckValidityTxValuesCalled: func(tx process.TransactionWithFeeHandler) error {
			return nil
		},
	}
	coreComponents.EconomicsHandler = feeHandler
	coreComponents.TxVersionCheckHandler = versioning.NewTxVersionChecker(version)

	stateComponents := getDefaultStateComponents()
	stateComponents.Accounts = &testscommon.AccountsStub{}

	bootstrapComponents := getDefaultBootstrapComponents()
	bootstrapComponents.ShCoordinator = &mock.ShardCoordinatorMock{
		ComputeIdCalled: func(i []byte) uint32 {
			return crtShardID
		},
		SelfShardId: crtShardID,
	}

	processComponents := getDefaultProcessComponents()
	processComponents.EpochTrigger = &mock.EpochStartTriggerStub{
		EpochCalled: func() uint32 {
			return 1
		},
	}
	processComponents.WhiteListerVerifiedTxsInternal = &testscommon.WhiteListHandlerStub{
		IsWhiteListedCalled: func(interceptedData process.InterceptedData) bool {
			return false
		},
	}
	processComponents.WhiteListHandlerInternal = &testscommon.WhiteListHandlerStub{}

	cryptoComponents := getDefaultCryptoComponents()
	cryptoComponents.TxSig = &mock.SingleSignerMock{}
	cryptoComponents.TxKeyGen = &mock.KeyGenMock{
		PublicKeyFromByteArrayMock: func(b []byte) (crypto.PublicKey, error) {
			return nil, nil
		},
	}

	n, _ := node.NewNode(
		node.WithCoreComponents(coreComponents),
		node.WithBootstrapComponents(bootstrapComponents),
		node.WithStateComponents(stateComponents),
		node.WithProcessComponents(processComponents),
		node.WithCryptoComponents(cryptoComponents),
		node.WithEnableSignTxWithHashEpoch(2),
		node.WithAddressSignatureSize(10),
	)

	nonce := uint64(0)
	value := new(big.Int).SetInt64(10)
	receiver := "rcv"
	sender := "snd"
	gasPrice := uint64(10)
	gasLimit := uint64(20)
	txData := []byte("-")
	signature := hex.EncodeToString(bytes.Repeat([]byte{0}, 10))

	options := versioning.MaskSignedWithHash
	tx, _, _ := n.CreateTransaction(nonce, value.String(), receiver, nil, sender, nil, gasPrice, gasLimit, txData, signature, chainID, version+1, options)

	err := n.ValidateTransaction(tx)
	assert.Equal(t, process.ErrTransactionSignedWithHashIsNotEnabled, err)
}

func TestSendBulkTransactions_NoTxShouldErr(t *testing.T) {
	t.Parallel()

	mes := &mock.MessengerStub{}
	marshalizer := &mock.MarshalizerFake{}
	hasher := &mock.HasherFake{}
	coreComponents := getDefaultCoreComponents()
	coreComponents.IntMarsh = marshalizer
	coreComponents.VmMarsh = marshalizer
	coreComponents.TxMarsh = getMarshalizer()
	coreComponents.AddrPubKeyConv = createMockPubkeyConverter()
	coreComponents.Hash = hasher
	processComponents := getDefaultProcessComponents()
	processComponents.ShardCoord = mock.NewOneShardCoordinatorMock()
	networkComponents := getDefaultNetworkComponents()
	networkComponents.Messenger = mes

	n, _ := node.NewNode(
		node.WithCoreComponents(coreComponents),
		node.WithProcessComponents(processComponents),
		node.WithNetworkComponents(networkComponents),
	)
	txs := make([]*transaction.Transaction, 0)

	numOfTxsProcessed, err := n.SendBulkTransactions(txs)
	assert.Equal(t, uint64(0), numOfTxsProcessed)
	assert.Equal(t, node.ErrNoTxToProcess, err)
}

func TestCreateShardedStores_NilShardCoordinatorShouldError(t *testing.T) {
	messenger := getMessenger()
	dataPool := testscommon.NewPoolsHolderStub()
	coreComponents := getDefaultCoreComponents()
	coreComponents.IntMarsh = getMarshalizer()
	coreComponents.VmMarsh = getMarshalizer()
	coreComponents.TxMarsh = getMarshalizer()
	coreComponents.Hash = getHasher()
	coreComponents.AddrPubKeyConv = createMockPubkeyConverter()
	stateComponents := getDefaultStateComponents()
	stateComponents.Accounts = &testscommon.AccountsStub{}
	networkComponents := getDefaultNetworkComponents()
	networkComponents.Messenger = messenger
	dataComponents := getDefaultDataComponents()
	dataComponents.DataPool = dataPool
	processComponents := getDefaultProcessComponents()

	n, _ := node.NewNode(
		node.WithCoreComponents(coreComponents),
		node.WithStateComponents(stateComponents),
		node.WithNetworkComponents(networkComponents),
		node.WithDataComponents(dataComponents),
		node.WithProcessComponents(processComponents),
	)

	processComponents.ShardCoord = nil
	err := n.CreateShardedStores()
	assert.NotNil(t, err)
	assert.Contains(t, err.Error(), "nil shard coordinator")
}

func TestCreateShardedStores_NilDataPoolShouldError(t *testing.T) {
	messenger := getMessenger()
	shardCoordinator := mock.NewOneShardCoordinatorMock()

	coreComponents := getDefaultCoreComponents()
	coreComponents.IntMarsh = getMarshalizer()
	coreComponents.VmMarsh = getMarshalizer()
	coreComponents.TxMarsh = getMarshalizer()
	coreComponents.Hash = getHasher()
	coreComponents.AddrPubKeyConv = createMockPubkeyConverter()
	processComponents := getDefaultProcessComponents()
	processComponents.ShardCoord = shardCoordinator
	networkComponents := getDefaultNetworkComponents()
	networkComponents.Messenger = messenger
	stateComponents := getDefaultStateComponents()
	stateComponents.Accounts = &testscommon.AccountsStub{}
	dataComponents := getDefaultDataComponents()

	n, _ := node.NewNode(
		node.WithCoreComponents(coreComponents),
		node.WithProcessComponents(processComponents),
		node.WithNetworkComponents(networkComponents),
		node.WithStateComponents(stateComponents),
		node.WithDataComponents(dataComponents),
	)

	dataComponents.DataPool = nil
	err := n.CreateShardedStores()
	assert.NotNil(t, err)
	assert.Contains(t, err.Error(), "nil data pool")
}

func TestCreateShardedStores_NilTransactionDataPoolShouldError(t *testing.T) {
	messenger := getMessenger()
	shardCoordinator := mock.NewOneShardCoordinatorMock()
	dataPool := testscommon.NewPoolsHolderStub()
	dataPool.TransactionsCalled = func() dataRetriever.ShardedDataCacherNotifier {
		return nil
	}
	dataPool.HeadersCalled = func() dataRetriever.HeadersPool {
		return &mock.HeadersCacherStub{}
	}
	coreComponents := getDefaultCoreComponents()
	coreComponents.IntMarsh = getMarshalizer()
	coreComponents.VmMarsh = getMarshalizer()
	coreComponents.TxMarsh = getMarshalizer()
	coreComponents.Hash = getHasher()
	coreComponents.AddrPubKeyConv = createMockPubkeyConverter()
	dataComponents := getDefaultDataComponents()
	dataComponents.DataPool = dataPool
	stateComponents := getDefaultStateComponents()
	stateComponents.Accounts = &testscommon.AccountsStub{}
	processComponents := getDefaultProcessComponents()
	processComponents.ShardCoord = shardCoordinator
	networkComponents := getDefaultNetworkComponents()
	networkComponents.Messenger = messenger

	n, _ := node.NewNode(
		node.WithCoreComponents(coreComponents),
		node.WithDataComponents(dataComponents),
		node.WithStateComponents(stateComponents),
		node.WithProcessComponents(processComponents),
		node.WithNetworkComponents(networkComponents),
	)

	err := n.CreateShardedStores()
	assert.NotNil(t, err)
	assert.Contains(t, err.Error(), "nil transaction sharded data store")
}

func TestCreateShardedStores_NilHeaderDataPoolShouldError(t *testing.T) {
	messenger := getMessenger()
	shardCoordinator := mock.NewOneShardCoordinatorMock()
	dataPool := testscommon.NewPoolsHolderStub()
	dataPool.TransactionsCalled = func() dataRetriever.ShardedDataCacherNotifier {
		return testscommon.NewShardedDataStub()
	}

	dataPool.HeadersCalled = func() dataRetriever.HeadersPool {
		return nil
	}
	coreComponents := getDefaultCoreComponents()
	coreComponents.IntMarsh = getMarshalizer()
	coreComponents.VmMarsh = getMarshalizer()
	coreComponents.TxMarsh = getMarshalizer()
	coreComponents.Hash = getHasher()
	coreComponents.AddrPubKeyConv = createMockPubkeyConverter()
	dataComponents := getDefaultDataComponents()
	dataComponents.DataPool = dataPool
	stateComponents := getDefaultStateComponents()
	stateComponents.Accounts = &testscommon.AccountsStub{}
	processComponents := getDefaultProcessComponents()
	processComponents.ShardCoord = shardCoordinator
	networkComponents := getDefaultNetworkComponents()
	networkComponents.Messenger = messenger

	n, _ := node.NewNode(
		node.WithCoreComponents(coreComponents),
		node.WithDataComponents(dataComponents),
		node.WithStateComponents(stateComponents),
		node.WithProcessComponents(processComponents),
		node.WithNetworkComponents(networkComponents),
	)

	err := n.CreateShardedStores()
	assert.NotNil(t, err)
	assert.Contains(t, err.Error(), "nil header sharded data store")
}

func TestCreateShardedStores_ReturnsSuccessfully(t *testing.T) {
	messenger := getMessenger()
	shardCoordinator := mock.NewOneShardCoordinatorMock()
	nrOfShards := uint32(2)
	shardCoordinator.SetNoShards(nrOfShards)

	dataPool := testscommon.NewPoolsHolderStub()
	dataPool.TransactionsCalled = func() dataRetriever.ShardedDataCacherNotifier {
		return testscommon.NewShardedDataStub()
	}
	dataPool.HeadersCalled = func() dataRetriever.HeadersPool {
		return &mock.HeadersCacherStub{}
	}

	coreComponents := getDefaultCoreComponents()
	coreComponents.IntMarsh = getMarshalizer()
	coreComponents.VmMarsh = getMarshalizer()
	coreComponents.TxMarsh = getMarshalizer()
	coreComponents.Hash = getHasher()
	coreComponents.AddrPubKeyConv = createMockPubkeyConverter()
	dataComponents := getDefaultDataComponents()
	dataComponents.DataPool = dataPool
	stateComponents := getDefaultStateComponents()
	stateComponents.Accounts = &testscommon.AccountsStub{}
	processComponents := getDefaultProcessComponents()
	processComponents.ShardCoord = shardCoordinator
	networkComponents := getDefaultNetworkComponents()
	networkComponents.Messenger = messenger

	n, _ := node.NewNode(
		node.WithCoreComponents(coreComponents),
		node.WithDataComponents(dataComponents),
		node.WithStateComponents(stateComponents),
		node.WithProcessComponents(processComponents),
		node.WithNetworkComponents(networkComponents),
	)

	err := n.CreateShardedStores()
	assert.Nil(t, err)
}

func TestNode_ValidatorStatisticsApi(t *testing.T) {
	t.Parallel()

	initialPubKeys := make(map[uint32][]string)
	keys := [][]string{{"key0"}, {"key1"}, {"key2"}}
	initialPubKeys[0] = keys[0]
	initialPubKeys[1] = keys[1]
	initialPubKeys[2] = keys[2]

	validatorsInfo := make(map[uint32][]*state.ValidatorInfo)

	for shardId, pubkeysPerShard := range initialPubKeys {
		validatorsInfo[shardId] = make([]*state.ValidatorInfo, 0)
		for _, pubKey := range pubkeysPerShard {
			validatorsInfo[shardId] = append(validatorsInfo[shardId], &state.ValidatorInfo{
				PublicKey:                  []byte(pubKey),
				ShardId:                    shardId,
				List:                       "",
				Index:                      0,
				TempRating:                 0,
				Rating:                     0,
				RewardAddress:              nil,
				LeaderSuccess:              0,
				LeaderFailure:              0,
				ValidatorSuccess:           0,
				ValidatorFailure:           0,
				NumSelectedInSuccessBlocks: 0,
				AccumulatedFees:            nil,
				TotalLeaderSuccess:         0,
				TotalLeaderFailure:         0,
				TotalValidatorSuccess:      0,
				TotalValidatorFailure:      0,
			})
		}
	}

	vsp := &mock.ValidatorStatisticsProcessorStub{
		RootHashCalled: func() (i []byte, err error) {
			return []byte("hash"), nil
		},
		GetValidatorInfoForRootHashCalled: func(rootHash []byte) (m map[uint32][]*state.ValidatorInfo, err error) {
			return validatorsInfo, nil
		},
	}

	validatorProvider := &mock.ValidatorsProviderStub{GetLatestValidatorsCalled: func() map[string]*state.ValidatorApiResponse {
		apiResponses := make(map[string]*state.ValidatorApiResponse)

		for _, vis := range validatorsInfo {
			for _, vi := range vis {
				apiResponses[hex.EncodeToString(vi.GetPublicKey())] = &state.ValidatorApiResponse{}
			}
		}

		return apiResponses
	},
	}

	processComponents := getDefaultProcessComponents()
	processComponents.ValidatorProvider = validatorProvider
	processComponents.ValidatorStatistics = vsp

	n, _ := node.NewNode(
		node.WithInitialNodesPubKeys(initialPubKeys),
		node.WithProcessComponents(processComponents),
	)

	expectedData := &state.ValidatorApiResponse{}
	validatorsData, err := n.ValidatorStatisticsApi()
	require.Equal(t, expectedData, validatorsData[hex.EncodeToString([]byte(keys[2][0]))])
	require.Nil(t, err)
}

//------- GetAccount

func TestNode_GetAccountWithNilAccountsAdapterShouldErr(t *testing.T) {
	t.Parallel()

	coreComponents := getDefaultCoreComponents()
	coreComponents.AddrPubKeyConv = createMockPubkeyConverter()
	stateComponents := getDefaultStateComponents()

	n, _ := node.NewNode(
		node.WithCoreComponents(coreComponents),
		node.WithStateComponents(stateComponents),
	)

	stateComponents.Accounts = nil
	recovAccnt, err := n.GetAccount(createDummyHexAddress(64))

	assert.Empty(t, recovAccnt)
	assert.Equal(t, node.ErrNilAccountsAdapter, err)
}

func TestNode_GetAccountWithNilPubkeyConverterShouldErr(t *testing.T) {
	t.Parallel()

	accDB := &testscommon.AccountsStub{
		GetExistingAccountCalled: func(address []byte) (handler state.AccountHandler, e error) {
			return nil, state.ErrAccNotFound
		},
	}
	stateComponents := getDefaultStateComponents()
	stateComponents.Accounts = accDB
	coreComponents := getDefaultCoreComponents()

	n, _ := node.NewNode(
		node.WithCoreComponents(coreComponents),
		node.WithStateComponents(stateComponents),
	)

	coreComponents.AddrPubKeyConv = nil
	recovAccnt, err := n.GetAccount(createDummyHexAddress(64))

	assert.Empty(t, recovAccnt)
	assert.Equal(t, node.ErrNilPubkeyConverter, err)
}

func TestNode_GetAccountPubkeyConverterFailsShouldErr(t *testing.T) {
	t.Parallel()

	accDB := &testscommon.AccountsStub{
		GetExistingAccountCalled: func(address []byte) (handler state.AccountHandler, e error) {
			return nil, state.ErrAccNotFound
		},
	}

	errExpected := errors.New("expected error")
	coreComponents := getDefaultCoreComponents()
	coreComponents.AddrPubKeyConv = &mock.PubkeyConverterStub{
		DecodeCalled: func(hexAddress string) ([]byte, error) {
			return nil, errExpected
		},
	}
	stateComponents := getDefaultStateComponents()
	stateComponents.Accounts = accDB

	n, _ := node.NewNode(
		node.WithStateComponents(stateComponents),
		node.WithCoreComponents(coreComponents),
	)

	recovAccnt, err := n.GetAccount(createDummyHexAddress(64))

	assert.Empty(t, recovAccnt)
	assert.Equal(t, errExpected, err)
}

func TestNode_GetAccountAccountDoesNotExistsShouldRetEmpty(t *testing.T) {
	t.Parallel()

	accDB := &testscommon.AccountsStub{
		GetExistingAccountCalled: func(address []byte) (handler state.AccountHandler, e error) {
			return nil, state.ErrAccNotFound
		},
	}

	coreComponents := getDefaultCoreComponents()
	coreComponents.AddrPubKeyConv = createMockPubkeyConverter()
	stateComponents := getDefaultStateComponents()
	stateComponents.Accounts = accDB
	n, _ := node.NewNode(
		node.WithCoreComponents(coreComponents),
		node.WithStateComponents(stateComponents),
	)

	recovAccnt, err := n.GetAccount(createDummyHexAddress(64))

	assert.Nil(t, err)
	assert.Equal(t, uint64(0), recovAccnt.Nonce)
	assert.Equal(t, "0", recovAccnt.Balance)
	assert.Equal(t, "0", recovAccnt.DeveloperReward)
	assert.Nil(t, recovAccnt.CodeHash)
	assert.Nil(t, recovAccnt.RootHash)
}

func TestNode_GetAccountAccountsAdapterFailsShouldErr(t *testing.T) {
	t.Parallel()

	errExpected := errors.New("expected error")
	accDB := &testscommon.AccountsStub{
		GetExistingAccountCalled: func(address []byte) (handler state.AccountHandler, e error) {
			return nil, errExpected
		},
	}

	coreComponents := getDefaultCoreComponents()
	coreComponents.AddrPubKeyConv = createMockPubkeyConverter()
	stateComponents := getDefaultStateComponents()
	stateComponents.Accounts = accDB
	n, _ := node.NewNode(
		node.WithCoreComponents(coreComponents),
		node.WithStateComponents(stateComponents),
	)

	recovAccnt, err := n.GetAccount(createDummyHexAddress(64))

	assert.Empty(t, recovAccnt)
	assert.NotNil(t, err)
	assert.Contains(t, err.Error(), errExpected.Error())
}

func TestNode_GetAccountAccountExistsShouldReturn(t *testing.T) {
	t.Parallel()

	accnt, _ := state.NewUserAccount([]byte("1234"))
	_ = accnt.AddToBalance(big.NewInt(1))
	accnt.IncreaseNonce(2)
	accnt.SetRootHash([]byte("root hash"))
	accnt.SetCodeHash([]byte("code hash"))
	accnt.AddToDeveloperReward(big.NewInt(37))
	accnt.SetCodeMetadata([]byte("metadata"))
	accnt.SetOwnerAddress([]byte("owner address"))

	accDB := &testscommon.AccountsStub{
		GetExistingAccountCalled: func(address []byte) (handler state.AccountHandler, e error) {
			return accnt, nil
		},
	}

	coreComponents := getDefaultCoreComponents()
	coreComponents.AddrPubKeyConv = createMockPubkeyConverter()
	stateComponents := getDefaultStateComponents()
	stateComponents.Accounts = accDB
	n, _ := node.NewNode(
		node.WithCoreComponents(coreComponents),
		node.WithStateComponents(stateComponents),
	)

	recovAccnt, err := n.GetAccount(createDummyHexAddress(64))

	assert.Nil(t, err)
	assert.Equal(t, uint64(2), recovAccnt.Nonce)
	assert.Equal(t, "1", recovAccnt.Balance)
	assert.Equal(t, []byte("root hash"), recovAccnt.RootHash)
	assert.Equal(t, []byte("code hash"), recovAccnt.CodeHash)
	assert.Equal(t, []byte("metadata"), recovAccnt.CodeMetadata)
	assert.Equal(t, hex.EncodeToString([]byte("owner address")), recovAccnt.OwnerAddress)
}

func TestNode_AppStatusHandlersShouldIncrement(t *testing.T) {
	t.Parallel()

	metricKey := core.MetricCurrentRound
	incrementCalled := make(chan bool, 1)

	appStatusHandlerStub := mock.AppStatusHandlerStub{
		IncrementHandler: func(key string) {
			incrementCalled <- true
		},
	}

	coreComponents := getDefaultCoreComponents()
	coreComponents.AppStatusHdl = &appStatusHandlerStub

	n, _ := node.NewNode(
		node.WithCoreComponents(coreComponents))
	asf := n.GetAppStatusHandler()

	asf.Increment(metricKey)

	select {
	case <-incrementCalled:
	case <-time.After(1 * time.Second):
		assert.Fail(t, "Timeout - function not called")
	}
}

func TestNode_AppStatusHandlerShouldDecrement(t *testing.T) {
	t.Parallel()

	metricKey := core.MetricCurrentRound
	decrementCalled := make(chan bool, 1)

	appStatusHandlerStub := mock.AppStatusHandlerStub{
		DecrementHandler: func(key string) {
			decrementCalled <- true
		},
	}

	coreComponents := getDefaultCoreComponents()
	coreComponents.AppStatusHdl = &appStatusHandlerStub

	n, _ := node.NewNode(
		node.WithCoreComponents(coreComponents))
	asf := n.GetAppStatusHandler()

	asf.Decrement(metricKey)

	select {
	case <-decrementCalled:
	case <-time.After(1 * time.Second):
		assert.Fail(t, "Timeout - function not called")
	}
}

func TestNode_AppStatusHandlerShouldSetInt64Value(t *testing.T) {
	t.Parallel()

	metricKey := core.MetricCurrentRound
	setInt64ValueCalled := make(chan bool, 1)

	appStatusHandlerStub := mock.AppStatusHandlerStub{
		SetInt64ValueHandler: func(key string, value int64) {
			setInt64ValueCalled <- true
		},
	}

	coreComponents := getDefaultCoreComponents()
	coreComponents.AppStatusHdl = &appStatusHandlerStub

	n, _ := node.NewNode(
		node.WithCoreComponents(coreComponents))
	asf := n.GetAppStatusHandler()

	asf.SetInt64Value(metricKey, int64(1))

	select {
	case <-setInt64ValueCalled:
	case <-time.After(1 * time.Second):
		assert.Fail(t, "Timeout - function not called")
	}
}

func TestNode_AppStatusHandlerShouldSetUInt64Value(t *testing.T) {
	t.Parallel()

	metricKey := core.MetricCurrentRound
	setUInt64ValueCalled := make(chan bool, 1)

	appStatusHandlerStub := mock.AppStatusHandlerStub{
		SetUInt64ValueHandler: func(key string, value uint64) {
			setUInt64ValueCalled <- true
		},
	}

	coreComponents := getDefaultCoreComponents()
	coreComponents.AppStatusHdl = &appStatusHandlerStub

	n, _ := node.NewNode(
		node.WithCoreComponents(coreComponents))
	asf := n.GetAppStatusHandler()

	asf.SetUInt64Value(metricKey, uint64(1))

	select {
	case <-setUInt64ValueCalled:
	case <-time.After(1 * time.Second):
		assert.Fail(t, "Timeout - function not called")
	}
}

func TestNode_EncodeDecodeAddressPubkey(t *testing.T) {
	t.Parallel()

	buff := []byte("abcdefg")

	coreComponents := getDefaultCoreComponents()
	coreComponents.AddrPubKeyConv = mock.NewPubkeyConverterMock(32)
	n, _ := node.NewNode(
		node.WithCoreComponents(coreComponents),
	)
	encoded, err := n.EncodeAddressPubkey(buff)
	assert.Nil(t, err)

	recoveredBytes, err := n.DecodeAddressPubkey(encoded)

	assert.Nil(t, err)
	assert.Equal(t, buff, recoveredBytes)
}

func TestNode_EncodeDecodeAddressPubkeyWithNilConverterShouldErr(t *testing.T) {
	t.Parallel()

	buff := []byte("abcdefg")

	coreComponents := getDefaultCoreComponents()
	n, _ := node.NewNode(
		node.WithCoreComponents(coreComponents))

	coreComponents.AddrPubKeyConv = nil
	encoded, err := n.EncodeAddressPubkey(buff)

	assert.Empty(t, encoded)
	assert.True(t, errors.Is(err, node.ErrNilPubkeyConverter))
}

func TestNode_DecodeAddressPubkeyWithNilConverterShouldErr(t *testing.T) {
	t.Parallel()

	coreComponents := getDefaultCoreComponents()

	n, _ := node.NewNode(
		node.WithCoreComponents(coreComponents),
	)

	coreComponents.AddrPubKeyConv = nil
	recoveredBytes, err := n.DecodeAddressPubkey("")

	assert.True(t, errors.Is(err, node.ErrNilPubkeyConverter))
	assert.Nil(t, recoveredBytes)
}

func TestNode_SendBulkTransactionsMultiShardTxsShouldBeMappedCorrectly(t *testing.T) {
	t.Parallel()

	marshalizer := &mock.MarshalizerFake{}

	mutRecoveredTransactions := &sync.RWMutex{}
	recoveredTransactions := make(map[uint32][]*transaction.Transaction)
	signer := &mock.SinglesignStub{
		VerifyCalled: func(public crypto.PublicKey, msg []byte, sig []byte) error {
			return nil
		},
	}
	shardCoordinator := mock.NewMultiShardsCoordinatorMock(2)
	shardCoordinator.ComputeIdCalled = func(address []byte) uint32 {
		items := strings.Split(string(address), "Shard")
		sId, _ := strconv.ParseUint(items[1], 2, 32)
		return uint32(sId)
	}

	var txsToSend []*transaction.Transaction
	txsToSend = append(txsToSend, &transaction.Transaction{
		Nonce:     10,
		Value:     big.NewInt(15),
		RcvAddr:   []byte("receiverShard1"),
		SndAddr:   []byte("senderShard0"),
		GasPrice:  5,
		GasLimit:  11,
		Data:      []byte(""),
		Signature: []byte("sig0"),
	})

	txsToSend = append(txsToSend, &transaction.Transaction{
		Nonce:     11,
		Value:     big.NewInt(25),
		RcvAddr:   []byte("receiverShard1"),
		SndAddr:   []byte("senderShard0"),
		GasPrice:  6,
		GasLimit:  12,
		Data:      []byte(""),
		Signature: []byte("sig1"),
	})

	txsToSend = append(txsToSend, &transaction.Transaction{
		Nonce:     12,
		Value:     big.NewInt(35),
		RcvAddr:   []byte("receiverShard0"),
		SndAddr:   []byte("senderShard1"),
		GasPrice:  7,
		GasLimit:  13,
		Data:      []byte(""),
		Signature: []byte("sig2"),
	})

	wg := sync.WaitGroup{}
	wg.Add(len(txsToSend))

	chDone := make(chan struct{})
	go func() {
		wg.Wait()
		chDone <- struct{}{}
	}()

	mes := &mock.MessengerStub{
		BroadcastOnChannelBlockingCalled: func(pipe string, topic string, buff []byte) error {

			b := &batch.Batch{}
			err := marshalizer.Unmarshal(b, buff)
			if err != nil {
				assert.Fail(t, err.Error())
			}
			for _, txBuff := range b.Data {
				tx := transaction.Transaction{}
				errMarshal := marshalizer.Unmarshal(&tx, txBuff)
				require.Nil(t, errMarshal)

				mutRecoveredTransactions.Lock()
				sId := shardCoordinator.ComputeId(tx.SndAddr)
				recoveredTransactions[sId] = append(recoveredTransactions[sId], &tx)
				mutRecoveredTransactions.Unlock()

				wg.Done()
			}
			return nil
		},
	}

	dataPool := &testscommon.PoolsHolderStub{
		TransactionsCalled: func() dataRetriever.ShardedDataCacherNotifier {
			return &testscommon.ShardedDataStub{
				ShardDataStoreCalled: func(cacheId string) (c storage.Cacher) {
					return nil
				},
			}
		},
	}
	accAdapter := getAccAdapter(big.NewInt(100))
	keyGen := &mock.KeyGenMock{
		PublicKeyFromByteArrayMock: func(b []byte) (crypto.PublicKey, error) {
			return nil, nil
		},
	}
	feeHandler := &mock.EconomicsHandlerStub{
		ComputeGasLimitCalled: func(tx process.TransactionWithFeeHandler) uint64 {
			return 100
		},
		ComputeMoveBalanceFeeCalled: func(tx process.TransactionWithFeeHandler) *big.Int {
			return big.NewInt(100)
		},
		CheckValidityTxValuesCalled: func(tx process.TransactionWithFeeHandler) error {
			return nil
		},
	}
	coreComponents := getDefaultCoreComponents()
	coreComponents.IntMarsh = marshalizer
	coreComponents.VmMarsh = marshalizer
	coreComponents.TxMarsh = marshalizer
	coreComponents.Hash = &mock.HasherMock{}
	coreComponents.AddrPubKeyConv = createMockPubkeyConverter()
	coreComponents.EconomicsHandler = feeHandler
	processComponents := getDefaultProcessComponents()
	processComponents.ShardCoord = shardCoordinator
	stateComponents := getDefaultStateComponents()
	stateComponents.Accounts = accAdapter
	dataComponents := getDefaultDataComponents()
	dataComponents.DataPool = dataPool
	cryptoComponents := getDefaultCryptoComponents()
	cryptoComponents.TxSig = signer
	cryptoComponents.TxKeyGen = keyGen
	networkComponents := getDefaultNetworkComponents()
	networkComponents.Messenger = mes

	n, _ := node.NewNode(
		node.WithCoreComponents(coreComponents),
		node.WithProcessComponents(processComponents),
		node.WithStateComponents(stateComponents),
		node.WithDataComponents(dataComponents),
		node.WithCryptoComponents(cryptoComponents),
		node.WithNetworkComponents(networkComponents),
		node.WithTxAccumulator(mock.NewAccumulatorMock()),
	)

	numTxs, err := n.SendBulkTransactions(txsToSend)
	assert.Equal(t, len(txsToSend), int(numTxs))
	assert.Nil(t, err)

	// we need to wait a little bit as the node.printTxSentCounter should iterate and avoid different code coverage computation
	time.Sleep(time.Second + time.Millisecond*500)

	select {
	case <-chDone:
	case <-time.After(timeoutWait):
		assert.Fail(t, "timout while waiting the broadcast of the generated transactions")
		return
	}

	mutRecoveredTransactions.RLock()
	// check if all txs were recovered and are assigned to correct shards
	recTxsSize := 0
	for sId, txsSlice := range recoveredTransactions {
		for _, tx := range txsSlice {
			if !strings.Contains(string(tx.SndAddr), fmt.Sprint(sId)) {
				assert.Fail(t, "txs were not distributed correctly to shards")
			}
			recTxsSize++
		}
	}

	assert.Equal(t, len(txsToSend), recTxsSize)
	mutRecoveredTransactions.RUnlock()
}

func TestNode_DirectTrigger(t *testing.T) {
	t.Parallel()

	wasCalled := false
	epoch := uint32(47839)
	recoveredEpoch := uint32(0)
	recoveredWithEarlyEndOfEpoch := atomicCore.Flag{}
	hardforkTrigger := &mock.HardforkTriggerStub{
		TriggerCalled: func(epoch uint32, withEarlyEndOfEpoch bool) error {
			wasCalled = true
			atomic.StoreUint32(&recoveredEpoch, epoch)
			recoveredWithEarlyEndOfEpoch.Toggle(withEarlyEndOfEpoch)

			return nil
		},
	}
	n, _ := node.NewNode(
		node.WithHardforkTrigger(hardforkTrigger),
	)

	err := n.DirectTrigger(epoch, true)

	assert.Nil(t, err)
	assert.True(t, wasCalled)
	assert.Equal(t, epoch, recoveredEpoch)
	assert.True(t, recoveredWithEarlyEndOfEpoch.IsSet())
}

func TestNode_IsSelfTrigger(t *testing.T) {
	t.Parallel()

	wasCalled := false
	hardforkTrigger := &mock.HardforkTriggerStub{
		IsSelfTriggerCalled: func() bool {
			wasCalled = true

			return true
		},
	}
	n, _ := node.NewNode(
		node.WithHardforkTrigger(hardforkTrigger),
	)

	isSelf := n.IsSelfTrigger()

	assert.True(t, isSelf)
	assert.True(t, wasCalled)
}

//------- Query handlers

func TestNode_AddQueryHandlerNilHandlerShouldErr(t *testing.T) {
	t.Parallel()

	n, _ := node.NewNode()

	err := n.AddQueryHandler("handler", nil)

	assert.True(t, errors.Is(err, node.ErrNilQueryHandler))
}

func TestNode_AddQueryHandlerEmptyNameShouldErr(t *testing.T) {
	t.Parallel()

	n, _ := node.NewNode()

	err := n.AddQueryHandler("", &mock.QueryHandlerStub{})

	assert.True(t, errors.Is(err, node.ErrEmptyQueryHandlerName))
}

func TestNode_AddQueryHandlerExistsShouldErr(t *testing.T) {
	t.Parallel()

	n, _ := node.NewNode()

	err := n.AddQueryHandler("handler", &mock.QueryHandlerStub{})
	assert.Nil(t, err)

	err = n.AddQueryHandler("handler", &mock.QueryHandlerStub{})

	assert.True(t, errors.Is(err, node.ErrQueryHandlerAlreadyExists))
}

func TestNode_GetQueryHandlerNotExistsShouldErr(t *testing.T) {
	t.Parallel()

	n, _ := node.NewNode()

	qh, err := n.GetQueryHandler("handler")

	assert.True(t, check.IfNil(qh))
	assert.True(t, errors.Is(err, node.ErrNilQueryHandler))
}

func TestNode_GetQueryHandlerShouldWork(t *testing.T) {
	t.Parallel()

	n, _ := node.NewNode()

	qh := &mock.QueryHandlerStub{}
	handler := "handler"
	_ = n.AddQueryHandler(handler, &mock.QueryHandlerStub{})

	qhRecovered, err := n.GetQueryHandler(handler)

	assert.Equal(t, qhRecovered, qh)
	assert.Nil(t, err)
}

func TestNode_GetPeerInfoUnknownPeerShouldErr(t *testing.T) {
	t.Parallel()

	networkComponents := getDefaultNetworkComponents()
	networkComponents.Messenger = &mock.MessengerStub{
		PeersCalled: func() []core.PeerID {
			return make([]core.PeerID, 0)
		},
	}

	n, _ := node.NewNode(
		node.WithNetworkComponents(networkComponents),
	)

	pid := "pid"
	vals, err := n.GetPeerInfo(pid)

	assert.Nil(t, vals)
	assert.True(t, errors.Is(err, node.ErrUnknownPeerID))
}

func TestNode_ShouldWork(t *testing.T) {
	t.Parallel()

	pid1 := "pid1"
	pid2 := "pid2"
	networkComponents := getDefaultNetworkComponents()
	networkComponents.Messenger = &mock.MessengerStub{
		PeersCalled: func() []core.PeerID {
			//return them unsorted
			return []core.PeerID{core.PeerID(pid2), core.PeerID(pid1)}
		},
		PeerAddressesCalled: func(pid core.PeerID) []string {
			return []string{"addr" + string(pid)}
		},
	}

	coreComponents := getDefaultCoreComponents()
	coreComponents.ValPubKeyConv = mock.NewPubkeyConverterMock(32)

	n, _ := node.NewNode(
		node.WithNetworkComponents(networkComponents),
		node.WithNetworkShardingCollector(&p2pmocks.NetworkShardingCollectorStub{
			GetPeerInfoCalled: func(pid core.PeerID) core.P2PPeerInfo {
				return core.P2PPeerInfo{
					PeerType: 0,
					ShardID:  0,
					PkBytes:  pid.Bytes(),
				}
			},
		}),
		node.WithCoreComponents(coreComponents),
		node.WithPeerDenialEvaluator(&mock.PeerDenialEvaluatorStub{
			IsDeniedCalled: func(pid core.PeerID) bool {
				return pid == core.PeerID(pid1)
			},
		}),
	)

	vals, err := n.GetPeerInfo("3sf1k") //will return both pids, sorted

	assert.Nil(t, err)
	require.Equal(t, 2, len(vals))

	expected := []core.QueryP2PPeerInfo{
		{
			Pid:           core.PeerID(pid1).Pretty(),
			Addresses:     []string{"addr" + pid1},
			Pk:            hex.EncodeToString([]byte(pid1)),
			IsBlacklisted: true,
			PeerType:      core.UnknownPeer.String(),
			PeerSubType:   core.RegularPeer.String(),
		},
		{
			Pid:           core.PeerID(pid2).Pretty(),
			Addresses:     []string{"addr" + pid2},
			Pk:            hex.EncodeToString([]byte(pid2)),
			IsBlacklisted: false,
			PeerType:      core.UnknownPeer.String(),
			PeerSubType:   core.RegularPeer.String(),
		},
	}

	assert.Equal(t, expected, vals)
}

func TestNode_ValidateTransactionForSimulation_CheckSignatureFalse(t *testing.T) {
	t.Parallel()

	coreComponents := getDefaultCoreComponents()
	coreComponents.IntMarsh = getMarshalizer()
	coreComponents.VmMarsh = getMarshalizer()
	coreComponents.Hash = getHasher()
	coreComponents.AddrPubKeyConv = mock.NewPubkeyConverterMock(3)
	stateComponents := getDefaultStateComponents()
	stateComponents.Accounts = &testscommon.AccountsStub{}

	bootstrapComponents := getDefaultBootstrapComponents()
	bootstrapComponents.ShCoordinator = &mock.ShardCoordinatorMock{}

	processComponents := getDefaultProcessComponents()
	processComponents.ShardCoord = bootstrapComponents.ShCoordinator
	processComponents.WhiteListHandlerInternal = &testscommon.WhiteListHandlerStub{}
	processComponents.WhiteListerVerifiedTxsInternal = &testscommon.WhiteListHandlerStub{}
	processComponents.EpochTrigger = &mock.EpochStartTriggerStub{}

	cryptoComponents := getDefaultCryptoComponents()
	cryptoComponents.TxKeyGen = &mock.KeyGenMock{
		PublicKeyFromByteArrayMock: func(b []byte) (crypto.PublicKey, error) {
			return nil, nil
		},
	}

	n, _ := node.NewNode(
		node.WithCoreComponents(coreComponents),
		node.WithProcessComponents(processComponents),
		node.WithBootstrapComponents(bootstrapComponents),
		node.WithStateComponents(stateComponents),
		node.WithCryptoComponents(cryptoComponents),
	)

	tx := &transaction.Transaction{
		Nonce:     11,
		Value:     big.NewInt(25),
		RcvAddr:   []byte("rec"),
		SndAddr:   []byte("snd"),
		GasPrice:  6,
		GasLimit:  12,
		Data:      []byte(""),
		Signature: []byte("sig1"),
		ChainID:   []byte(coreComponents.ChainID()),
	}

	err := n.ValidateTransactionForSimulation(tx, false)
	require.NoError(t, err)
}

func TestGetKeyValuePairs_CannotDecodeAddress(t *testing.T) {
	t.Parallel()

	expectedErr := errors.New("local err")
	coreComponents := getDefaultCoreComponents()
	coreComponents.AddrPubKeyConv = &mock.PubkeyConverterStub{
		DecodeCalled: func(humanReadable string) ([]byte, error) {
			return nil, expectedErr
		},
	}

	dataComponents := getDefaultDataComponents()
	dataComponents.BlockChain = &mock.BlockChainMock{
		GetCurrentBlockHeaderCalled: func() data.HeaderHandler {
			return &block.Header{}
		},
	}

	n, _ := node.NewNode(
		node.WithStateComponents(getDefaultStateComponents()),
		node.WithDataComponents(dataComponents),
		node.WithCoreComponents(coreComponents),
	)

	res, err := n.GetKeyValuePairs("addr")
	require.Nil(t, res)
	require.True(t, strings.Contains(fmt.Sprintf("%v", err), expectedErr.Error()))
}

func TestGetKeyValuePairs_NilCurrentBlockHeader(t *testing.T) {
	t.Parallel()

	coreComponents := getDefaultCoreComponents()
	coreComponents.AddrPubKeyConv = &mock.PubkeyConverterStub{
		DecodeCalled: func(humanReadable string) ([]byte, error) {
			return nil, nil
		},
	}

	dataComponents := getDefaultDataComponents()
	dataComponents.BlockChain = &mock.BlockChainMock{
		GetCurrentBlockHeaderCalled: func() data.HeaderHandler {
			return nil
		},
	}

	n, _ := node.NewNode(
		node.WithStateComponents(getDefaultStateComponents()),
		node.WithDataComponents(dataComponents),
		node.WithCoreComponents(coreComponents),
	)

	res, err := n.GetKeyValuePairs("addr")
	require.Nil(t, res)
	require.Equal(t, node.ErrNilBlockHeader, err)
}

func TestGetKeyValuePairs_CannotRecreateTree(t *testing.T) {
	t.Parallel()

	expectedErr := errors.New("local err")
	coreComponents := getDefaultCoreComponents()
	coreComponents.AddrPubKeyConv = &mock.PubkeyConverterStub{
		DecodeCalled: func(humanReadable string) ([]byte, error) {
			return nil, nil
		},
	}

	stateComponents := getDefaultStateComponents()
	stateComponents.AccountsAPI = &testscommon.AccountsStub{
		RecreateTrieCalled: func(rootHash []byte) error {
			return expectedErr
		},
	}

	dataComponents := getDefaultDataComponents()
	dataComponents.BlockChain = &mock.BlockChainMock{
		GetCurrentBlockHeaderCalled: func() data.HeaderHandler {
			return &block.Header{}
		},
	}

	n, _ := node.NewNode(
		node.WithStateComponents(stateComponents),
		node.WithDataComponents(dataComponents),
		node.WithCoreComponents(coreComponents),
	)

	res, err := n.GetKeyValuePairs("addr")
	require.Nil(t, res)
	require.Equal(t, expectedErr, err)
}

func TestNode_Close(t *testing.T) {
	t.Parallel()

	n, err := node.NewNode()
	require.Nil(t, err)

	closerCalledOrder := make([]*mock.CloserStub, 0)
	c1 := &mock.CloserStub{}
	c1.CloseCalled = func() error {
		closerCalledOrder = append(closerCalledOrder, c1)
		return nil
	}

	c2 := &mock.CloserStub{}
	c2.CloseCalled = func() error {
		closerCalledOrder = append(closerCalledOrder, c2)
		return nil
	}

	c3 := &mock.CloserStub{}
	c3.CloseCalled = func() error {
		closerCalledOrder = append(closerCalledOrder, c3)
		return nil
	}

	queryCalled := make(map[string]*mock.QueryHandlerStub)
	q1 := &mock.QueryHandlerStub{}
	q1.CloseCalled = func() error {
		queryCalled["q1"] = q1
		return nil
	}
	q2 := &mock.QueryHandlerStub{}
	q2.CloseCalled = func() error {
		queryCalled["q2"] = q2
		return nil
	}

	n.AddClosableComponents(c1, c2, c3)
	_ = n.AddQueryHandler("q1", q1)
	_ = n.AddQueryHandler("q2", q2)

	err = n.Close()
	assert.Nil(t, err)
	require.Equal(t, 3, len(closerCalledOrder))
	assert.True(t, c3 == closerCalledOrder[0]) //pointer testing
	assert.True(t, c2 == closerCalledOrder[1]) //pointer testing
	assert.True(t, c1 == closerCalledOrder[2]) //pointer testing

	require.Equal(t, 2, len(queryCalled))
	require.True(t, queryCalled["q1"] == q1) //pointer testing
	require.True(t, queryCalled["q2"] == q2) //pointer testing
}<|MERGE_RESOLUTION|>--- conflicted
+++ resolved
@@ -1869,15 +1869,11 @@
 		},
 	}
 	stateComponents := getDefaultStateComponents()
-<<<<<<< HEAD
-	stateComponents.Accounts = &testscommon.AccountsStub{}
-=======
-	stateComponents.Accounts = &mock.AccountsStub{
+	stateComponents.Accounts = &testscommon.AccountsStub{
 		GetExistingAccountCalled: func(addressContainer []byte) (state.AccountHandler, error) {
 			return state.NewUserAccount([]byte("address"))
 		},
 	}
->>>>>>> 1f4324f3
 
 	processComponents := getDefaultProcessComponents()
 	processComponents.EpochTrigger = &mock.EpochStartTriggerStub{
