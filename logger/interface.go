--- conflicted
+++ resolved
@@ -35,9 +35,6 @@
 	Output(line *LogLine)
 	AddObserver(w io.Writer, format Formatter) error
 	RemoveObserver(w io.Writer) error
-<<<<<<< HEAD
+	ClearObservers()
 	IsInterfaceNil() bool
-=======
-	ClearObservers()
->>>>>>> 0ca3c482
 }