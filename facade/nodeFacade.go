--- conflicted
+++ resolved
@@ -177,86 +177,6 @@
 	return nf.config.RestApiInterface
 }
 
-<<<<<<< HEAD
-func (nf *nodeFacade) startRest() {
-	log.Trace("starting REST api server")
-
-	switch nf.RestApiInterface() {
-	case DefaultRestPortOff:
-		log.Debug("web server is off")
-	default:
-		log.Debug("creating web server limiters")
-		limiters, err := nf.CreateMiddlewareLimiters()
-		if err != nil {
-			log.Error("error creating web server limiters",
-				"error", err.Error(),
-			)
-			log.Error("web server is off")
-			return
-		}
-
-		log.Debug("starting web server",
-			"SimultaneousRequests", nf.wsAntifloodConfig.SimultaneousRequests,
-			"SameSourceRequests", nf.wsAntifloodConfig.SameSourceRequests,
-			"SameSourceResetIntervalInSec", nf.wsAntifloodConfig.SameSourceResetIntervalInSec,
-			"interface", nf.RestApiInterface(),
-		)
-
-		srv, err := api.CreateServer(nf, nf.apiRoutesConfig, limiters...)
-
-		if err != nil {
-			log.Error("could not create webserver", "error", err.Error())
-		}
-
-		go func() {
-			err = srv.ListenAndServe()
-			if err != nil {
-				if err != http.ErrServerClosed {
-					log.Error("could not start webserver",
-						"error", err.Error(),
-					)
-				} else {
-					log.Debug("ListenAndServe - webserver closed")
-				}
-			}
-		}()
-
-		nf.server = srv
-	}
-}
-
-// CreateMiddlewareLimiters will create the middleware limiters used in web server
-func (nf *nodeFacade) CreateMiddlewareLimiters() ([]api.MiddlewareProcessor, error) {
-	sourceLimiter, err := middleware.NewSourceThrottler(nf.wsAntifloodConfig.SameSourceRequests)
-	if err != nil {
-		return nil, err
-	}
-	go nf.sourceLimiterReset(sourceLimiter)
-
-	globalLimiter, err := middleware.NewGlobalThrottler(nf.wsAntifloodConfig.SimultaneousRequests)
-	if err != nil {
-		return nil, err
-	}
-
-	return []api.MiddlewareProcessor{sourceLimiter, globalLimiter}, nil
-}
-
-func (nf *nodeFacade) sourceLimiterReset(reset resetHandler) {
-	betweenResetDuration := time.Second * time.Duration(nf.wsAntifloodConfig.SameSourceResetIntervalInSec)
-	for {
-		select {
-		case <-time.After(betweenResetDuration):
-			log.Trace("calling reset on WS source limiter")
-			reset.Reset()
-		case <-nf.ctx.Done():
-			log.Debug("closing nodeFacade.sourceLimiterReset go routine")
-			return
-		}
-	}
-}
-
-=======
->>>>>>> 682a7450
 // GetBalance gets the current balance for a specified address
 func (nf *nodeFacade) GetBalance(address string) (*big.Int, error) {
 	return nf.node.GetBalance(address)
