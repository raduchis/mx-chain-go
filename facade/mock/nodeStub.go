package mock

import (
	"context"
	"encoding/hex"
	"math/big"

	"github.com/ElrondNetwork/elrond-go-core/core"
	"github.com/ElrondNetwork/elrond-go-core/data/api"
	"github.com/ElrondNetwork/elrond-go-core/data/esdt"
	"github.com/ElrondNetwork/elrond-go-core/data/transaction"
	"github.com/ElrondNetwork/elrond-go/common"
	"github.com/ElrondNetwork/elrond-go/debug"
	"github.com/ElrondNetwork/elrond-go/heartbeat/data"
	"github.com/ElrondNetwork/elrond-go/node/external"
	"github.com/ElrondNetwork/elrond-go/state"
)

// NodeStub -
type NodeStub struct {
<<<<<<< HEAD
	AddressHandler                                 func() (string, error)
	ConnectToAddressesHandler                      func([]string) error
	GetBalanceHandler                              func(address string) (*big.Int, error)
	GenerateTransactionHandler                     func(sender string, receiver string, amount string, code string) (*transaction.Transaction, error)
	CreateTransactionHandler                       func(txArgs *external.ArgsCreateTransaction) (*transaction.Transaction, []byte, error)
=======
	ConnectToAddressesHandler  func([]string) error
	GetBalanceCalled           func(address string, options api.AccountQueryOptions) (*big.Int, api.BlockInfo, error)
	GenerateTransactionHandler func(sender string, receiver string, amount string, code string) (*transaction.Transaction, error)
	CreateTransactionHandler   func(nonce uint64, value string, receiver string, receiverUsername []byte, sender string, senderUsername []byte, gasPrice uint64,
		gasLimit uint64, data []byte, signatureHex string, chainID string, version, options uint32) (*transaction.Transaction, []byte, error)
>>>>>>> 5357e613
	ValidateTransactionHandler                     func(tx *transaction.Transaction) error
	ValidateTransactionForSimulationCalled         func(tx *transaction.Transaction, bypassSignature bool) error
	SendBulkTransactionsHandler                    func(txs []*transaction.Transaction) (uint64, error)
	GetAccountCalled                               func(address string, options api.AccountQueryOptions) (api.AccountResponse, api.BlockInfo, error)
	GetCodeCalled                                  func(codeHash []byte, options api.AccountQueryOptions) ([]byte, api.BlockInfo)
	GetCurrentPublicKeyHandler                     func() string
	GenerateAndSendBulkTransactionsHandler         func(destination string, value *big.Int, nrTransactions uint64) error
	GenerateAndSendBulkTransactionsOneByOneHandler func(destination string, value *big.Int, nrTransactions uint64) error
	GetHeartbeatsHandler                           func() []data.PubKeyHeartbeat
	ValidatorStatisticsApiCalled                   func() (map[string]*state.ValidatorApiResponse, error)
	DirectTriggerCalled                            func(epoch uint32, withEarlyEndOfEpoch bool) error
	IsSelfTriggerCalled                            func() bool
	GetQueryHandlerCalled                          func(name string) (debug.QueryHandler, error)
	GetValueForKeyCalled                           func(address string, key string, options api.AccountQueryOptions) (string, api.BlockInfo, error)
	GetPeerInfoCalled                              func(pid string) ([]core.QueryP2PPeerInfo, error)
	GetUsernameCalled                              func(address string, options api.AccountQueryOptions) (string, api.BlockInfo, error)
	GetESDTDataCalled                              func(address string, key string, nonce uint64, options api.AccountQueryOptions) (*esdt.ESDigitalToken, api.BlockInfo, error)
	GetAllESDTTokensCalled                         func(address string, options api.AccountQueryOptions, ctx context.Context) (map[string]*esdt.ESDigitalToken, api.BlockInfo, error)
	GetNFTTokenIDsRegisteredByAddressCalled        func(address string, options api.AccountQueryOptions, ctx context.Context) ([]string, api.BlockInfo, error)
	GetESDTsWithRoleCalled                         func(address string, role string, options api.AccountQueryOptions, ctx context.Context) ([]string, api.BlockInfo, error)
	GetESDTsRolesCalled                            func(address string, options api.AccountQueryOptions, ctx context.Context) (map[string][]string, api.BlockInfo, error)
	GetKeyValuePairsCalled                         func(address string, options api.AccountQueryOptions, ctx context.Context) (map[string]string, api.BlockInfo, error)
	GetAllIssuedESDTsCalled                        func(tokenType string, ctx context.Context) ([]string, error)
	GetProofCalled                                 func(rootHash string, key string) (*common.GetProofResponse, error)
	GetProofDataTrieCalled                         func(rootHash string, address string, key string) (*common.GetProofResponse, *common.GetProofResponse, error)
	VerifyProofCalled                              func(rootHash string, address string, proof [][]byte) (bool, error)
}

// GetProof -
func (ns *NodeStub) GetProof(rootHash string, key string) (*common.GetProofResponse, error) {
	if ns.GetProofCalled != nil {
		return ns.GetProofCalled(rootHash, key)
	}

	return nil, nil
}

// GetProofDataTrie -
func (ns *NodeStub) GetProofDataTrie(rootHash string, address string, key string) (*common.GetProofResponse, *common.GetProofResponse, error) {
	if ns.GetProofDataTrieCalled != nil {
		return ns.GetProofDataTrieCalled(rootHash, address, key)
	}

	return nil, nil, nil
}

// VerifyProof -
func (ns *NodeStub) VerifyProof(rootHash string, address string, proof [][]byte) (bool, error) {
	if ns.VerifyProofCalled != nil {
		return ns.VerifyProofCalled(rootHash, address, proof)
	}

	return false, nil
}

// GetUsername -
func (ns *NodeStub) GetUsername(address string, options api.AccountQueryOptions) (string, api.BlockInfo, error) {
	if ns.GetUsernameCalled != nil {
		return ns.GetUsernameCalled(address, options)
	}

	return "", api.BlockInfo{}, nil
}

// GetKeyValuePairs -
func (ns *NodeStub) GetKeyValuePairs(address string, options api.AccountQueryOptions, ctx context.Context) (map[string]string, api.BlockInfo, error) {
	if ns.GetKeyValuePairsCalled != nil {
		return ns.GetKeyValuePairsCalled(address, options, ctx)
	}

	return nil, api.BlockInfo{}, nil
}

// GetValueForKey -
func (ns *NodeStub) GetValueForKey(address string, key string, options api.AccountQueryOptions) (string, api.BlockInfo, error) {
	if ns.GetValueForKeyCalled != nil {
		return ns.GetValueForKeyCalled(address, key, options)
	}

	return "", api.BlockInfo{}, nil
}

// EncodeAddressPubkey -
func (ns *NodeStub) EncodeAddressPubkey(pk []byte) (string, error) {
	return hex.EncodeToString(pk), nil
}

// DecodeAddressPubkey -
func (ns *NodeStub) DecodeAddressPubkey(pk string) ([]byte, error) {
	return hex.DecodeString(pk)
}

// GetBalance -
func (ns *NodeStub) GetBalance(address string, options api.AccountQueryOptions) (*big.Int, api.BlockInfo, error) {
	return ns.GetBalanceCalled(address, options)
}

// CreateTransaction -
func (ns *NodeStub) CreateTransaction(txArgs *external.ArgsCreateTransaction) (*transaction.Transaction, []byte, error) {

	return ns.CreateTransactionHandler(txArgs)
}

//ValidateTransaction -
func (ns *NodeStub) ValidateTransaction(tx *transaction.Transaction) error {
	return ns.ValidateTransactionHandler(tx)
}

// ValidateTransactionForSimulation -
func (ns *NodeStub) ValidateTransactionForSimulation(tx *transaction.Transaction, bypassSignature bool) error {
	return ns.ValidateTransactionForSimulationCalled(tx, bypassSignature)
}

// SendBulkTransactions -
func (ns *NodeStub) SendBulkTransactions(txs []*transaction.Transaction) (uint64, error) {
	return ns.SendBulkTransactionsHandler(txs)
}

// GetAccount -
func (ns *NodeStub) GetAccount(address string, options api.AccountQueryOptions) (api.AccountResponse, api.BlockInfo, error) {
	return ns.GetAccountCalled(address, options)
}

// GetCode -
func (ns *NodeStub) GetCode(codeHash []byte, options api.AccountQueryOptions) ([]byte, api.BlockInfo) {
	if ns.GetCodeCalled != nil {
		return ns.GetCodeCalled(codeHash, options)
	}

	return nil, api.BlockInfo{}
}

// GetHeartbeats -
func (ns *NodeStub) GetHeartbeats() []data.PubKeyHeartbeat {
	return ns.GetHeartbeatsHandler()
}

// ValidatorStatisticsApi -
func (ns *NodeStub) ValidatorStatisticsApi() (map[string]*state.ValidatorApiResponse, error) {
	return ns.ValidatorStatisticsApiCalled()
}

// DirectTrigger -
func (ns *NodeStub) DirectTrigger(epoch uint32, withEarlyEndOfEpoch bool) error {
	return ns.DirectTriggerCalled(epoch, withEarlyEndOfEpoch)
}

// IsSelfTrigger -
func (ns *NodeStub) IsSelfTrigger() bool {
	return ns.IsSelfTriggerCalled()
}

// GetQueryHandler -
func (ns *NodeStub) GetQueryHandler(name string) (debug.QueryHandler, error) {
	if ns.GetQueryHandlerCalled != nil {
		return ns.GetQueryHandlerCalled(name)
	}

	return nil, nil
}

// GetPeerInfo -
func (ns *NodeStub) GetPeerInfo(pid string) ([]core.QueryP2PPeerInfo, error) {
	if ns.GetPeerInfoCalled != nil {
		return ns.GetPeerInfoCalled(pid)
	}

	return make([]core.QueryP2PPeerInfo, 0), nil
}

// GetESDTData -
func (ns *NodeStub) GetESDTData(address, tokenID string, nonce uint64, options api.AccountQueryOptions) (*esdt.ESDigitalToken, api.BlockInfo, error) {
	if ns.GetESDTDataCalled != nil {
		return ns.GetESDTDataCalled(address, tokenID, nonce, options)
	}

	return &esdt.ESDigitalToken{Value: big.NewInt(0)}, api.BlockInfo{}, nil
}

// GetESDTsRoles -
func (ns *NodeStub) GetESDTsRoles(address string, options api.AccountQueryOptions, ctx context.Context) (map[string][]string, api.BlockInfo, error) {
	if ns.GetESDTsRolesCalled != nil {
		return ns.GetESDTsRolesCalled(address, options, ctx)
	}

	return map[string][]string{}, api.BlockInfo{}, nil
}

// GetESDTsWithRole -
func (ns *NodeStub) GetESDTsWithRole(address string, role string, options api.AccountQueryOptions, ctx context.Context) ([]string, api.BlockInfo, error) {
	if ns.GetESDTsWithRoleCalled != nil {
		return ns.GetESDTsWithRoleCalled(address, role, options, ctx)
	}

	return make([]string, 0), api.BlockInfo{}, nil
}

// GetAllESDTTokens -
func (ns *NodeStub) GetAllESDTTokens(address string, options api.AccountQueryOptions, ctx context.Context) (map[string]*esdt.ESDigitalToken, api.BlockInfo, error) {
	if ns.GetAllESDTTokensCalled != nil {
		return ns.GetAllESDTTokensCalled(address, options, ctx)
	}

	return make(map[string]*esdt.ESDigitalToken), api.BlockInfo{}, nil
}

// GetTokenSupply -
func (ns *NodeStub) GetTokenSupply(_ string) (*api.ESDTSupply, error) {
	return nil, nil
}

// GetAllIssuedESDTs -
func (ns *NodeStub) GetAllIssuedESDTs(tokenType string, ctx context.Context) ([]string, error) {
	if ns.GetAllIssuedESDTsCalled != nil {
		return ns.GetAllIssuedESDTsCalled(tokenType, ctx)
	}
	return make([]string, 0), nil
}

// GetNFTTokenIDsRegisteredByAddress -
func (ns *NodeStub) GetNFTTokenIDsRegisteredByAddress(address string, options api.AccountQueryOptions, ctx context.Context) ([]string, api.BlockInfo, error) {
	if ns.GetNFTTokenIDsRegisteredByAddressCalled != nil {
		return ns.GetNFTTokenIDsRegisteredByAddressCalled(address, options, ctx)
	}

	return make([]string, 0), api.BlockInfo{}, nil
}

// IsInterfaceNil returns true if there is no value under the interface
func (ns *NodeStub) IsInterfaceNil() bool {
	return ns == nil
}<|MERGE_RESOLUTION|>--- conflicted
+++ resolved
@@ -18,19 +18,11 @@
 
 // NodeStub -
 type NodeStub struct {
-<<<<<<< HEAD
-	AddressHandler                                 func() (string, error)
+
 	ConnectToAddressesHandler                      func([]string) error
-	GetBalanceHandler                              func(address string) (*big.Int, error)
+	GetBalanceCalled                              func(address string, options api.AccountQueryOptions) (*big.Int, api.BlockInfo,error)
 	GenerateTransactionHandler                     func(sender string, receiver string, amount string, code string) (*transaction.Transaction, error)
 	CreateTransactionHandler                       func(txArgs *external.ArgsCreateTransaction) (*transaction.Transaction, []byte, error)
-=======
-	ConnectToAddressesHandler  func([]string) error
-	GetBalanceCalled           func(address string, options api.AccountQueryOptions) (*big.Int, api.BlockInfo, error)
-	GenerateTransactionHandler func(sender string, receiver string, amount string, code string) (*transaction.Transaction, error)
-	CreateTransactionHandler   func(nonce uint64, value string, receiver string, receiverUsername []byte, sender string, senderUsername []byte, gasPrice uint64,
-		gasLimit uint64, data []byte, signatureHex string, chainID string, version, options uint32) (*transaction.Transaction, []byte, error)
->>>>>>> 5357e613
 	ValidateTransactionHandler                     func(tx *transaction.Transaction) error
 	ValidateTransactionForSimulationCalled         func(tx *transaction.Transaction, bypassSignature bool) error
 	SendBulkTransactionsHandler                    func(txs []*transaction.Transaction) (uint64, error)
