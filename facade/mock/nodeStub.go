--- conflicted
+++ resolved
@@ -52,12 +52,9 @@
 	GetProofCalled                                 func(rootHash string, key string) (*common.GetProofResponse, error)
 	GetProofDataTrieCalled                         func(rootHash string, address string, key string) (*common.GetProofResponse, *common.GetProofResponse, error)
 	VerifyProofCalled                              func(rootHash string, address string, proof [][]byte) (bool, error)
-<<<<<<< HEAD
-	AuctionListApiCalled                           func() ([]*common.AuctionListValidatorAPIResponse, error)
-=======
 	GetTokenSupplyCalled                           func(token string) (*api.ESDTSupply, error)
 	IsDataTrieMigratedCalled                       func(address string, options api.AccountQueryOptions) (bool, error)
->>>>>>> 3773b00b
+	AuctionListApiCalled                           func() ([]*common.AuctionListValidatorAPIResponse, error)
 }
 
 // GetProof -
@@ -211,8 +208,7 @@
 }
 
 // ValidatorStatisticsApi -
-<<<<<<< HEAD
-func (ns *NodeStub) ValidatorStatisticsApi() (map[string]*state.ValidatorApiResponse, error) {
+func (ns *NodeStub) ValidatorStatisticsApi() (map[string]*validator.ValidatorStatistics, error) {
 	if ns.ValidatorStatisticsApiCalled != nil {
 		return ns.ValidatorStatisticsApiCalled()
 	}
@@ -227,10 +223,6 @@
 	}
 
 	return nil, nil
-=======
-func (ns *NodeStub) ValidatorStatisticsApi() (map[string]*validator.ValidatorStatistics, error) {
-	return ns.ValidatorStatisticsApiCalled()
->>>>>>> 3773b00b
 }
 
 // DirectTrigger -
