--- conflicted
+++ resolved
@@ -52,11 +52,8 @@
 	GetProofCalled                                 func(rootHash string, key string) (*common.GetProofResponse, error)
 	GetProofDataTrieCalled                         func(rootHash string, address string, key string) (*common.GetProofResponse, *common.GetProofResponse, error)
 	VerifyProofCalled                              func(rootHash string, address string, proof [][]byte) (bool, error)
-<<<<<<< HEAD
+	GetTokenSupplyCalled                           func(token string) (*api.ESDTSupply, error)
 	IsDataTrieMigratedCalled                       func(address string, options api.AccountQueryOptions) (bool, error)
-=======
-	GetTokenSupplyCalled                           func(token string) (*api.ESDTSupply, error)
->>>>>>> 1bae65d8
 }
 
 // GetProof -
