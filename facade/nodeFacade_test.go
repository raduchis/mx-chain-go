--- conflicted
+++ resolved
@@ -1296,15 +1296,9 @@
 
 		arg := createMockArguments()
 		expectedPool := &common.TransactionsPoolAPIResponse{
-<<<<<<< HEAD
-			RegularTransactions: []string{"tx0", "tx1"},
-			SmartContractResults: []string{"tx2", "tx3"},
-			Rewards: []string{"tx4"},
-=======
 			RegularTransactions:  []string{"tx0", "tx1"},
 			SmartContractResults: []string{"tx2", "tx3"},
 			Rewards:              []string{"tx4"},
->>>>>>> c8588495
 		}
 		arg.ApiResolver = &mock.ApiResolverStub{
 			GetTransactionsPoolCalled: func() (*common.TransactionsPoolAPIResponse, error) {
