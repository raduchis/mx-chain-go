--- conflicted
+++ resolved
@@ -1042,164 +1042,6 @@
 	assert.Equal(t, ret, blk)
 }
 
-<<<<<<< HEAD
-// ---- MetaBlock
-
-func TestNodeFacade_GetInternalMetaBlockByNonceShouldWork(t *testing.T) {
-	t.Parallel()
-
-	arg := createMockArguments()
-	blk := &block.MetaBlock{
-		Round: 0,
-		Nonce: 0,
-	}
-
-	arg.ApiResolver = &mock.ApiResolverStub{
-		GetInternalMetaBlockByNonceCalled: func(_ common.ApiOutputFormat, _ uint64) (interface{}, error) {
-			return blk, nil
-		},
-	}
-
-	nf, _ := NewNodeFacade(arg)
-	ret, err := nf.GetInternalMetaBlockByNonce(common.ApiOutputFormatProto, 0)
-
-	assert.Nil(t, err)
-	assert.Equal(t, ret, blk)
-}
-
-func TestNodeFacade_GetInternalMetaBlockByRoundShouldWork(t *testing.T) {
-	t.Parallel()
-
-	arg := createMockArguments()
-	blk := &block.MetaBlock{
-		Round: 0,
-		Nonce: 0,
-	}
-
-	arg.ApiResolver = &mock.ApiResolverStub{
-		GetInternalMetaBlockByRoundCalled: func(_ common.ApiOutputFormat, _ uint64) (interface{}, error) {
-			return blk, nil
-		},
-	}
-
-	nf, _ := NewNodeFacade(arg)
-	ret, err := nf.GetInternalMetaBlockByRound(common.ApiOutputFormatProto, 0)
-
-	assert.Nil(t, err)
-	assert.Equal(t, ret, blk)
-}
-
-func TestNodeFacade_GetInternalMetaBlockByHashShouldWork(t *testing.T) {
-	t.Parallel()
-
-	arg := createMockArguments()
-	blk := &block.MetaBlock{
-		Round: 0,
-		Nonce: 0,
-	}
-
-	arg.ApiResolver = &mock.ApiResolverStub{
-		GetInternalMetaBlockByHashCalled: func(_ common.ApiOutputFormat, _ string) (interface{}, error) {
-			return blk, nil
-		},
-	}
-
-	nf, _ := NewNodeFacade(arg)
-	ret, err := nf.GetInternalMetaBlockByHash(common.ApiOutputFormatProto, "dummyhash")
-
-	assert.Nil(t, err)
-	assert.Equal(t, ret, blk)
-}
-
-// ---- ShardBlock
-
-func TestNodeFacade_GetInternalShardBlockByNonceShouldWork(t *testing.T) {
-	t.Parallel()
-
-	arg := createMockArguments()
-	blk := &block.Header{
-		Round: 0,
-		Nonce: 0,
-	}
-
-	arg.ApiResolver = &mock.ApiResolverStub{
-		GetInternalShardBlockByNonceCalled: func(_ common.ApiOutputFormat, _ uint64) (interface{}, error) {
-			return blk, nil
-		},
-	}
-
-	nf, _ := NewNodeFacade(arg)
-	ret, err := nf.GetInternalShardBlockByNonce(common.ApiOutputFormatProto, 0)
-
-	assert.Nil(t, err)
-	assert.Equal(t, ret, blk)
-}
-
-func TestNodeFacade_GetInternalShardBlockByRoundShouldWork(t *testing.T) {
-	t.Parallel()
-
-	arg := createMockArguments()
-	blk := &block.Header{
-		Round: 0,
-		Nonce: 0,
-	}
-
-	arg.ApiResolver = &mock.ApiResolverStub{
-		GetInternalShardBlockByRoundCalled: func(_ common.ApiOutputFormat, _ uint64) (interface{}, error) {
-			return blk, nil
-		},
-	}
-
-	nf, _ := NewNodeFacade(arg)
-	ret, err := nf.GetInternalShardBlockByRound(common.ApiOutputFormatProto, 0)
-
-	assert.Nil(t, err)
-	assert.Equal(t, ret, blk)
-}
-
-func TestNodeFacade_GetInternalShardBlockByHashShouldWork(t *testing.T) {
-	t.Parallel()
-
-	arg := createMockArguments()
-	blk := &block.Header{
-		Round: 0,
-		Nonce: 0,
-	}
-
-	arg.ApiResolver = &mock.ApiResolverStub{
-		GetInternalShardBlockByHashCalled: func(_ common.ApiOutputFormat, _ string) (interface{}, error) {
-			return blk, nil
-		},
-	}
-
-	nf, _ := NewNodeFacade(arg)
-	ret, err := nf.GetInternalShardBlockByHash(common.ApiOutputFormatProto, "dummyhash")
-
-	assert.Nil(t, err)
-	assert.Equal(t, ret, blk)
-}
-
-func TestNodeFacade_GetInternalMiniBlockByHashShouldWork(t *testing.T) {
-	t.Parallel()
-
-	arg := createMockArguments()
-	blk := &block.MiniBlock{
-		ReceiverShardID: 0,
-		SenderShardID:   0,
-	}
-
-	arg.ApiResolver = &mock.ApiResolverStub{
-		GetInternalMiniBlockCalled: func(_ common.ApiOutputFormat, _ string, epoch uint32) (interface{}, error) {
-			return blk, nil
-		},
-	}
-
-	nf, _ := NewNodeFacade(arg)
-	ret, err := nf.GetInternalMiniBlockByHash(common.ApiOutputFormatProto, "dummyhash", 1)
-
-	assert.Nil(t, err)
-	assert.Equal(t, ret, blk)
-=======
 func TestFacade_convertVmOutputToApiResponse(t *testing.T) {
 	arg := createMockArguments()
 	nf, _ := NewNodeFacade(arg)
@@ -1269,5 +1111,162 @@
 	require.Equal(t, retData, res.ReturnData)
 	require.Equal(t, expectedOutputAccounts, res.OutputAccounts)
 	require.Equal(t, expectedLogs, res.Logs)
->>>>>>> 49244eba
+}
+
+// ---- MetaBlock
+
+func TestNodeFacade_GetInternalMetaBlockByNonceShouldWork(t *testing.T) {
+	t.Parallel()
+
+	arg := createMockArguments()
+	blk := &block.MetaBlock{
+		Round: 0,
+		Nonce: 0,
+	}
+
+	arg.ApiResolver = &mock.ApiResolverStub{
+		GetInternalMetaBlockByNonceCalled: func(_ common.ApiOutputFormat, _ uint64) (interface{}, error) {
+			return blk, nil
+		},
+	}
+
+	nf, _ := NewNodeFacade(arg)
+	ret, err := nf.GetInternalMetaBlockByNonce(common.ApiOutputFormatProto, 0)
+
+	assert.Nil(t, err)
+	assert.Equal(t, ret, blk)
+}
+
+func TestNodeFacade_GetInternalMetaBlockByRoundShouldWork(t *testing.T) {
+	t.Parallel()
+
+	arg := createMockArguments()
+	blk := &block.MetaBlock{
+		Round: 0,
+		Nonce: 0,
+	}
+
+	arg.ApiResolver = &mock.ApiResolverStub{
+		GetInternalMetaBlockByRoundCalled: func(_ common.ApiOutputFormat, _ uint64) (interface{}, error) {
+			return blk, nil
+		},
+	}
+
+	nf, _ := NewNodeFacade(arg)
+	ret, err := nf.GetInternalMetaBlockByRound(common.ApiOutputFormatProto, 0)
+
+	assert.Nil(t, err)
+	assert.Equal(t, ret, blk)
+}
+
+func TestNodeFacade_GetInternalMetaBlockByHashShouldWork(t *testing.T) {
+	t.Parallel()
+
+	arg := createMockArguments()
+	blk := &block.MetaBlock{
+		Round: 0,
+		Nonce: 0,
+	}
+
+	arg.ApiResolver = &mock.ApiResolverStub{
+		GetInternalMetaBlockByHashCalled: func(_ common.ApiOutputFormat, _ string) (interface{}, error) {
+			return blk, nil
+		},
+	}
+
+	nf, _ := NewNodeFacade(arg)
+	ret, err := nf.GetInternalMetaBlockByHash(common.ApiOutputFormatProto, "dummyhash")
+
+	assert.Nil(t, err)
+	assert.Equal(t, ret, blk)
+}
+
+// ---- ShardBlock
+
+func TestNodeFacade_GetInternalShardBlockByNonceShouldWork(t *testing.T) {
+	t.Parallel()
+
+	arg := createMockArguments()
+	blk := &block.Header{
+		Round: 0,
+		Nonce: 0,
+	}
+
+	arg.ApiResolver = &mock.ApiResolverStub{
+		GetInternalShardBlockByNonceCalled: func(_ common.ApiOutputFormat, _ uint64) (interface{}, error) {
+			return blk, nil
+		},
+	}
+
+	nf, _ := NewNodeFacade(arg)
+	ret, err := nf.GetInternalShardBlockByNonce(common.ApiOutputFormatProto, 0)
+
+	assert.Nil(t, err)
+	assert.Equal(t, ret, blk)
+}
+
+func TestNodeFacade_GetInternalShardBlockByRoundShouldWork(t *testing.T) {
+	t.Parallel()
+
+	arg := createMockArguments()
+	blk := &block.Header{
+		Round: 0,
+		Nonce: 0,
+	}
+
+	arg.ApiResolver = &mock.ApiResolverStub{
+		GetInternalShardBlockByRoundCalled: func(_ common.ApiOutputFormat, _ uint64) (interface{}, error) {
+			return blk, nil
+		},
+	}
+
+	nf, _ := NewNodeFacade(arg)
+	ret, err := nf.GetInternalShardBlockByRound(common.ApiOutputFormatProto, 0)
+
+	assert.Nil(t, err)
+	assert.Equal(t, ret, blk)
+}
+
+func TestNodeFacade_GetInternalShardBlockByHashShouldWork(t *testing.T) {
+	t.Parallel()
+
+	arg := createMockArguments()
+	blk := &block.Header{
+		Round: 0,
+		Nonce: 0,
+	}
+
+	arg.ApiResolver = &mock.ApiResolverStub{
+		GetInternalShardBlockByHashCalled: func(_ common.ApiOutputFormat, _ string) (interface{}, error) {
+			return blk, nil
+		},
+	}
+
+	nf, _ := NewNodeFacade(arg)
+	ret, err := nf.GetInternalShardBlockByHash(common.ApiOutputFormatProto, "dummyhash")
+
+	assert.Nil(t, err)
+	assert.Equal(t, ret, blk)
+}
+
+func TestNodeFacade_GetInternalMiniBlockByHashShouldWork(t *testing.T) {
+	t.Parallel()
+
+	arg := createMockArguments()
+	blk := &block.MiniBlock{
+		ReceiverShardID: 0,
+		SenderShardID:   0,
+	}
+
+	arg.ApiResolver = &mock.ApiResolverStub{
+		GetInternalMiniBlockCalled: func(_ common.ApiOutputFormat, _ string, epoch uint32) (interface{}, error) {
+			return blk, nil
+		},
+	}
+
+	nf, _ := NewNodeFacade(arg)
+	ret, err := nf.GetInternalMiniBlockByHash(common.ApiOutputFormatProto, "dummyhash", 1)
+
+	assert.Nil(t, err)
+	assert.Equal(t, ret, blk)
 }