--- conflicted
+++ resolved
@@ -11,20 +11,10 @@
 	vmcommon "github.com/ElrondNetwork/elrond-vm-common"
 )
 
-<<<<<<< HEAD
 //NodeHandler contains all functions that a node should contain.
 type NodeHandler interface {
 	// Start will create a new messenger and and set up the Node state as running
 	Start() error
-
-	// P2PBootstrap starts the peer discovery process and peer connection filtering
-	P2PBootstrap() error
-=======
-//NodeWrapper contains all functions that a node should contain.
-type NodeWrapper interface {
-	// Start will set up the Node state as running
-	Start()
->>>>>>> 5ad08edd
 
 	//IsRunning returns if the underlying node is running
 	IsRunning() bool
