--- conflicted
+++ resolved
@@ -23,12 +23,7 @@
 }
 
 func TestNewElrondFacade_FromValidNodeShouldReturnNotNil(t *testing.T) {
-<<<<<<< HEAD
-	node := &mock.NodeMock{}
-	ef := NewElrondNodeFacade(node, &mock.ExternalResolverStub{})
-=======
 	ef := createElrondNodeFacadeWithMockNodeAndResolver()
->>>>>>> 0cdaa70a
 	assert.NotNil(t, ef)
 }
 
@@ -60,11 +55,7 @@
 		},
 	}
 
-<<<<<<< HEAD
-	ef := NewElrondNodeFacade(node, &mock.ExternalResolverStub{})
-=======
-	ef := createElrondNodeFacadeWithMockResolver(node)
->>>>>>> 0cdaa70a
+	ef := createElrondNodeFacadeWithMockResolver(node)
 
 	err := ef.StartNode()
 	assert.Nil(t, err)
@@ -84,11 +75,7 @@
 		},
 	}
 
-<<<<<<< HEAD
-	ef := NewElrondNodeFacade(node, &mock.ExternalResolverStub{})
-=======
-	ef := createElrondNodeFacadeWithMockResolver(node)
->>>>>>> 0cdaa70a
+	ef := createElrondNodeFacadeWithMockResolver(node)
 
 	err := ef.StartNode()
 	assert.NotNil(t, err)
@@ -116,11 +103,7 @@
 		},
 	}
 
-<<<<<<< HEAD
-	ef := NewElrondNodeFacade(node, &mock.ExternalResolverStub{})
-=======
-	ef := createElrondNodeFacadeWithMockResolver(node)
->>>>>>> 0cdaa70a
+	ef := createElrondNodeFacadeWithMockResolver(node)
 
 	err := ef.StartNode()
 	assert.NotNil(t, err)
@@ -141,11 +124,7 @@
 		},
 	}
 
-<<<<<<< HEAD
-	ef := NewElrondNodeFacade(node, &mock.ExternalResolverStub{})
-=======
-	ef := createElrondNodeFacadeWithMockResolver(node)
->>>>>>> 0cdaa70a
+	ef := createElrondNodeFacadeWithMockResolver(node)
 
 	err := ef.StopNode()
 	assert.Nil(t, err)
@@ -166,11 +145,7 @@
 		},
 	}
 
-<<<<<<< HEAD
-	ef := NewElrondNodeFacade(node, &mock.ExternalResolverStub{})
-=======
-	ef := createElrondNodeFacadeWithMockResolver(node)
->>>>>>> 0cdaa70a
+	ef := createElrondNodeFacadeWithMockResolver(node)
 
 	err := ef.StopNode()
 	assert.NotNil(t, err)
@@ -191,11 +166,7 @@
 		},
 	}
 
-<<<<<<< HEAD
-	ef := NewElrondNodeFacade(node, &mock.ExternalResolverStub{})
-=======
-	ef := createElrondNodeFacadeWithMockResolver(node)
->>>>>>> 0cdaa70a
+	ef := createElrondNodeFacadeWithMockResolver(node)
 
 	amount, err := ef.GetBalance(addr)
 	assert.Nil(t, err)
@@ -217,11 +188,7 @@
 		},
 	}
 
-<<<<<<< HEAD
-	ef := NewElrondNodeFacade(node, &mock.ExternalResolverStub{})
-=======
-	ef := createElrondNodeFacadeWithMockResolver(node)
->>>>>>> 0cdaa70a
+	ef := createElrondNodeFacadeWithMockResolver(node)
 
 	amount, err := ef.GetBalance(unknownAddr)
 	assert.Nil(t, err)
@@ -238,11 +205,7 @@
 		},
 	}
 
-<<<<<<< HEAD
-	ef := NewElrondNodeFacade(node, &mock.ExternalResolverStub{})
-=======
-	ef := createElrondNodeFacadeWithMockResolver(node)
->>>>>>> 0cdaa70a
+	ef := createElrondNodeFacadeWithMockResolver(node)
 
 	amount, err := ef.GetBalance(addr)
 	assert.NotNil(t, err)
@@ -273,11 +236,7 @@
 		},
 	}
 
-<<<<<<< HEAD
-	ef := NewElrondNodeFacade(node, &mock.ExternalResolverStub{})
-=======
-	ef := createElrondNodeFacadeWithMockResolver(node)
->>>>>>> 0cdaa70a
+	ef := createElrondNodeFacadeWithMockResolver(node)
 
 	generatedTx, err := ef.GenerateTransaction(sender, receiver, value, data)
 	assert.Nil(t, err)
@@ -299,11 +258,7 @@
 		},
 	}
 
-<<<<<<< HEAD
-	ef := NewElrondNodeFacade(node, &mock.ExternalResolverStub{})
-=======
-	ef := createElrondNodeFacadeWithMockResolver(node)
->>>>>>> 0cdaa70a
+	ef := createElrondNodeFacadeWithMockResolver(node)
 
 	generatedTx, err := ef.GenerateTransaction("", receiver, amount, code)
 	assert.NotNil(t, err)
@@ -325,11 +280,7 @@
 		},
 	}
 
-<<<<<<< HEAD
-	ef := NewElrondNodeFacade(node, &mock.ExternalResolverStub{})
-=======
-	ef := createElrondNodeFacadeWithMockResolver(node)
->>>>>>> 0cdaa70a
+	ef := createElrondNodeFacadeWithMockResolver(node)
 
 	generatedTx, err := ef.GenerateTransaction(sender, "", amount, code)
 	assert.NotNil(t, err)
@@ -352,11 +303,7 @@
 		},
 	}
 
-<<<<<<< HEAD
-	ef := NewElrondNodeFacade(node, &mock.ExternalResolverStub{})
-=======
-	ef := createElrondNodeFacadeWithMockResolver(node)
->>>>>>> 0cdaa70a
+	ef := createElrondNodeFacadeWithMockResolver(node)
 
 	generatedTx, err := ef.GenerateTransaction(sender, receiver, amount, code)
 	assert.NotNil(t, err)
@@ -379,11 +326,7 @@
 		},
 	}
 
-<<<<<<< HEAD
-	ef := NewElrondNodeFacade(node, &mock.ExternalResolverStub{})
-=======
-	ef := createElrondNodeFacadeWithMockResolver(node)
->>>>>>> 0cdaa70a
+	ef := createElrondNodeFacadeWithMockResolver(node)
 
 	generatedTx, err := ef.GenerateTransaction(sender, receiver, amount, code)
 	assert.NotNil(t, err)
@@ -403,11 +346,7 @@
 		},
 	}
 
-<<<<<<< HEAD
-	ef := NewElrondNodeFacade(node, &mock.ExternalResolverStub{})
-=======
-	ef := createElrondNodeFacadeWithMockResolver(node)
->>>>>>> 0cdaa70a
+	ef := createElrondNodeFacadeWithMockResolver(node)
 
 	tx, err := ef.GetTransaction(testHash)
 	assert.Nil(t, err)
@@ -426,11 +365,7 @@
 		},
 	}
 
-<<<<<<< HEAD
-	ef := NewElrondNodeFacade(node, &mock.ExternalResolverStub{})
-=======
-	ef := createElrondNodeFacadeWithMockResolver(node)
->>>>>>> 0cdaa70a
+	ef := createElrondNodeFacadeWithMockResolver(node)
 
 	tx, err := ef.GetTransaction("unknownHash")
 	assert.Nil(t, err)
@@ -440,11 +375,7 @@
 func TestElrondNodeFacade_SetLogger(t *testing.T) {
 	node := &mock.NodeMock{}
 
-<<<<<<< HEAD
-	ef := NewElrondNodeFacade(node, &mock.ExternalResolverStub{})
-=======
-	ef := createElrondNodeFacadeWithMockResolver(node)
->>>>>>> 0cdaa70a
+	ef := createElrondNodeFacadeWithMockResolver(node)
 	log := logger.DefaultLogger()
 	ef.SetLogger(log)
 	assert.Equal(t, log, ef.GetLogger())
@@ -453,11 +384,7 @@
 func TestElrondNodeFacade_SetSyncer(t *testing.T) {
 	node := &mock.NodeMock{}
 
-<<<<<<< HEAD
-	ef := NewElrondNodeFacade(node, &mock.ExternalResolverStub{})
-=======
-	ef := createElrondNodeFacadeWithMockResolver(node)
->>>>>>> 0cdaa70a
+	ef := createElrondNodeFacadeWithMockResolver(node)
 	sync := &mock.SyncTimerMock{}
 	ef.SetSyncer(sync)
 	assert.Equal(t, sync, ef.GetSyncer())
@@ -470,11 +397,7 @@
 		called++
 		return nil, nil
 	}
-<<<<<<< HEAD
-	ef := NewElrondNodeFacade(node, &mock.ExternalResolverStub{})
-=======
-	ef := createElrondNodeFacadeWithMockResolver(node)
->>>>>>> 0cdaa70a
+	ef := createElrondNodeFacadeWithMockResolver(node)
 	ef.SendTransaction(1, "test", "test", big.NewInt(0), "code", []byte{})
 	assert.Equal(t, called, 1)
 }
@@ -486,11 +409,7 @@
 		called++
 		return nil, nil
 	}
-<<<<<<< HEAD
-	ef := NewElrondNodeFacade(node, &mock.ExternalResolverStub{})
-=======
-	ef := createElrondNodeFacadeWithMockResolver(node)
->>>>>>> 0cdaa70a
+	ef := createElrondNodeFacadeWithMockResolver(node)
 	ef.GetAccount("test")
 	assert.Equal(t, called, 1)
 }
@@ -502,11 +421,7 @@
 		called++
 		return ""
 	}
-<<<<<<< HEAD
-	ef := NewElrondNodeFacade(node, &mock.ExternalResolverStub{})
-=======
-	ef := createElrondNodeFacadeWithMockResolver(node)
->>>>>>> 0cdaa70a
+	ef := createElrondNodeFacadeWithMockResolver(node)
 	ef.GetCurrentPublicKey()
 	assert.Equal(t, called, 1)
 }
@@ -518,11 +433,7 @@
 		called++
 		return nil
 	}
-<<<<<<< HEAD
-	ef := NewElrondNodeFacade(node, &mock.ExternalResolverStub{})
-=======
-	ef := createElrondNodeFacadeWithMockResolver(node)
->>>>>>> 0cdaa70a
+	ef := createElrondNodeFacadeWithMockResolver(node)
 	ef.GenerateAndSendBulkTransactions("", big.NewInt(0), 0)
 	assert.Equal(t, called, 1)
 }
@@ -534,11 +445,7 @@
 		called++
 		return nil
 	}
-<<<<<<< HEAD
-	ef := NewElrondNodeFacade(node, &mock.ExternalResolverStub{})
-=======
-	ef := createElrondNodeFacadeWithMockResolver(node)
->>>>>>> 0cdaa70a
+	ef := createElrondNodeFacadeWithMockResolver(node)
 	ef.GenerateAndSendBulkTransactionsOneByOne("", big.NewInt(0), 0)
 	assert.Equal(t, called, 1)
 }
@@ -549,11 +456,7 @@
 			return nil
 		},
 	}
-<<<<<<< HEAD
-	ef := NewElrondNodeFacade(node, &mock.ExternalResolverStub{})
-=======
-	ef := createElrondNodeFacadeWithMockResolver(node)
->>>>>>> 0cdaa70a
+	ef := createElrondNodeFacadeWithMockResolver(node)
 
 	result, err := ef.GetHeartbeats()
 
@@ -592,11 +495,7 @@
 			}
 		},
 	}
-<<<<<<< HEAD
-	ef := NewElrondNodeFacade(node, &mock.ExternalResolverStub{})
-=======
-	ef := createElrondNodeFacadeWithMockResolver(node)
->>>>>>> 0cdaa70a
+	ef := createElrondNodeFacadeWithMockResolver(node)
 
 	result, err := ef.GetHeartbeats()
 
