package facade

import (
	"math/big"
<<<<<<< HEAD
	"sync"
=======
>>>>>>> 02a76f86

	"github.com/ElrondNetwork/elrond-go/api"
	"github.com/ElrondNetwork/elrond-go/config"
	"github.com/ElrondNetwork/elrond-go/core/statistics"
	"github.com/ElrondNetwork/elrond-go/data/state"
	"github.com/ElrondNetwork/elrond-go/data/transaction"
	"github.com/ElrondNetwork/elrond-go/logger"
	"github.com/ElrondNetwork/elrond-go/node/external"
	"github.com/ElrondNetwork/elrond-go/node/heartbeat"
	"github.com/ElrondNetwork/elrond-go/ntp"
	"github.com/ElrondNetwork/elrond-go/process"
	vmcommon "github.com/ElrondNetwork/elrond-vm-common"
)

// DefaultRestInterface is the default interface the rest API will start on if not specified
const DefaultRestInterface = "localhost:8080"

// DefaultRestPortOff is the default value that should be passed if it is desired
//  to start the node without a REST endpoint available
const DefaultRestPortOff = "off"

var log = logger.GetOrCreate("facade")

// ElrondNodeFacade represents a facade for grouping the functionality for node, transaction and address
type ElrondNodeFacade struct {
	node                   NodeWrapper
	apiResolver            ApiResolver
	syncer                 ntp.SyncTimer
	tpsBenchmark           *statistics.TpsBenchmark
	config                 *config.FacadeConfig
	restAPIServerDebugMode bool
}

// NewElrondNodeFacade creates a new Facade with a NodeWrapper
func NewElrondNodeFacade(node NodeWrapper, apiResolver ApiResolver, restAPIServerDebugMode bool) *ElrondNodeFacade {
	if node == nil || node.IsInterfaceNil() {
		return nil
	}
	if apiResolver == nil || apiResolver.IsInterfaceNil() {
		return nil
	}

	return &ElrondNodeFacade{
		node:                   node,
		apiResolver:            apiResolver,
		restAPIServerDebugMode: restAPIServerDebugMode,
	}
}

// SetSyncer sets the current syncer
func (ef *ElrondNodeFacade) SetSyncer(syncer ntp.SyncTimer) {
	ef.syncer = syncer
}

// SetTpsBenchmark sets the tps benchmark handler
func (ef *ElrondNodeFacade) SetTpsBenchmark(tpsBenchmark *statistics.TpsBenchmark) {
	ef.tpsBenchmark = tpsBenchmark
}

// TpsBenchmark returns the tps benchmark handler
func (ef *ElrondNodeFacade) TpsBenchmark() *statistics.TpsBenchmark {
	return ef.tpsBenchmark
}

// SetConfig sets the configuration options for the facade
func (ef *ElrondNodeFacade) SetConfig(facadeConfig *config.FacadeConfig) {
	ef.config = facadeConfig
}

// StartNode starts the underlying node
func (ef *ElrondNodeFacade) StartNode() error {
	err := ef.node.Start()
	if err != nil {
		return err
	}

	err = ef.node.StartConsensus()
	return err
}

// GetCurrentPublicKey is just a mock method to satisfies FacadeHandler
//TODO: Remove this method when it will not be used in elrond facade
func (ef *ElrondNodeFacade) GetCurrentPublicKey() string {
	return ""
}

// StartBackgroundServices starts all background services needed for the correct functionality of the node
func (ef *ElrondNodeFacade) StartBackgroundServices() {
	go ef.startRest()
}

// IsNodeRunning gets if the underlying node is running
func (ef *ElrondNodeFacade) IsNodeRunning() bool {
	return ef.node.IsRunning()
}

// RestAPIServerDebugMode return true is debug mode for Rest API is enabled
func (ef *ElrondNodeFacade) RestAPIServerDebugMode() bool {
	return ef.restAPIServerDebugMode
}

// RestApiInterface returns the interface on which the rest API should start on, based on the config file provided.
// The API will start on the DefaultRestInterface value unless a correct value is passed or
//  the value is explicitly set to off, in which case it will not start at all
func (ef *ElrondNodeFacade) RestApiInterface() string {
	if ef.config == nil {
		return DefaultRestInterface
	}
	if ef.config.RestApiInterface == "" {
		return DefaultRestInterface
	}

	return ef.config.RestApiInterface
}

// PrometheusMonitoring returns if prometheus is enabled for monitoring by the flag
func (ef *ElrondNodeFacade) PrometheusMonitoring() bool {
	return ef.config.Prometheus
}

// PrometheusJoinURL will return the join URL from server.toml
func (ef *ElrondNodeFacade) PrometheusJoinURL() string {
	return ef.config.PrometheusJoinURL
}

// PrometheusNetworkID will return the NetworkID from config.toml or the flag
func (ef *ElrondNodeFacade) PrometheusNetworkID() string {
	return ef.config.PrometheusJobName
}

func (ef *ElrondNodeFacade) startRest() {
	log.Trace("starting REST api server")

	switch ef.RestApiInterface() {
	case DefaultRestPortOff:
		log.Debug("web server is off")
		break
	default:
<<<<<<< HEAD
		log.Debug("starting web server...")
=======
		log.Debug("starting web server")
>>>>>>> 02a76f86
		err := api.Start(ef)
		if err != nil {
			log.Debug("could not start webserver",
				"error", err.Error(),
			)
		}
	}
}

// GetBalance gets the current balance for a specified address
func (ef *ElrondNodeFacade) GetBalance(address string) (*big.Int, error) {
	return ef.node.GetBalance(address)
}

// CreateTransaction creates a transaction from all needed fields
func (ef *ElrondNodeFacade) CreateTransaction(
	nonce uint64,
	value string,
	receiverHex string,
	senderHex string,
	gasPrice uint64,
	gasLimit uint64,
	data string,
	signatureHex string,
	challenge string,
) (*transaction.Transaction, error) {

	return ef.node.CreateTransaction(nonce, value, receiverHex, senderHex, gasPrice, gasLimit, data, signatureHex, challenge)
}

// SendTransaction will send a new transaction on the topic channel
func (ef *ElrondNodeFacade) SendTransaction(
	nonce uint64,
	senderHex string,
	receiverHex string,
	value string,
	gasPrice uint64,
	gasLimit uint64,
	transactionData string,
	signature []byte,
) (string, error) {

	return ef.node.SendTransaction(nonce, senderHex, receiverHex, value, gasPrice, gasLimit, transactionData, signature)
}

// SendBulkTransactions will send a bulk of transactions on the topic channel
func (ef *ElrondNodeFacade) SendBulkTransactions(txs []*transaction.Transaction) (uint64, error) {
	return ef.node.SendBulkTransactions(txs)
}

// GetTransaction gets the transaction with a specified hash
func (ef *ElrondNodeFacade) GetTransaction(hash string) (*transaction.Transaction, error) {
	return ef.node.GetTransaction(hash)
}

// GetAccount returns an accountResponse containing information
// about the account correlated with provided address
func (ef *ElrondNodeFacade) GetAccount(address string) (*state.Account, error) {
	return ef.node.GetAccount(address)
}

// GetHeartbeats returns the heartbeat status for each public key from initial list or later joined to the network
func (ef *ElrondNodeFacade) GetHeartbeats() ([]heartbeat.PubKeyHeartbeat, error) {
	hbStatus := ef.node.GetHeartbeats()
	if hbStatus == nil {
		return nil, ErrHeartbeatsNotActive
	}

	return hbStatus, nil
}

// StatusMetrics will return the node's status metrics
func (ef *ElrondNodeFacade) StatusMetrics() external.StatusMetricsHandler {
	return ef.apiResolver.StatusMetrics()
}

// ExecuteSCQuery retrieves data from existing SC trie
func (ef *ElrondNodeFacade) ExecuteSCQuery(query *process.SCQuery) (*vmcommon.VMOutput, error) {
	return ef.apiResolver.ExecuteSCQuery(query)
}

// PprofEnabled returns if profiling mode should be active or not on the application
func (ef *ElrondNodeFacade) PprofEnabled() bool {
	return ef.config.PprofEnabled
}

// IsInterfaceNil returns true if there is no value under the interface
func (ef *ElrondNodeFacade) IsInterfaceNil() bool {
	if ef == nil {
		return true
	}
	return false
}<|MERGE_RESOLUTION|>--- conflicted
+++ resolved
@@ -2,10 +2,6 @@
 
 import (
 	"math/big"
-<<<<<<< HEAD
-	"sync"
-=======
->>>>>>> 02a76f86
 
 	"github.com/ElrondNetwork/elrond-go/api"
 	"github.com/ElrondNetwork/elrond-go/config"
@@ -144,11 +140,7 @@
 		log.Debug("web server is off")
 		break
 	default:
-<<<<<<< HEAD
-		log.Debug("starting web server...")
-=======
 		log.Debug("starting web server")
->>>>>>> 02a76f86
 		err := api.Start(ef)
 		if err != nil {
 			log.Debug("could not start webserver",
