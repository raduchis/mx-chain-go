package multisig_test

import (
	"encoding/hex"
	"testing"

	"github.com/ElrondNetwork/elrond-go/crypto"
	"github.com/ElrondNetwork/elrond-go/crypto/mock"
	"github.com/ElrondNetwork/elrond-go/crypto/signing"
	"github.com/ElrondNetwork/elrond-go/crypto/signing/mcl"
	"github.com/ElrondNetwork/elrond-go/crypto/signing/mcl/multisig"
	"github.com/herumi/bls-go-binary/bls"
	"github.com/stretchr/testify/require"
)

func createMockSuite(innerSuite interface{}) crypto.Suite {
	validSuite := mcl.NewSuiteBLS12()

	suite := &mock.SuiteMock{
		CreateKeyPairStub: validSuite.CreateKeyPair,
		CreateScalarStub:  validSuite.CreateScalar,
		CreatePointStub:   validSuite.CreatePoint,
		GetUnderlyingSuiteStub: func() interface{} {
			if innerSuite == "invalid suite" {
				return innerSuite
			}
			return validSuite
		},
	}

	return suite
}

func genSigParamsBLS() (
	privKey crypto.PrivateKey,
	pubKey crypto.PublicKey,
	kg crypto.KeyGenerator,
	llSigner crypto.LowLevelSignerBLS,
) {
	suite := mcl.NewSuiteBLS12()
	kg = signing.NewKeyGenerator(suite)
	hasher := &mock.HasherSpongeMock{}
	llSigner = &multisig.BlsMultiSigner{Hasher: hasher}

	privKey, pubKey = kg.GeneratePair()

	return privKey, pubKey, kg, llSigner
}

func createSigSharesBLS(
	nbSigs uint16,
	message []byte,
) (pubKeys []crypto.PublicKey, sigShares [][]byte) {
	suite := mcl.NewSuiteBLS12()
	kg := signing.NewKeyGenerator(suite)
	hasher := &mock.HasherSpongeMock{}

	pubKeys = make([]crypto.PublicKey, nbSigs)
	sigShares = make([][]byte, nbSigs)
	llSigner := &multisig.BlsMultiSigner{Hasher: hasher}

	for i := uint16(0); i < nbSigs; i++ {
		sk, pk := kg.GeneratePair()
		pubKeys[i] = pk
		sigShares[i], _ = llSigner.SignShare(sk, message)

	}

	return pubKeys, sigShares
}

func sigBytesToPointG1(sig []byte) (*mcl.PointG1, error) {
	sigBLS := &bls.Sign{}
	err := sigBLS.Deserialize(sig)
	if err != nil {
		return nil, err
	}

	sigPointG1 := mcl.NewPointG1()
	sigPointG1.G1 = bls.CastG1FromSign(sigBLS)

	return sigPointG1, nil
}

func TestMultiSignerBLS_SignShareNilPrivateKeyShouldErr(t *testing.T) {
	msg := []byte("message")
	_, _, _, lls := genSigParamsBLS()

	sig, err := lls.SignShare(nil, msg)

	require.Equal(t, crypto.ErrNilPrivateKey, err)
	require.Nil(t, sig)
}

func TestMultiSignerBLS_SignShareInvalidPrivateKeyShouldErr(t *testing.T) {
	msg := []byte("message")
	_, _, _, lls := genSigParamsBLS()
	pk := &mock.PrivateKeyStub{
		ScalarStub: func() crypto.Scalar {
			return &mock.ScalarMock{}
		},
	}

	sig, err := lls.SignShare(pk, msg)

	require.Equal(t, crypto.ErrInvalidPrivateKey, err)
	require.Nil(t, sig)
}

func TestMultiSignerBLS_SignShareNilMsgShouldErr(t *testing.T) {
	privKey, _, _, lls := genSigParamsBLS()
	sig, err := lls.SignShare(privKey, nil)

	require.Equal(t, crypto.ErrNilMessage, err)
	require.Nil(t, sig)
}

func TestMultiSignerBLS_SignShareOK(t *testing.T) {
	msg := []byte("message")
	privKey, _, _, lls := genSigParamsBLS()
	sig, err := lls.SignShare(privKey, msg)

	require.NotNil(t, sig)
	require.Nil(t, err)
}

func TestMultiSignerBLS_VerifySigShareNilPubKeyShouldErr(t *testing.T) {
	msg := []byte("message")
	privKey, _, _, lls := genSigParamsBLS()
	sig, _ := lls.SignShare(privKey, msg)
	err := lls.VerifySigShare(nil, msg, sig)

	require.Equal(t, crypto.ErrNilPublicKey, err)
}

func TestMultiSignerBLS_VerifySigShareInvalidPubKeyShouldErr(t *testing.T) {
	msg := []byte("message")
	privKey, _, _, lls := genSigParamsBLS()
	sig, _ := lls.SignShare(privKey, msg)

	pubKey := &mock.PublicKeyStub{
		ToByteArrayStub: func() (bytes []byte, err error) {
			return []byte("invalid key"), nil
		},
		PointStub: func() crypto.Point {
			return &mock.PointMock{}
		},
		SuiteStub: func() crypto.Suite {
			return mcl.NewSuiteBLS12()
		},
	}

	err := lls.VerifySigShare(pubKey, msg, sig)

	require.Equal(t, crypto.ErrInvalidPublicKey, err)
}

func TestMultiSignerBLS_VerifySigShareNilMsgShouldErr(t *testing.T) {
	msg := []byte("message")
	privKey, pubKey, _, lls := genSigParamsBLS()
	sig, _ := lls.SignShare(privKey, msg)
	err := lls.VerifySigShare(pubKey, nil, sig)

	require.Equal(t, crypto.ErrNilMessage, err)
}

func TestMultiSignerBLS_VerifySigShareNilSigShouldErr(t *testing.T) {
	msg := []byte("message")
	_, pubKey, _, lls := genSigParamsBLS()
	err := lls.VerifySigShare(pubKey, msg, nil)

	require.Equal(t, crypto.ErrNilSignature, err)
}

func TestMultiSignerBLS_VerifySigShareInvalidSigShouldErr(t *testing.T) {
	msg := []byte("message")
	privKey, pubKey, _, lls := genSigParamsBLS()
	sig, _ := lls.SignShare(privKey, msg)
	// change the message so signature becomes invalid
	msg2 := []byte("message2")
	err := lls.VerifySigShare(pubKey, msg2, sig)

	require.Equal(t, crypto.ErrSigNotValid, err)
}

func TestMultiSignerBLS_VerifySigShareOK(t *testing.T) {
	msg := []byte("message")
	privKey, pubKey, _, lls := genSigParamsBLS()
	sig, _ := lls.SignShare(privKey, msg)
	err := lls.VerifySigShare(pubKey, msg, sig)

	require.Nil(t, err)
}

<<<<<<< HEAD
func TestMultiSignerBLS_VerifySigBytesNilSigShouldErr(t *testing.T) {
	_, pubKey, _, lls := genSigParamsBLS()
	err := lls.VerifySigBytes(pubKey.Suite(), nil)

	require.Equal(t, crypto.ErrNilSignature, err)
}

func TestMultiSignerBLS_VerifySigBytesInvalidSuiteShouldErr(t *testing.T) {
	msg := []byte("message")
	privKey, _, _, lls := genSigParamsBLS()
	sig, _ := lls.SignShare(privKey, msg)

	suite := createMockSuite("invalid suite")
	err := lls.VerifySigBytes(suite, sig)

	require.NotNil(t, err)
	require.Contains(t, err.Error(), "suite is invalid")
}

=======
>>>>>>> 26900f03
func TestMultiSignerBLS_AggregateSignaturesNilSuiteShouldErr(t *testing.T) {
	msg := []byte("message")
	hasher := &mock.HasherSpongeMock{}
	llSig := &multisig.BlsMultiSigner{Hasher: hasher}
	pubKeys, sigShares := createSigSharesBLS(20, msg)
	_, err := llSig.AggregateSignatures(nil, sigShares, pubKeys)

	require.Equal(t, crypto.ErrNilSuite, err)
}

func TestMultiSignerBLS_AggregateSignaturesInvalidSuiteShouldErr(t *testing.T) {
	msg := []byte("message")
	hasher := &mock.HasherSpongeMock{}
	llSig := &multisig.BlsMultiSigner{Hasher: hasher}
	pubKeys, sigShares := createSigSharesBLS(20, msg)
	suite := createMockSuite("invalid suite")
	_, err := llSig.AggregateSignatures(suite, sigShares, pubKeys)

	require.Equal(t, crypto.ErrInvalidSuite, err)
}

func TestMultiSignerBLS_AggregateSignaturesNilSigsShouldErr(t *testing.T) {
	msg := []byte("message")
	hasher := &mock.HasherSpongeMock{}
	llSig := &multisig.BlsMultiSigner{Hasher: hasher}
	pubKeys, _ := createSigSharesBLS(20, msg)
	_, err := llSig.AggregateSignatures(pubKeys[0].Suite(), nil, pubKeys)

	require.Equal(t, crypto.ErrNilSignaturesList, err)
}

func TestMultiSignerBLS_AggregateSignaturesEmptySigsShouldErr(t *testing.T) {
	msg := []byte("message")
	hasher := &mock.HasherSpongeMock{}
	llSig := &multisig.BlsMultiSigner{Hasher: hasher}
	pubKeys, _ := createSigSharesBLS(20, msg)
	_, err := llSig.AggregateSignatures(pubKeys[0].Suite(), [][]byte{[]byte("")}, pubKeys)

	require.Equal(t, crypto.ErrNilSignature, err)
}

func TestMultiSignerBLS_AggregateSignaturesInvalidSigsShouldErr(t *testing.T) {
	msg := []byte("message")
	hasher := &mock.HasherSpongeMock{}
	llSig := &multisig.BlsMultiSigner{Hasher: hasher}
	pubKeys, sigShares := createSigSharesBLS(20, msg)
	// make first sig share invalid
	sigShares[0] = []byte("invalid signature")
	_, err := llSig.AggregateSignatures(pubKeys[0].Suite(), sigShares, pubKeys)

	require.NotNil(t, err)
	require.Contains(t, err.Error(), "err blsSignatureDeserialize")
}

func TestMultiSignerBLS_AggregateSignaturesOK(t *testing.T) {
	msg := []byte("message")
	hasher := &mock.HasherSpongeMock{}
	llSig := &multisig.BlsMultiSigner{Hasher: hasher}
	pubKeys, sigShares := createSigSharesBLS(20, msg)
	_, err := llSig.AggregateSignatures(pubKeys[0].Suite(), sigShares, pubKeys)

	require.Nil(t, err)
}

func TestMultiSignerBLS_VerifyAggregatedSigNilSuiteShouldErr(t *testing.T) {
	msg := []byte("message")
	hasher := &mock.HasherSpongeMock{}
	llSig := &multisig.BlsMultiSigner{Hasher: hasher}
	pubKeys, sigShares := createSigSharesBLS(20, msg)
	aggSig, _ := llSig.AggregateSignatures(pubKeys[0].Suite(), sigShares, pubKeys)
	err := llSig.VerifyAggregatedSig(nil, pubKeys, aggSig, msg)

	require.Equal(t, crypto.ErrNilSuite, err)
}

func TestMultiSignerBLS_VerifyAggregatedSigInvalidSuiteShouldErr(t *testing.T) {
	msg := []byte("message")
	hasher := &mock.HasherSpongeMock{}
	llSig := &multisig.BlsMultiSigner{Hasher: hasher}
	pubKeys, sigShares := createSigSharesBLS(20, msg)
	aggSig, _ := llSig.AggregateSignatures(pubKeys[0].Suite(), sigShares, pubKeys)
	suite := createMockSuite("invalid suite")
	err := llSig.VerifyAggregatedSig(suite, pubKeys, aggSig, msg)

	require.Equal(t, crypto.ErrInvalidSuite, err)
}

func TestMultiSignerBLS_VerifyAggregatedSigNilPubKeysShouldErr(t *testing.T) {
	msg := []byte("message")
	hasher := &mock.HasherSpongeMock{}
	llSig := &multisig.BlsMultiSigner{Hasher: hasher}
	pubKeys, sigShares := createSigSharesBLS(20, msg)
	aggSig, _ := llSig.AggregateSignatures(pubKeys[0].Suite(), sigShares, pubKeys)
	err := llSig.VerifyAggregatedSig(pubKeys[0].Suite(), nil, aggSig, msg)

	require.Equal(t, crypto.ErrNilPublicKeys, err)
}

func TestMultiSignerBLS_VerifyAggregatedSigNilAggSigBytesShouldErr(t *testing.T) {
	msg := []byte("message")
	hasher := &mock.HasherSpongeMock{}
	llSig := &multisig.BlsMultiSigner{Hasher: hasher}
	pubKeys, _ := createSigSharesBLS(20, msg)
	err := llSig.VerifyAggregatedSig(pubKeys[0].Suite(), pubKeys, nil, msg)

	require.Equal(t, crypto.ErrNilSignature, err)
}

func TestMultiSignerBLS_VerifyAggregatedSigInvalidAggSigBytesShouldErr(t *testing.T) {
	msg := []byte("message")
	hasher := &mock.HasherSpongeMock{}
	llSig := &multisig.BlsMultiSigner{Hasher: hasher}
	pubKeys, _ := createSigSharesBLS(20, msg)

	//make aggregated sig invalid
	aggSig := []byte("invalid aggregated signature")
	err := llSig.VerifyAggregatedSig(pubKeys[0].Suite(), pubKeys, aggSig, msg)

	require.NotNil(t, err)
	require.Contains(t, err.Error(), "err blsSignatureDeserialize")
}

func TestMultiSignerBLS_VerifyAggregatedSigNilMsgShouldErr(t *testing.T) {
	msg := []byte("message")
	hasher := &mock.HasherSpongeMock{}
	llSig := &multisig.BlsMultiSigner{Hasher: hasher}
	pubKeys, sigShares := createSigSharesBLS(20, msg)
	aggSig, _ := llSig.AggregateSignatures(pubKeys[0].Suite(), sigShares, pubKeys)
	err := llSig.VerifyAggregatedSig(pubKeys[0].Suite(), pubKeys, aggSig, nil)

	require.Equal(t, crypto.ErrNilMessage, err)
}

func TestMultiSignerBLS_VerifyAggregatedSigOK(t *testing.T) {
	msg := []byte("message")
	hasher := &mock.HasherSpongeMock{}
	llSig := &multisig.BlsMultiSigner{Hasher: hasher}
	pubKeys, sigShares := createSigSharesBLS(20, msg)
	aggSig, err := llSig.AggregateSignatures(pubKeys[0].Suite(), sigShares, pubKeys)
	require.Nil(t, err)

	err = llSig.VerifyAggregatedSig(pubKeys[0].Suite(), pubKeys, aggSig, msg)

	require.Nil(t, err)
}

func TestMultiSignerBLS_ScalarMulSigNilScalarShouldErr(t *testing.T) {
	msg := []byte("message")
	privKey, pubKey, _, llSig := genSigParamsBLS()
	sig, _ := llSig.SignShare(privKey, msg)
	bmsSigner := llSig.(*multisig.BlsMultiSigner)

	sigPointG1, err := sigBytesToPointG1(sig)
	require.Nil(t, err)

	res, err := bmsSigner.ScalarMulSig(pubKey.Suite(), nil, sigPointG1)

	require.Equal(t, crypto.ErrNilParam, err)
	require.Nil(t, res)
}

func TestMultiSignerBLS_ScalarMulSigNilSigShouldErr(t *testing.T) {
	_, pubKey, _, llSig := genSigParamsBLS()
	rs := pubKey.Suite().RandomStream()
	scalar, _ := pubKey.Suite().CreateScalar().Pick(rs)
	bmsSigner := llSig.(*multisig.BlsMultiSigner)
	scalarBytes, _ := scalar.MarshalBinary()
	res, err := bmsSigner.ScalarMulSig(pubKey.Suite(), scalarBytes, nil)

	require.Equal(t, crypto.ErrNilSignature, err)
	require.Nil(t, res)
}

func TestMultiSignerBLS_ScalarMulSigOK(t *testing.T) {
	msg := []byte("message")
	privKey, pubKey, _, llSig := genSigParamsBLS()
	sig, _ := llSig.SignShare(privKey, msg)
	rs := pubKey.Suite().RandomStream()
	scalar, _ := pubKey.Suite().CreateScalar().Pick(rs)
	mclScalar, _ := scalar.(*mcl.Scalar)
	scalarBytesHexStr := mclScalar.Scalar.GetString(16)

	// odd length hex string fails hex decoding, so make it even
	if len(scalarBytesHexStr)%2 != 0 {
		scalarBytesHexStr = "0" + scalarBytesHexStr
	}

	scalarBytes, err := hex.DecodeString(scalarBytesHexStr)
	require.Nil(t, err)
	bmsSigner := llSig.(*multisig.BlsMultiSigner)

	sigPointG1, err := sigBytesToPointG1(sig)
	require.Nil(t, err)

	res, err := bmsSigner.ScalarMulSig(pubKey.Suite(), scalarBytes, sigPointG1)

	require.Nil(t, err)
	require.NotNil(t, res)
}<|MERGE_RESOLUTION|>--- conflicted
+++ resolved
@@ -192,28 +192,6 @@
 	require.Nil(t, err)
 }
 
-<<<<<<< HEAD
-func TestMultiSignerBLS_VerifySigBytesNilSigShouldErr(t *testing.T) {
-	_, pubKey, _, lls := genSigParamsBLS()
-	err := lls.VerifySigBytes(pubKey.Suite(), nil)
-
-	require.Equal(t, crypto.ErrNilSignature, err)
-}
-
-func TestMultiSignerBLS_VerifySigBytesInvalidSuiteShouldErr(t *testing.T) {
-	msg := []byte("message")
-	privKey, _, _, lls := genSigParamsBLS()
-	sig, _ := lls.SignShare(privKey, msg)
-
-	suite := createMockSuite("invalid suite")
-	err := lls.VerifySigBytes(suite, sig)
-
-	require.NotNil(t, err)
-	require.Contains(t, err.Error(), "suite is invalid")
-}
-
-=======
->>>>>>> 26900f03
 func TestMultiSignerBLS_AggregateSignaturesNilSuiteShouldErr(t *testing.T) {
 	msg := []byte("message")
 	hasher := &mock.HasherSpongeMock{}
