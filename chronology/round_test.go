package chronology_test

import (
	"testing"
	"time"

	"github.com/ElrondNetwork/elrond-go-sandbox/chronology"
	"github.com/stretchr/testify/assert"
)

func TestNewRound_ShouldReturnNotNilRoundObject(t *testing.T) {
	genesisTime := time.Now()

	rnd := chronology.NewRound(genesisTime, genesisTime, roundTimeDuration)

	assert.NotNil(t, rnd)
}

func TestUpdateRound_ShouldNotChangeAnything(t *testing.T) {
	genesisTime := time.Now()

	rnd := chronology.NewRound(genesisTime, genesisTime, roundTimeDuration)
	oldIndex := rnd.Index()
<<<<<<< HEAD
	oldTimeStamp := rnd.TimeStamp()

	rnd.UpdateRound(genesisTime, genesisTime)

=======
	rnd.UpdateRound(genesisTime, genesisTime)
>>>>>>> a66b75a3
	newIndex := rnd.Index()
	newTimeStamp := rnd.TimeStamp()

	assert.Equal(t, oldIndex, newIndex)
	assert.Equal(t, oldTimeStamp, newTimeStamp)
}

func TestUpdateRound_ShouldAdvanceOneRound(t *testing.T) {
	genesisTime := time.Now()

	rnd := chronology.NewRound(genesisTime, genesisTime, roundTimeDuration)
	oldIndex := rnd.Index()
	rnd.UpdateRound(genesisTime, genesisTime.Add(roundTimeDuration))
	newIndex := rnd.Index()

	assert.Equal(t, oldIndex, newIndex-1)
}

func TestIndex_ShouldReturnFirstIndex(t *testing.T) {
	genesisTime := time.Now()

	rnd := chronology.NewRound(genesisTime, genesisTime, roundTimeDuration)
	rnd.UpdateRound(genesisTime, genesisTime.Add(roundTimeDuration/2))
	index := rnd.Index()

	assert.Equal(t, int32(0), index)
}

func TestTimeStamp_ShouldReturnTimeStampOfTheNextRound(t *testing.T) {
	genesisTime := time.Now()

	rnd := chronology.NewRound(genesisTime, genesisTime, roundTimeDuration)
	rnd.UpdateRound(genesisTime, genesisTime.Add(roundTimeDuration+roundTimeDuration/2))
	timeStamp := rnd.TimeStamp()

	assert.Equal(t, genesisTime.Add(roundTimeDuration), timeStamp)
}

func TestTimeDuration_ShouldReturnTheDurationOfOneRound(t *testing.T) {
	genesisTime := time.Now()

	rnd := chronology.NewRound(genesisTime, genesisTime, roundTimeDuration)
	timeDuration := rnd.TimeDuration()

	assert.Equal(t, roundTimeDuration, timeDuration)
}<|MERGE_RESOLUTION|>--- conflicted
+++ resolved
@@ -21,19 +21,16 @@
 
 	rnd := chronology.NewRound(genesisTime, genesisTime, roundTimeDuration)
 	oldIndex := rnd.Index()
-<<<<<<< HEAD
 	oldTimeStamp := rnd.TimeStamp()
 
 	rnd.UpdateRound(genesisTime, genesisTime)
 
-=======
-	rnd.UpdateRound(genesisTime, genesisTime)
->>>>>>> a66b75a3
 	newIndex := rnd.Index()
 	newTimeStamp := rnd.TimeStamp()
 
 	assert.Equal(t, oldIndex, newIndex)
 	assert.Equal(t, oldTimeStamp, newTimeStamp)
+
 }
 
 func TestUpdateRound_ShouldAdvanceOneRound(t *testing.T) {
