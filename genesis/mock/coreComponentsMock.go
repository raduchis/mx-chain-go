package mock

import (
	"github.com/ElrondNetwork/elrond-go-core/core"
	"github.com/ElrondNetwork/elrond-go-core/data/typeConverters"
	"github.com/ElrondNetwork/elrond-go-core/hashing"
	"github.com/ElrondNetwork/elrond-go-core/marshal"
<<<<<<< HEAD
	"github.com/ElrondNetwork/elrond-go/process"
=======
	"github.com/ElrondNetwork/elrond-go/common"
>>>>>>> b1a9a213
)

// CoreComponentsMock -
type CoreComponentsMock struct {
<<<<<<< HEAD
	IntMarsh            marshal.Marshalizer
	TxMarsh             marshal.Marshalizer
	Hash                hashing.Hasher
	TxSignHasherField   hashing.Hasher
	UInt64ByteSliceConv typeConverters.Uint64ByteSliceConverter
	AddrPubKeyConv      core.PubkeyConverter
	Chain               string
	MinTxVersion        uint32
	StatHandler         core.AppStatusHandler
	TxVersionCheck      process.TxVersionCheckerHandler
=======
	IntMarsh                 marshal.Marshalizer
	TxMarsh                  marshal.Marshalizer
	Hash                     hashing.Hasher
	TxSignHasherField        hashing.Hasher
	UInt64ByteSliceConv      typeConverters.Uint64ByteSliceConverter
	AddrPubKeyConv           core.PubkeyConverter
	Chain                    string
	MinTxVersion             uint32
	StatHandler              core.AppStatusHandler
	EnableEpochsHandlerField common.EnableEpochsHandler
>>>>>>> b1a9a213
}

// InternalMarshalizer -
func (ccm *CoreComponentsMock) InternalMarshalizer() marshal.Marshalizer {
	return ccm.IntMarsh
}

// TxMarshalizer -
func (ccm *CoreComponentsMock) TxMarshalizer() marshal.Marshalizer {
	return ccm.TxMarsh
}

// Hasher -
func (ccm *CoreComponentsMock) Hasher() hashing.Hasher {
	return ccm.Hash
}

// TxSignHasher -
func (ccm *CoreComponentsMock) TxSignHasher() hashing.Hasher {
	return ccm.TxSignHasherField
}

// Uint64ByteSliceConverter -
func (ccm *CoreComponentsMock) Uint64ByteSliceConverter() typeConverters.Uint64ByteSliceConverter {
	return ccm.UInt64ByteSliceConv
}

// AddressPubKeyConverter -
func (ccm *CoreComponentsMock) AddressPubKeyConverter() core.PubkeyConverter {
	return ccm.AddrPubKeyConv
}

// ChainID -
func (ccm *CoreComponentsMock) ChainID() string {
	return ccm.Chain
}

// MinTransactionVersion -
func (ccm *CoreComponentsMock) MinTransactionVersion() uint32 {
	return ccm.MinTxVersion
}

<<<<<<< HEAD
// TxVersionChecker -
func (ccm *CoreComponentsMock) TxVersionChecker() process.TxVersionCheckerHandler {
	return ccm.TxVersionCheck
=======
// EnableEpochsHandler -
func (ccm *CoreComponentsMock) EnableEpochsHandler() common.EnableEpochsHandler {
	return ccm.EnableEpochsHandlerField
>>>>>>> b1a9a213
}

// IsInterfaceNil -
func (ccm *CoreComponentsMock) IsInterfaceNil() bool {
	return ccm == nil
}<|MERGE_RESOLUTION|>--- conflicted
+++ resolved
@@ -5,27 +5,12 @@
 	"github.com/ElrondNetwork/elrond-go-core/data/typeConverters"
 	"github.com/ElrondNetwork/elrond-go-core/hashing"
 	"github.com/ElrondNetwork/elrond-go-core/marshal"
-<<<<<<< HEAD
+	"github.com/ElrondNetwork/elrond-go/common"
 	"github.com/ElrondNetwork/elrond-go/process"
-=======
-	"github.com/ElrondNetwork/elrond-go/common"
->>>>>>> b1a9a213
 )
 
 // CoreComponentsMock -
 type CoreComponentsMock struct {
-<<<<<<< HEAD
-	IntMarsh            marshal.Marshalizer
-	TxMarsh             marshal.Marshalizer
-	Hash                hashing.Hasher
-	TxSignHasherField   hashing.Hasher
-	UInt64ByteSliceConv typeConverters.Uint64ByteSliceConverter
-	AddrPubKeyConv      core.PubkeyConverter
-	Chain               string
-	MinTxVersion        uint32
-	StatHandler         core.AppStatusHandler
-	TxVersionCheck      process.TxVersionCheckerHandler
-=======
 	IntMarsh                 marshal.Marshalizer
 	TxMarsh                  marshal.Marshalizer
 	Hash                     hashing.Hasher
@@ -36,7 +21,7 @@
 	MinTxVersion             uint32
 	StatHandler              core.AppStatusHandler
 	EnableEpochsHandlerField common.EnableEpochsHandler
->>>>>>> b1a9a213
+	TxVersionCheck           process.TxVersionCheckerHandler
 }
 
 // InternalMarshalizer -
@@ -79,15 +64,14 @@
 	return ccm.MinTxVersion
 }
 
-<<<<<<< HEAD
+// EnableEpochsHandler -
+func (ccm *CoreComponentsMock) EnableEpochsHandler() common.EnableEpochsHandler {
+	return ccm.EnableEpochsHandlerField
+}
+
 // TxVersionChecker -
 func (ccm *CoreComponentsMock) TxVersionChecker() process.TxVersionCheckerHandler {
 	return ccm.TxVersionCheck
-=======
-// EnableEpochsHandler -
-func (ccm *CoreComponentsMock) EnableEpochsHandler() common.EnableEpochsHandler {
-	return ccm.EnableEpochsHandlerField
->>>>>>> b1a9a213
 }
 
 // IsInterfaceNil -
