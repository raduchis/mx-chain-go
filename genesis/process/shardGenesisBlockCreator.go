--- conflicted
+++ resolved
@@ -72,11 +72,8 @@
 		FixOOGReturnCodeEnableEpoch:                 unreachableEpoch,
 		RemoveNonUpdatedStorageEnableEpoch:          unreachableEpoch,
 		OptimizeNFTStoreEnableEpoch:                 unreachableEpoch,
-<<<<<<< HEAD
+		CreateNFTThroughExecByCallerEnableEpoch:     unreachableEpoch,
 		DisableOldTrieStorageEpoch:                  unreachableEpoch,
-=======
-		CreateNFTThroughExecByCallerEnableEpoch:     unreachableEpoch,
->>>>>>> d8bf3d23
 	}
 }
 
