--- conflicted
+++ resolved
@@ -54,11 +54,8 @@
 		SwitchHysteresisForMinNodesEnableEpoch: unreachableEpoch,
 		SwitchJailWaitingEnableEpoch:           unreachableEpoch,
 		BlockGasAndFeesReCheckEnableEpoch:      unreachableEpoch,
-<<<<<<< HEAD
+		RelayedTransactionsV2EnableEpoch:       unreachableEpoch,
 		ScheduledMiniBlocksEnableEpoch:         unreachableEpoch,
-=======
-		RelayedTransactionsV2EnableEpoch:       unreachableEpoch,
->>>>>>> 90eb5b68
 	}
 }
 
