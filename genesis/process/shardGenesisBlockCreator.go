--- conflicted
+++ resolved
@@ -115,11 +115,8 @@
 		ScheduledMiniBlocksEnableEpoch:                    unreachableEpoch,
 		FailExecutionOnEveryAPIErrorEnableEpoch:           unreachableEpoch,
 		AddFailedRelayedTxToInvalidMBsDisableEpoch:        unreachableEpoch,
-<<<<<<< HEAD
+		SCRSizeInvariantOnBuiltInResultEnableEpoch:        unreachableEpoch,
 		MiniBlockPartialExecutionEnableEpoch:              unreachableEpoch,
-=======
-		SCRSizeInvariantOnBuiltInResultEnableEpoch:        unreachableEpoch,
->>>>>>> de410e2b
 	}
 }
 
