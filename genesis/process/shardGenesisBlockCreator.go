--- conflicted
+++ resolved
@@ -113,13 +113,10 @@
 		TransformToMultiShardCreateEnableEpoch:            unreachableEpoch,
 		ESDTRegisterAndSetAllRolesEnableEpoch:             unreachableEpoch,
 		ScheduledMiniBlocksEnableEpoch:                    unreachableEpoch,
-<<<<<<< HEAD
 		FailExecutionOnEveryAPIErrorEnableEpoch:           unreachableEpoch,
 		AddFailedRelayedTxToInvalidMBsDisableEpoch:        unreachableEpoch,
 		SCRSizeInvariantOnBuiltInResultEnableEpoch:        unreachableEpoch,
-=======
 		HeartbeatDisableEpoch:                             unreachableEpoch,
->>>>>>> c4d8d1ec
 	}
 }
 
