--- conflicted
+++ resolved
@@ -61,15 +61,12 @@
 		BuiltInFunctionOnMetaEnableEpoch:            unreachableEpoch,
 		ComputeRewardCheckpointEnableEpoch:          unreachableEpoch,
 		IncrementSCRNonceInMultiTransferEnableEpoch: unreachableEpoch,
-<<<<<<< HEAD
-		OptimizeGasUsedInCrossMiniBlocksEnableEpoch: unreachableEpoch,
-=======
 		SCRSizeInvariantCheckEnableEpoch:            unreachableEpoch,
 		BackwardCompSaveKeyValueEnableEpoch:         unreachableEpoch,
 		MetaESDTSetEnableEpoch:                      unreachableEpoch,
 		AddTokensToDelegationEnableEpoch:            unreachableEpoch,
 		MultiESDTTransferFixOnCallBackOnEnableEpoch: unreachableEpoch,
->>>>>>> 5b5a8777
+		OptimizeGasUsedInCrossMiniBlocksEnableEpoch: unreachableEpoch,
 	}
 }
 
