package process

import (
	"errors"
	"fmt"
	"math"
	"math/big"
	"strconv"
	"sync"

	"github.com/multiversx/mx-chain-core-go/core/check"
	"github.com/multiversx/mx-chain-core-go/data"
	"github.com/multiversx/mx-chain-core-go/data/block"
	dataBlock "github.com/multiversx/mx-chain-core-go/data/block"
	"github.com/multiversx/mx-chain-go/common"
	disabledCommon "github.com/multiversx/mx-chain-go/common/disabled"
	"github.com/multiversx/mx-chain-go/common/enablers"
	"github.com/multiversx/mx-chain-go/common/forking"
	"github.com/multiversx/mx-chain-go/config"
<<<<<<< HEAD
	customErrors "github.com/multiversx/mx-chain-go/errors"
=======
	"github.com/multiversx/mx-chain-go/dataRetriever/blockchain"
>>>>>>> 58c66cc7
	"github.com/multiversx/mx-chain-go/genesis"
	"github.com/multiversx/mx-chain-go/genesis/process/disabled"
	"github.com/multiversx/mx-chain-go/genesis/process/intermediate"
	"github.com/multiversx/mx-chain-go/process"
	"github.com/multiversx/mx-chain-go/process/block/preprocess"
	"github.com/multiversx/mx-chain-go/process/coordinator"
	"github.com/multiversx/mx-chain-go/process/factory/shard"
	disabledGuardian "github.com/multiversx/mx-chain-go/process/guardian/disabled"
	"github.com/multiversx/mx-chain-go/process/receipts"
	"github.com/multiversx/mx-chain-go/process/rewardTransaction"
	"github.com/multiversx/mx-chain-go/process/smartContract"
	"github.com/multiversx/mx-chain-go/process/smartContract/builtInFunctions"
	"github.com/multiversx/mx-chain-go/process/smartContract/hooks"
	"github.com/multiversx/mx-chain-go/process/smartContract/hooks/counters"
	"github.com/multiversx/mx-chain-go/process/smartContract/processProxy"
	"github.com/multiversx/mx-chain-go/process/smartContract/scrCommon"
	syncDisabled "github.com/multiversx/mx-chain-go/process/sync/disabled"
	"github.com/multiversx/mx-chain-go/process/transaction"
	"github.com/multiversx/mx-chain-go/state"
	"github.com/multiversx/mx-chain-go/state/syncer"
	"github.com/multiversx/mx-chain-go/storage/txcache"
	"github.com/multiversx/mx-chain-go/update"
	hardForkProcess "github.com/multiversx/mx-chain-go/update/process"
	logger "github.com/multiversx/mx-chain-logger-go"
	"github.com/multiversx/mx-chain-vm-common-go/parsers"
)

var log = logger.GetOrCreate("genesis/process")

var zero = big.NewInt(0)

type deployedScMetrics struct {
	numDelegation int
	numOtherTypes int
}

func createGenesisConfig() config.EnableEpochs {
	blsMultiSignerEnableEpoch := []config.MultiSignerConfig{
		{
			EnableEpoch: 0,
			Type:        "no-KOSK",
		},
	}

	return config.EnableEpochs{
		SCDeployEnableEpoch:                    unreachableEpoch,
		BuiltInFunctionsEnableEpoch:            0,
		RelayedTransactionsEnableEpoch:         unreachableEpoch,
		PenalizedTooMuchGasEnableEpoch:         unreachableEpoch,
		SwitchJailWaitingEnableEpoch:           unreachableEpoch,
		SwitchHysteresisForMinNodesEnableEpoch: unreachableEpoch,
		BelowSignedThresholdEnableEpoch:        unreachableEpoch,
		TransactionSignedWithTxHashEnableEpoch: unreachableEpoch,
		MetaProtectionEnableEpoch:              unreachableEpoch,
		AheadOfTimeGasUsageEnableEpoch:         unreachableEpoch,
		GasPriceModifierEnableEpoch:            unreachableEpoch,
		RepairCallbackEnableEpoch:              unreachableEpoch,
		MaxNodesChangeEnableEpoch: []config.MaxNodesChangeConfig{
			{
				EpochEnable:            unreachableEpoch,
				MaxNumNodes:            0,
				NodesToShufflePerShard: 0,
			},
		},
		BlockGasAndFeesReCheckEnableEpoch:                 unreachableEpoch,
		StakingV2EnableEpoch:                              unreachableEpoch,
		StakeEnableEpoch:                                  unreachableEpoch, // no need to enable this, we have builtin exceptions in staking system SC
		DoubleKeyProtectionEnableEpoch:                    0,
		ESDTEnableEpoch:                                   unreachableEpoch,
		GovernanceEnableEpoch:                             unreachableEpoch,
		DelegationManagerEnableEpoch:                      unreachableEpoch,
		DelegationSmartContractEnableEpoch:                unreachableEpoch,
		CorrectLastUnjailedEnableEpoch:                    unreachableEpoch,
		BalanceWaitingListsEnableEpoch:                    unreachableEpoch,
		ReturnDataToLastTransferEnableEpoch:               unreachableEpoch,
		SenderInOutTransferEnableEpoch:                    unreachableEpoch,
		RelayedTransactionsV2EnableEpoch:                  unreachableEpoch,
		UnbondTokensV2EnableEpoch:                         unreachableEpoch,
		SaveJailedAlwaysEnableEpoch:                       unreachableEpoch,
		ValidatorToDelegationEnableEpoch:                  unreachableEpoch,
		ReDelegateBelowMinCheckEnableEpoch:                unreachableEpoch,
		WaitingListFixEnableEpoch:                         unreachableEpoch,
		IncrementSCRNonceInMultiTransferEnableEpoch:       unreachableEpoch,
		ESDTMultiTransferEnableEpoch:                      unreachableEpoch,
		GlobalMintBurnDisableEpoch:                        unreachableEpoch,
		ESDTTransferRoleEnableEpoch:                       unreachableEpoch,
		BuiltInFunctionOnMetaEnableEpoch:                  unreachableEpoch,
		ComputeRewardCheckpointEnableEpoch:                unreachableEpoch,
		SCRSizeInvariantCheckEnableEpoch:                  unreachableEpoch,
		BackwardCompSaveKeyValueEnableEpoch:               unreachableEpoch,
		ESDTNFTCreateOnMultiShardEnableEpoch:              unreachableEpoch,
		MetaESDTSetEnableEpoch:                            unreachableEpoch,
		AddTokensToDelegationEnableEpoch:                  unreachableEpoch,
		MultiESDTTransferFixOnCallBackOnEnableEpoch:       unreachableEpoch,
		OptimizeGasUsedInCrossMiniBlocksEnableEpoch:       unreachableEpoch,
		CorrectFirstQueuedEpoch:                           unreachableEpoch,
		CorrectJailedNotUnstakedEmptyQueueEpoch:           unreachableEpoch,
		FixOOGReturnCodeEnableEpoch:                       unreachableEpoch,
		RemoveNonUpdatedStorageEnableEpoch:                unreachableEpoch,
		DeleteDelegatorAfterClaimRewardsEnableEpoch:       unreachableEpoch,
		OptimizeNFTStoreEnableEpoch:                       unreachableEpoch,
		CreateNFTThroughExecByCallerEnableEpoch:           unreachableEpoch,
		StopDecreasingValidatorRatingWhenStuckEnableEpoch: unreachableEpoch,
		FrontRunningProtectionEnableEpoch:                 unreachableEpoch,
		IsPayableBySCEnableEpoch:                          unreachableEpoch,
		CleanUpInformativeSCRsEnableEpoch:                 unreachableEpoch,
		StorageAPICostOptimizationEnableEpoch:             unreachableEpoch,
		TransformToMultiShardCreateEnableEpoch:            unreachableEpoch,
		ESDTRegisterAndSetAllRolesEnableEpoch:             unreachableEpoch,
		ScheduledMiniBlocksEnableEpoch:                    unreachableEpoch,
		FailExecutionOnEveryAPIErrorEnableEpoch:           unreachableEpoch,
		AddFailedRelayedTxToInvalidMBsDisableEpoch:        unreachableEpoch,
		SCRSizeInvariantOnBuiltInResultEnableEpoch:        unreachableEpoch,
		ManagedCryptoAPIsEnableEpoch:                      unreachableEpoch,
		CheckCorrectTokenIDForTransferRoleEnableEpoch:     unreachableEpoch,
		DisableExecByCallerEnableEpoch:                    unreachableEpoch,
		RefactorContextEnableEpoch:                        unreachableEpoch,
		CheckFunctionArgumentEnableEpoch:                  unreachableEpoch,
		CheckExecuteOnReadOnlyEnableEpoch:                 unreachableEpoch,
		MiniBlockPartialExecutionEnableEpoch:              unreachableEpoch,
		ESDTMetadataContinuousCleanupEnableEpoch:          unreachableEpoch,
		FixAsyncCallBackArgsListEnableEpoch:               unreachableEpoch,
		FixOldTokenLiquidityEnableEpoch:                   unreachableEpoch,
		SetSenderInEeiOutputTransferEnableEpoch:           unreachableEpoch,
		RefactorPeersMiniBlocksEnableEpoch:                unreachableEpoch,
		SCProcessorV2EnableEpoch:                          unreachableEpoch,
		DoNotReturnOldBlockInBlockchainHookEnableEpoch:    unreachableEpoch,
		MaxBlockchainHookCountersEnableEpoch:              unreachableEpoch,
		BLSMultiSignerEnableEpoch:                         blsMultiSignerEnableEpoch,
		SetGuardianEnableEpoch:                            unreachableEpoch,
		ScToScLogEventEnableEpoch:                         unreachableEpoch,
	}
}

func createGenesisRoundConfig() *config.RoundConfig {
	return &config.RoundConfig{
		RoundActivations: map[string]config.ActivationRoundByName{
			"DisableAsyncCallV1": {
				Round: strconv.FormatUint(unreachableRound, 10),
			},
		},
	}
}

// CreateShardGenesisBlock will create a shard genesis block
func CreateShardGenesisBlock(
	arg ArgsGenesisBlockCreator,
	body *block.Body,
	nodesListSplitter genesis.NodesListSplitter,
	hardForkBlockProcessor update.HardForkBlockProcessor,
) (data.HeaderHandler, [][]byte, *genesis.IndexingData, error) {
	if mustDoHardForkImportProcess(arg) {
		return createShardGenesisBlockAfterHardFork(arg, body, hardForkBlockProcessor)
	}

	indexingData := &genesis.IndexingData{
		DelegationTxs:      make([]data.TransactionHandler, 0),
		ScrsTxs:            make(map[string]data.TransactionHandler),
		StakingTxs:         make([]data.TransactionHandler, 0),
		DeploySystemScTxs:  make([]data.TransactionHandler, 0),
		DeployInitialScTxs: make([]data.TransactionHandler, 0),
	}

	processors, err := createProcessorsForShardGenesisBlock(arg, createGenesisConfig(), createGenesisRoundConfig())
	if err != nil {
		return nil, nil, nil, err
	}

	deployMetrics := &deployedScMetrics{}

	scAddresses, scTxs, err := deployInitialSmartContracts(processors, arg, deployMetrics)
	if err != nil {
		return nil, nil, nil, err
	}
	indexingData.DeployInitialScTxs = scTxs

	numSetBalances, err := setBalancesToTrie(arg)
	if err != nil {
		return nil, nil, nil, fmt.Errorf("%w encountered when creating genesis block for shard %d while setting the balances to trie",
			err, arg.ShardCoordinator.SelfId())
	}

	numStaked, err := increaseStakersNonces(processors, arg)
	if err != nil {
		return nil, nil, nil, fmt.Errorf("%w encountered when creating genesis block for shard %d while incrementing nonces",
			err, arg.ShardCoordinator.SelfId())
	}

	delegationResult, delegationTxs, err := executeDelegation(processors, arg, nodesListSplitter)
	if err != nil {
		return nil, nil, nil, fmt.Errorf("%w encountered when creating genesis block for shard %d while execution delegation",
			err, arg.ShardCoordinator.SelfId())
	}
	indexingData.DelegationTxs = delegationTxs

	numCrossShardDelegations, err := incrementNoncesForCrossShardDelegations(processors, arg)
	if err != nil {
		return nil, nil, nil, fmt.Errorf("%w encountered when creating genesis block for shard %d while incrementing crossshard nonce",
			err, arg.ShardCoordinator.SelfId())
	}

	scrsTxs := processors.txCoordinator.GetAllCurrentUsedTxs(block.SmartContractResultBlock)
	indexingData.ScrsTxs = scrsTxs

	rootHash, err := arg.Accounts.Commit()
	if err != nil {
		return nil, nil, nil, fmt.Errorf("%w encountered when creating genesis block for shard %d while commiting",
			err, arg.ShardCoordinator.SelfId())
	}

	log.Debug("shard block genesis",
		"shard ID", arg.ShardCoordinator.SelfId(),
		"num delegation SC deployed", deployMetrics.numDelegation,
		"num other SC deployed", deployMetrics.numOtherTypes,
		"num set balances", numSetBalances,
		"num staked directly", numStaked,
		"total staked on a delegation SC", delegationResult.NumTotalStaked,
		"total delegation nodes", delegationResult.NumTotalDelegated,
		"cross shard delegation calls", numCrossShardDelegations,
		"resulted roothash", rootHash,
	)

	round, nonce, epoch := getGenesisBlocksRoundNonceEpoch(arg)
	header := &block.Header{
		Epoch:           epoch,
		Round:           round,
		Nonce:           nonce,
		ShardID:         arg.ShardCoordinator.SelfId(),
		BlockBodyType:   block.StateBlock,
		PubKeysBitmap:   []byte{1},
		Signature:       rootHash,
		RootHash:        rootHash,
		PrevRandSeed:    rootHash,
		RandSeed:        rootHash,
		TimeStamp:       arg.GenesisTime,
		AccumulatedFees: big.NewInt(0),
		DeveloperFees:   big.NewInt(0),
		ChainID:         []byte(arg.Core.ChainID()),
		SoftwareVersion: []byte(""),
	}

	err = processors.vmContainer.Close()
	if err != nil {
		return nil, nil, nil, err
	}

	err = processors.vmContainersFactory.Close()
	if err != nil {
		return nil, nil, nil, err
	}

	return header, scAddresses, indexingData, nil
}

func createShardGenesisBlockAfterHardFork(
	arg ArgsGenesisBlockCreator,
	body *block.Body,
	hardForkBlockProcessor update.HardForkBlockProcessor,
) (data.HeaderHandler, [][]byte, *genesis.IndexingData, error) {
	if check.IfNil(hardForkBlockProcessor) {
		return nil, nil, nil, update.ErrNilHardForkBlockProcessor
	}

	hdrHandler, err := hardForkBlockProcessor.CreateBlock(
		body,
		arg.Core.ChainID(),
		arg.HardForkConfig.StartRound,
		arg.HardForkConfig.StartNonce,
		arg.HardForkConfig.StartEpoch,
	)
	if err != nil {
		return nil, nil, nil, err
	}

	err = hdrHandler.SetTimeStamp(arg.GenesisTime)
	if err != nil {
		return nil, nil, nil, err
	}

	err = arg.Accounts.RecreateTrie(hdrHandler.GetRootHash())
	if err != nil {
		return nil, nil, nil, err
	}

	indexingData := &genesis.IndexingData{
		DelegationTxs:      make([]data.TransactionHandler, 0),
		ScrsTxs:            make(map[string]data.TransactionHandler),
		StakingTxs:         make([]data.TransactionHandler, 0),
		DeploySystemScTxs:  make([]data.TransactionHandler, 0),
		DeployInitialScTxs: make([]data.TransactionHandler, 0),
	}

	return hdrHandler, make([][]byte, 0), indexingData, nil
}

func createArgsShardBlockCreatorAfterHardFork(
	arg ArgsGenesisBlockCreator,
	selfShardID uint32,
) (hardForkProcess.ArgsNewShardBlockCreatorAfterHardFork, error) {
	tmpArg := arg
	tmpArg.Accounts = arg.importHandler.GetAccountsDBForShard(arg.ShardCoordinator.SelfId())
	processors, err := createProcessorsForShardGenesisBlock(tmpArg, arg.EpochConfig.EnableEpochs, arg.RoundConfig)
	if err != nil {
		return hardForkProcess.ArgsNewShardBlockCreatorAfterHardFork{}, err
	}

	argsPendingTxProcessor := hardForkProcess.ArgsPendingTransactionProcessor{
		Accounts:         tmpArg.Accounts,
		TxProcessor:      processors.txProcessor,
		RwdTxProcessor:   processors.rwdProcessor,
		ScrTxProcessor:   processors.scrProcessor,
		PubKeyConv:       arg.Core.AddressPubKeyConverter(),
		ShardCoordinator: arg.ShardCoordinator,
	}
	pendingTxProcessor, err := hardForkProcess.NewPendingTransactionProcessor(argsPendingTxProcessor)
	if err != nil {
		return hardForkProcess.ArgsNewShardBlockCreatorAfterHardFork{}, err
	}

	receiptsRepository, err := receipts.NewReceiptsRepository(receipts.ArgsNewReceiptsRepository{
		Marshaller: arg.Core.InternalMarshalizer(),
		Hasher:     arg.Core.Hasher(),
		Store:      arg.Data.StorageService(),
	})
	if err != nil {
		return hardForkProcess.ArgsNewShardBlockCreatorAfterHardFork{}, err
	}

	argsShardBlockCreatorAfterHardFork := hardForkProcess.ArgsNewShardBlockCreatorAfterHardFork{
		Hasher:             arg.Core.Hasher(),
		ImportHandler:      arg.importHandler,
		Marshalizer:        arg.Core.InternalMarshalizer(),
		PendingTxProcessor: pendingTxProcessor,
		ShardCoordinator:   arg.ShardCoordinator,
		Storage:            arg.Data.StorageService(),
		TxCoordinator:      processors.txCoordinator,
		ReceiptsRepository: receiptsRepository,
		SelfShardID:        selfShardID,
	}

	return argsShardBlockCreatorAfterHardFork, nil
}

// setBalancesToTrie adds balances to trie
func setBalancesToTrie(arg ArgsGenesisBlockCreator) (int, error) {
	initialAccounts, err := arg.AccountsParser.InitialAccountsSplitOnAddressesShards(arg.ShardCoordinator)
	if err != nil {
		return 0, err
	}

	initialAccountsForShard := initialAccounts[arg.ShardCoordinator.SelfId()]

	for _, accnt := range initialAccountsForShard {
		err = setBalanceToTrie(arg, accnt)
		if err != nil {
			return 0, err
		}
	}

	return len(initialAccountsForShard), nil
}

func setBalanceToTrie(arg ArgsGenesisBlockCreator, accnt genesis.InitialAccountHandler) error {
	accWrp, err := arg.Accounts.LoadAccount(accnt.AddressBytes())
	if err != nil {
		return err
	}

	account, ok := accWrp.(state.UserAccountHandler)
	if !ok {
		return process.ErrWrongTypeAssertion
	}

	err = account.AddToBalance(accnt.GetBalanceValue())
	if err != nil {
		return err
	}

	return arg.Accounts.SaveAccount(account)
}

func createProcessorsForShardGenesisBlock(arg ArgsGenesisBlockCreator, enableEpochsConfig config.EnableEpochs, roundConfig *config.RoundConfig) (*genesisProcessors, error) {
	genesisWasmVMLocker := &sync.RWMutex{} // use a local instance as to not run in concurrent issues when doing bootstrap
	epochNotifier := forking.NewGenericEpochNotifier()
	enableEpochsHandler, err := enablers.NewEnableEpochsHandler(enableEpochsConfig, epochNotifier)
	if err != nil {
		return nil, err
	}

	roundNotifier := forking.NewGenericRoundNotifier()
	enableRoundsHandler, err := enablers.NewEnableRoundsHandler(*roundConfig, roundNotifier)
	if err != nil {
		return nil, err
	}

	argsBuiltIn := builtInFunctions.ArgsCreateBuiltInFunctionContainer{
		GasSchedule:               arg.GasSchedule,
		MapDNSAddresses:           make(map[string]struct{}),
		MapDNSV2Addresses:         make(map[string]struct{}),
		EnableUserNameChange:      false,
		Marshalizer:               arg.Core.InternalMarshalizer(),
		Accounts:                  arg.Accounts,
		ShardCoordinator:          arg.ShardCoordinator,
		EpochNotifier:             epochNotifier,
		EnableEpochsHandler:       enableEpochsHandler,
		AutomaticCrawlerAddresses: [][]byte{make([]byte, 32)},
		MaxNumNodesInTransferRole: math.MaxUint32,
		GuardedAccountHandler:     disabledGuardian.NewDisabledGuardedAccountHandler(),
	}
	builtInFuncFactory, err := builtInFunctions.CreateBuiltInFunctionsFactory(argsBuiltIn)
	if err != nil {
		return nil, err
	}

	argsHook := hooks.ArgBlockChainHook{
		Accounts:                 arg.Accounts,
		PubkeyConv:               arg.Core.AddressPubKeyConverter(),
		StorageService:           arg.Data.StorageService(),
		BlockChain:               arg.Data.Blockchain(),
		ShardCoordinator:         arg.ShardCoordinator,
		Marshalizer:              arg.Core.InternalMarshalizer(),
		Uint64Converter:          arg.Core.Uint64ByteSliceConverter(),
		BuiltInFunctions:         builtInFuncFactory.BuiltInFunctionContainer(),
		NFTStorageHandler:        builtInFuncFactory.NFTStorageHandler(),
		GlobalSettingsHandler:    builtInFuncFactory.ESDTGlobalSettingsHandler(),
		DataPool:                 arg.Data.Datapool(),
		CompiledSCPool:           arg.Data.Datapool().SmartContracts(),
		EpochNotifier:            epochNotifier,
		EnableEpochsHandler:      enableEpochsHandler,
		NilCompiledSCStore:       true,
		GasSchedule:              arg.GasSchedule,
		Counter:                  counters.NewDisabledCounter(),
		MissingTrieNodesNotifier: syncer.NewMissingTrieNodesNotifier(),
	}
	esdtTransferParser, err := parsers.NewESDTTransferParser(arg.Core.InternalMarshalizer())
	if err != nil {
		return nil, err
	}

	blockChainHookImpl, err := hooks.CreateBlockChainHook(arg.ChainRunType, argsHook)
	if err != nil {
		return nil, err
	}

	argsNewVMFactory := shard.ArgVMContainerFactory{
		Config:              arg.VirtualMachineConfig,
		BlockGasLimit:       math.MaxUint64,
		GasSchedule:         arg.GasSchedule,
		BlockChainHook:      blockChainHookImpl,
		EpochNotifier:       epochNotifier,
		EnableEpochsHandler: enableEpochsHandler,
		WasmVMChangeLocker:  genesisWasmVMLocker,
		ESDTTransferParser:  esdtTransferParser,
		BuiltInFunctions:    argsHook.BuiltInFunctions,
		Hasher:              arg.Core.Hasher(),
	}
	vmFactoryImpl, err := shard.NewVMContainerFactory(argsNewVMFactory)
	if err != nil {
		return nil, err
	}

	vmContainer, err := vmFactoryImpl.Create()
	if err != nil {
		return nil, err
	}

	err = blockChainHookImpl.SetVMContainer(vmContainer)
	if err != nil {
		return nil, err
	}

	err = builtInFuncFactory.SetPayableHandler(vmFactoryImpl.BlockChainHookImpl())
	if err != nil {
		return nil, err
	}

	genesisFeeHandler := &disabled.FeeHandler{}
	argsFactory := shard.ArgsNewIntermediateProcessorsContainerFactory{
		ShardCoordinator:        arg.ShardCoordinator,
		Marshalizer:             arg.Core.InternalMarshalizer(),
		Hasher:                  arg.Core.Hasher(),
		PubkeyConverter:         arg.Core.AddressPubKeyConverter(),
		Store:                   arg.Data.StorageService(),
		PoolsHolder:             arg.Data.Datapool(),
		EconomicsFee:            genesisFeeHandler,
		EnableEpochsHandler:     enableEpochsHandler,
		TxExecutionOrderHandler: arg.TxExecutionOrderHandler,
	}
	interimProcFactory, err := shard.NewIntermediateProcessorsContainerFactory(argsFactory)
	if err != nil {
		return nil, err
	}

	interimProcContainer, err := interimProcFactory.Create()
	if err != nil {
		return nil, err
	}

	scForwarder, err := interimProcContainer.Get(dataBlock.SmartContractResultBlock)
	if err != nil {
		return nil, err
	}
	scForwarder.GetCreatedInShardMiniBlock()

	receiptTxInterim, err := interimProcContainer.Get(dataBlock.ReceiptBlock)
	if err != nil {
		return nil, err
	}

	badTxInterim, err := interimProcContainer.Get(dataBlock.InvalidBlock)
	if err != nil {
		return nil, err
	}

	temporaryBlock := &dataBlock.Header{
		Epoch:     arg.StartEpochNum,
		TimeStamp: arg.GenesisTime,
	}
	epochNotifier.CheckEpoch(temporaryBlock)

	argsTxTypeHandler := coordinator.ArgNewTxTypeHandler{
		PubkeyConverter:     arg.Core.AddressPubKeyConverter(),
		ShardCoordinator:    arg.ShardCoordinator,
		BuiltInFunctions:    builtInFuncFactory.BuiltInFunctionContainer(),
		ArgumentParser:      parsers.NewCallArgsParser(),
		ESDTTransferParser:  esdtTransferParser,
		EnableEpochsHandler: enableEpochsHandler,
	}
	txTypeHandler, err := coordinator.NewTxTypeHandler(argsTxTypeHandler)
	if err != nil {
		return nil, err
	}

	gasHandler, err := preprocess.NewGasComputation(arg.Economics, txTypeHandler, enableEpochsHandler)
	if err != nil {
		return nil, err
	}

	argsNewScProcessor := scrCommon.ArgsNewSmartContractProcessor{
		VmContainer:         vmContainer,
		ArgsParser:          smartContract.NewArgumentParser(),
		Hasher:              arg.Core.Hasher(),
		Marshalizer:         arg.Core.InternalMarshalizer(),
		AccountsDB:          arg.Accounts,
		BlockChainHook:      vmFactoryImpl.BlockChainHookImpl(),
		BuiltInFunctions:    builtInFuncFactory.BuiltInFunctionContainer(),
		PubkeyConv:          arg.Core.AddressPubKeyConverter(),
		ShardCoordinator:    arg.ShardCoordinator,
		ScrForwarder:        scForwarder,
		TxFeeHandler:        genesisFeeHandler,
		EconomicsFee:        genesisFeeHandler,
		TxTypeHandler:       txTypeHandler,
		GasHandler:          gasHandler,
		GasSchedule:         arg.GasSchedule,
		TxLogsProcessor:     arg.TxLogsProcessor,
		BadTxForwarder:      badTxInterim,
		EnableRoundsHandler: enableRoundsHandler,
		EnableEpochsHandler: enableEpochsHandler,
		IsGenesisProcessing: true,
		VMOutputCacher:      txcache.NewDisabledCache(),
		WasmVMChangeLocker:  genesisWasmVMLocker,
	}

	scProcessorProxy, err := processProxy.NewSmartContractProcessorProxy(argsNewScProcessor, epochNotifier)
	if err != nil {
		return nil, err
	}

	rewardsTxProcessor, err := rewardTransaction.NewRewardTxProcessor(
		arg.Accounts,
		arg.Core.AddressPubKeyConverter(),
		arg.ShardCoordinator,
	)
	if err != nil {
		return nil, err
	}

	argsNewTxProcessor := transaction.ArgsNewTxProcessor{
		Accounts:            arg.Accounts,
		Hasher:              arg.Core.Hasher(),
		PubkeyConv:          arg.Core.AddressPubKeyConverter(),
		Marshalizer:         arg.Core.InternalMarshalizer(),
		SignMarshalizer:     arg.Core.TxMarshalizer(),
		ShardCoordinator:    arg.ShardCoordinator,
		ScProcessor:         scProcessorProxy,
		TxFeeHandler:        genesisFeeHandler,
		TxTypeHandler:       txTypeHandler,
		EconomicsFee:        genesisFeeHandler,
		ReceiptForwarder:    receiptTxInterim,
		BadTxForwarder:      badTxInterim,
		ArgsParser:          smartContract.NewArgumentParser(),
		ScrForwarder:        scForwarder,
		EnableRoundsHandler: enableRoundsHandler,
		EnableEpochsHandler: enableEpochsHandler,
		TxVersionChecker:    arg.Core.TxVersionChecker(),
		GuardianChecker:     disabledGuardian.NewDisabledGuardedAccountHandler(),
		TxLogsProcessor:     arg.TxLogsProcessor,
	}
	transactionProcessor, err := transaction.NewTxProcessor(argsNewTxProcessor)
	if err != nil {
		return nil, errors.New("could not create transaction processor: " + err.Error())
	}

	disabledRequestHandler := &disabled.RequestHandler{}
	disabledBlockTracker := &disabled.BlockTracker{}
	disabledBlockSizeComputationHandler := &disabled.BlockSizeComputationHandler{}
	disabledBalanceComputationHandler := &disabled.BalanceComputationHandler{}
	disabledScheduledTxsExecutionHandler := &disabled.ScheduledTxsExecutionHandler{}
	disabledProcessedMiniBlocksTracker := &disabled.ProcessedMiniBlocksTracker{}

<<<<<<< HEAD
	argsPreProc := shard.ArgPreProcessorsContainerFactory{
		ShardCoordinator:             arg.ShardCoordinator,
		Store:                        arg.Data.StorageService(),
		Marshaller:                   arg.Core.InternalMarshalizer(),
		Hasher:                       arg.Core.Hasher(),
		DataPool:                     arg.Data.Datapool(),
		PubkeyConverter:              arg.Core.AddressPubKeyConverter(),
		Accounts:                     arg.Accounts,
		RequestHandler:               disabledRequestHandler,
		TxProcessor:                  transactionProcessor,
		ScProcessor:                  scProcessorProxy,
		ScResultProcessor:            scProcessorProxy,
		RewardsTxProcessor:           rewardsTxProcessor,
		EconomicsFee:                 arg.Economics,
		GasHandler:                   gasHandler,
		BlockTracker:                 disabledBlockTracker,
		BlockSizeComputation:         disabledBlockSizeComputationHandler,
		BalanceComputation:           disabledBalanceComputationHandler,
		EnableEpochsHandler:          enableEpochsHandler,
		TxTypeHandler:                txTypeHandler,
		ScheduledTxsExecutionHandler: disabledScheduledTxsExecutionHandler,
		ProcessedMiniBlocksTracker:   disabledProcessedMiniBlocksTracker,
		ChainRunType:                 arg.ChainRunType,
	}
	preProcFactory, err := shard.NewPreProcessorsContainerFactory(argsPreProc)
=======
	preProcFactory, err := shard.NewPreProcessorsContainerFactory(
		arg.ShardCoordinator,
		arg.Data.StorageService(),
		arg.Core.InternalMarshalizer(),
		arg.Core.Hasher(),
		arg.Data.Datapool(),
		arg.Core.AddressPubKeyConverter(),
		arg.Accounts,
		disabledRequestHandler,
		transactionProcessor,
		scProcessorProxy,
		scProcessorProxy,
		rewardsTxProcessor,
		arg.Economics,
		gasHandler,
		disabledBlockTracker,
		disabledBlockSizeComputationHandler,
		disabledBalanceComputationHandler,
		enableEpochsHandler,
		txTypeHandler,
		disabledScheduledTxsExecutionHandler,
		disabledProcessedMiniBlocksTracker,
		arg.TxExecutionOrderHandler,
	)
>>>>>>> 58c66cc7
	if err != nil {
		return nil, err
	}

	preProcContainer, err := preProcFactory.Create()
	if err != nil {
		return nil, err
	}

	argsDetector := coordinator.ArgsPrintDoubleTransactionsDetector{
		Marshaller:          arg.Core.InternalMarshalizer(),
		Hasher:              arg.Core.Hasher(),
		EnableEpochsHandler: enableEpochsHandler,
	}
	doubleTransactionsDetector, err := coordinator.NewPrintDoubleTransactionsDetector(argsDetector)
	if err != nil {
		return nil, err
	}

	argsTransactionCoordinator := coordinator.ArgTransactionCoordinator{
		Hasher:                       arg.Core.Hasher(),
		Marshalizer:                  arg.Core.InternalMarshalizer(),
		ShardCoordinator:             arg.ShardCoordinator,
		Accounts:                     arg.Accounts,
		MiniBlockPool:                arg.Data.Datapool().MiniBlocks(),
		RequestHandler:               disabledRequestHandler,
		PreProcessors:                preProcContainer,
		InterProcessors:              interimProcContainer,
		GasHandler:                   gasHandler,
		FeeHandler:                   genesisFeeHandler,
		BlockSizeComputation:         disabledBlockSizeComputationHandler,
		BalanceComputation:           disabledBalanceComputationHandler,
		EconomicsFee:                 genesisFeeHandler,
		TxTypeHandler:                txTypeHandler,
		TransactionsLogProcessor:     arg.TxLogsProcessor,
		EnableEpochsHandler:          enableEpochsHandler,
		ScheduledTxsExecutionHandler: disabledScheduledTxsExecutionHandler,
		DoubleTransactionsDetector:   doubleTransactionsDetector,
		ProcessedMiniBlocksTracker:   disabledProcessedMiniBlocksTracker,
		TxExecutionOrderHandler:      arg.TxExecutionOrderHandler,
	}
	txCoordinator, err := createTransactionCoordinator(argsTransactionCoordinator, arg.ChainRunType)
	if err != nil {
		return nil, err
	}

	apiBlockchain, err := blockchain.NewBlockChain(disabledCommon.NewAppStatusHandler())
	if err != nil {
		return nil, err
	}

	argsNewSCQueryService := smartContract.ArgsNewSCQueryService{
		VmContainer:              vmContainer,
		EconomicsFee:             arg.Economics,
		BlockChainHook:           vmFactoryImpl.BlockChainHookImpl(),
		MainBlockChain:           arg.Data.Blockchain(),
		APIBlockChain:            apiBlockchain,
		WasmVMChangeLocker:       genesisWasmVMLocker,
		Bootstrapper:             syncDisabled.NewDisabledBootstrapper(),
		AllowExternalQueriesChan: common.GetClosedUnbufferedChannel(),
		HistoryRepository:        arg.HistoryRepository,
		ShardCoordinator:         arg.ShardCoordinator,
		StorageService:           arg.Data.StorageService(),
		Marshaller:               arg.Core.InternalMarshalizer(),
		Hasher:                   arg.Core.Hasher(),
		Uint64ByteSliceConverter: arg.Core.Uint64ByteSliceConverter(),
	}
	queryService, err := smartContract.NewSCQueryService(argsNewSCQueryService)
	if err != nil {
		return nil, err
	}

	return &genesisProcessors{
		txCoordinator:       txCoordinator,
		systemSCs:           nil,
		txProcessor:         transactionProcessor,
		scProcessor:         scProcessorProxy,
		scrProcessor:        scProcessorProxy,
		rwdProcessor:        rewardsTxProcessor,
		blockchainHook:      vmFactoryImpl.BlockChainHookImpl(),
		queryService:        queryService,
		vmContainersFactory: vmFactoryImpl,
		vmContainer:         vmContainer,
	}, nil
}

func createTransactionCoordinator(
	argsTransactionCoordinator coordinator.ArgTransactionCoordinator,
	chainRunType common.ChainRunType,
) (process.TransactionCoordinator, error) {
	transactionCoordinator, err := coordinator.NewTransactionCoordinator(argsTransactionCoordinator)
	if err != nil {
		return nil, err
	}

	switch chainRunType {
	case common.ChainRunTypeRegular:
		return transactionCoordinator, nil
	case common.ChainRunTypeSovereign:
		return coordinator.NewSovereignChainTransactionCoordinator(transactionCoordinator)
	default:
		return nil, fmt.Errorf("%w type %v", customErrors.ErrUnimplementedChainRunType, chainRunType)
	}
}

func deployInitialSmartContracts(
	processors *genesisProcessors,
	arg ArgsGenesisBlockCreator,
	deployMetrics *deployedScMetrics,
) ([][]byte, []data.TransactionHandler, error) {
	smartContracts, err := arg.SmartContractParser.InitialSmartContractsSplitOnOwnersShards(arg.ShardCoordinator)
	if err != nil {
		return nil, nil, err
	}

	allScTxs := make([]data.TransactionHandler, 0)
	var scAddresses = make([][]byte, 0)
	currentShardSmartContracts := smartContracts[arg.ShardCoordinator.SelfId()]
	for _, sc := range currentShardSmartContracts {
		var scResulted [][]byte
		scResulted, scTxs, errDeploy := deployInitialSmartContract(processors, sc, arg, deployMetrics)
		if errDeploy != nil {
			return nil, nil, fmt.Errorf("%w for owner %s and filename %s",
				errDeploy, sc.GetOwner(), sc.GetFilename())
		}

		scAddresses = append(scAddresses, scResulted...)
		allScTxs = append(allScTxs, scTxs...)
	}

	return scAddresses, allScTxs, nil
}

func deployInitialSmartContract(
	processors *genesisProcessors,
	sc genesis.InitialSmartContractHandler,
	arg ArgsGenesisBlockCreator,
	deployMetrics *deployedScMetrics,
) ([][]byte, []data.TransactionHandler, error) {

	txExecutor, err := intermediate.NewTxExecutionProcessor(processors.txProcessor, arg.Accounts)
	if err != nil {
		return nil, nil, err
	}

	var deployProc genesis.DeployProcessor

	switch sc.GetType() {
	case genesis.DNSType:
		deployMetrics.numOtherTypes++
		argDeployLibrary := intermediate.ArgDeployLibrarySC{
			Executor:         txExecutor,
			PubkeyConv:       arg.Core.AddressPubKeyConverter(),
			BlockchainHook:   processors.blockchainHook,
			ShardCoordinator: arg.ShardCoordinator,
		}
		deployProc, err = intermediate.NewDeployLibrarySC(argDeployLibrary)
		if err != nil {
			return nil, nil, err
		}
	case genesis.DelegationType:
		deployMetrics.numDelegation++
		fallthrough
	default:
		argDeploy := intermediate.ArgDeployProcessor{
			Executor:       txExecutor,
			PubkeyConv:     arg.Core.AddressPubKeyConverter(),
			BlockchainHook: processors.blockchainHook,
			QueryService:   processors.queryService,
		}
		deployProc, err = intermediate.NewDeployProcessor(argDeploy)
		if err != nil {
			return nil, nil, err
		}
	}

	dpResult, err := deployProc.Deploy(sc)
	return dpResult, txExecutor.GetExecutedTransactions(), err
}

func increaseStakersNonces(processors *genesisProcessors, arg ArgsGenesisBlockCreator) (int, error) {
	txExecutor, err := intermediate.NewTxExecutionProcessor(processors.txProcessor, arg.Accounts)
	if err != nil {
		return 0, err
	}

	initialAddresses, err := arg.AccountsParser.InitialAccountsSplitOnAddressesShards(arg.ShardCoordinator)
	if err != nil {
		return 0, err
	}

	stakersCounter := 0
	initalAddressesInCurrentShard := initialAddresses[arg.ShardCoordinator.SelfId()]
	for _, ia := range initalAddressesInCurrentShard {
		if ia.GetStakingValue().Cmp(zero) < 1 {
			continue
		}

		numNodesStaked := big.NewInt(0).Set(ia.GetStakingValue())
		numNodesStaked.Div(numNodesStaked, arg.GenesisNodePrice)

		stakersCounter++
		err = txExecutor.AddNonce(ia.AddressBytes(), numNodesStaked.Uint64())
		if err != nil {
			return 0, fmt.Errorf("%w when adding nonce for address %s", err, ia.GetAddress())
		}
	}

	return stakersCounter, nil
}

func executeDelegation(
	processors *genesisProcessors,
	arg ArgsGenesisBlockCreator,
	nodesListSplitter genesis.NodesListSplitter,
) (genesis.DelegationResult, []data.TransactionHandler, error) {
	txExecutor, err := intermediate.NewTxExecutionProcessor(processors.txProcessor, arg.Accounts)
	if err != nil {
		return genesis.DelegationResult{}, nil, err
	}

	argDP := intermediate.ArgStandardDelegationProcessor{
		Executor:            txExecutor,
		ShardCoordinator:    arg.ShardCoordinator,
		AccountsParser:      arg.AccountsParser,
		SmartContractParser: arg.SmartContractParser,
		NodesListSplitter:   nodesListSplitter,
		QueryService:        processors.queryService,
		NodePrice:           arg.GenesisNodePrice,
	}

	delegationProcessor, err := intermediate.NewStandardDelegationProcessor(argDP)
	if err != nil {
		return genesis.DelegationResult{}, nil, err
	}

	return delegationProcessor.ExecuteDelegation()
}

func incrementNoncesForCrossShardDelegations(processors *genesisProcessors, arg ArgsGenesisBlockCreator) (int, error) {
	txExecutor, err := intermediate.NewTxExecutionProcessor(processors.txProcessor, arg.Accounts)
	if err != nil {
		return 0, err
	}

	initialAddresses, err := arg.AccountsParser.InitialAccountsSplitOnAddressesShards(arg.ShardCoordinator)
	if err != nil {
		return 0, err
	}

	counter := 0
	initalAddressesInCurrentShard := initialAddresses[arg.ShardCoordinator.SelfId()]
	for _, ia := range initalAddressesInCurrentShard {
		dh := ia.GetDelegationHandler()
		if check.IfNil(dh) {
			continue
		}
		sameShard := arg.ShardCoordinator.SameShard(ia.AddressBytes(), dh.AddressBytes())
		if len(dh.AddressBytes()) == 0 {
			// backwards compatibility, do not make "" address be considered empty and thus, belonging to the same shard
			if arg.ShardCoordinator.ComputeId(ia.AddressBytes()) != 0 {
				sameShard = false
			}
		}
		if sameShard {
			continue
		}

		counter++
		err = txExecutor.AddNonce(ia.AddressBytes(), 1)
		if err != nil {
			return 0, fmt.Errorf("%w when adding nonce for address %s", err, ia.GetAddress())
		}
	}

	return counter, nil
}<|MERGE_RESOLUTION|>--- conflicted
+++ resolved
@@ -17,11 +17,8 @@
 	"github.com/multiversx/mx-chain-go/common/enablers"
 	"github.com/multiversx/mx-chain-go/common/forking"
 	"github.com/multiversx/mx-chain-go/config"
-<<<<<<< HEAD
+	"github.com/multiversx/mx-chain-go/dataRetriever/blockchain"
 	customErrors "github.com/multiversx/mx-chain-go/errors"
-=======
-	"github.com/multiversx/mx-chain-go/dataRetriever/blockchain"
->>>>>>> 58c66cc7
 	"github.com/multiversx/mx-chain-go/genesis"
 	"github.com/multiversx/mx-chain-go/genesis/process/disabled"
 	"github.com/multiversx/mx-chain-go/genesis/process/intermediate"
@@ -632,7 +629,6 @@
 	disabledScheduledTxsExecutionHandler := &disabled.ScheduledTxsExecutionHandler{}
 	disabledProcessedMiniBlocksTracker := &disabled.ProcessedMiniBlocksTracker{}
 
-<<<<<<< HEAD
 	argsPreProc := shard.ArgPreProcessorsContainerFactory{
 		ShardCoordinator:             arg.ShardCoordinator,
 		Store:                        arg.Data.StorageService(),
@@ -655,35 +651,10 @@
 		TxTypeHandler:                txTypeHandler,
 		ScheduledTxsExecutionHandler: disabledScheduledTxsExecutionHandler,
 		ProcessedMiniBlocksTracker:   disabledProcessedMiniBlocksTracker,
+		TxExecutionOrderHandler:      arg.TxExecutionOrderHandler,
 		ChainRunType:                 arg.ChainRunType,
 	}
 	preProcFactory, err := shard.NewPreProcessorsContainerFactory(argsPreProc)
-=======
-	preProcFactory, err := shard.NewPreProcessorsContainerFactory(
-		arg.ShardCoordinator,
-		arg.Data.StorageService(),
-		arg.Core.InternalMarshalizer(),
-		arg.Core.Hasher(),
-		arg.Data.Datapool(),
-		arg.Core.AddressPubKeyConverter(),
-		arg.Accounts,
-		disabledRequestHandler,
-		transactionProcessor,
-		scProcessorProxy,
-		scProcessorProxy,
-		rewardsTxProcessor,
-		arg.Economics,
-		gasHandler,
-		disabledBlockTracker,
-		disabledBlockSizeComputationHandler,
-		disabledBalanceComputationHandler,
-		enableEpochsHandler,
-		txTypeHandler,
-		disabledScheduledTxsExecutionHandler,
-		disabledProcessedMiniBlocksTracker,
-		arg.TxExecutionOrderHandler,
-	)
->>>>>>> 58c66cc7
 	if err != nil {
 		return nil, err
 	}
