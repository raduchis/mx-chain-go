package process

import (
	"errors"
	"fmt"
	"math"
	"math/big"
	"sync"

	"github.com/ElrondNetwork/elrond-go-core/core/check"
	"github.com/ElrondNetwork/elrond-go-core/data"
	"github.com/ElrondNetwork/elrond-go-core/data/block"
	dataBlock "github.com/ElrondNetwork/elrond-go-core/data/block"
	logger "github.com/ElrondNetwork/elrond-go-logger"
	"github.com/ElrondNetwork/elrond-go/common/forking"
	"github.com/ElrondNetwork/elrond-go/config"
	"github.com/ElrondNetwork/elrond-go/genesis"
	"github.com/ElrondNetwork/elrond-go/genesis/process/disabled"
	"github.com/ElrondNetwork/elrond-go/genesis/process/intermediate"
	"github.com/ElrondNetwork/elrond-go/process"
	"github.com/ElrondNetwork/elrond-go/process/block/preprocess"
	"github.com/ElrondNetwork/elrond-go/process/coordinator"
	"github.com/ElrondNetwork/elrond-go/process/factory/shard"
	"github.com/ElrondNetwork/elrond-go/process/rewardTransaction"
	"github.com/ElrondNetwork/elrond-go/process/smartContract"
	"github.com/ElrondNetwork/elrond-go/process/smartContract/builtInFunctions"
	"github.com/ElrondNetwork/elrond-go/process/smartContract/hooks"
	"github.com/ElrondNetwork/elrond-go/process/transaction"
	"github.com/ElrondNetwork/elrond-go/state"
	"github.com/ElrondNetwork/elrond-go/storage/txcache"
	"github.com/ElrondNetwork/elrond-go/update"
	hardForkProcess "github.com/ElrondNetwork/elrond-go/update/process"
	vmcommonBuiltInFunctions "github.com/ElrondNetwork/elrond-vm-common/builtInFunctions"
	"github.com/ElrondNetwork/elrond-vm-common/parsers"
)

var log = logger.GetOrCreate("genesis/process")

var zero = big.NewInt(0)

type deployedScMetrics struct {
	numDelegation int
	numOtherTypes int
}

func createGenesisConfig() config.EnableEpochs {
	return config.EnableEpochs{
		BuiltInFunctionsEnableEpoch:                 0,
		SCDeployEnableEpoch:                         unreachableEpoch,
		RelayedTransactionsEnableEpoch:              unreachableEpoch,
		PenalizedTooMuchGasEnableEpoch:              unreachableEpoch,
		AheadOfTimeGasUsageEnableEpoch:              unreachableEpoch,
		BelowSignedThresholdEnableEpoch:             unreachableEpoch,
		GasPriceModifierEnableEpoch:                 unreachableEpoch,
		MetaProtectionEnableEpoch:                   unreachableEpoch,
		TransactionSignedWithTxHashEnableEpoch:      unreachableEpoch,
		SwitchHysteresisForMinNodesEnableEpoch:      unreachableEpoch,
		SwitchJailWaitingEnableEpoch:                unreachableEpoch,
		BlockGasAndFeesReCheckEnableEpoch:           unreachableEpoch,
		RelayedTransactionsV2EnableEpoch:            unreachableEpoch,
		BuiltInFunctionOnMetaEnableEpoch:            unreachableEpoch,
		ComputeRewardCheckpointEnableEpoch:          unreachableEpoch,
		IncrementSCRNonceInMultiTransferEnableEpoch: unreachableEpoch,
		SCRSizeInvariantCheckEnableEpoch:            unreachableEpoch,
		BackwardCompSaveKeyValueEnableEpoch:         unreachableEpoch,
		RepairCallbackEnableEpoch:                   unreachableEpoch,
		MetaESDTSetEnableEpoch:                      unreachableEpoch,
		AddTokensToDelegationEnableEpoch:            unreachableEpoch,
		MultiESDTTransferFixOnCallBackOnEnableEpoch: unreachableEpoch,
		SenderInOutTransferEnableEpoch:              unreachableEpoch,
		OptimizeGasUsedInCrossMiniBlocksEnableEpoch: unreachableEpoch,
		FixOOGReturnCodeEnableEpoch:                 unreachableEpoch,
		RemoveNonUpdatedStorageEnableEpoch:          unreachableEpoch,
		OptimizeNFTStoreEnableEpoch:                 unreachableEpoch,
		CreateNFTThroughExecByCallerEnableEpoch:     unreachableEpoch,
<<<<<<< HEAD
		StorageAPICostOptimizationEnableEpoch:       unreachableEpoch,
=======
		DisableOldTrieStorageEpoch:                  unreachableEpoch,
>>>>>>> aaba599e
	}
}

// CreateShardGenesisBlock will create a shard genesis block
func CreateShardGenesisBlock(
	arg ArgsGenesisBlockCreator,
	body *block.Body,
	nodesListSplitter genesis.NodesListSplitter,
	hardForkBlockProcessor update.HardForkBlockProcessor,
) (data.HeaderHandler, [][]byte, error) {
	if mustDoHardForkImportProcess(arg) {
		return createShardGenesisBlockAfterHardFork(arg, body, hardForkBlockProcessor)
	}

	processors, err := createProcessorsForShardGenesisBlock(arg, createGenesisConfig())
	if err != nil {
		return nil, nil, err
	}

	deployMetrics := &deployedScMetrics{}

	scAddresses, err := deployInitialSmartContracts(processors, arg, deployMetrics)
	if err != nil {
		return nil, nil, err
	}

	numSetBalances, err := setBalancesToTrie(arg)
	if err != nil {
		return nil, nil, fmt.Errorf("%w encountered when creating genesis block for shard %d while setting the balances to trie",
			err, arg.ShardCoordinator.SelfId())
	}

	numStaked, err := increaseStakersNonces(processors, arg)
	if err != nil {
		return nil, nil, fmt.Errorf("%w encountered when creating genesis block for shard %d while incrementing nonces",
			err, arg.ShardCoordinator.SelfId())
	}

	delegationResult, err := executeDelegation(processors, arg, nodesListSplitter)
	if err != nil {
		return nil, nil, fmt.Errorf("%w encountered when creating genesis block for shard %d while execution delegation",
			err, arg.ShardCoordinator.SelfId())
	}

	numCrossShardDelegations, err := incrementNoncesForCrossShardDelegations(processors, arg)
	if err != nil {
		return nil, nil, fmt.Errorf("%w encountered when creating genesis block for shard %d while incrementing crossshard nonce",
			err, arg.ShardCoordinator.SelfId())
	}

	rootHash, err := arg.Accounts.Commit()
	if err != nil {
		return nil, nil, fmt.Errorf("%w encountered when creating genesis block for shard %d while commiting",
			err, arg.ShardCoordinator.SelfId())
	}

	log.Debug("shard block genesis",
		"shard ID", arg.ShardCoordinator.SelfId(),
		"num delegation SC deployed", deployMetrics.numDelegation,
		"num other SC deployed", deployMetrics.numOtherTypes,
		"num set balances", numSetBalances,
		"num staked directly", numStaked,
		"total staked on a delegation SC", delegationResult.NumTotalStaked,
		"total delegation nodes", delegationResult.NumTotalDelegated,
		"cross shard delegation calls", numCrossShardDelegations,
	)

	round, nonce, epoch := getGenesisBlocksRoundNonceEpoch(arg)
	header := &block.Header{
		Epoch:           epoch,
		Round:           round,
		Nonce:           nonce,
		ShardID:         arg.ShardCoordinator.SelfId(),
		BlockBodyType:   block.StateBlock,
		PubKeysBitmap:   []byte{1},
		Signature:       rootHash,
		RootHash:        rootHash,
		PrevRandSeed:    rootHash,
		RandSeed:        rootHash,
		TimeStamp:       arg.GenesisTime,
		AccumulatedFees: big.NewInt(0),
		DeveloperFees:   big.NewInt(0),
		ChainID:         []byte(arg.Core.ChainID()),
		SoftwareVersion: []byte(""),
	}

	err = processors.vmContainer.Close()
	if err != nil {
		return nil, nil, err
	}

	err = processors.vmContainersFactory.Close()
	if err != nil {
		return nil, nil, err
	}

	return header, scAddresses, nil
}

func createShardGenesisBlockAfterHardFork(
	arg ArgsGenesisBlockCreator,
	body *block.Body,
	hardForkBlockProcessor update.HardForkBlockProcessor,
) (data.HeaderHandler, [][]byte, error) {
	if check.IfNil(hardForkBlockProcessor) {
		return nil, nil, update.ErrNilHardForkBlockProcessor
	}

	hdrHandler, err := hardForkBlockProcessor.CreateBlock(
		body,
		arg.Core.ChainID(),
		arg.HardForkConfig.StartRound,
		arg.HardForkConfig.StartNonce,
		arg.HardForkConfig.StartEpoch,
	)
	if err != nil {
		return nil, nil, err
	}
	hdrHandler.SetTimeStamp(arg.GenesisTime)

	err = arg.Accounts.RecreateTrie(hdrHandler.GetRootHash())
	if err != nil {
		return nil, nil, err
	}

	return hdrHandler, make([][]byte, 0), nil
}

func createArgsShardBlockCreatorAfterHardFork(
	arg ArgsGenesisBlockCreator,
	selfShardID uint32,
) (hardForkProcess.ArgsNewShardBlockCreatorAfterHardFork, error) {
	tmpArg := arg
	tmpArg.Accounts = arg.importHandler.GetAccountsDBForShard(arg.ShardCoordinator.SelfId())
	processors, err := createProcessorsForShardGenesisBlock(tmpArg, arg.EpochConfig.EnableEpochs)
	if err != nil {
		return hardForkProcess.ArgsNewShardBlockCreatorAfterHardFork{}, err
	}

	argsPendingTxProcessor := hardForkProcess.ArgsPendingTransactionProcessor{
		Accounts:         tmpArg.Accounts,
		TxProcessor:      processors.txProcessor,
		RwdTxProcessor:   processors.rwdProcessor,
		ScrTxProcessor:   processors.scrProcessor,
		PubKeyConv:       arg.Core.AddressPubKeyConverter(),
		ShardCoordinator: arg.ShardCoordinator,
	}
	pendingTxProcessor, err := hardForkProcess.NewPendingTransactionProcessor(argsPendingTxProcessor)
	if err != nil {
		return hardForkProcess.ArgsNewShardBlockCreatorAfterHardFork{}, err
	}

	argsShardBlockCreatorAfterHardFork := hardForkProcess.ArgsNewShardBlockCreatorAfterHardFork{
		Hasher:             arg.Core.Hasher(),
		ImportHandler:      arg.importHandler,
		Marshalizer:        arg.Core.InternalMarshalizer(),
		PendingTxProcessor: pendingTxProcessor,
		ShardCoordinator:   arg.ShardCoordinator,
		Storage:            arg.Data.StorageService(),
		TxCoordinator:      processors.txCoordinator,
		SelfShardID:        selfShardID,
	}

	return argsShardBlockCreatorAfterHardFork, nil
}

// setBalancesToTrie adds balances to trie
func setBalancesToTrie(arg ArgsGenesisBlockCreator) (int, error) {
	initialAccounts, err := arg.AccountsParser.InitialAccountsSplitOnAddressesShards(arg.ShardCoordinator)
	if err != nil {
		return 0, err
	}

	initialAccountsForShard := initialAccounts[arg.ShardCoordinator.SelfId()]

	for _, accnt := range initialAccountsForShard {
		err = setBalanceToTrie(arg, accnt)
		if err != nil {
			return 0, err
		}
	}

	return len(initialAccountsForShard), nil
}

func setBalanceToTrie(arg ArgsGenesisBlockCreator, accnt genesis.InitialAccountHandler) error {
	accWrp, err := arg.Accounts.LoadAccount(accnt.AddressBytes())
	if err != nil {
		return err
	}

	account, ok := accWrp.(state.UserAccountHandler)
	if !ok {
		return process.ErrWrongTypeAssertion
	}

	err = account.AddToBalance(accnt.GetBalanceValue())
	if err != nil {
		return err
	}

	return arg.Accounts.SaveAccount(account)
}

func createProcessorsForShardGenesisBlock(arg ArgsGenesisBlockCreator, enableEpochs config.EnableEpochs) (*genesisProcessors, error) {
	genesisArwenLocker := &sync.RWMutex{} // use a local instance as to not run in concurrent issues when doing bootstrap
	epochNotifier := forking.NewGenericEpochNotifier()

	argsBuiltIn := builtInFunctions.ArgsCreateBuiltInFunctionContainer{
		GasSchedule:                  arg.GasSchedule,
		MapDNSAddresses:              make(map[string]struct{}),
		EnableUserNameChange:         false,
		Marshalizer:                  arg.Core.InternalMarshalizer(),
		Accounts:                     arg.Accounts,
		ShardCoordinator:             arg.ShardCoordinator,
		EpochNotifier:                epochNotifier,
		ESDTMultiTransferEnableEpoch: unreachableEpoch,
		ESDTTransferRoleEnableEpoch:  unreachableEpoch,
		GlobalMintBurnDisableEpoch:   unreachableEpoch,
		ESDTTransferMetaEnableEpoch:  unreachableEpoch,
	}
	builtInFuncs, nftStorageHandler, err := builtInFunctions.CreateBuiltInFuncContainerAndNFTStorageHandler(argsBuiltIn)
	if err != nil {
		return nil, err
	}

	argsHook := hooks.ArgBlockChainHook{
		Accounts:           arg.Accounts,
		PubkeyConv:         arg.Core.AddressPubKeyConverter(),
		StorageService:     arg.Data.StorageService(),
		BlockChain:         arg.Data.Blockchain(),
		ShardCoordinator:   arg.ShardCoordinator,
		Marshalizer:        arg.Core.InternalMarshalizer(),
		Uint64Converter:    arg.Core.Uint64ByteSliceConverter(),
		BuiltInFunctions:   builtInFuncs,
		NFTStorageHandler:  nftStorageHandler,
		DataPool:           arg.Data.Datapool(),
		CompiledSCPool:     arg.Data.Datapool().SmartContracts(),
		EpochNotifier:      epochNotifier,
		NilCompiledSCStore: true,
	}
	esdtTransferParser, err := parsers.NewESDTTransferParser(arg.Core.InternalMarshalizer())
	if err != nil {
		return nil, err
	}

	argsNewVMFactory := shard.ArgVMContainerFactory{
		Config:             arg.VirtualMachineConfig,
		BlockGasLimit:      math.MaxUint64,
		GasSchedule:        arg.GasSchedule,
		ArgBlockChainHook:  argsHook,
		EpochNotifier:      epochNotifier,
		EpochConfig:        arg.EpochConfig.EnableEpochs,
		ArwenChangeLocker:  genesisArwenLocker,
		ESDTTransferParser: esdtTransferParser,
	}
	vmFactoryImpl, err := shard.NewVMContainerFactory(argsNewVMFactory)
	if err != nil {
		return nil, err
	}

	vmContainer, err := vmFactoryImpl.Create()
	if err != nil {
		return nil, err
	}

	err = vmcommonBuiltInFunctions.SetPayableHandler(builtInFuncs, vmFactoryImpl.BlockChainHookImpl())
	if err != nil {
		return nil, err
	}

	genesisFeeHandler := &disabled.FeeHandler{}
	interimProcFactory, err := shard.NewIntermediateProcessorsContainerFactory(
		arg.ShardCoordinator,
		arg.Core.InternalMarshalizer(),
		arg.Core.Hasher(),
		arg.Core.AddressPubKeyConverter(),
		arg.Data.StorageService(),
		arg.Data.Datapool(),
		genesisFeeHandler,
	)
	if err != nil {
		return nil, err
	}

	interimProcContainer, err := interimProcFactory.Create()
	if err != nil {
		return nil, err
	}

	scForwarder, err := interimProcContainer.Get(dataBlock.SmartContractResultBlock)
	if err != nil {
		return nil, err
	}

	receiptTxInterim, err := interimProcContainer.Get(dataBlock.ReceiptBlock)
	if err != nil {
		return nil, err
	}

	badTxInterim, err := interimProcContainer.Get(dataBlock.InvalidBlock)
	if err != nil {
		return nil, err
	}

	temporaryBlock := &dataBlock.Header{
		Epoch:     arg.StartEpochNum,
		TimeStamp: arg.GenesisTime,
	}
	epochNotifier.CheckEpoch(temporaryBlock)

	argsTxTypeHandler := coordinator.ArgNewTxTypeHandler{
		PubkeyConverter:        arg.Core.AddressPubKeyConverter(),
		ShardCoordinator:       arg.ShardCoordinator,
		BuiltInFunctions:       builtInFuncs,
		ArgumentParser:         parsers.NewCallArgsParser(),
		EpochNotifier:          epochNotifier,
		RelayedTxV2EnableEpoch: arg.EpochConfig.EnableEpochs.RelayedTransactionsV2EnableEpoch,
		ESDTTransferParser:     esdtTransferParser,
	}
	txTypeHandler, err := coordinator.NewTxTypeHandler(argsTxTypeHandler)
	if err != nil {
		return nil, err
	}

	gasHandler, err := preprocess.NewGasComputation(arg.Economics, txTypeHandler, epochNotifier, enableEpochs.SCDeployEnableEpoch)
	if err != nil {
		return nil, err
	}

	argsNewScProcessor := smartContract.ArgsNewSmartContractProcessor{
		VmContainer:         vmContainer,
		ArgsParser:          smartContract.NewArgumentParser(),
		Hasher:              arg.Core.Hasher(),
		Marshalizer:         arg.Core.InternalMarshalizer(),
		AccountsDB:          arg.Accounts,
		BlockChainHook:      vmFactoryImpl.BlockChainHookImpl(),
		BuiltInFunctions:    builtInFuncs,
		PubkeyConv:          arg.Core.AddressPubKeyConverter(),
		ShardCoordinator:    arg.ShardCoordinator,
		ScrForwarder:        scForwarder,
		TxFeeHandler:        genesisFeeHandler,
		EconomicsFee:        genesisFeeHandler,
		TxTypeHandler:       txTypeHandler,
		GasHandler:          gasHandler,
		GasSchedule:         arg.GasSchedule,
		TxLogsProcessor:     arg.TxLogsProcessor,
		BadTxForwarder:      badTxInterim,
		EpochNotifier:       epochNotifier,
		IsGenesisProcessing: true,
		VMOutputCacher:      txcache.NewDisabledCache(),
		ArwenChangeLocker:   genesisArwenLocker,
		EnableEpochs:        enableEpochs,
	}
	scProcessor, err := smartContract.NewSmartContractProcessor(argsNewScProcessor)
	if err != nil {
		return nil, err
	}

	rewardsTxProcessor, err := rewardTransaction.NewRewardTxProcessor(
		arg.Accounts,
		arg.Core.AddressPubKeyConverter(),
		arg.ShardCoordinator,
	)
	if err != nil {
		return nil, err
	}

	argsNewTxProcessor := transaction.ArgsNewTxProcessor{
		Accounts:                       arg.Accounts,
		Hasher:                         arg.Core.Hasher(),
		PubkeyConv:                     arg.Core.AddressPubKeyConverter(),
		Marshalizer:                    arg.Core.InternalMarshalizer(),
		SignMarshalizer:                arg.Core.TxMarshalizer(),
		ShardCoordinator:               arg.ShardCoordinator,
		ScProcessor:                    scProcessor,
		TxFeeHandler:                   genesisFeeHandler,
		TxTypeHandler:                  txTypeHandler,
		EconomicsFee:                   genesisFeeHandler,
		ReceiptForwarder:               receiptTxInterim,
		BadTxForwarder:                 badTxInterim,
		ArgsParser:                     smartContract.NewArgumentParser(),
		ScrForwarder:                   scForwarder,
		EpochNotifier:                  epochNotifier,
		RelayedTxEnableEpoch:           enableEpochs.RelayedTransactionsEnableEpoch,
		PenalizedTooMuchGasEnableEpoch: enableEpochs.PenalizedTooMuchGasEnableEpoch,
		MetaProtectionEnableEpoch:      enableEpochs.MetaProtectionEnableEpoch,
		RelayedTxV2EnableEpoch:         enableEpochs.RelayedTransactionsV2EnableEpoch,
	}
	transactionProcessor, err := transaction.NewTxProcessor(argsNewTxProcessor)
	if err != nil {
		return nil, errors.New("could not create transaction statisticsProcessor: " + err.Error())
	}

	disabledRequestHandler := &disabled.RequestHandler{}
	disabledBlockTracker := &disabled.BlockTracker{}
	disabledBlockSizeComputationHandler := &disabled.BlockSizeComputationHandler{}
	disabledBalanceComputationHandler := &disabled.BalanceComputationHandler{}

	preProcFactory, err := shard.NewPreProcessorsContainerFactory(
		arg.ShardCoordinator,
		arg.Data.StorageService(),
		arg.Core.InternalMarshalizer(),
		arg.Core.Hasher(),
		arg.Data.Datapool(),
		arg.Core.AddressPubKeyConverter(),
		arg.Accounts,
		disabledRequestHandler,
		transactionProcessor,
		scProcessor,
		scProcessor,
		rewardsTxProcessor,
		arg.Economics,
		gasHandler,
		disabledBlockTracker,
		disabledBlockSizeComputationHandler,
		disabledBalanceComputationHandler,
		epochNotifier,
		enableEpochs.OptimizeGasUsedInCrossMiniBlocksEnableEpoch,
		enableEpochs.FrontRunningProtectionEnableEpoch,
	)
	if err != nil {
		return nil, err
	}

	preProcContainer, err := preProcFactory.Create()
	if err != nil {
		return nil, err
	}

	argsTransactionCoordinator := coordinator.ArgTransactionCoordinator{
		Hasher:                            arg.Core.Hasher(),
		Marshalizer:                       arg.Core.InternalMarshalizer(),
		ShardCoordinator:                  arg.ShardCoordinator,
		Accounts:                          arg.Accounts,
		MiniBlockPool:                     arg.Data.Datapool().MiniBlocks(),
		RequestHandler:                    disabledRequestHandler,
		PreProcessors:                     preProcContainer,
		InterProcessors:                   interimProcContainer,
		GasHandler:                        gasHandler,
		FeeHandler:                        genesisFeeHandler,
		BlockSizeComputation:              disabledBlockSizeComputationHandler,
		BalanceComputation:                disabledBalanceComputationHandler,
		EconomicsFee:                      genesisFeeHandler,
		TxTypeHandler:                     txTypeHandler,
		BlockGasAndFeesReCheckEnableEpoch: enableEpochs.BlockGasAndFeesReCheckEnableEpoch,
		TransactionsLogProcessor:          arg.TxLogsProcessor,
	}
	txCoordinator, err := coordinator.NewTransactionCoordinator(argsTransactionCoordinator)
	if err != nil {
		return nil, err
	}

	argsNewSCQueryService := smartContract.ArgsNewSCQueryService{
		VmContainer:       vmContainer,
		EconomicsFee:      arg.Economics,
		BlockChainHook:    vmFactoryImpl.BlockChainHookImpl(),
		BlockChain:        arg.Data.Blockchain(),
		ArwenChangeLocker: genesisArwenLocker,
	}
	queryService, err := smartContract.NewSCQueryService(argsNewSCQueryService)
	if err != nil {
		return nil, err
	}

	return &genesisProcessors{
		txCoordinator:       txCoordinator,
		systemSCs:           nil,
		txProcessor:         transactionProcessor,
		scProcessor:         scProcessor,
		scrProcessor:        scProcessor,
		rwdProcessor:        rewardsTxProcessor,
		blockchainHook:      vmFactoryImpl.BlockChainHookImpl(),
		queryService:        queryService,
		vmContainersFactory: vmFactoryImpl,
		vmContainer:         vmContainer,
	}, nil
}

func deployInitialSmartContracts(
	processors *genesisProcessors,
	arg ArgsGenesisBlockCreator,
	deployMetrics *deployedScMetrics,
) ([][]byte, error) {
	smartContracts, err := arg.SmartContractParser.InitialSmartContractsSplitOnOwnersShards(arg.ShardCoordinator)
	if err != nil {
		return nil, err
	}

	var scAddresses = make([][]byte, 0)
	currentShardSmartContracts := smartContracts[arg.ShardCoordinator.SelfId()]
	for _, sc := range currentShardSmartContracts {
		var scResulted [][]byte
		scResulted, err = deployInitialSmartContract(processors, sc, arg, deployMetrics)
		if err != nil {
			return nil, fmt.Errorf("%w for owner %s and filename %s",
				err, sc.GetOwner(), sc.GetFilename())
		}

		scAddresses = append(scAddresses, scResulted...)
	}

	return scAddresses, nil
}

func deployInitialSmartContract(
	processors *genesisProcessors,
	sc genesis.InitialSmartContractHandler,
	arg ArgsGenesisBlockCreator,
	deployMetrics *deployedScMetrics,
) ([][]byte, error) {

	txExecutor, err := intermediate.NewTxExecutionProcessor(processors.txProcessor, arg.Accounts)
	if err != nil {
		return nil, err
	}

	var deployProc genesis.DeployProcessor

	switch sc.GetType() {
	case genesis.DNSType:
		deployMetrics.numOtherTypes++
		argDeployLibrary := intermediate.ArgDeployLibrarySC{
			Executor:         txExecutor,
			PubkeyConv:       arg.Core.AddressPubKeyConverter(),
			BlockchainHook:   processors.blockchainHook,
			ShardCoordinator: arg.ShardCoordinator,
		}
		deployProc, err = intermediate.NewDeployLibrarySC(argDeployLibrary)
		if err != nil {
			return nil, err
		}
	case genesis.DelegationType:
		deployMetrics.numDelegation++
		fallthrough
	default:
		argDeploy := intermediate.ArgDeployProcessor{
			Executor:       txExecutor,
			PubkeyConv:     arg.Core.AddressPubKeyConverter(),
			BlockchainHook: processors.blockchainHook,
			QueryService:   processors.queryService,
		}
		deployProc, err = intermediate.NewDeployProcessor(argDeploy)
		if err != nil {
			return nil, err
		}
	}

	return deployProc.Deploy(sc)
}

func increaseStakersNonces(processors *genesisProcessors, arg ArgsGenesisBlockCreator) (int, error) {
	txExecutor, err := intermediate.NewTxExecutionProcessor(processors.txProcessor, arg.Accounts)
	if err != nil {
		return 0, err
	}

	initialAddresses, err := arg.AccountsParser.InitialAccountsSplitOnAddressesShards(arg.ShardCoordinator)
	if err != nil {
		return 0, err
	}

	stakersCounter := 0
	initalAddressesInCurrentShard := initialAddresses[arg.ShardCoordinator.SelfId()]
	for _, ia := range initalAddressesInCurrentShard {
		if ia.GetStakingValue().Cmp(zero) < 1 {
			continue
		}

		numNodesStaked := big.NewInt(0).Set(ia.GetStakingValue())
		numNodesStaked.Div(numNodesStaked, arg.GenesisNodePrice)

		stakersCounter++
		err = txExecutor.AddNonce(ia.AddressBytes(), numNodesStaked.Uint64())
		if err != nil {
			return 0, fmt.Errorf("%w when adding nonce for address %s", err, ia.GetAddress())
		}
	}

	return stakersCounter, nil
}

func executeDelegation(
	processors *genesisProcessors,
	arg ArgsGenesisBlockCreator,
	nodesListSplitter genesis.NodesListSplitter,
) (genesis.DelegationResult, error) {
	txExecutor, err := intermediate.NewTxExecutionProcessor(processors.txProcessor, arg.Accounts)
	if err != nil {
		return genesis.DelegationResult{}, err
	}

	argDP := intermediate.ArgStandardDelegationProcessor{
		Executor:            txExecutor,
		ShardCoordinator:    arg.ShardCoordinator,
		AccountsParser:      arg.AccountsParser,
		SmartContractParser: arg.SmartContractParser,
		NodesListSplitter:   nodesListSplitter,
		QueryService:        processors.queryService,
		NodePrice:           arg.GenesisNodePrice,
	}

	delegationProcessor, err := intermediate.NewStandardDelegationProcessor(argDP)
	if err != nil {
		return genesis.DelegationResult{}, err
	}

	return delegationProcessor.ExecuteDelegation()
}

func incrementNoncesForCrossShardDelegations(processors *genesisProcessors, arg ArgsGenesisBlockCreator) (int, error) {
	txExecutor, err := intermediate.NewTxExecutionProcessor(processors.txProcessor, arg.Accounts)
	if err != nil {
		return 0, err
	}

	initialAddresses, err := arg.AccountsParser.InitialAccountsSplitOnAddressesShards(arg.ShardCoordinator)
	if err != nil {
		return 0, err
	}

	counter := 0
	initalAddressesInCurrentShard := initialAddresses[arg.ShardCoordinator.SelfId()]
	for _, ia := range initalAddressesInCurrentShard {
		dh := ia.GetDelegationHandler()
		if check.IfNil(dh) {
			continue
		}
		if arg.ShardCoordinator.SameShard(ia.AddressBytes(), dh.AddressBytes()) {
			continue
		}

		counter++
		err = txExecutor.AddNonce(ia.AddressBytes(), 1)
		if err != nil {
			return 0, fmt.Errorf("%w when adding nonce for address %s", err, ia.GetAddress())
		}
	}

	return counter, nil
}<|MERGE_RESOLUTION|>--- conflicted
+++ resolved
@@ -73,11 +73,8 @@
 		RemoveNonUpdatedStorageEnableEpoch:          unreachableEpoch,
 		OptimizeNFTStoreEnableEpoch:                 unreachableEpoch,
 		CreateNFTThroughExecByCallerEnableEpoch:     unreachableEpoch,
-<<<<<<< HEAD
+		DisableOldTrieStorageEpoch:                  unreachableEpoch,
 		StorageAPICostOptimizationEnableEpoch:       unreachableEpoch,
-=======
-		DisableOldTrieStorageEpoch:                  unreachableEpoch,
->>>>>>> aaba599e
 	}
 }
 
