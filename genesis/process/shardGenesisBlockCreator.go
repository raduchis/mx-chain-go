package process

import (
	"errors"
	"fmt"
	"math"
	"math/big"
	"sync"

	"github.com/ElrondNetwork/elrond-go-core/core/check"
	"github.com/ElrondNetwork/elrond-go-core/data"
	"github.com/ElrondNetwork/elrond-go-core/data/block"
	dataBlock "github.com/ElrondNetwork/elrond-go-core/data/block"
	logger "github.com/ElrondNetwork/elrond-go-logger"
	"github.com/ElrondNetwork/elrond-go/common/forking"
	"github.com/ElrondNetwork/elrond-go/config"
	"github.com/ElrondNetwork/elrond-go/genesis"
	"github.com/ElrondNetwork/elrond-go/genesis/process/disabled"
	"github.com/ElrondNetwork/elrond-go/genesis/process/intermediate"
	"github.com/ElrondNetwork/elrond-go/process"
	"github.com/ElrondNetwork/elrond-go/process/block/preprocess"
	"github.com/ElrondNetwork/elrond-go/process/coordinator"
	"github.com/ElrondNetwork/elrond-go/process/factory/shard"
	"github.com/ElrondNetwork/elrond-go/process/rewardTransaction"
	"github.com/ElrondNetwork/elrond-go/process/smartContract"
	"github.com/ElrondNetwork/elrond-go/process/smartContract/builtInFunctions"
	"github.com/ElrondNetwork/elrond-go/process/smartContract/hooks"
	"github.com/ElrondNetwork/elrond-go/process/transaction"
	"github.com/ElrondNetwork/elrond-go/state"
	"github.com/ElrondNetwork/elrond-go/storage/txcache"
	"github.com/ElrondNetwork/elrond-go/update"
	hardForkProcess "github.com/ElrondNetwork/elrond-go/update/process"
	vmcommonBuiltInFunctions "github.com/ElrondNetwork/elrond-vm-common/builtInFunctions"
	"github.com/ElrondNetwork/elrond-vm-common/parsers"
)

var log = logger.GetOrCreate("genesis/process")

var zero = big.NewInt(0)

type deployedScMetrics struct {
	numDelegation int
	numOtherTypes int
}

func createGenesisConfig() config.EnableEpochs {
	return config.EnableEpochs{
		BuiltInFunctionsEnableEpoch:                 0,
		SCDeployEnableEpoch:                         unreachableEpoch,
		RelayedTransactionsEnableEpoch:              unreachableEpoch,
		PenalizedTooMuchGasEnableEpoch:              unreachableEpoch,
		AheadOfTimeGasUsageEnableEpoch:              unreachableEpoch,
		BelowSignedThresholdEnableEpoch:             unreachableEpoch,
		GasPriceModifierEnableEpoch:                 unreachableEpoch,
		MetaProtectionEnableEpoch:                   unreachableEpoch,
		TransactionSignedWithTxHashEnableEpoch:      unreachableEpoch,
		SwitchHysteresisForMinNodesEnableEpoch:      unreachableEpoch,
		SwitchJailWaitingEnableEpoch:                unreachableEpoch,
		BlockGasAndFeesReCheckEnableEpoch:           unreachableEpoch,
		RelayedTransactionsV2EnableEpoch:            unreachableEpoch,
		BuiltInFunctionOnMetaEnableEpoch:            unreachableEpoch,
		ComputeRewardCheckpointEnableEpoch:          unreachableEpoch,
		IncrementSCRNonceInMultiTransferEnableEpoch: unreachableEpoch,
		SCRSizeInvariantCheckEnableEpoch:            unreachableEpoch,
		BackwardCompSaveKeyValueEnableEpoch:         unreachableEpoch,
<<<<<<< HEAD
		RepairCallbackEnableEpoch:                   unreachableEpoch,
=======
		MetaESDTSetEnableEpoch:                      unreachableEpoch,
		AddTokensToDelegationEnableEpoch:            unreachableEpoch,
		MultiESDTTransferFixOnCallBackOnEnableEpoch: unreachableEpoch,
>>>>>>> 249a8c9b
	}
}

// CreateShardGenesisBlock will create a shard genesis block
func CreateShardGenesisBlock(
	arg ArgsGenesisBlockCreator,
	body *block.Body,
	nodesListSplitter genesis.NodesListSplitter,
	hardForkBlockProcessor update.HardForkBlockProcessor,
) (data.HeaderHandler, [][]byte, error) {
	if mustDoHardForkImportProcess(arg) {
		return createShardGenesisBlockAfterHardFork(arg, body, hardForkBlockProcessor)
	}

	processors, err := createProcessorsForShardGenesisBlock(arg, createGenesisConfig())
	if err != nil {
		return nil, nil, err
	}

	deployMetrics := &deployedScMetrics{}

	scAddresses, err := deployInitialSmartContracts(processors, arg, deployMetrics)
	if err != nil {
		return nil, nil, err
	}

	numSetBalances, err := setBalancesToTrie(arg)
	if err != nil {
		return nil, nil, fmt.Errorf("%w encountered when creating genesis block for shard %d while setting the balances to trie",
			err, arg.ShardCoordinator.SelfId())
	}

	numStaked, err := increaseStakersNonces(processors, arg)
	if err != nil {
		return nil, nil, fmt.Errorf("%w encountered when creating genesis block for shard %d while incrementing nonces",
			err, arg.ShardCoordinator.SelfId())
	}

	delegationResult, err := executeDelegation(processors, arg, nodesListSplitter)
	if err != nil {
		return nil, nil, fmt.Errorf("%w encountered when creating genesis block for shard %d while execution delegation",
			err, arg.ShardCoordinator.SelfId())
	}

	numCrossShardDelegations, err := incrementNoncesForCrossShardDelegations(processors, arg)
	if err != nil {
		return nil, nil, fmt.Errorf("%w encountered when creating genesis block for shard %d while incrementing crossshard nonce",
			err, arg.ShardCoordinator.SelfId())
	}

	rootHash, err := arg.Accounts.Commit()
	if err != nil {
		return nil, nil, fmt.Errorf("%w encountered when creating genesis block for shard %d while commiting",
			err, arg.ShardCoordinator.SelfId())
	}

	log.Debug("shard block genesis",
		"shard ID", arg.ShardCoordinator.SelfId(),
		"num delegation SC deployed", deployMetrics.numDelegation,
		"num other SC deployed", deployMetrics.numOtherTypes,
		"num set balances", numSetBalances,
		"num staked directly", numStaked,
		"total staked on a delegation SC", delegationResult.NumTotalStaked,
		"total delegation nodes", delegationResult.NumTotalDelegated,
		"cross shard delegation calls", numCrossShardDelegations,
	)

	round, nonce, epoch := getGenesisBlocksRoundNonceEpoch(arg)
	header := &block.Header{
		Epoch:           epoch,
		Round:           round,
		Nonce:           nonce,
		ShardID:         arg.ShardCoordinator.SelfId(),
		BlockBodyType:   block.StateBlock,
		PubKeysBitmap:   []byte{1},
		Signature:       rootHash,
		RootHash:        rootHash,
		PrevRandSeed:    rootHash,
		RandSeed:        rootHash,
		TimeStamp:       arg.GenesisTime,
		AccumulatedFees: big.NewInt(0),
		DeveloperFees:   big.NewInt(0),
		ChainID:         []byte(arg.Core.ChainID()),
		SoftwareVersion: []byte(""),
	}

	err = processors.vmContainer.Close()
	if err != nil {
		return nil, nil, err
	}

	err = processors.vmContainersFactory.Close()
	if err != nil {
		return nil, nil, err
	}

	return header, scAddresses, nil
}

func createShardGenesisBlockAfterHardFork(
	arg ArgsGenesisBlockCreator,
	body *block.Body,
	hardForkBlockProcessor update.HardForkBlockProcessor,
) (data.HeaderHandler, [][]byte, error) {
	if check.IfNil(hardForkBlockProcessor) {
		return nil, nil, update.ErrNilHardForkBlockProcessor
	}

	hdrHandler, err := hardForkBlockProcessor.CreateBlock(
		body,
		arg.Core.ChainID(),
		arg.HardForkConfig.StartRound,
		arg.HardForkConfig.StartNonce,
		arg.HardForkConfig.StartEpoch,
	)
	if err != nil {
		return nil, nil, err
	}
	hdrHandler.SetTimeStamp(arg.GenesisTime)

	err = arg.Accounts.RecreateTrie(hdrHandler.GetRootHash())
	if err != nil {
		return nil, nil, err
	}

	return hdrHandler, make([][]byte, 0), nil
}

func createArgsShardBlockCreatorAfterHardFork(
	arg ArgsGenesisBlockCreator,
	selfShardID uint32,
) (hardForkProcess.ArgsNewShardBlockCreatorAfterHardFork, error) {
	tmpArg := arg
	tmpArg.Accounts = arg.importHandler.GetAccountsDBForShard(arg.ShardCoordinator.SelfId())
	processors, err := createProcessorsForShardGenesisBlock(tmpArg, arg.EpochConfig.EnableEpochs)
	if err != nil {
		return hardForkProcess.ArgsNewShardBlockCreatorAfterHardFork{}, err
	}

	argsPendingTxProcessor := hardForkProcess.ArgsPendingTransactionProcessor{
		Accounts:         tmpArg.Accounts,
		TxProcessor:      processors.txProcessor,
		RwdTxProcessor:   processors.rwdProcessor,
		ScrTxProcessor:   processors.scrProcessor,
		PubKeyConv:       arg.Core.AddressPubKeyConverter(),
		ShardCoordinator: arg.ShardCoordinator,
	}
	pendingTxProcessor, err := hardForkProcess.NewPendingTransactionProcessor(argsPendingTxProcessor)
	if err != nil {
		return hardForkProcess.ArgsNewShardBlockCreatorAfterHardFork{}, err
	}

	argsShardBlockCreatorAfterHardFork := hardForkProcess.ArgsNewShardBlockCreatorAfterHardFork{
		Hasher:             arg.Core.Hasher(),
		ImportHandler:      arg.importHandler,
		Marshalizer:        arg.Core.InternalMarshalizer(),
		PendingTxProcessor: pendingTxProcessor,
		ShardCoordinator:   arg.ShardCoordinator,
		Storage:            arg.Data.StorageService(),
		TxCoordinator:      processors.txCoordinator,
		SelfShardID:        selfShardID,
	}

	return argsShardBlockCreatorAfterHardFork, nil
}

// setBalancesToTrie adds balances to trie
func setBalancesToTrie(arg ArgsGenesisBlockCreator) (int, error) {
	initialAccounts, err := arg.AccountsParser.InitialAccountsSplitOnAddressesShards(arg.ShardCoordinator)
	if err != nil {
		return 0, err
	}

	initialAccountsForShard := initialAccounts[arg.ShardCoordinator.SelfId()]

	for _, accnt := range initialAccountsForShard {
		err = setBalanceToTrie(arg, accnt)
		if err != nil {
			return 0, err
		}
	}

	return len(initialAccountsForShard), nil
}

func setBalanceToTrie(arg ArgsGenesisBlockCreator, accnt genesis.InitialAccountHandler) error {
	accWrp, err := arg.Accounts.LoadAccount(accnt.AddressBytes())
	if err != nil {
		return err
	}

	account, ok := accWrp.(state.UserAccountHandler)
	if !ok {
		return process.ErrWrongTypeAssertion
	}

	err = account.AddToBalance(accnt.GetBalanceValue())
	if err != nil {
		return err
	}

	return arg.Accounts.SaveAccount(account)
}

func createProcessorsForShardGenesisBlock(arg ArgsGenesisBlockCreator, enableEpochs config.EnableEpochs) (*genesisProcessors, error) {
	genesisArwenLocker := &sync.RWMutex{} // use a local instance as to not run in concurrent issues when doing bootstrap
	epochNotifier := forking.NewGenericEpochNotifier()

	argsBuiltIn := builtInFunctions.ArgsCreateBuiltInFunctionContainer{
		GasSchedule:                  arg.GasSchedule,
		MapDNSAddresses:              make(map[string]struct{}),
		EnableUserNameChange:         false,
		Marshalizer:                  arg.Core.InternalMarshalizer(),
		Accounts:                     arg.Accounts,
		ShardCoordinator:             arg.ShardCoordinator,
		EpochNotifier:                epochNotifier,
		ESDTMultiTransferEnableEpoch: unreachableEpoch,
		ESDTTransferRoleEnableEpoch:  unreachableEpoch,
		GlobalMintBurnDisableEpoch:   unreachableEpoch,
		ESDTTransferMetaEnableEpoch:  unreachableEpoch,
	}
	builtInFuncs, err := builtInFunctions.CreateBuiltInFunctionContainer(argsBuiltIn)
	if err != nil {
		return nil, err
	}

	argsHook := hooks.ArgBlockChainHook{
		Accounts:           arg.Accounts,
		PubkeyConv:         arg.Core.AddressPubKeyConverter(),
		StorageService:     arg.Data.StorageService(),
		BlockChain:         arg.Data.Blockchain(),
		ShardCoordinator:   arg.ShardCoordinator,
		Marshalizer:        arg.Core.InternalMarshalizer(),
		Uint64Converter:    arg.Core.Uint64ByteSliceConverter(),
		BuiltInFunctions:   builtInFuncs,
		DataPool:           arg.Data.Datapool(),
		CompiledSCPool:     arg.Data.Datapool().SmartContracts(),
		NilCompiledSCStore: true,
	}
	esdtTransferParser, err := parsers.NewESDTTransferParser(arg.Core.InternalMarshalizer())
	if err != nil {
		return nil, err
	}

	argsNewVMFactory := shard.ArgVMContainerFactory{
		Config:             arg.VirtualMachineConfig,
		BlockGasLimit:      math.MaxUint64,
		GasSchedule:        arg.GasSchedule,
		ArgBlockChainHook:  argsHook,
		EpochNotifier:      epochNotifier,
		EpochConfig:        arg.EpochConfig.EnableEpochs,
		ArwenChangeLocker:  genesisArwenLocker,
		ESDTTransferParser: esdtTransferParser,
	}
	vmFactoryImpl, err := shard.NewVMContainerFactory(argsNewVMFactory)
	if err != nil {
		return nil, err
	}

	vmContainer, err := vmFactoryImpl.Create()
	if err != nil {
		return nil, err
	}

	err = vmcommonBuiltInFunctions.SetPayableHandler(builtInFuncs, vmFactoryImpl.BlockChainHookImpl())
	if err != nil {
		return nil, err
	}

	genesisFeeHandler := &disabled.FeeHandler{}
	interimProcFactory, err := shard.NewIntermediateProcessorsContainerFactory(
		arg.ShardCoordinator,
		arg.Core.InternalMarshalizer(),
		arg.Core.Hasher(),
		arg.Core.AddressPubKeyConverter(),
		arg.Data.StorageService(),
		arg.Data.Datapool(),
		genesisFeeHandler,
	)
	if err != nil {
		return nil, err
	}

	interimProcContainer, err := interimProcFactory.Create()
	if err != nil {
		return nil, err
	}

	scForwarder, err := interimProcContainer.Get(dataBlock.SmartContractResultBlock)
	if err != nil {
		return nil, err
	}

	receiptTxInterim, err := interimProcContainer.Get(dataBlock.ReceiptBlock)
	if err != nil {
		return nil, err
	}

	badTxInterim, err := interimProcContainer.Get(dataBlock.InvalidBlock)
	if err != nil {
		return nil, err
	}

	temporaryBlock := &dataBlock.Header{
		Epoch:     arg.StartEpochNum,
		TimeStamp: arg.GenesisTime,
	}
	epochNotifier.CheckEpoch(temporaryBlock)

	argsTxTypeHandler := coordinator.ArgNewTxTypeHandler{
		PubkeyConverter:        arg.Core.AddressPubKeyConverter(),
		ShardCoordinator:       arg.ShardCoordinator,
		BuiltInFunctions:       builtInFuncs,
		ArgumentParser:         parsers.NewCallArgsParser(),
		EpochNotifier:          epochNotifier,
		RelayedTxV2EnableEpoch: arg.EpochConfig.EnableEpochs.RelayedTransactionsV2EnableEpoch,
		ESDTTransferParser:     esdtTransferParser,
	}
	txTypeHandler, err := coordinator.NewTxTypeHandler(argsTxTypeHandler)
	if err != nil {
		return nil, err
	}

	gasHandler, err := preprocess.NewGasComputation(arg.Economics, txTypeHandler, epochNotifier, enableEpochs.SCDeployEnableEpoch)
	if err != nil {
		return nil, err
	}

	argsNewScProcessor := smartContract.ArgsNewSmartContractProcessor{
		VmContainer:                           vmContainer,
		ArgsParser:                            smartContract.NewArgumentParser(),
		Hasher:                                arg.Core.Hasher(),
		Marshalizer:                           arg.Core.InternalMarshalizer(),
		AccountsDB:                            arg.Accounts,
		BlockChainHook:                        vmFactoryImpl.BlockChainHookImpl(),
		PubkeyConv:                            arg.Core.AddressPubKeyConverter(),
		ShardCoordinator:                      arg.ShardCoordinator,
		ScrForwarder:                          scForwarder,
		TxFeeHandler:                          genesisFeeHandler,
		EconomicsFee:                          genesisFeeHandler,
		TxTypeHandler:                         txTypeHandler,
		GasHandler:                            gasHandler,
		GasSchedule:                           arg.GasSchedule,
		TxLogsProcessor:                       arg.TxLogsProcessor,
		BadTxForwarder:                        badTxInterim,
		EpochNotifier:                         epochNotifier,
		BuiltinEnableEpoch:                    enableEpochs.BuiltInFunctionsEnableEpoch,
		DeployEnableEpoch:                     enableEpochs.SCDeployEnableEpoch,
		PenalizedTooMuchGasEnableEpoch:        enableEpochs.PenalizedTooMuchGasEnableEpoch,
		RepairCallbackEnableEpoch:             enableEpochs.RepairCallbackEnableEpoch,
		ReturnDataToLastTransferEnableEpoch:   enableEpochs.ReturnDataToLastTransferEnableEpoch,
		SenderInOutTransferEnableEpoch:        enableEpochs.SenderInOutTransferEnableEpoch,
		BuiltInFunctionOnMetachainEnableEpoch: enableEpochs.BuiltInFunctionOnMetaEnableEpoch,
		SCRSizeInvariantCheckEnableEpoch:      enableEpochs.SCRSizeInvariantCheckEnableEpoch,
		BackwardCompSaveKeyValueEnableEpoch:   enableEpochs.BackwardCompSaveKeyValueEnableEpoch,
		IsGenesisProcessing:                   true,
		StakingV2EnableEpoch:                  arg.EpochConfig.EnableEpochs.StakingV2EnableEpoch,
		VMOutputCacher:                        txcache.NewDisabledCache(),
		ArwenChangeLocker:                     genesisArwenLocker,

		IncrementSCRNonceInMultiTransferEnableEpoch: enableEpochs.IncrementSCRNonceInMultiTransferEnableEpoch,
	}
	scProcessor, err := smartContract.NewSmartContractProcessor(argsNewScProcessor)
	if err != nil {
		return nil, err
	}

	rewardsTxProcessor, err := rewardTransaction.NewRewardTxProcessor(
		arg.Accounts,
		arg.Core.AddressPubKeyConverter(),
		arg.ShardCoordinator,
	)
	if err != nil {
		return nil, err
	}

	argsNewTxProcessor := transaction.ArgsNewTxProcessor{
		Accounts:                       arg.Accounts,
		Hasher:                         arg.Core.Hasher(),
		PubkeyConv:                     arg.Core.AddressPubKeyConverter(),
		Marshalizer:                    arg.Core.InternalMarshalizer(),
		SignMarshalizer:                arg.Core.TxMarshalizer(),
		ShardCoordinator:               arg.ShardCoordinator,
		ScProcessor:                    scProcessor,
		TxFeeHandler:                   genesisFeeHandler,
		TxTypeHandler:                  txTypeHandler,
		EconomicsFee:                   genesisFeeHandler,
		ReceiptForwarder:               receiptTxInterim,
		BadTxForwarder:                 badTxInterim,
		ArgsParser:                     smartContract.NewArgumentParser(),
		ScrForwarder:                   scForwarder,
		EpochNotifier:                  epochNotifier,
		RelayedTxEnableEpoch:           enableEpochs.RelayedTransactionsEnableEpoch,
		PenalizedTooMuchGasEnableEpoch: enableEpochs.PenalizedTooMuchGasEnableEpoch,
		MetaProtectionEnableEpoch:      enableEpochs.MetaProtectionEnableEpoch,
		RelayedTxV2EnableEpoch:         enableEpochs.RelayedTransactionsV2EnableEpoch,
	}
	transactionProcessor, err := transaction.NewTxProcessor(argsNewTxProcessor)
	if err != nil {
		return nil, errors.New("could not create transaction statisticsProcessor: " + err.Error())
	}

	disabledRequestHandler := &disabled.RequestHandler{}
	disabledBlockTracker := &disabled.BlockTracker{}
	disabledBlockSizeComputationHandler := &disabled.BlockSizeComputationHandler{}
	disabledBalanceComputationHandler := &disabled.BalanceComputationHandler{}

	preProcFactory, err := shard.NewPreProcessorsContainerFactory(
		arg.ShardCoordinator,
		arg.Data.StorageService(),
		arg.Core.InternalMarshalizer(),
		arg.Core.Hasher(),
		arg.Data.Datapool(),
		arg.Core.AddressPubKeyConverter(),
		arg.Accounts,
		disabledRequestHandler,
		transactionProcessor,
		scProcessor,
		scProcessor,
		rewardsTxProcessor,
		arg.Economics,
		gasHandler,
		disabledBlockTracker,
		disabledBlockSizeComputationHandler,
		disabledBalanceComputationHandler,
	)
	if err != nil {
		return nil, err
	}

	preProcContainer, err := preProcFactory.Create()
	if err != nil {
		return nil, err
	}

	argsTransactionCoordinator := coordinator.ArgTransactionCoordinator{
		Hasher:                            arg.Core.Hasher(),
		Marshalizer:                       arg.Core.InternalMarshalizer(),
		ShardCoordinator:                  arg.ShardCoordinator,
		Accounts:                          arg.Accounts,
		MiniBlockPool:                     arg.Data.Datapool().MiniBlocks(),
		RequestHandler:                    disabledRequestHandler,
		PreProcessors:                     preProcContainer,
		InterProcessors:                   interimProcContainer,
		GasHandler:                        gasHandler,
		FeeHandler:                        genesisFeeHandler,
		BlockSizeComputation:              disabledBlockSizeComputationHandler,
		BalanceComputation:                disabledBalanceComputationHandler,
		EconomicsFee:                      genesisFeeHandler,
		TxTypeHandler:                     txTypeHandler,
		BlockGasAndFeesReCheckEnableEpoch: enableEpochs.BlockGasAndFeesReCheckEnableEpoch,
		TransactionsLogProcessor:          arg.TxLogsProcessor,
	}
	txCoordinator, err := coordinator.NewTransactionCoordinator(argsTransactionCoordinator)
	if err != nil {
		return nil, err
	}

	argsNewSCQueryService := smartContract.ArgsNewSCQueryService{
		VmContainer:       vmContainer,
		EconomicsFee:      arg.Economics,
		BlockChainHook:    vmFactoryImpl.BlockChainHookImpl(),
		BlockChain:        arg.Data.Blockchain(),
		ArwenChangeLocker: genesisArwenLocker,
	}
	queryService, err := smartContract.NewSCQueryService(argsNewSCQueryService)
	if err != nil {
		return nil, err
	}

	return &genesisProcessors{
		txCoordinator:       txCoordinator,
		systemSCs:           nil,
		txProcessor:         transactionProcessor,
		scProcessor:         scProcessor,
		scrProcessor:        scProcessor,
		rwdProcessor:        rewardsTxProcessor,
		blockchainHook:      vmFactoryImpl.BlockChainHookImpl(),
		queryService:        queryService,
		vmContainersFactory: vmFactoryImpl,
		vmContainer:         vmContainer,
	}, nil
}

func deployInitialSmartContracts(
	processors *genesisProcessors,
	arg ArgsGenesisBlockCreator,
	deployMetrics *deployedScMetrics,
) ([][]byte, error) {
	smartContracts, err := arg.SmartContractParser.InitialSmartContractsSplitOnOwnersShards(arg.ShardCoordinator)
	if err != nil {
		return nil, err
	}

	var scAddresses = make([][]byte, 0)
	currentShardSmartContracts := smartContracts[arg.ShardCoordinator.SelfId()]
	for _, sc := range currentShardSmartContracts {
		var scResulted [][]byte
		scResulted, err = deployInitialSmartContract(processors, sc, arg, deployMetrics)
		if err != nil {
			return nil, fmt.Errorf("%w for owner %s and filename %s",
				err, sc.GetOwner(), sc.GetFilename())
		}

		scAddresses = append(scAddresses, scResulted...)
	}

	return scAddresses, nil
}

func deployInitialSmartContract(
	processors *genesisProcessors,
	sc genesis.InitialSmartContractHandler,
	arg ArgsGenesisBlockCreator,
	deployMetrics *deployedScMetrics,
) ([][]byte, error) {

	txExecutor, err := intermediate.NewTxExecutionProcessor(processors.txProcessor, arg.Accounts)
	if err != nil {
		return nil, err
	}

	var deployProc genesis.DeployProcessor

	switch sc.GetType() {
	case genesis.DNSType:
		deployMetrics.numOtherTypes++
		argDeployLibrary := intermediate.ArgDeployLibrarySC{
			Executor:         txExecutor,
			PubkeyConv:       arg.Core.AddressPubKeyConverter(),
			BlockchainHook:   processors.blockchainHook,
			ShardCoordinator: arg.ShardCoordinator,
		}
		deployProc, err = intermediate.NewDeployLibrarySC(argDeployLibrary)
		if err != nil {
			return nil, err
		}
	case genesis.DelegationType:
		deployMetrics.numDelegation++
		fallthrough
	default:
		argDeploy := intermediate.ArgDeployProcessor{
			Executor:       txExecutor,
			PubkeyConv:     arg.Core.AddressPubKeyConverter(),
			BlockchainHook: processors.blockchainHook,
			QueryService:   processors.queryService,
		}
		deployProc, err = intermediate.NewDeployProcessor(argDeploy)
		if err != nil {
			return nil, err
		}
	}

	return deployProc.Deploy(sc)
}

func increaseStakersNonces(processors *genesisProcessors, arg ArgsGenesisBlockCreator) (int, error) {
	txExecutor, err := intermediate.NewTxExecutionProcessor(processors.txProcessor, arg.Accounts)
	if err != nil {
		return 0, err
	}

	initialAddresses, err := arg.AccountsParser.InitialAccountsSplitOnAddressesShards(arg.ShardCoordinator)
	if err != nil {
		return 0, err
	}

	stakersCounter := 0
	initalAddressesInCurrentShard := initialAddresses[arg.ShardCoordinator.SelfId()]
	for _, ia := range initalAddressesInCurrentShard {
		if ia.GetStakingValue().Cmp(zero) < 1 {
			continue
		}

		numNodesStaked := big.NewInt(0).Set(ia.GetStakingValue())
		numNodesStaked.Div(numNodesStaked, arg.GenesisNodePrice)

		stakersCounter++
		err = txExecutor.AddNonce(ia.AddressBytes(), numNodesStaked.Uint64())
		if err != nil {
			return 0, fmt.Errorf("%w when adding nonce for address %s", err, ia.GetAddress())
		}
	}

	return stakersCounter, nil
}

func executeDelegation(
	processors *genesisProcessors,
	arg ArgsGenesisBlockCreator,
	nodesListSplitter genesis.NodesListSplitter,
) (genesis.DelegationResult, error) {
	txExecutor, err := intermediate.NewTxExecutionProcessor(processors.txProcessor, arg.Accounts)
	if err != nil {
		return genesis.DelegationResult{}, err
	}

	argDP := intermediate.ArgStandardDelegationProcessor{
		Executor:            txExecutor,
		ShardCoordinator:    arg.ShardCoordinator,
		AccountsParser:      arg.AccountsParser,
		SmartContractParser: arg.SmartContractParser,
		NodesListSplitter:   nodesListSplitter,
		QueryService:        processors.queryService,
		NodePrice:           arg.GenesisNodePrice,
	}

	delegationProcessor, err := intermediate.NewStandardDelegationProcessor(argDP)
	if err != nil {
		return genesis.DelegationResult{}, err
	}

	return delegationProcessor.ExecuteDelegation()
}

func incrementNoncesForCrossShardDelegations(processors *genesisProcessors, arg ArgsGenesisBlockCreator) (int, error) {
	txExecutor, err := intermediate.NewTxExecutionProcessor(processors.txProcessor, arg.Accounts)
	if err != nil {
		return 0, err
	}

	initialAddresses, err := arg.AccountsParser.InitialAccountsSplitOnAddressesShards(arg.ShardCoordinator)
	if err != nil {
		return 0, err
	}

	counter := 0
	initalAddressesInCurrentShard := initialAddresses[arg.ShardCoordinator.SelfId()]
	for _, ia := range initalAddressesInCurrentShard {
		dh := ia.GetDelegationHandler()
		if check.IfNil(dh) {
			continue
		}
		if arg.ShardCoordinator.SameShard(ia.AddressBytes(), dh.AddressBytes()) {
			continue
		}

		counter++
		err = txExecutor.AddNonce(ia.AddressBytes(), 1)
		if err != nil {
			return 0, fmt.Errorf("%w when adding nonce for address %s", err, ia.GetAddress())
		}
	}

	return counter, nil
}<|MERGE_RESOLUTION|>--- conflicted
+++ resolved
@@ -63,13 +63,10 @@
 		IncrementSCRNonceInMultiTransferEnableEpoch: unreachableEpoch,
 		SCRSizeInvariantCheckEnableEpoch:            unreachableEpoch,
 		BackwardCompSaveKeyValueEnableEpoch:         unreachableEpoch,
-<<<<<<< HEAD
 		RepairCallbackEnableEpoch:                   unreachableEpoch,
-=======
 		MetaESDTSetEnableEpoch:                      unreachableEpoch,
 		AddTokensToDelegationEnableEpoch:            unreachableEpoch,
 		MultiESDTTransferFixOnCallBackOnEnableEpoch: unreachableEpoch,
->>>>>>> 249a8c9b
 	}
 }
 
