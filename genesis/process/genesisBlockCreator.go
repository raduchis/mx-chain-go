--- conflicted
+++ resolved
@@ -428,21 +428,6 @@
 
 	builtInFuncs := vmcommonBuiltInFunctions.NewBuiltInFunctionContainer()
 	argsHook := hooks.ArgBlockChainHook{
-<<<<<<< HEAD
-		Accounts:            gbc.arg.Accounts,
-		PubkeyConv:          gbc.arg.Core.AddressPubKeyConverter(),
-		StorageService:      gbc.arg.Data.StorageService(),
-		BlockChain:          gbc.arg.Data.Blockchain(),
-		ShardCoordinator:    gbc.arg.ShardCoordinator,
-		Marshalizer:         gbc.arg.Core.InternalMarshalizer(),
-		Uint64Converter:     gbc.arg.Core.Uint64ByteSliceConverter(),
-		BuiltInFunctions:    builtInFuncs,
-		NFTStorageHandler:   &disabled.SimpleNFTStorage{},
-		DataPool:            gbc.arg.Data.Datapool(),
-		CompiledSCPool:      gbc.arg.Data.Datapool().SmartContracts(),
-		EnableEpochsHandler: enableEpochsHandler,
-		NilCompiledSCStore:  true,
-=======
 		Accounts:              gbc.arg.Accounts,
 		PubkeyConv:            gbc.arg.Core.AddressPubKeyConverter(),
 		StorageService:        gbc.arg.Data.StorageService(),
@@ -455,10 +440,8 @@
 		GlobalSettingsHandler: &disabled.ESDTGlobalSettingsHandler{},
 		DataPool:              gbc.arg.Data.Datapool(),
 		CompiledSCPool:        gbc.arg.Data.Datapool().SmartContracts(),
-		EpochNotifier:         epochNotifier,
+		EnableEpochsHandler: enableEpochsHandler,
 		NilCompiledSCStore:    true,
-		EnableEpochs:          enableEpochs,
->>>>>>> 376dddf1
 	}
 	blockChainHook, err := hooks.NewBlockChainHookImpl(argsHook)
 	if err != nil {
