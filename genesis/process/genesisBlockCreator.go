package process

import (
	"bytes"
	"fmt"
	"math/big"
	"path"
	"path/filepath"

	"github.com/ElrondNetwork/elrond-go/config"
	"github.com/ElrondNetwork/elrond-go/core"
	"github.com/ElrondNetwork/elrond-go/core/check"
	"github.com/ElrondNetwork/elrond-go/data"
	"github.com/ElrondNetwork/elrond-go/data/block"
	"github.com/ElrondNetwork/elrond-go/data/blockchain"
	factoryState "github.com/ElrondNetwork/elrond-go/data/state/factory"
	triesFactory "github.com/ElrondNetwork/elrond-go/data/trie/factory"
	"github.com/ElrondNetwork/elrond-go/dataRetriever"
	"github.com/ElrondNetwork/elrond-go/genesis"
	"github.com/ElrondNetwork/elrond-go/genesis/process/intermediate"
	"github.com/ElrondNetwork/elrond-go/process"
	"github.com/ElrondNetwork/elrond-go/process/smartContract/builtInFunctions"
	"github.com/ElrondNetwork/elrond-go/process/smartContract/hooks"
	"github.com/ElrondNetwork/elrond-go/sharding"
	"github.com/ElrondNetwork/elrond-go/statusHandler"
	"github.com/ElrondNetwork/elrond-go/storage"
	"github.com/ElrondNetwork/elrond-go/storage/factory"
	"github.com/ElrondNetwork/elrond-go/storage/storageUnit"
	"github.com/ElrondNetwork/elrond-go/update"
	"github.com/ElrondNetwork/elrond-go/update/storing"

	hardfork "github.com/ElrondNetwork/elrond-go/update/genesis"
)

const accountStartNonce = uint64(0)

type genesisBlockCreationHandler func(arg ArgsGenesisBlockCreator, nodesListSplitter genesis.NodesListSplitter, selfShardId uint32) (data.HeaderHandler, [][]byte, error)

type genesisBlockCreator struct {
	arg                 ArgsGenesisBlockCreator
	shardCreatorHandler genesisBlockCreationHandler
	metaCreatorHandler  genesisBlockCreationHandler
}

// NewGenesisBlockCreator creates a new genesis block creator instance able to create genesis blocks on all initial shards
func NewGenesisBlockCreator(arg ArgsGenesisBlockCreator) (*genesisBlockCreator, error) {
	err := checkArgumentsForBlockCreator(arg)
	if err != nil {
		return nil, fmt.Errorf("%w while creating NewGenesisBlockCreator", err)
	}

	gbc := &genesisBlockCreator{
		arg:                 arg,
		shardCreatorHandler: CreateShardGenesisBlock,
		metaCreatorHandler:  CreateMetaGenesisBlock,
	}

	conversionBase := 10
	nodePrice, ok := big.NewInt(0).SetString(arg.SystemSCConfig.StakingSystemSCConfig.GenesisNodePrice, conversionBase)
	if !ok || nodePrice.Cmp(zero) <= 0 {
		return nil, genesis.ErrInvalidInitialNodePrice
	}
	gbc.arg.GenesisNodePrice = big.NewInt(0).Set(nodePrice)

	if mustDoHardForkImportProcess(gbc.arg) {
		err = gbc.createHardForkImportHandler()
		if err != nil {
			return nil, err
		}
	}

	return gbc, nil
}

func mustDoHardForkImportProcess(arg ArgsGenesisBlockCreator) bool {
	return arg.HardForkConfig.AfterHardFork && arg.StartEpochNum <= arg.HardForkConfig.StartEpoch
}

func getGenesisBlocksRoundNonceEpoch(arg ArgsGenesisBlockCreator) (uint64, uint64, uint32) {
	if arg.HardForkConfig.AfterHardFork {
		return arg.HardForkConfig.StartRound, arg.HardForkConfig.StartNonce, arg.HardForkConfig.StartEpoch
	}
	return 0, 0, 0
}

func (gbc *genesisBlockCreator) createHardForkImportHandler() error {
	importFolder := filepath.Join(gbc.arg.WorkingDir, gbc.arg.HardForkConfig.ImportFolder)

	//TODO remove duplicate code found in update/factory/exportHandlerFactory.go
	keysStorer, err := createStorer(gbc.arg.HardForkConfig.ImportKeysStorageConfig, importFolder)
	if err != nil {
		return fmt.Errorf("%w while creating keys storer", err)
	}
	keysVals, err := createStorer(gbc.arg.HardForkConfig.ImportStateStorageConfig, importFolder)
	if err != nil {
		return fmt.Errorf("%w while creating keys-values storer", err)
	}

	arg := storing.ArgHardforkStorer{
		KeysStore:   keysStorer,
		KeyValue:    keysVals,
		Marshalizer: gbc.arg.Core.InternalMarshalizer(),
	}
	hs, err := storing.NewHardforkStorer(arg)

	argsHardForkImport := hardfork.ArgsNewStateImport{
		HardforkStorer:      hs,
		Hasher:              gbc.arg.Core.Hasher(),
		Marshalizer:         gbc.arg.Core.InternalMarshalizer(),
		ShardID:             gbc.arg.ShardCoordinator.SelfId(),
		StorageConfig:       gbc.arg.HardForkConfig.ImportStateStorageConfig,
		TrieStorageManagers: gbc.arg.TrieStorageManagers,
	}
	importHandler, err := hardfork.NewStateImport(argsHardForkImport)
	if err != nil {
		return err
	}

	gbc.arg.importHandler = importHandler
	return nil
}

func createStorer(storageConfig config.StorageConfig, folder string) (storage.Storer, error) {
	dbConfig := factory.GetDBFromConfig(storageConfig.DB)
	dbConfig.FilePath = path.Join(folder, storageConfig.DB.FilePath)
	store, err := storageUnit.NewStorageUnitFromConf(
		factory.GetCacherFromConfig(storageConfig.Cache),
		dbConfig,
		factory.GetBloomFromConfig(storageConfig.Bloom),
	)
	if err != nil {
		return nil, err
	}

	return store, nil
}

func checkArgumentsForBlockCreator(arg ArgsGenesisBlockCreator) error {
	if check.IfNil(arg.Accounts) {
		return process.ErrNilAccountsAdapter
	}
	if check.IfNil(arg.Core) {
		return process.ErrNilCoreComponentsHolder
	}
	if check.IfNil(arg.Data) {
		return process.ErrNilDataComponentsHolder
	}
	if check.IfNil(arg.Core.AddressPubKeyConverter()) {
		return process.ErrNilPubkeyConverter
	}
	if check.IfNil(arg.InitialNodesSetup) {
		return process.ErrNilNodesSetup
	}
	if check.IfNil(arg.Economics) {
		return process.ErrNilEconomicsData
	}
	if check.IfNil(arg.ShardCoordinator) {
		return process.ErrNilShardCoordinator
	}
	if check.IfNil(arg.Data.StorageService()) {
		return process.ErrNilStore
	}
	if check.IfNil(arg.Data.Blockchain()) {
		return process.ErrNilBlockChain
	}
	if check.IfNil(arg.Core.InternalMarshalizer()) {
		return process.ErrNilMarshalizer
	}
	if check.IfNil(arg.Core.Hasher()) {
		return process.ErrNilHasher
	}
	if check.IfNil(arg.Core.Uint64ByteSliceConverter()) {
		return process.ErrNilUint64Converter
	}
	if check.IfNil(arg.Data.Datapool()) {
		return process.ErrNilPoolsHolder
	}
	if check.IfNil(arg.AccountsParser) {
		return genesis.ErrNilAccountsParser
	}
	if check.IfNil(arg.GasSchedule) {
		return process.ErrNilGasSchedule
	}
	if check.IfNil(arg.TxLogsProcessor) {
		return process.ErrNilTxLogsProcessor
	}
	if check.IfNil(arg.SmartContractParser) {
		return genesis.ErrNilSmartContractParser
	}
	if arg.TrieStorageManagers == nil {
		return genesis.ErrNilTrieStorageManager
	}
	if check.IfNil(arg.ImportStartHandler) {
		return update.ErrNilImportStartHandler
	}
	if check.IfNil(arg.Core.TxMarshalizer()) {
		return process.ErrNilMarshalizer
	}
	if arg.GeneralConfig == nil {
		return genesis.ErrNilGeneralSettingsConfig
	}

	return nil
}

func mustDoGenesisProcess(arg ArgsGenesisBlockCreator) bool {
	genesisEpoch := uint32(0)
	if arg.HardForkConfig.AfterHardFork == true {
		genesisEpoch = arg.HardForkConfig.StartEpoch
	}

	if arg.StartEpochNum != genesisEpoch {
		return false
	}

	return true
}

func (gbc *genesisBlockCreator) createEmptyGenesisBlocks() (map[uint32]data.HeaderHandler, error) {
	err := gbc.computeDNSAddresses()
	if err != nil {
		return nil, err
	}

	round, nonce, epoch := getGenesisBlocksRoundNonceEpoch(gbc.arg)

	mapEmptyGenesisBlocks := make(map[uint32]data.HeaderHandler)
	mapEmptyGenesisBlocks[core.MetachainShardId] = &block.MetaBlock{
		Round:     round,
		Nonce:     nonce,
		Epoch:     epoch,
		TimeStamp: gbc.arg.GenesisTime,
	}
	for i := uint32(0); i < gbc.arg.ShardCoordinator.NumberOfShards(); i++ {
		mapEmptyGenesisBlocks[i] = &block.Header{
			Round:     round,
			Nonce:     nonce,
			Epoch:     epoch,
			TimeStamp: gbc.arg.GenesisTime,
		}
	}

	return mapEmptyGenesisBlocks, nil
}

// CreateGenesisBlocks will try to create the genesis blocks for all shards
func (gbc *genesisBlockCreator) CreateGenesisBlocks() (map[uint32]data.HeaderHandler, error) {
	genesisBlocks := make(map[uint32]data.HeaderHandler)
	var err error
	var genesisBlock data.HeaderHandler
	var newArgument ArgsGenesisBlockCreator

	if !mustDoGenesisProcess(gbc.arg) {
		return gbc.createEmptyGenesisBlocks()
	}

	if mustDoHardForkImportProcess(gbc.arg) {
		err = gbc.arg.importHandler.ImportAll()
		if err != nil {
			return nil, err
		}

		err = gbc.computeDNSAddresses()
		if err != nil {
			return nil, err
		}
	}

	allScAddresses := make([][]byte, 0)
	selfShardId := gbc.arg.ShardCoordinator.SelfId()
	nodesListSplitter, err := intermediate.NewNodesListSplitter(gbc.arg.InitialNodesSetup, gbc.arg.AccountsParser)
	if err != nil {
		return nil, err
	}

	for shardID := uint32(0); shardID < gbc.arg.ShardCoordinator.NumberOfShards(); shardID++ {
		log.Debug("genesis block creator",
			"shard ID", shardID,
		)
		newArgument, err = gbc.getNewArgForShard(shardID)
		if err != nil {
			return nil, fmt.Errorf("'%w' while creating new argument for shard %d",
				err, shardID)
		}

		var scResults [][]byte
		genesisBlock, scResults, err = gbc.shardCreatorHandler(newArgument, nodesListSplitter, selfShardId)
		if err != nil {
			return nil, fmt.Errorf("'%w' while generating genesis block for shard %d",
				err, shardID)
		}
		allScAddresses = append(allScAddresses, scResults...)

		genesisBlocks[shardID] = genesisBlock
		err = gbc.saveGenesisBlock(genesisBlock)
		if err != nil {
			return nil, fmt.Errorf("'%w' while saving genesis block for shard %d",
				err, shardID)
		}
	}

	log.Debug("genesis block creator",
		"shard ID", "meta",
	)

	newArgument, err = gbc.getNewArgForShard(core.MetachainShardId)
	if err != nil {
		return nil, fmt.Errorf("'%w' while creating new argument for metachain", err)
	}

	chain, err := blockchain.NewMetaChain(&statusHandler.NilStatusHandler{})
	if err != nil {
		return nil, fmt.Errorf("'%w' while generating genesis block for metachain", err)
	}

	newArgument.Data.SetBlockchain(chain)
	var scResults [][]byte
	genesisBlock, scResults, err = gbc.metaCreatorHandler(newArgument, nodesListSplitter, selfShardId)
	if err != nil {
		return nil, fmt.Errorf("'%w' while generating genesis block for metachain", err)
	}
	allScAddresses = append(allScAddresses, scResults...)

	err = gbc.checkDelegationsAgainstDeployedSC(allScAddresses, gbc.arg)
	if err != nil {
		return nil, err
	}

	genesisBlocks[core.MetachainShardId] = genesisBlock
	err = gbc.saveGenesisBlock(genesisBlock)
	if err != nil {
		return nil, fmt.Errorf("'%w' while saving genesis block for metachain", err)
	}

	for i := uint32(0); i < gbc.arg.ShardCoordinator.NumberOfShards(); i++ {
		gb := genesisBlocks[i]

		log.Info("genesis block created",
			"shard ID", gb.GetShardID(),
			"nonce", gb.GetNonce(),
			"round", gb.GetRound(),
			"root hash", gb.GetRootHash(),
		)
	}
	log.Info("genesis block created",
		"shard ID", "metachain",
		"nonce", genesisBlock.GetNonce(),
		"round", genesisBlock.GetRound(),
		"root hash", genesisBlock.GetRootHash(),
	)

	//TODO call here trie pruning on all roothashes not from current shard

	return genesisBlocks, nil
}

// in case of hardfork initial smart contracts deployment is not called as they are all imported from previous state
func (gbc *genesisBlockCreator) computeDNSAddresses() error {
	var dnsSC genesis.InitialSmartContractHandler
	for _, sc := range gbc.arg.SmartContractParser.InitialSmartContracts() {
		if sc.GetType() == genesis.DNSType {
			dnsSC = sc
			break
		}
	}

	if dnsSC == nil || check.IfNil(dnsSC) {
		return nil
	}

	builtInFuncs := builtInFunctions.NewBuiltInFunctionContainer()
	argsHook := hooks.ArgBlockChainHook{
<<<<<<< HEAD
		Accounts:         gbc.arg.Accounts,
		PubkeyConv:       gbc.arg.Core.AddressPubKeyConverter(),
		StorageService:   gbc.arg.Data.StorageService(),
		BlockChain:       gbc.arg.Data.Blockchain(),
		ShardCoordinator: gbc.arg.ShardCoordinator,
		Marshalizer:      gbc.arg.Core.InternalMarshalizer(),
		Uint64Converter:  gbc.arg.Core.Uint64ByteSliceConverter(),
		BuiltInFunctions: builtInFuncs,
=======
		Accounts:           gbc.arg.Accounts,
		PubkeyConv:         gbc.arg.PubkeyConv,
		StorageService:     gbc.arg.Store,
		BlockChain:         gbc.arg.Blkc,
		ShardCoordinator:   gbc.arg.ShardCoordinator,
		Marshalizer:        gbc.arg.Marshalizer,
		Uint64Converter:    gbc.arg.Uint64ByteSliceConverter,
		BuiltInFunctions:   builtInFuncs,
		DataPool:           gbc.arg.DataPool,
		CompiledSCPool:     gbc.arg.DataPool.SmartContracts(),
		NilCompiledSCStore: true,
>>>>>>> 84536a09
	}
	blockChainHook, err := hooks.NewBlockChainHookImpl(argsHook)
	if err != nil {
		return err
	}

	isForCurrentShard := func([]byte) bool {
		// after hardfork we are interested only in the smart contract addresses, as they are already deployed
		return true
	}
	initialAddresses := intermediate.GenerateInitialPublicKeys(genesis.InitialDNSAddress, isForCurrentShard)
	for _, address := range initialAddresses {
		scResultingAddress, errNewAddress := blockChainHook.NewAddress(address, accountStartNonce, dnsSC.VmTypeBytes())
		if errNewAddress != nil {
			return errNewAddress
		}

		dnsSC.AddAddressBytes(scResultingAddress)
		dnsSC.AddAddress(gbc.arg.Core.AddressPubKeyConverter().Encode(scResultingAddress))
	}

	return nil
}

func (gbc *genesisBlockCreator) getNewArgForShard(shardID uint32) (ArgsGenesisBlockCreator, error) {
	var err error

	isCurrentShard := shardID == gbc.arg.ShardCoordinator.SelfId()
	if isCurrentShard {
		newArgument := gbc.arg // copy the arguments
		newArgument.Data = newArgument.Data.Clone().(dataComponentsHandler)
		return newArgument, nil
	}

	newArgument := gbc.arg //copy the arguments
	newArgument.Accounts, err = createAccountAdapter(
		newArgument.Core.InternalMarshalizer(),
		newArgument.Core.Hasher(),
		factoryState.NewAccountCreator(),
		gbc.arg.TrieStorageManagers[triesFactory.UserAccountTrie],
	)
	if err != nil {
		return ArgsGenesisBlockCreator{}, fmt.Errorf("'%w' while generating an in-memory accounts adapter for shard %d",
			err, shardID)
	}

	newArgument.ShardCoordinator, err = sharding.NewMultiShardCoordinator(
		newArgument.ShardCoordinator.NumberOfShards(),
		shardID,
	)
	if err != nil {
		return ArgsGenesisBlockCreator{}, fmt.Errorf("'%w' while generating an temporary shard coordinator for shard %d",
			err, shardID)
	}

	// create copy of components handlers we need to change temporarily
	newArgument.Data = newArgument.Data.Clone().(dataComponentsHandler)
	return newArgument, err
}

func (gbc *genesisBlockCreator) saveGenesisBlock(header data.HeaderHandler) error {
	blockBuff, err := gbc.arg.Core.InternalMarshalizer().Marshal(header)
	if err != nil {
		return err
	}

	hash := gbc.arg.Core.Hasher().Compute(string(blockBuff))
	unitType := dataRetriever.BlockHeaderUnit
	if header.GetShardID() == core.MetachainShardId {
		unitType = dataRetriever.MetaBlockUnit
	}

	return gbc.arg.Data.StorageService().Put(unitType, hash, blockBuff)
}

func (gbc *genesisBlockCreator) checkDelegationsAgainstDeployedSC(
	allScAddresses [][]byte,
	arg ArgsGenesisBlockCreator,
) error {
	if mustDoHardForkImportProcess(arg) {
		return nil
	}

	initialAccounts := arg.AccountsParser.InitialAccounts()
	for _, ia := range initialAccounts {
		dh := ia.GetDelegationHandler()
		if check.IfNil(dh) {
			continue
		}
		if len(dh.AddressBytes()) == 0 {
			continue
		}

		found := gbc.searchDeployedContract(allScAddresses, dh.AddressBytes())
		if !found {
			return fmt.Errorf("%w for SC address %s, address %s",
				genesis.ErrMissingDeployedSC, dh.GetAddress(), ia.GetAddress())
		}
	}

	return nil
}

func (gbc *genesisBlockCreator) searchDeployedContract(allScAddresses [][]byte, address []byte) bool {
	for _, addr := range allScAddresses {
		if bytes.Equal(addr, address) {
			return true
		}
	}

	return false
}<|MERGE_RESOLUTION|>--- conflicted
+++ resolved
@@ -370,28 +370,17 @@
 
 	builtInFuncs := builtInFunctions.NewBuiltInFunctionContainer()
 	argsHook := hooks.ArgBlockChainHook{
-<<<<<<< HEAD
-		Accounts:         gbc.arg.Accounts,
-		PubkeyConv:       gbc.arg.Core.AddressPubKeyConverter(),
-		StorageService:   gbc.arg.Data.StorageService(),
-		BlockChain:       gbc.arg.Data.Blockchain(),
-		ShardCoordinator: gbc.arg.ShardCoordinator,
-		Marshalizer:      gbc.arg.Core.InternalMarshalizer(),
-		Uint64Converter:  gbc.arg.Core.Uint64ByteSliceConverter(),
-		BuiltInFunctions: builtInFuncs,
-=======
 		Accounts:           gbc.arg.Accounts,
-		PubkeyConv:         gbc.arg.PubkeyConv,
-		StorageService:     gbc.arg.Store,
-		BlockChain:         gbc.arg.Blkc,
+		PubkeyConv:         gbc.arg.Core.AddressPubKeyConverter(),
+		StorageService:     gbc.arg.Data.StorageService(),
+		BlockChain:         gbc.arg.Data.Blockchain(),
 		ShardCoordinator:   gbc.arg.ShardCoordinator,
-		Marshalizer:        gbc.arg.Marshalizer,
-		Uint64Converter:    gbc.arg.Uint64ByteSliceConverter,
+		Marshalizer:        gbc.arg.Core.InternalMarshalizer(),
+		Uint64Converter:    gbc.arg.Core.Uint64ByteSliceConverter(),
 		BuiltInFunctions:   builtInFuncs,
 		DataPool:           gbc.arg.DataPool,
 		CompiledSCPool:     gbc.arg.DataPool.SmartContracts(),
 		NilCompiledSCStore: true,
->>>>>>> 84536a09
 	}
 	blockChainHook, err := hooks.NewBlockChainHookImpl(argsHook)
 	if err != nil {
