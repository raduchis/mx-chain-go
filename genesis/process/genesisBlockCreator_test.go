--- conflicted
+++ resolved
@@ -51,7 +51,6 @@
 	trieStorageManagers[factory.PeerAccountTrie] = storageManager
 
 	arg := ArgsGenesisBlockCreator{
-<<<<<<< HEAD
 		GenesisTime:   0,
 		StartEpochNum: 0,
 		Core: &mock.CoreComponentsMock{
@@ -74,18 +73,6 @@
 		},
 		InitialNodesSetup: &mock.InitialNodesSetupHandlerStub{},
 		TxLogsProcessor:   &mock.TxLogProcessorMock{},
-=======
-		GenesisTime:              0,
-		StartEpochNum:            0,
-		PubkeyConv:               mock.NewPubkeyConverterMock(32),
-		Blkc:                     &mock.BlockChainStub{},
-		Marshalizer:              &mock.MarshalizerMock{},
-		SignMarshalizer:          &mock.MarshalizerMock{},
-		Hasher:                   &mock.HasherMock{},
-		Uint64ByteSliceConverter: &mock.Uint64ByteSliceConverterMock{},
-		DataPool:                 testscommon.NewPoolsHolderMock(),
-		TxLogsProcessor:          &mock.TxLogProcessorMock{},
->>>>>>> 9f10cf44
 		VirtualMachineConfig: config.VirtualMachineConfig{
 			ArwenVersions: []config.ArwenVersionByEpoch{
 				{StartEpoch: 0, Version: "*"},
