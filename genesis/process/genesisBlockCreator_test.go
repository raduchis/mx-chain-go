--- conflicted
+++ resolved
@@ -186,17 +186,14 @@
 		HeaderVersionConfigs:    testscommon.GetDefaultHeaderVersionConfig(),
 		HistoryRepository:       &dblookupext.HistoryRepositoryStub{},
 		TxExecutionOrderHandler: &commonMocks.TxExecutionOrderHandlerStub{},
-<<<<<<< HEAD
+		versionedHeaderFactory: &testscommon.VersionedHeaderFactoryStub{
+			CreateCalled: func(epoch uint32) data.HeaderHandler {
+				return &block.Header{}
+			},
+		},
 		ShardCoordinatorFactory: sharding.NewMultiShardCoordinatorFactory(),
 		TxPreprocessorCreator:   preprocess.NewTxPreProcessorCreator(),
 		RunTypeComponents:       runTypeComp,
-=======
-		versionedHeaderFactory: &testscommon.VersionedHeaderFactoryStub{
-			CreateCalled: func(epoch uint32) data.HeaderHandler {
-				return &block.Header{}
-			},
-		},
->>>>>>> c3a1bf94
 	}
 
 	arg.ShardCoordinator = &mock.ShardCoordinatorMock{
@@ -527,7 +524,6 @@
 		require.ErrorIs(t, err, genesis.ErrNilTrieStorageManager)
 		require.Nil(t, gbc)
 	})
-<<<<<<< HEAD
 	t.Run("nil EpochConfig should error", func(t *testing.T) {
 		t.Parallel()
 
@@ -548,8 +544,6 @@
 		require.True(t, errors.Is(err, errorsMx.ErrNilShardCoordinatorFactory))
 		require.Nil(t, gbc)
 	})
-=======
->>>>>>> c3a1bf94
 	t.Run("invalid GenesisNodePrice should error", func(t *testing.T) {
 		t.Parallel()
 
