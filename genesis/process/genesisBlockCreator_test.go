package process

import (
	"bytes"
	"encoding/hex"
	"errors"
	"math"
	"math/big"
	"testing"

	"github.com/ElrondNetwork/elrond-go-core/core"
	"github.com/ElrondNetwork/elrond-go/common"
	"github.com/ElrondNetwork/elrond-go/config"
	"github.com/ElrondNetwork/elrond-go/dataRetriever"
	"github.com/ElrondNetwork/elrond-go/genesis"
	"github.com/ElrondNetwork/elrond-go/genesis/mock"
	"github.com/ElrondNetwork/elrond-go/genesis/parsing"
	"github.com/ElrondNetwork/elrond-go/sharding"
	"github.com/ElrondNetwork/elrond-go/sharding/nodesCoordinator"
	"github.com/ElrondNetwork/elrond-go/state"
	factoryState "github.com/ElrondNetwork/elrond-go/state/factory"
	"github.com/ElrondNetwork/elrond-go/storage"
	"github.com/ElrondNetwork/elrond-go/testscommon"
	dataRetrieverMock "github.com/ElrondNetwork/elrond-go/testscommon/dataRetriever"
	"github.com/ElrondNetwork/elrond-go/testscommon/economicsmocks"
	"github.com/ElrondNetwork/elrond-go/testscommon/genericMocks"
	"github.com/ElrondNetwork/elrond-go/testscommon/hashingMocks"
	stateMock "github.com/ElrondNetwork/elrond-go/testscommon/state"
	storageCommon "github.com/ElrondNetwork/elrond-go/testscommon/storage"
	"github.com/ElrondNetwork/elrond-go/trie"
	"github.com/ElrondNetwork/elrond-go/trie/factory"
	"github.com/ElrondNetwork/elrond-go/update"
	updateMock "github.com/ElrondNetwork/elrond-go/update/mock"
	"github.com/ElrondNetwork/elrond-go/vm/systemSmartContracts/defaults"
	vmcommon "github.com/ElrondNetwork/elrond-vm-common"
	arwenConfig "github.com/ElrondNetwork/wasm-vm-v1_4/config"
	"github.com/stretchr/testify/assert"
	"github.com/stretchr/testify/require"
)

var nodePrice = big.NewInt(5000)

// TODO improve code coverage of this package
func createMockArgument(
	t *testing.T,
	genesisFilename string,
	initialNodes genesis.InitialNodesHandler,
	entireSupply *big.Int,
) ArgsGenesisBlockCreator {

	storageManagerArgs, options := storageCommon.GetStorageManagerArgsAndOptions()
	storageManager, _ := trie.CreateTrieStorageManager(storageManagerArgs, options)

	trieStorageManagers := make(map[string]common.StorageManager)
	trieStorageManagers[factory.UserAccountTrie] = storageManager
	trieStorageManagers[factory.PeerAccountTrie] = storageManager

	arg := ArgsGenesisBlockCreator{
		GenesisTime:   0,
		StartEpochNum: 0,
		Core: &mock.CoreComponentsMock{
<<<<<<< HEAD
			IntMarsh:            &mock.MarshalizerMock{},
			TxMarsh:             &mock.MarshalizerMock{},
			Hash:                &hashingMocks.HasherMock{},
			UInt64ByteSliceConv: &mock.Uint64ByteSliceConverterMock{},
			AddrPubKeyConv:      mock.NewPubkeyConverterMock(32),
			Chain:               "chainID",
			TxVersionCheck:      &testscommon.TxVersionCheckerStub{},
			MinTxVersion:        1,
=======
			IntMarsh:                 &mock.MarshalizerMock{},
			TxMarsh:                  &mock.MarshalizerMock{},
			Hash:                     &hashingMocks.HasherMock{},
			UInt64ByteSliceConv:      &mock.Uint64ByteSliceConverterMock{},
			AddrPubKeyConv:           mock.NewPubkeyConverterMock(32),
			Chain:                    "chainID",
			MinTxVersion:             1,
			EnableEpochsHandlerField: &testscommon.EnableEpochsHandlerStub{},
>>>>>>> b1a9a213
		},
		Data: &mock.DataComponentsMock{
			Storage: &storageCommon.ChainStorerStub{
				GetStorerCalled: func(unitType dataRetriever.UnitType) (storage.Storer, error) {
					return genericMocks.NewStorerMock(), nil
				},
			},
			Blkc:     &testscommon.ChainHandlerStub{},
			DataPool: dataRetrieverMock.NewPoolsHolderMock(),
		},
		InitialNodesSetup: &mock.InitialNodesSetupHandlerStub{},
		TxLogsProcessor:   &mock.TxLogProcessorMock{},
		VirtualMachineConfig: config.VirtualMachineConfig{
			ArwenVersions: []config.ArwenVersionByEpoch{
				{StartEpoch: 0, Version: "*"},
			},
		},
		HardForkConfig: config.HardforkConfig{},
		SystemSCConfig: config.SystemSmartContractsConfig{
			ESDTSystemSCConfig: config.ESDTSystemSCConfig{
				BaseIssuingCost: "5000000000000000000000",
				OwnerAddress:    "erd1932eft30w753xyvme8d49qejgkjc09n5e49w4mwdjtm0neld797su0dlxp",
			},
			GovernanceSystemSCConfig: config.GovernanceSystemSCConfig{
				Active: config.GovernanceSystemSCConfigActive{
					ProposalCost:     "500",
					MinQuorum:        "50",
					MinPassThreshold: "50",
					MinVetoThreshold: "50",
				},
				FirstWhitelistedAddress: "3132333435363738393031323334353637383930313233343536373839303234",
			},
			StakingSystemSCConfig: config.StakingSystemSCConfig{
				GenesisNodePrice:                     nodePrice.Text(10),
				UnJailValue:                          "10",
				MinStepValue:                         "10",
				MinStakeValue:                        "1",
				UnBondPeriod:                         1,
				NumRoundsWithoutBleed:                1,
				MaximumPercentageToBleed:             1,
				BleedPercentagePerRound:              1,
				MaxNumberOfNodesForStake:             10,
				ActivateBLSPubKeyMessageVerification: false,
				MinUnstakeTokensValue:                "1",
			},
			DelegationManagerSystemSCConfig: config.DelegationManagerSystemSCConfig{
				MinCreationDeposit:  "100",
				MinStakeAmount:      "100",
				ConfigChangeAddress: "3132333435363738393031323334353637383930313233343536373839303234",
			},
			DelegationSystemSCConfig: config.DelegationSystemSCConfig{
				MinServiceFee: 0,
				MaxServiceFee: 100,
			},
		},
		TrieStorageManagers: trieStorageManagers,
		BlockSignKeyGen:     &mock.KeyGenMock{},
		ImportStartHandler:  &mock.ImportStartHandlerStub{},
		GenesisNodePrice:    nodePrice,
		EpochConfig: &config.EpochConfig{
			EnableEpochs: config.EnableEpochs{
				BuiltInFunctionsEnableEpoch:    0,
				SCDeployEnableEpoch:            0,
				RelayedTransactionsEnableEpoch: 0,
				PenalizedTooMuchGasEnableEpoch: 0,
			},
		},
	}

	arg.ShardCoordinator = &mock.ShardCoordinatorMock{
		NumOfShards: 2,
		SelfShardId: 0,
	}

	var err error
	arg.Accounts, err = createAccountAdapter(
		&mock.MarshalizerMock{},
		&hashingMocks.HasherMock{},
		factoryState.NewAccountCreator(),
		trieStorageManagers[factory.UserAccountTrie],
		&testscommon.PubkeyConverterMock{},
	)
	require.Nil(t, err)

	arg.ValidatorAccounts = &stateMock.AccountsStub{
		RootHashCalled: func() ([]byte, error) {
			return make([]byte, 0), nil
		},
		CommitCalled: func() ([]byte, error) {
			return make([]byte, 0), nil
		},
		SaveAccountCalled: func(account vmcommon.AccountHandler) error {
			return nil
		},
		LoadAccountCalled: func(address []byte) (vmcommon.AccountHandler, error) {
			return state.NewEmptyPeerAccount(), nil
		},
	}

	gasMap := arwenConfig.MakeGasMapForTests()
	defaults.FillGasMapInternal(gasMap, 1)
	arg.GasSchedule = testscommon.NewGasScheduleNotifierMock(gasMap)
	ted := &economicsmocks.EconomicsHandlerStub{
		GenesisTotalSupplyCalled: func() *big.Int {
			return entireSupply
		},
		MaxGasLimitPerBlockCalled: func(shardID uint32) uint64 {
			return math.MaxUint64
		},
	}
	arg.Economics = ted

	args := genesis.AccountsParserArgs{
		GenesisFilePath: genesisFilename,
		EntireSupply:    arg.Economics.GenesisTotalSupply(),
		MinterAddress:   "",
		PubkeyConverter: arg.Core.AddressPubKeyConverter(),
		KeyGenerator:    &mock.KeyGeneratorStub{},
		Hasher:          &hashingMocks.HasherMock{},
		Marshalizer:     &mock.MarshalizerMock{},
	}

	arg.AccountsParser, err = parsing.NewAccountsParser(args)
	require.Nil(t, err)

	arg.SmartContractParser, err = parsing.NewSmartContractsParser(
		"testdata/smartcontracts.json",
		arg.Core.AddressPubKeyConverter(),
		&mock.KeyGeneratorStub{},
	)
	require.Nil(t, err)

	arg.InitialNodesSetup = initialNodes

	return arg
}

func TestGenesisBlockCreator_CreateGenesisBlockAfterHardForkShouldCreateSCResultingAddresses(t *testing.T) {
	// TODO reinstate test after Arwen pointer fix
	if testing.Short() {
		t.Skip("cannot run with -race -short; requires Arwen fix")
	}

	scAddressBytes, _ := hex.DecodeString("00000000000000000500761b8c4a25d3979359223208b412285f635e71300102")
	initialNodesSetup := &mock.InitialNodesHandlerStub{
		InitialNodesInfoCalled: func() (map[uint32][]nodesCoordinator.GenesisNodeInfoHandler, map[uint32][]nodesCoordinator.GenesisNodeInfoHandler) {
			return map[uint32][]nodesCoordinator.GenesisNodeInfoHandler{
				0: {
					&mock.GenesisNodeInfoHandlerMock{
						AddressBytesValue: scAddressBytes,
						PubKeyBytesValue:  bytes.Repeat([]byte{1}, 96),
					},
				},
				1: {
					&mock.GenesisNodeInfoHandlerMock{
						AddressBytesValue: scAddressBytes,
						PubKeyBytesValue:  bytes.Repeat([]byte{3}, 96),
					},
				},
			}, make(map[uint32][]nodesCoordinator.GenesisNodeInfoHandler)
		},
		MinNumberOfNodesCalled: func() uint32 {
			return 1
		},
	}
	arg := createMockArgument(
		t,
		"testdata/genesisTest1.json",
		initialNodesSetup,
		big.NewInt(22000),
	)
	gbc, err := NewGenesisBlockCreator(arg)
	require.Nil(t, err)

	blocks, err := gbc.CreateGenesisBlocks()
	assert.Nil(t, err)
	assert.Equal(t, 3, len(blocks))

	mapAddressesWithDeploy, err := arg.SmartContractParser.GetDeployedSCAddresses(genesis.DNSType)
	assert.Nil(t, err)
	assert.Equal(t, len(mapAddressesWithDeploy), core.MaxNumShards)

	newArgs := createMockArgument(
		t,
		"testdata/genesisTest1.json",
		initialNodesSetup,
		big.NewInt(22000),
	)
	hardForkGbc, err := NewGenesisBlockCreator(newArgs)
	assert.Nil(t, err)
	err = hardForkGbc.computeDNSAddresses(gbc.arg.EpochConfig.EnableEpochs)
	assert.Nil(t, err)

	mapAfterHardForkAddresses, err := newArgs.SmartContractParser.GetDeployedSCAddresses(genesis.DNSType)
	assert.Nil(t, err)
	assert.Equal(t, len(mapAfterHardForkAddresses), core.MaxNumShards)
	for address := range mapAddressesWithDeploy {
		_, ok := mapAfterHardForkAddresses[address]
		assert.True(t, ok)
	}
}

func TestGenesisBlockCreator_CreateGenesisBlocksJustDelegationShouldWorkAndDNS(t *testing.T) {
	// TODO reinstate test after Arwen pointer fix
	if testing.Short() {
		t.Skip("cannot run with -race -short; requires Arwen fix")
	}

	scAddressBytes, _ := hex.DecodeString("00000000000000000500761b8c4a25d3979359223208b412285f635e71300102")
	stakedAddr, _ := hex.DecodeString("b00102030405060708090001020304050607080900010203040506070809000b")
	initialNodesSetup := &mock.InitialNodesHandlerStub{
		InitialNodesInfoCalled: func() (map[uint32][]nodesCoordinator.GenesisNodeInfoHandler, map[uint32][]nodesCoordinator.GenesisNodeInfoHandler) {
			return map[uint32][]nodesCoordinator.GenesisNodeInfoHandler{
				0: {
					&mock.GenesisNodeInfoHandlerMock{
						AddressBytesValue: scAddressBytes,
						PubKeyBytesValue:  bytes.Repeat([]byte{1}, 96),
					},
					&mock.GenesisNodeInfoHandlerMock{
						AddressBytesValue: stakedAddr,
						PubKeyBytesValue:  bytes.Repeat([]byte{2}, 96),
					},
				},
				1: {
					&mock.GenesisNodeInfoHandlerMock{
						AddressBytesValue: scAddressBytes,
						PubKeyBytesValue:  bytes.Repeat([]byte{3}, 96),
					},
				},
			}, make(map[uint32][]nodesCoordinator.GenesisNodeInfoHandler)
		},
		MinNumberOfNodesCalled: func() uint32 {
			return 1
		},
	}
	arg := createMockArgument(
		t,
		"testdata/genesisTest1.json",
		initialNodesSetup,
		big.NewInt(22000),
	)

	gbc, err := NewGenesisBlockCreator(arg)
	require.Nil(t, err)

	blocks, err := gbc.CreateGenesisBlocks()

	assert.Nil(t, err)
	assert.Equal(t, 3, len(blocks))
}

func TestGenesisBlockCreator_CreateGenesisBlocksStakingAndDelegationShouldWorkAndDNS(t *testing.T) {
	// TODO reinstate test after Arwen pointer fix
	if testing.Short() {
		t.Skip("cannot run with -race -short; requires Arwen fix")
	}

	scAddressBytes, _ := hex.DecodeString("00000000000000000500761b8c4a25d3979359223208b412285f635e71300102")
	stakedAddr, _ := hex.DecodeString("b00102030405060708090001020304050607080900010203040506070809000b")
	stakedAddr2, _ := hex.DecodeString("d00102030405060708090001020304050607080900010203040506070809000d")
	initialNodesSetup := &mock.InitialNodesHandlerStub{
		InitialNodesInfoCalled: func() (map[uint32][]nodesCoordinator.GenesisNodeInfoHandler, map[uint32][]nodesCoordinator.GenesisNodeInfoHandler) {
			return map[uint32][]nodesCoordinator.GenesisNodeInfoHandler{
				0: {
					&mock.GenesisNodeInfoHandlerMock{
						AddressBytesValue: scAddressBytes,
						PubKeyBytesValue:  bytes.Repeat([]byte{1}, 96),
					},
					&mock.GenesisNodeInfoHandlerMock{
						AddressBytesValue: stakedAddr,
						PubKeyBytesValue:  bytes.Repeat([]byte{2}, 96),
					},
					&mock.GenesisNodeInfoHandlerMock{
						AddressBytesValue: scAddressBytes,
						PubKeyBytesValue:  bytes.Repeat([]byte{3}, 96),
					},
					&mock.GenesisNodeInfoHandlerMock{
						AddressBytesValue: stakedAddr2,
						PubKeyBytesValue:  bytes.Repeat([]byte{8}, 96),
					},
				},
				1: {
					&mock.GenesisNodeInfoHandlerMock{
						AddressBytesValue: scAddressBytes,
						PubKeyBytesValue:  bytes.Repeat([]byte{4}, 96),
					},
					&mock.GenesisNodeInfoHandlerMock{
						AddressBytesValue: scAddressBytes,
						PubKeyBytesValue:  bytes.Repeat([]byte{5}, 96),
					},
					&mock.GenesisNodeInfoHandlerMock{
						AddressBytesValue: stakedAddr2,
						PubKeyBytesValue:  bytes.Repeat([]byte{6}, 96),
					},
					&mock.GenesisNodeInfoHandlerMock{
						AddressBytesValue: stakedAddr2,
						PubKeyBytesValue:  bytes.Repeat([]byte{7}, 96),
					},
				},
			}, make(map[uint32][]nodesCoordinator.GenesisNodeInfoHandler)
		},
		MinNumberOfNodesCalled: func() uint32 {
			return 1
		},
	}
	arg := createMockArgument(
		t,
		"testdata/genesisTest2.json",
		initialNodesSetup,
		big.NewInt(47000),
	)
	arg.ShardCoordinator, _ = sharding.NewMultiShardCoordinator(2, 1)
	gbc, err := NewGenesisBlockCreator(arg)
	require.Nil(t, err)

	blocks, err := gbc.CreateGenesisBlocks()

	assert.Nil(t, err)
	assert.Equal(t, 3, len(blocks))

	_, err = arg.Accounts.Commit()
	require.Nil(t, err)

	t.Run("backwards compatibility on nonces: for a shard != 0, all accounts not having a delegation value would "+
		"have caused an artificial increase in their accounts nonce", func(t *testing.T) {
		accnt, errGet := arg.Accounts.GetExistingAccount(stakedAddr)
		require.Nil(t, errGet)
		assert.Equal(t, uint64(2), accnt.GetNonce())
	})
}

func TestGenesisBlockCreator_GetIndexingDataShouldWork(t *testing.T) {
	// TODO reinstate test after Arwen pointer fix
	if testing.Short() {
		t.Skip("cannot run with -race -short; requires Arwen fix")
	}

	scAddressBytes, _ := hex.DecodeString("00000000000000000500761b8c4a25d3979359223208b412285f635e71300102")
	stakedAddr, _ := hex.DecodeString("b00102030405060708090001020304050607080900010203040506070809000b")
	stakedAddr2, _ := hex.DecodeString("d00102030405060708090001020304050607080900010203040506070809000d")
	initialGenesisNodes := map[uint32][]nodesCoordinator.GenesisNodeInfoHandler{
		0: {
			&mock.GenesisNodeInfoHandlerMock{
				AddressBytesValue: scAddressBytes,
				PubKeyBytesValue:  bytes.Repeat([]byte{1}, 96),
			},
			&mock.GenesisNodeInfoHandlerMock{
				AddressBytesValue: stakedAddr,
				PubKeyBytesValue:  bytes.Repeat([]byte{2}, 96),
			},
			&mock.GenesisNodeInfoHandlerMock{
				AddressBytesValue: scAddressBytes,
				PubKeyBytesValue:  bytes.Repeat([]byte{3}, 96),
			},
			&mock.GenesisNodeInfoHandlerMock{
				AddressBytesValue: stakedAddr2,
				PubKeyBytesValue:  bytes.Repeat([]byte{8}, 96),
			},
		},
		1: {
			&mock.GenesisNodeInfoHandlerMock{
				AddressBytesValue: scAddressBytes,
				PubKeyBytesValue:  bytes.Repeat([]byte{4}, 96),
			},
			&mock.GenesisNodeInfoHandlerMock{
				AddressBytesValue: scAddressBytes,
				PubKeyBytesValue:  bytes.Repeat([]byte{5}, 96),
			},
			&mock.GenesisNodeInfoHandlerMock{
				AddressBytesValue: stakedAddr2,
				PubKeyBytesValue:  bytes.Repeat([]byte{6}, 96),
			},
			&mock.GenesisNodeInfoHandlerMock{
				AddressBytesValue: stakedAddr2,
				PubKeyBytesValue:  bytes.Repeat([]byte{7}, 96),
			},
		},
	}
	initialNodesSetup := &mock.InitialNodesHandlerStub{
		InitialNodesInfoCalled: func() (map[uint32][]nodesCoordinator.GenesisNodeInfoHandler, map[uint32][]nodesCoordinator.GenesisNodeInfoHandler) {
			return initialGenesisNodes, make(map[uint32][]nodesCoordinator.GenesisNodeInfoHandler)
		},
		MinNumberOfNodesCalled: func() uint32 {
			return 1
		},
	}
	arg := createMockArgument(
		t,
		"testdata/genesisTest2.json",
		initialNodesSetup,
		big.NewInt(47000),
	)
	gbc, err := NewGenesisBlockCreator(arg)
	require.Nil(t, err)

	blocks, err := gbc.CreateGenesisBlocks()
	assert.Nil(t, err)
	assert.Equal(t, 3, len(blocks))

	indexingData := gbc.GetIndexingData()

	numDNSTypeScTxs := 256
	numDefaultTypeScTxs := 1
	numSystemSC := 4

	numInitialNodes := 0
	for k := range initialGenesisNodes {
		numInitialNodes += len(initialGenesisNodes[k])
	}

	reqNumDeployInitialScTxs := numDNSTypeScTxs + numDefaultTypeScTxs
	reqNumScrs := getRequiredNumScrsTxs(indexingData, 0)
	reqNumDelegationTxs := 4
	assert.Equal(t, reqNumDeployInitialScTxs, len(indexingData[0].DeployInitialScTxs))
	assert.Equal(t, 0, len(indexingData[0].DeploySystemScTxs))
	assert.Equal(t, reqNumDelegationTxs, len(indexingData[0].DelegationTxs))
	assert.Equal(t, 0, len(indexingData[0].StakingTxs))
	assert.Equal(t, reqNumScrs, len(indexingData[0].ScrsTxs))

	reqNumDeployInitialScTxs = numDNSTypeScTxs
	reqNumScrs = getRequiredNumScrsTxs(indexingData, 1)
	assert.Equal(t, reqNumDeployInitialScTxs, len(indexingData[1].DeployInitialScTxs))
	assert.Equal(t, 0, len(indexingData[1].DeploySystemScTxs))
	assert.Equal(t, 0, len(indexingData[1].DelegationTxs))
	assert.Equal(t, 0, len(indexingData[1].StakingTxs))
	assert.Equal(t, reqNumScrs, len(indexingData[1].ScrsTxs))

	reqNumScrs = getRequiredNumScrsTxs(indexingData, core.MetachainShardId)
	assert.Equal(t, 0, len(indexingData[core.MetachainShardId].DeployInitialScTxs))
	assert.Equal(t, numSystemSC, len(indexingData[core.MetachainShardId].DeploySystemScTxs))
	assert.Equal(t, 0, len(indexingData[core.MetachainShardId].DelegationTxs))
	assert.Equal(t, numInitialNodes, len(indexingData[core.MetachainShardId].StakingTxs))
	assert.Equal(t, reqNumScrs, len(indexingData[core.MetachainShardId].ScrsTxs))
}

func getRequiredNumScrsTxs(idata map[uint32]*genesis.IndexingData, shardId uint32) int {
	n := 2 * (len(idata[shardId].DeployInitialScTxs) + len(idata[shardId].DeploySystemScTxs) + len(idata[shardId].DelegationTxs))
	n += 3 * len(idata[shardId].StakingTxs)
	return n
}

func TestCreateArgsGenesisBlockCreator_ShouldErrWhenGetNewArgForShardFails(t *testing.T) {
	scAddressBytes, _ := hex.DecodeString("00000000000000000500761b8c4a25d3979359223208b412285f635e71300102")
	shardIDs := []uint32{0, 1}
	mapArgsGenesisBlockCreator := make(map[uint32]ArgsGenesisBlockCreator)
	initialNodesSetup := createDummyNodesHandler(scAddressBytes)
	arg := createMockArgument(
		t,
		"testdata/genesisTest1.json",
		initialNodesSetup,
		big.NewInt(22000),
	)

	arg.ShardCoordinator = &mock.ShardCoordinatorMock{SelfShardId: 1}
	arg.TrieStorageManagers = make(map[string]common.StorageManager)
	gbc, err := NewGenesisBlockCreator(arg)
	require.Nil(t, err)

	err = gbc.createArgsGenesisBlockCreator(shardIDs, mapArgsGenesisBlockCreator)
	assert.True(t, errors.Is(err, trie.ErrNilTrieStorage))
}

func TestCreateArgsGenesisBlockCreator_ShouldWork(t *testing.T) {
	shardIDs := []uint32{0, 1}
	mapArgsGenesisBlockCreator := make(map[uint32]ArgsGenesisBlockCreator)
	scAddressBytes, _ := hex.DecodeString("00000000000000000500761b8c4a25d3979359223208b412285f635e71300102")
	initialNodesSetup := &mock.InitialNodesHandlerStub{
		InitialNodesInfoCalled: func() (map[uint32][]nodesCoordinator.GenesisNodeInfoHandler, map[uint32][]nodesCoordinator.GenesisNodeInfoHandler) {
			return map[uint32][]nodesCoordinator.GenesisNodeInfoHandler{
				0: {
					&mock.GenesisNodeInfoHandlerMock{
						AddressBytesValue: scAddressBytes,
						PubKeyBytesValue:  bytes.Repeat([]byte{1}, 96),
					},
				},
				1: {
					&mock.GenesisNodeInfoHandlerMock{
						AddressBytesValue: scAddressBytes,
						PubKeyBytesValue:  bytes.Repeat([]byte{3}, 96),
					},
				},
			}, make(map[uint32][]nodesCoordinator.GenesisNodeInfoHandler)
		},
		MinNumberOfNodesCalled: func() uint32 {
			return 1
		},
	}
	arg := createMockArgument(
		t,
		"testdata/genesisTest1.json",
		initialNodesSetup,
		big.NewInt(22000),
	)
	gbc, err := NewGenesisBlockCreator(arg)
	require.Nil(t, err)

	err = gbc.createArgsGenesisBlockCreator(shardIDs, mapArgsGenesisBlockCreator)
	assert.Nil(t, err)
	require.Equal(t, 2, len(mapArgsGenesisBlockCreator))
	assert.Equal(t, uint32(0), mapArgsGenesisBlockCreator[0].ShardCoordinator.SelfId())
	assert.Equal(t, uint32(1), mapArgsGenesisBlockCreator[1].ShardCoordinator.SelfId())
}

func TestCreateHardForkBlockProcessors_ShouldWork(t *testing.T) {
	selfShardID := uint32(0)
	shardIDs := []uint32{1, core.MetachainShardId}
	mapArgsGenesisBlockCreator := make(map[uint32]ArgsGenesisBlockCreator)
	mapHardForkBlockProcessor := make(map[uint32]update.HardForkBlockProcessor)
	scAddressBytes, _ := hex.DecodeString("00000000000000000500761b8c4a25d3979359223208b412285f635e71300102")
	initialNodesSetup := &mock.InitialNodesHandlerStub{
		InitialNodesInfoCalled: func() (map[uint32][]nodesCoordinator.GenesisNodeInfoHandler, map[uint32][]nodesCoordinator.GenesisNodeInfoHandler) {
			return map[uint32][]nodesCoordinator.GenesisNodeInfoHandler{
				0: {
					&mock.GenesisNodeInfoHandlerMock{
						AddressBytesValue: scAddressBytes,
						PubKeyBytesValue:  bytes.Repeat([]byte{1}, 96),
					},
				},
				1: {
					&mock.GenesisNodeInfoHandlerMock{
						AddressBytesValue: scAddressBytes,
						PubKeyBytesValue:  bytes.Repeat([]byte{3}, 96),
					},
				},
			}, make(map[uint32][]nodesCoordinator.GenesisNodeInfoHandler)
		},
		MinNumberOfNodesCalled: func() uint32 {
			return 1
		},
	}
	arg := createMockArgument(
		t,
		"testdata/genesisTest1.json",
		initialNodesSetup,
		big.NewInt(22000),
	)
	arg.importHandler = &updateMock.ImportHandlerStub{
		GetAccountsDBForShardCalled: func(shardID uint32) state.AccountsAdapter {
			return &stateMock.AccountsStub{}
		},
	}
	gbc, err := NewGenesisBlockCreator(arg)
	require.Nil(t, err)

	_ = gbc.createArgsGenesisBlockCreator(shardIDs, mapArgsGenesisBlockCreator)

	err = createHardForkBlockProcessors(selfShardID, shardIDs, mapArgsGenesisBlockCreator, mapHardForkBlockProcessor)
	assert.Nil(t, err)
	require.Equal(t, 2, len(mapHardForkBlockProcessor))
}

func createDummyNodesHandler(scAddressBytes []byte) genesis.InitialNodesHandler {
	return &mock.InitialNodesHandlerStub{
		InitialNodesInfoCalled: func() (map[uint32][]nodesCoordinator.GenesisNodeInfoHandler, map[uint32][]nodesCoordinator.GenesisNodeInfoHandler) {
			return map[uint32][]nodesCoordinator.GenesisNodeInfoHandler{
				0: {
					&mock.GenesisNodeInfoHandlerMock{
						AddressBytesValue: scAddressBytes,
						PubKeyBytesValue:  bytes.Repeat([]byte{1}, 96),
					},
				},
				1: {
					&mock.GenesisNodeInfoHandlerMock{
						AddressBytesValue: scAddressBytes,
						PubKeyBytesValue:  bytes.Repeat([]byte{3}, 96),
					},
				},
			}, make(map[uint32][]nodesCoordinator.GenesisNodeInfoHandler)
		},
		MinNumberOfNodesCalled: func() uint32 {
			return 1
		},
	}
}<|MERGE_RESOLUTION|>--- conflicted
+++ resolved
@@ -59,25 +59,15 @@
 		GenesisTime:   0,
 		StartEpochNum: 0,
 		Core: &mock.CoreComponentsMock{
-<<<<<<< HEAD
-			IntMarsh:            &mock.MarshalizerMock{},
-			TxMarsh:             &mock.MarshalizerMock{},
-			Hash:                &hashingMocks.HasherMock{},
-			UInt64ByteSliceConv: &mock.Uint64ByteSliceConverterMock{},
-			AddrPubKeyConv:      mock.NewPubkeyConverterMock(32),
-			Chain:               "chainID",
-			TxVersionCheck:      &testscommon.TxVersionCheckerStub{},
-			MinTxVersion:        1,
-=======
 			IntMarsh:                 &mock.MarshalizerMock{},
 			TxMarsh:                  &mock.MarshalizerMock{},
 			Hash:                     &hashingMocks.HasherMock{},
 			UInt64ByteSliceConv:      &mock.Uint64ByteSliceConverterMock{},
 			AddrPubKeyConv:           mock.NewPubkeyConverterMock(32),
 			Chain:                    "chainID",
+			TxVersionCheck:      &testscommon.TxVersionCheckerStub{},
 			MinTxVersion:             1,
 			EnableEpochsHandlerField: &testscommon.EnableEpochsHandlerStub{},
->>>>>>> b1a9a213
 		},
 		Data: &mock.DataComponentsMock{
 			Storage: &storageCommon.ChainStorerStub{
