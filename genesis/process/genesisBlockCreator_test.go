//go:build !race

package process

import (
	"bytes"
	"encoding/hex"
	"errors"
	"math"
	"math/big"
	"testing"

	"github.com/multiversx/mx-chain-core-go/data"
	"github.com/multiversx/mx-chain-core-go/data/block"

	"github.com/multiversx/mx-chain-go/common"
	"github.com/multiversx/mx-chain-go/config"
	"github.com/multiversx/mx-chain-go/dataRetriever"
	errorsMx "github.com/multiversx/mx-chain-go/errors"
	factoryRunType "github.com/multiversx/mx-chain-go/factory/runType"
	"github.com/multiversx/mx-chain-go/genesis"
	"github.com/multiversx/mx-chain-go/genesis/mock"
	"github.com/multiversx/mx-chain-go/genesis/parsing"
	"github.com/multiversx/mx-chain-go/process"
	"github.com/multiversx/mx-chain-go/sharding"
	"github.com/multiversx/mx-chain-go/sharding/nodesCoordinator"
	"github.com/multiversx/mx-chain-go/state"
	"github.com/multiversx/mx-chain-go/state/accounts"
	"github.com/multiversx/mx-chain-go/storage"
	"github.com/multiversx/mx-chain-go/testscommon"
	commonMocks "github.com/multiversx/mx-chain-go/testscommon/common"
	dataRetrieverMock "github.com/multiversx/mx-chain-go/testscommon/dataRetriever"
	"github.com/multiversx/mx-chain-go/testscommon/dblookupext"
	"github.com/multiversx/mx-chain-go/testscommon/economicsmocks"
	"github.com/multiversx/mx-chain-go/testscommon/enableEpochsHandlerMock"
	"github.com/multiversx/mx-chain-go/testscommon/factory"
	"github.com/multiversx/mx-chain-go/testscommon/genericMocks"
	"github.com/multiversx/mx-chain-go/testscommon/hashingMocks"
	"github.com/multiversx/mx-chain-go/testscommon/mainFactoryMocks"
	stateMock "github.com/multiversx/mx-chain-go/testscommon/state"
	storageCommon "github.com/multiversx/mx-chain-go/testscommon/storage"
	"github.com/multiversx/mx-chain-go/trie"
	"github.com/multiversx/mx-chain-go/update"
	updateMock "github.com/multiversx/mx-chain-go/update/mock"
	"github.com/multiversx/mx-chain-go/vm/systemSmartContracts/defaults"

	"github.com/multiversx/mx-chain-core-go/core"
	"github.com/multiversx/mx-chain-core-go/data"
	"github.com/multiversx/mx-chain-core-go/data/block"
	"github.com/multiversx/mx-chain-core-go/hashing"
	"github.com/multiversx/mx-chain-core-go/marshal"
	vmcommon "github.com/multiversx/mx-chain-vm-common-go"
	wasmConfig "github.com/multiversx/mx-chain-vm-go/config"
	"github.com/stretchr/testify/assert"
	"github.com/stretchr/testify/require"
)

var nodePrice = big.NewInt(5000)

// TODO improve code coverage of this package
func createMockArgument(
	t *testing.T,
	genesisFilename string,
	initialNodes genesis.InitialNodesHandler,
	entireSupply *big.Int,
) ArgsGenesisBlockCreator {
	trieStorageManagers := createTrieStorageManagers()
	runTypeComp := createRunTypeComponents(t)
	arg := ArgsGenesisBlockCreator{
		GenesisTime:   0,
		StartEpochNum: 0,
		Core: &mock.CoreComponentsMock{
			IntMarsh:                 &mock.MarshalizerMock{},
			TxMarsh:                  &mock.MarshalizerMock{},
			Hash:                     &hashingMocks.HasherMock{},
			UInt64ByteSliceConv:      &mock.Uint64ByteSliceConverterMock{},
			AddrPubKeyConv:           testscommon.NewPubkeyConverterMock(32),
			Chain:                    "chainID",
			TxVersionCheck:           &testscommon.TxVersionCheckerStub{},
			MinTxVersion:             1,
			EnableEpochsHandlerField: &enableEpochsHandlerMock.EnableEpochsHandlerStub{},
		},
		Data: &mock.DataComponentsMock{
			Storage: &storageCommon.ChainStorerStub{
				GetStorerCalled: func(unitType dataRetriever.UnitType) (storage.Storer, error) {
					return genericMocks.NewStorerMock(), nil
				},
			},
			Blkc:     &testscommon.ChainHandlerStub{},
			DataPool: dataRetrieverMock.NewPoolsHolderMock(),
		},
		InitialNodesSetup: &mock.InitialNodesSetupHandlerStub{},
		TxLogsProcessor:   &mock.TxLogProcessorMock{},
		VirtualMachineConfig: config.VirtualMachineConfig{
			WasmVMVersions: []config.WasmVMVersionByEpoch{
				{StartEpoch: 0, Version: "*"},
			},
		},
		HardForkConfig: config.HardforkConfig{
			ImportKeysStorageConfig: config.StorageConfig{
				Cache: config.CacheConfig{
					Type:     "LRU",
					Capacity: 1000,
					Shards:   1,
				},
				DB: config.DBConfig{
					Type:              "MemoryDB",
					BatchDelaySeconds: 1,
					MaxBatchSize:      1,
					MaxOpenFiles:      10,
				},
			},
			ImportStateStorageConfig: config.StorageConfig{
				Cache: config.CacheConfig{
					Type:     "LRU",
					Capacity: 1000,
					Shards:   1,
				},
				DB: config.DBConfig{
					Type:              "MemoryDB",
					BatchDelaySeconds: 1,
					MaxBatchSize:      1,
					MaxOpenFiles:      10,
				},
			},
		},
		SystemSCConfig: config.SystemSmartContractsConfig{
			ESDTSystemSCConfig: config.ESDTSystemSCConfig{
				BaseIssuingCost: "5000000000000000000000",
				OwnerAddress:    "erd1932eft30w753xyvme8d49qejgkjc09n5e49w4mwdjtm0neld797su0dlxp",
			},
			GovernanceSystemSCConfig: config.GovernanceSystemSCConfig{
				V1: config.GovernanceSystemSCConfigV1{
					ProposalCost: "500",
				},
				Active: config.GovernanceSystemSCConfigActive{
					ProposalCost:     "500",
					MinQuorum:        0.5,
					MinPassThreshold: 0.5,
					MinVetoThreshold: 0.5,
					LostProposalFee:  "1",
				},
				OwnerAddress: "3132333435363738393031323334353637383930313233343536373839303234",
			},
			StakingSystemSCConfig: config.StakingSystemSCConfig{
				GenesisNodePrice:                     nodePrice.Text(10),
				UnJailValue:                          "10",
				MinStepValue:                         "10",
				MinStakeValue:                        "1",
				UnBondPeriod:                         1,
				NumRoundsWithoutBleed:                1,
				MaximumPercentageToBleed:             1,
				BleedPercentagePerRound:              1,
				MaxNumberOfNodesForStake:             10,
				ActivateBLSPubKeyMessageVerification: false,
				MinUnstakeTokensValue:                "1",
				StakeLimitPercentage:                 100.0,
				NodeLimitPercentage:                  100.0,
			},
			DelegationManagerSystemSCConfig: config.DelegationManagerSystemSCConfig{
				MinCreationDeposit:  "100",
				MinStakeAmount:      "100",
				ConfigChangeAddress: "3132333435363738393031323334353637383930313233343536373839303234",
			},
			DelegationSystemSCConfig: config.DelegationSystemSCConfig{
				MinServiceFee: 0,
				MaxServiceFee: 100,
			},
			SoftAuctionConfig: config.SoftAuctionConfig{
				TopUpStep:             "10",
				MinTopUp:              "1",
				MaxTopUp:              "32000000",
				MaxNumberOfIterations: 100000,
			},
		},
		TrieStorageManagers: trieStorageManagers,
		BlockSignKeyGen:     &mock.KeyGenMock{},
		GenesisNodePrice:    nodePrice,
		EpochConfig: config.EpochConfig{
			EnableEpochs: config.EnableEpochs{
				SCDeployEnableEpoch:               unreachableEpoch,
				CleanUpInformativeSCRsEnableEpoch: unreachableEpoch,
				SCProcessorV2EnableEpoch:          unreachableEpoch,
				StakeLimitsEnableEpoch:            10,
			},
		},
		RoundConfig:             testscommon.GetDefaultRoundsConfig(),
		HeaderVersionConfigs:    testscommon.GetDefaultHeaderVersionConfig(),
		HistoryRepository:       &dblookupext.HistoryRepositoryStub{},
		TxExecutionOrderHandler: &commonMocks.TxExecutionOrderHandlerStub{},
		versionedHeaderFactory: &testscommon.VersionedHeaderFactoryStub{
			CreateCalled: func(epoch uint32) data.HeaderHandler {
				return &block.Header{}
			},
		},
<<<<<<< HEAD
		RunTypeComponents: runTypeComp,
=======
		TxPreprocessorCreator: preprocess.NewTxPreProcessorCreator(),
		RunTypeComponents:     runTypeComp,
>>>>>>> 5d356b43
	}

	arg.ShardCoordinator = &mock.ShardCoordinatorMock{
		NumOfShards: 2,
		SelfShardId: 0,
	}

	var err error
	arg.Accounts, err = createAccountAdapter(
		&mock.MarshalizerMock{},
		&hashingMocks.HasherMock{},
		runTypeComp.AccountsCreator(),
		trieStorageManagers[dataRetriever.UserAccountsUnit.String()],
		&testscommon.PubkeyConverterMock{},
		&enableEpochsHandlerMock.EnableEpochsHandlerStub{},
	)
	require.Nil(t, err)

	arg.ValidatorAccounts = &stateMock.AccountsStub{
		RootHashCalled: func() ([]byte, error) {
			return make([]byte, 0), nil
		},
		CommitCalled: func() ([]byte, error) {
			return make([]byte, 0), nil
		},
		SaveAccountCalled: func(account vmcommon.AccountHandler) error {
			return nil
		},
		LoadAccountCalled: func(address []byte) (vmcommon.AccountHandler, error) {
			return accounts.NewPeerAccount(address)
		},
	}

	gasMap := wasmConfig.MakeGasMapForTests()
	defaults.FillGasMapInternal(gasMap, 1)
	arg.GasSchedule = testscommon.NewGasScheduleNotifierMock(gasMap)
	ted := &economicsmocks.EconomicsHandlerStub{
		GenesisTotalSupplyCalled: func() *big.Int {
			return entireSupply
		},
		MaxGasLimitPerBlockCalled: func(shardID uint32) uint64 {
			return math.MaxInt64
		},
	}
	arg.Economics = ted

	args := genesis.AccountsParserArgs{
		GenesisFilePath: genesisFilename,
		EntireSupply:    arg.Economics.GenesisTotalSupply(),
		MinterAddress:   "",
		PubkeyConverter: arg.Core.AddressPubKeyConverter(),
		KeyGenerator:    &mock.KeyGeneratorStub{},
		Hasher:          &hashingMocks.HasherMock{},
		Marshalizer:     &mock.MarshalizerMock{},
	}

	arg.AccountsParser, err = parsing.NewAccountsParser(args)
	require.Nil(t, err)

	arg.SmartContractParser, err = parsing.NewSmartContractsParser(
		"testdata/smartcontracts.json",
		arg.Core.AddressPubKeyConverter(),
		&mock.KeyGeneratorStub{},
	)
	require.Nil(t, err)

	arg.InitialNodesSetup = initialNodes

	return arg
}

func createTrieStorageManagers() map[string]common.StorageManager {
	storageManagerArgs := storageCommon.GetStorageManagerArgs()
	storageManager, _ := trie.CreateTrieStorageManager(storageManagerArgs, storageCommon.GetStorageManagerOptions())

	trieStorageManagers := make(map[string]common.StorageManager)
	trieStorageManagers[dataRetriever.UserAccountsUnit.String()] = storageManager
	trieStorageManagers[dataRetriever.PeerAccountsUnit.String()] = storageManager

	return trieStorageManagers
}

func createRunTypeComponents(t *testing.T) runTypeComponentsHandler {
	runTypeFactory, err := factoryRunType.NewRunTypeComponentsFactory(&factory.CoreComponentsHolderMock{
		HasherCalled: func() hashing.Hasher {
			return &hashingMocks.HasherMock{}
		},
		InternalMarshalizerCalled: func() marshal.Marshalizer {
			return &mock.MarshalizerMock{}
		},
		EnableEpochsHandlerCalled: func() common.EnableEpochsHandler {
			return &enableEpochsHandlerMock.EnableEpochsHandlerStub{}
		},
	})
	require.Nil(t, err)

	runTypeComp, err := factoryRunType.NewManagedRunTypeComponents(runTypeFactory)
	require.Nil(t, err)

	err = runTypeComp.Create()
	require.Nil(t, err)

	return runTypeComp
}

func TestNewGenesisBlockCreator(t *testing.T) {
	t.Parallel()

	t.Run("nil Accounts should error", func(t *testing.T) {
		t.Parallel()

		arg := createMockArgument(t, "testdata/genesisTest1.json", &mock.InitialNodesHandlerStub{}, big.NewInt(22000))
		arg.Accounts = nil

		gbc, err := NewGenesisBlockCreator(arg)
		require.ErrorIs(t, err, process.ErrNilAccountsAdapter)
		require.Nil(t, gbc)
	})
	t.Run("nil Core should error", func(t *testing.T) {
		t.Parallel()

		arg := createMockArgument(t, "testdata/genesisTest1.json", &mock.InitialNodesHandlerStub{}, big.NewInt(22000))
		arg.Core = nil

		gbc, err := NewGenesisBlockCreator(arg)
		require.ErrorIs(t, err, process.ErrNilCoreComponentsHolder)
		require.Nil(t, gbc)
	})
	t.Run("nil Data should error", func(t *testing.T) {
		t.Parallel()

		arg := createMockArgument(t, "testdata/genesisTest1.json", &mock.InitialNodesHandlerStub{}, big.NewInt(22000))
		arg.Data = nil

		gbc, err := NewGenesisBlockCreator(arg)
		require.ErrorIs(t, err, process.ErrNilDataComponentsHolder)
		require.Nil(t, gbc)
	})
	t.Run("nil AddressPubKeyConverter should error", func(t *testing.T) {
		t.Parallel()

		arg := createMockArgument(t, "testdata/genesisTest1.json", &mock.InitialNodesHandlerStub{}, big.NewInt(22000))
		arg.Core = &mock.CoreComponentsMock{
			AddrPubKeyConv: nil,
		}

		gbc, err := NewGenesisBlockCreator(arg)
		require.ErrorIs(t, err, process.ErrNilPubkeyConverter)
		require.Nil(t, gbc)
	})
	t.Run("nil InitialNodesSetup should error", func(t *testing.T) {
		t.Parallel()

		arg := createMockArgument(t, "testdata/genesisTest1.json", &mock.InitialNodesHandlerStub{}, big.NewInt(22000))
		arg.InitialNodesSetup = nil

		gbc, err := NewGenesisBlockCreator(arg)
		require.ErrorIs(t, err, process.ErrNilNodesSetup)
		require.Nil(t, gbc)
	})
	t.Run("nil Economics should error", func(t *testing.T) {
		t.Parallel()

		arg := createMockArgument(t, "testdata/genesisTest1.json", &mock.InitialNodesHandlerStub{}, big.NewInt(22000))
		arg.Economics = nil

		gbc, err := NewGenesisBlockCreator(arg)
		require.ErrorIs(t, err, process.ErrNilEconomicsData)
		require.Nil(t, gbc)
	})
	t.Run("nil ShardCoordinator should error", func(t *testing.T) {
		t.Parallel()

		arg := createMockArgument(t, "testdata/genesisTest1.json", &mock.InitialNodesHandlerStub{}, big.NewInt(22000))
		arg.ShardCoordinator = nil

		gbc, err := NewGenesisBlockCreator(arg)
		require.ErrorIs(t, err, process.ErrNilShardCoordinator)
		require.Nil(t, gbc)
	})
	t.Run("nil StorageService should error", func(t *testing.T) {
		t.Parallel()

		arg := createMockArgument(t, "testdata/genesisTest1.json", &mock.InitialNodesHandlerStub{}, big.NewInt(22000))
		arg.Data = &mock.DataComponentsMock{
			Storage: nil,
		}

		gbc, err := NewGenesisBlockCreator(arg)
		require.ErrorIs(t, err, process.ErrNilStore)
		require.Nil(t, gbc)
	})
	t.Run("nil InternalMarshalizer should error", func(t *testing.T) {
		t.Parallel()

		arg := createMockArgument(t, "testdata/genesisTest1.json", &mock.InitialNodesHandlerStub{}, big.NewInt(22000))
		arg.Core = &mock.CoreComponentsMock{
			AddrPubKeyConv: testscommon.NewPubkeyConverterMock(32),
			IntMarsh:       nil,
		}

		gbc, err := NewGenesisBlockCreator(arg)
		require.ErrorIs(t, err, process.ErrNilMarshalizer)
		require.Nil(t, gbc)
	})
	t.Run("nil Hasher should error", func(t *testing.T) {
		t.Parallel()

		arg := createMockArgument(t, "testdata/genesisTest1.json", &mock.InitialNodesHandlerStub{}, big.NewInt(22000))
		arg.Core = &mock.CoreComponentsMock{
			AddrPubKeyConv: testscommon.NewPubkeyConverterMock(32),
			IntMarsh:       &mock.MarshalizerMock{},
			Hash:           nil,
		}

		gbc, err := NewGenesisBlockCreator(arg)
		require.ErrorIs(t, err, process.ErrNilHasher)
		require.Nil(t, gbc)
	})
	t.Run("nil DataPool should error", func(t *testing.T) {
		t.Parallel()

		arg := createMockArgument(t, "testdata/genesisTest1.json", &mock.InitialNodesHandlerStub{}, big.NewInt(22000))
		arg.Data = &mock.DataComponentsMock{
			Storage:  &storageCommon.ChainStorerStub{},
			DataPool: nil,
		}

		gbc, err := NewGenesisBlockCreator(arg)
		require.ErrorIs(t, err, process.ErrNilPoolsHolder)
		require.Nil(t, gbc)
	})
	t.Run("nil AccountsParser should error", func(t *testing.T) {
		t.Parallel()

		arg := createMockArgument(t, "testdata/genesisTest1.json", &mock.InitialNodesHandlerStub{}, big.NewInt(22000))
		arg.AccountsParser = nil

		gbc, err := NewGenesisBlockCreator(arg)
		require.ErrorIs(t, err, genesis.ErrNilAccountsParser)
		require.Nil(t, gbc)
	})
	t.Run("nil GasSchedule should error", func(t *testing.T) {
		t.Parallel()

		arg := createMockArgument(t, "testdata/genesisTest1.json", &mock.InitialNodesHandlerStub{}, big.NewInt(22000))
		arg.GasSchedule = nil

		gbc, err := NewGenesisBlockCreator(arg)
		require.ErrorIs(t, err, process.ErrNilGasSchedule)
		require.Nil(t, gbc)
	})
	t.Run("nil SmartContractParser should error", func(t *testing.T) {
		t.Parallel()

		arg := createMockArgument(t, "testdata/genesisTest1.json", &mock.InitialNodesHandlerStub{}, big.NewInt(22000))
		arg.SmartContractParser = nil

		gbc, err := NewGenesisBlockCreator(arg)
		require.ErrorIs(t, err, genesis.ErrNilSmartContractParser)
		require.Nil(t, gbc)
	})
	t.Run("nil RunTypeComponents should error", func(t *testing.T) {
		t.Parallel()

		arg := createMockArgument(t, "testdata/genesisTest1.json", &mock.InitialNodesHandlerStub{}, big.NewInt(22000))
		arg.RunTypeComponents = nil

		gbc, err := NewGenesisBlockCreator(arg)
		require.ErrorIs(t, err, errorsMx.ErrNilRunTypeComponents)
		require.Nil(t, gbc)
	})
	t.Run("nil BlockchainHookHandlerCreator should error", func(t *testing.T) {
		t.Parallel()

		arg := createMockArgument(t, "testdata/genesisTest1.json", &mock.InitialNodesHandlerStub{}, big.NewInt(22000))
		rtComponents := mainFactoryMocks.NewRunTypeComponentsStub()
		rtComponents.BlockChainHookHandlerFactory = nil
		arg.RunTypeComponents = rtComponents

		gbc, err := NewGenesisBlockCreator(arg)
		require.ErrorIs(t, err, errorsMx.ErrNilBlockChainHookHandlerCreator)
		require.Nil(t, gbc)
	})
	t.Run("nil SCResultsPreProcessorCreator should error", func(t *testing.T) {
		t.Parallel()

		arg := createMockArgument(t, "testdata/genesisTest1.json", &mock.InitialNodesHandlerStub{}, big.NewInt(22000))
		rtComponents := mainFactoryMocks.NewRunTypeComponentsStub()
		rtComponents.SCResultsPreProcessorFactory = nil
		arg.RunTypeComponents = rtComponents

		gbc, err := NewGenesisBlockCreator(arg)
		require.ErrorIs(t, err, errorsMx.ErrNilSCResultsPreProcessorCreator)
		require.Nil(t, gbc)
	})
	t.Run("nil TransactionCoordinatorCreator should error", func(t *testing.T) {
		t.Parallel()

		arg := createMockArgument(t, "testdata/genesisTest1.json", &mock.InitialNodesHandlerStub{}, big.NewInt(22000))
		rtComponents := mainFactoryMocks.NewRunTypeComponentsStub()
		rtComponents.TransactionCoordinatorFactory = nil
		arg.RunTypeComponents = rtComponents

		gbc, err := NewGenesisBlockCreator(arg)
		require.ErrorIs(t, err, errorsMx.ErrNilTransactionCoordinatorCreator)
		require.Nil(t, gbc)
	})
	t.Run("nil AccountCreator should error", func(t *testing.T) {
		t.Parallel()

		arg := createMockArgument(t, "testdata/genesisTest1.json", &mock.InitialNodesHandlerStub{}, big.NewInt(22000))
		rtComponents := mainFactoryMocks.NewRunTypeComponentsStub()
		rtComponents.AccountCreator = nil
		arg.RunTypeComponents = rtComponents

		gbc, err := NewGenesisBlockCreator(arg)
		require.ErrorIs(t, err, state.ErrNilAccountFactory)
		require.Nil(t, gbc)
	})
	t.Run("nil ShardCoordinatorFactory should error", func(t *testing.T) {
		t.Parallel()

		arg := createMockArgument(t, "testdata/genesisTest1.json", &mock.InitialNodesHandlerStub{}, big.NewInt(22000))
		rtComponents := mainFactoryMocks.NewRunTypeComponentsStub()
		rtComponents.ShardCoordinatorFactory = nil
		arg.RunTypeComponents = rtComponents

		gbc, err := NewGenesisBlockCreator(arg)
		require.True(t, errors.Is(err, errorsMx.ErrNilShardCoordinatorFactory))
		require.Nil(t, gbc)
	})
	t.Run("nil ShardCoordinatorFactory should error", func(t *testing.T) {
		t.Parallel()

		arg := createMockArgument(t, "testdata/genesisTest1.json", &mock.InitialNodesHandlerStub{}, big.NewInt(22000))
		rtComponents := mainFactoryMocks.NewRunTypeComponentsStub()
		rtComponents.TxPreProcessorFactory = nil
		arg.RunTypeComponents = rtComponents

		gbc, err := NewGenesisBlockCreator(arg)
		require.True(t, errors.Is(err, errorsMx.ErrNilTxPreProcessorCreator))
		require.Nil(t, gbc)
	})
	t.Run("nil TrieStorageManagers should error", func(t *testing.T) {
		t.Parallel()

		arg := createMockArgument(t, "testdata/genesisTest1.json", &mock.InitialNodesHandlerStub{}, big.NewInt(22000))
		arg.TrieStorageManagers = nil

		gbc, err := NewGenesisBlockCreator(arg)
		require.ErrorIs(t, err, genesis.ErrNilTrieStorageManager)
		require.Nil(t, gbc)
	})
	t.Run("invalid GenesisNodePrice should error", func(t *testing.T) {
		t.Parallel()

		arg := createMockArgument(t, "testdata/genesisTest1.json", &mock.InitialNodesHandlerStub{}, big.NewInt(22000))
		arg.SystemSCConfig.StakingSystemSCConfig.GenesisNodePrice = "0"

		gbc, err := NewGenesisBlockCreator(arg)
		require.ErrorIs(t, err, genesis.ErrInvalidInitialNodePrice)
		require.Nil(t, gbc)
	})
	t.Run("nil HistoryRepository should error", func(t *testing.T) {
		t.Parallel()

		arg := createMockArgument(t, "testdata/genesisTest1.json", &mock.InitialNodesHandlerStub{}, big.NewInt(22000))
		arg.HistoryRepository = nil

		gbc, err := NewGenesisBlockCreator(arg)
		require.True(t, errors.Is(err, process.ErrNilHistoryRepository))
		require.Nil(t, gbc)
	})
	t.Run("should work", func(t *testing.T) {
		t.Parallel()

		arg := createMockArgument(t, "testdata/genesisTest1.json", &mock.InitialNodesHandlerStub{}, big.NewInt(22000))
		gbc, err := NewGenesisBlockCreator(arg)
		require.NoError(t, err)
		require.NotNil(t, gbc)
	})
}

func TestGenesisBlockCreator_CreateGenesisBlockAfterHardForkShouldCreateSCResultingAddresses(t *testing.T) {
	scAddressBytes, _ := hex.DecodeString("00000000000000000500761b8c4a25d3979359223208b412285f635e71300102")
	initialNodesSetup := &mock.InitialNodesHandlerStub{
		InitialNodesInfoCalled: func() (map[uint32][]nodesCoordinator.GenesisNodeInfoHandler, map[uint32][]nodesCoordinator.GenesisNodeInfoHandler) {
			return map[uint32][]nodesCoordinator.GenesisNodeInfoHandler{
				0: {
					&mock.GenesisNodeInfoHandlerMock{
						AddressBytesValue: scAddressBytes,
						PubKeyBytesValue:  bytes.Repeat([]byte{1}, 96),
					},
				},
				1: {
					&mock.GenesisNodeInfoHandlerMock{
						AddressBytesValue: scAddressBytes,
						PubKeyBytesValue:  bytes.Repeat([]byte{3}, 96),
					},
				},
			}, make(map[uint32][]nodesCoordinator.GenesisNodeInfoHandler)
		},
		MinNumberOfNodesCalled: func() uint32 {
			return 1
		},
	}
	arg := createMockArgument(
		t,
		"testdata/genesisTest1.json",
		initialNodesSetup,
		big.NewInt(22000),
	)
	gbc, err := NewGenesisBlockCreator(arg)
	require.Nil(t, err)

	blocks, err := gbc.CreateGenesisBlocks()
	assert.Nil(t, err)
	assert.Equal(t, 3, len(blocks))

	mapAddressesWithDeploy, err := arg.SmartContractParser.GetDeployedSCAddresses(genesis.DNSType)
	assert.Nil(t, err)
	assert.Equal(t, len(mapAddressesWithDeploy), core.MaxNumShards)

	newArgs := createMockArgument(
		t,
		"testdata/genesisTest1.json",
		initialNodesSetup,
		big.NewInt(22000),
	)
	hardForkGbc, err := NewGenesisBlockCreator(newArgs)
	assert.Nil(t, err)
	err = hardForkGbc.computeInitialDNSAddresses(gbc.arg.EpochConfig.EnableEpochs)
	assert.Nil(t, err)

	mapAfterHardForkAddresses, err := newArgs.SmartContractParser.GetDeployedSCAddresses(genesis.DNSType)
	assert.Nil(t, err)
	assert.Equal(t, len(mapAfterHardForkAddresses), core.MaxNumShards)
	for address := range mapAddressesWithDeploy {
		_, ok := mapAfterHardForkAddresses[address]
		assert.True(t, ok)
	}
}

func TestGenesisBlockCreator_CreateGenesisBlocksJustDelegationShouldWorkAndDNS(t *testing.T) {
	scAddressBytes, _ := hex.DecodeString("00000000000000000500761b8c4a25d3979359223208b412285f635e71300102")
	stakedAddr, _ := hex.DecodeString("b00102030405060708090001020304050607080900010203040506070809000b")
	initialNodesSetup := &mock.InitialNodesHandlerStub{
		InitialNodesInfoCalled: func() (map[uint32][]nodesCoordinator.GenesisNodeInfoHandler, map[uint32][]nodesCoordinator.GenesisNodeInfoHandler) {
			return map[uint32][]nodesCoordinator.GenesisNodeInfoHandler{
				0: {
					&mock.GenesisNodeInfoHandlerMock{
						AddressBytesValue: scAddressBytes,
						PubKeyBytesValue:  bytes.Repeat([]byte{1}, 96),
					},
					&mock.GenesisNodeInfoHandlerMock{
						AddressBytesValue: stakedAddr,
						PubKeyBytesValue:  bytes.Repeat([]byte{2}, 96),
					},
				},
				1: {
					&mock.GenesisNodeInfoHandlerMock{
						AddressBytesValue: scAddressBytes,
						PubKeyBytesValue:  bytes.Repeat([]byte{3}, 96),
					},
				},
			}, make(map[uint32][]nodesCoordinator.GenesisNodeInfoHandler)
		},
		MinNumberOfNodesCalled: func() uint32 {
			return 1
		},
	}
	arg := createMockArgument(
		t,
		"testdata/genesisTest1.json",
		initialNodesSetup,
		big.NewInt(22000),
	)

	gbc, err := NewGenesisBlockCreator(arg)
	require.Nil(t, err)

	blocks, err := gbc.CreateGenesisBlocks()

	assert.Nil(t, err)
	assert.Equal(t, 3, len(blocks))
}

func TestGenesisBlockCreator_CreateGenesisBlocksStakingAndDelegationShouldWorkAndDNS(t *testing.T) {
	scAddressBytes, _ := hex.DecodeString("00000000000000000500761b8c4a25d3979359223208b412285f635e71300102")
	stakedAddr, _ := hex.DecodeString("b00102030405060708090001020304050607080900010203040506070809000b")
	stakedAddr2, _ := hex.DecodeString("d00102030405060708090001020304050607080900010203040506070809000d")
	initialNodesSetup := &mock.InitialNodesHandlerStub{
		InitialNodesInfoCalled: func() (map[uint32][]nodesCoordinator.GenesisNodeInfoHandler, map[uint32][]nodesCoordinator.GenesisNodeInfoHandler) {
			return map[uint32][]nodesCoordinator.GenesisNodeInfoHandler{
				0: {
					&mock.GenesisNodeInfoHandlerMock{
						AddressBytesValue: scAddressBytes,
						PubKeyBytesValue:  bytes.Repeat([]byte{1}, 96),
					},
					&mock.GenesisNodeInfoHandlerMock{
						AddressBytesValue: stakedAddr,
						PubKeyBytesValue:  bytes.Repeat([]byte{2}, 96),
					},
					&mock.GenesisNodeInfoHandlerMock{
						AddressBytesValue: scAddressBytes,
						PubKeyBytesValue:  bytes.Repeat([]byte{3}, 96),
					},
					&mock.GenesisNodeInfoHandlerMock{
						AddressBytesValue: stakedAddr2,
						PubKeyBytesValue:  bytes.Repeat([]byte{8}, 96),
					},
				},
				1: {
					&mock.GenesisNodeInfoHandlerMock{
						AddressBytesValue: scAddressBytes,
						PubKeyBytesValue:  bytes.Repeat([]byte{4}, 96),
					},
					&mock.GenesisNodeInfoHandlerMock{
						AddressBytesValue: scAddressBytes,
						PubKeyBytesValue:  bytes.Repeat([]byte{5}, 96),
					},
					&mock.GenesisNodeInfoHandlerMock{
						AddressBytesValue: stakedAddr2,
						PubKeyBytesValue:  bytes.Repeat([]byte{6}, 96),
					},
					&mock.GenesisNodeInfoHandlerMock{
						AddressBytesValue: stakedAddr2,
						PubKeyBytesValue:  bytes.Repeat([]byte{7}, 96),
					},
				},
			}, make(map[uint32][]nodesCoordinator.GenesisNodeInfoHandler)
		},
		MinNumberOfNodesCalled: func() uint32 {
			return 1
		},
	}
	arg := createMockArgument(
		t,
		"testdata/genesisTest2.json",
		initialNodesSetup,
		big.NewInt(47000),
	)
	arg.ShardCoordinator, _ = sharding.NewMultiShardCoordinator(2, 1)
	gbc, err := NewGenesisBlockCreator(arg)
	require.Nil(t, err)

	blocks, err := gbc.CreateGenesisBlocks()

	assert.Nil(t, err)
	assert.Equal(t, 3, len(blocks))

	_, err = arg.Accounts.Commit()
	require.Nil(t, err)

	t.Run("backwards compatibility on nonces: for a shard != 0, all accounts not having a delegation value would "+
		"have caused an artificial increase in their accounts nonce", func(t *testing.T) {
		accnt, errGet := arg.Accounts.GetExistingAccount(stakedAddr)
		require.Nil(t, errGet)
		assert.Equal(t, uint64(2), accnt.GetNonce())
	})
}

func TestGenesisBlockCreator_GetIndexingDataShouldWork(t *testing.T) {
	scAddressBytes, _ := hex.DecodeString("00000000000000000500761b8c4a25d3979359223208b412285f635e71300102")
	stakedAddr, _ := hex.DecodeString("b00102030405060708090001020304050607080900010203040506070809000b")
	stakedAddr2, _ := hex.DecodeString("d00102030405060708090001020304050607080900010203040506070809000d")
	initialGenesisNodes := map[uint32][]nodesCoordinator.GenesisNodeInfoHandler{
		0: {
			&mock.GenesisNodeInfoHandlerMock{
				AddressBytesValue: scAddressBytes,
				PubKeyBytesValue:  bytes.Repeat([]byte{1}, 96),
			},
			&mock.GenesisNodeInfoHandlerMock{
				AddressBytesValue: stakedAddr,
				PubKeyBytesValue:  bytes.Repeat([]byte{2}, 96),
			},
			&mock.GenesisNodeInfoHandlerMock{
				AddressBytesValue: scAddressBytes,
				PubKeyBytesValue:  bytes.Repeat([]byte{3}, 96),
			},
			&mock.GenesisNodeInfoHandlerMock{
				AddressBytesValue: stakedAddr2,
				PubKeyBytesValue:  bytes.Repeat([]byte{8}, 96),
			},
		},
		1: {
			&mock.GenesisNodeInfoHandlerMock{
				AddressBytesValue: scAddressBytes,
				PubKeyBytesValue:  bytes.Repeat([]byte{4}, 96),
			},
			&mock.GenesisNodeInfoHandlerMock{
				AddressBytesValue: scAddressBytes,
				PubKeyBytesValue:  bytes.Repeat([]byte{5}, 96),
			},
			&mock.GenesisNodeInfoHandlerMock{
				AddressBytesValue: stakedAddr2,
				PubKeyBytesValue:  bytes.Repeat([]byte{6}, 96),
			},
			&mock.GenesisNodeInfoHandlerMock{
				AddressBytesValue: stakedAddr2,
				PubKeyBytesValue:  bytes.Repeat([]byte{7}, 96),
			},
		},
	}
	initialNodesSetup := &mock.InitialNodesHandlerStub{
		InitialNodesInfoCalled: func() (map[uint32][]nodesCoordinator.GenesisNodeInfoHandler, map[uint32][]nodesCoordinator.GenesisNodeInfoHandler) {
			return initialGenesisNodes, make(map[uint32][]nodesCoordinator.GenesisNodeInfoHandler)
		},
		MinNumberOfNodesCalled: func() uint32 {
			return 1
		},
	}
	arg := createMockArgument(
		t,
		"testdata/genesisTest2.json",
		initialNodesSetup,
		big.NewInt(47000),
	)
	gbc, err := NewGenesisBlockCreator(arg)
	require.Nil(t, err)

	blocks, err := gbc.CreateGenesisBlocks()
	assert.Nil(t, err)
	assert.Equal(t, 3, len(blocks))

	indexingData := gbc.GetIndexingData()

	numDNSTypeScTxs := 256
	numDefaultTypeScTxs := 1
	numSystemSC := 4

	numInitialNodes := 0
	for k := range initialGenesisNodes {
		numInitialNodes += len(initialGenesisNodes[k])
	}

	reqNumDeployInitialScTxs := numDNSTypeScTxs + numDefaultTypeScTxs
	reqNumScrs := getRequiredNumScrsTxs(indexingData, 0)
	reqNumDelegationTxs := 4
	assert.Equal(t, reqNumDeployInitialScTxs, len(indexingData[0].DeployInitialScTxs))
	assert.Equal(t, 0, len(indexingData[0].DeploySystemScTxs))
	assert.Equal(t, reqNumDelegationTxs, len(indexingData[0].DelegationTxs))
	assert.Equal(t, 0, len(indexingData[0].StakingTxs))
	assert.Equal(t, reqNumScrs, len(indexingData[0].ScrsTxs))

	reqNumDeployInitialScTxs = numDNSTypeScTxs
	reqNumScrs = getRequiredNumScrsTxs(indexingData, 1)
	assert.Equal(t, reqNumDeployInitialScTxs, len(indexingData[1].DeployInitialScTxs))
	assert.Equal(t, 0, len(indexingData[1].DeploySystemScTxs))
	assert.Equal(t, 0, len(indexingData[1].DelegationTxs))
	assert.Equal(t, 0, len(indexingData[1].StakingTxs))
	assert.Equal(t, reqNumScrs, len(indexingData[1].ScrsTxs))

	reqNumScrs = getRequiredNumScrsTxs(indexingData, core.MetachainShardId)
	assert.Equal(t, 0, len(indexingData[core.MetachainShardId].DeployInitialScTxs))
	assert.Equal(t, numSystemSC, len(indexingData[core.MetachainShardId].DeploySystemScTxs))
	assert.Equal(t, 0, len(indexingData[core.MetachainShardId].DelegationTxs))
	assert.Equal(t, numInitialNodes, len(indexingData[core.MetachainShardId].StakingTxs))
	assert.Equal(t, reqNumScrs, len(indexingData[core.MetachainShardId].ScrsTxs))
}

func getRequiredNumScrsTxs(idata map[uint32]*genesis.IndexingData, shardId uint32) int {
	n := 2 * (len(idata[shardId].DeployInitialScTxs) + len(idata[shardId].DeploySystemScTxs) + len(idata[shardId].DelegationTxs))
	n += 3 * len(idata[shardId].StakingTxs)
	return n
}

func TestCreateArgsGenesisBlockCreator_ShouldErrWhenGetNewArgForShardFails(t *testing.T) {
	scAddressBytes, _ := hex.DecodeString("00000000000000000500761b8c4a25d3979359223208b412285f635e71300102")
	shardIDs := []uint32{0, 1}
	mapArgsGenesisBlockCreator := make(map[uint32]ArgsGenesisBlockCreator)
	initialNodesSetup := createDummyNodesHandler(scAddressBytes)
	arg := createMockArgument(
		t,
		"testdata/genesisTest1.json",
		initialNodesSetup,
		big.NewInt(22000),
	)

	arg.ShardCoordinator = &mock.ShardCoordinatorMock{SelfShardId: 1}
	arg.TrieStorageManagers = make(map[string]common.StorageManager)
	gbc, err := NewGenesisBlockCreator(arg)
	require.Nil(t, err)

	err = gbc.createArgsGenesisBlockCreator(shardIDs, mapArgsGenesisBlockCreator)
	assert.True(t, errors.Is(err, trie.ErrNilTrieStorage))
}

func TestCreateArgsGenesisBlockCreator_ShouldWork(t *testing.T) {
	shardIDs := []uint32{0, 1}
	mapArgsGenesisBlockCreator := make(map[uint32]ArgsGenesisBlockCreator)
	scAddressBytes, _ := hex.DecodeString("00000000000000000500761b8c4a25d3979359223208b412285f635e71300102")
	initialNodesSetup := &mock.InitialNodesHandlerStub{
		InitialNodesInfoCalled: func() (map[uint32][]nodesCoordinator.GenesisNodeInfoHandler, map[uint32][]nodesCoordinator.GenesisNodeInfoHandler) {
			return map[uint32][]nodesCoordinator.GenesisNodeInfoHandler{
				0: {
					&mock.GenesisNodeInfoHandlerMock{
						AddressBytesValue: scAddressBytes,
						PubKeyBytesValue:  bytes.Repeat([]byte{1}, 96),
					},
				},
				1: {
					&mock.GenesisNodeInfoHandlerMock{
						AddressBytesValue: scAddressBytes,
						PubKeyBytesValue:  bytes.Repeat([]byte{3}, 96),
					},
				},
			}, make(map[uint32][]nodesCoordinator.GenesisNodeInfoHandler)
		},
		MinNumberOfNodesCalled: func() uint32 {
			return 1
		},
	}
	arg := createMockArgument(
		t,
		"testdata/genesisTest1.json",
		initialNodesSetup,
		big.NewInt(22000),
	)
	gbc, err := NewGenesisBlockCreator(arg)
	require.Nil(t, err)

	err = gbc.createArgsGenesisBlockCreator(shardIDs, mapArgsGenesisBlockCreator)
	assert.Nil(t, err)
	require.Equal(t, 2, len(mapArgsGenesisBlockCreator))
	assert.Equal(t, uint32(0), mapArgsGenesisBlockCreator[0].ShardCoordinator.SelfId())
	assert.Equal(t, uint32(1), mapArgsGenesisBlockCreator[1].ShardCoordinator.SelfId())
}

func TestCreateHardForkBlockProcessors_ShouldWork(t *testing.T) {
	selfShardID := uint32(0)
	shardIDs := []uint32{1, core.MetachainShardId}
	mapArgsGenesisBlockCreator := make(map[uint32]ArgsGenesisBlockCreator)
	mapHardForkBlockProcessor := make(map[uint32]update.HardForkBlockProcessor)
	scAddressBytes, _ := hex.DecodeString("00000000000000000500761b8c4a25d3979359223208b412285f635e71300102")
	initialNodesSetup := &mock.InitialNodesHandlerStub{
		InitialNodesInfoCalled: func() (map[uint32][]nodesCoordinator.GenesisNodeInfoHandler, map[uint32][]nodesCoordinator.GenesisNodeInfoHandler) {
			return map[uint32][]nodesCoordinator.GenesisNodeInfoHandler{
				0: {
					&mock.GenesisNodeInfoHandlerMock{
						AddressBytesValue: scAddressBytes,
						PubKeyBytesValue:  bytes.Repeat([]byte{1}, 96),
					},
				},
				1: {
					&mock.GenesisNodeInfoHandlerMock{
						AddressBytesValue: scAddressBytes,
						PubKeyBytesValue:  bytes.Repeat([]byte{3}, 96),
					},
				},
			}, make(map[uint32][]nodesCoordinator.GenesisNodeInfoHandler)
		},
		MinNumberOfNodesCalled: func() uint32 {
			return 1
		},
	}
	arg := createMockArgument(
		t,
		"testdata/genesisTest1.json",
		initialNodesSetup,
		big.NewInt(22000),
	)
	arg.importHandler = &updateMock.ImportHandlerStub{
		GetAccountsDBForShardCalled: func(shardID uint32) state.AccountsAdapter {
			return &stateMock.AccountsStub{}
		},
	}
	gbc, err := NewGenesisBlockCreator(arg)
	require.Nil(t, err)

	_ = gbc.createArgsGenesisBlockCreator(shardIDs, mapArgsGenesisBlockCreator)

	err = createHardForkBlockProcessors(selfShardID, shardIDs, mapArgsGenesisBlockCreator, mapHardForkBlockProcessor)
	assert.Nil(t, err)
	require.Equal(t, 2, len(mapHardForkBlockProcessor))
}

func createDummyNodesHandler(scAddressBytes []byte) genesis.InitialNodesHandler {
	return &mock.InitialNodesHandlerStub{
		InitialNodesInfoCalled: func() (map[uint32][]nodesCoordinator.GenesisNodeInfoHandler, map[uint32][]nodesCoordinator.GenesisNodeInfoHandler) {
			return map[uint32][]nodesCoordinator.GenesisNodeInfoHandler{
				0: {
					&mock.GenesisNodeInfoHandlerMock{
						AddressBytesValue: scAddressBytes,
						PubKeyBytesValue:  bytes.Repeat([]byte{1}, 96),
					},
				},
				1: {
					&mock.GenesisNodeInfoHandlerMock{
						AddressBytesValue: scAddressBytes,
						PubKeyBytesValue:  bytes.Repeat([]byte{3}, 96),
					},
				},
			}, make(map[uint32][]nodesCoordinator.GenesisNodeInfoHandler)
		},
		MinNumberOfNodesCalled: func() uint32 {
			return 1
		},
	}
}

func TestCreateArgsGenesisBlockCreator_ShouldWorkAndCreateEmpty(t *testing.T) {
	t.Parallel()

	arg := createMockArgument(t, "testdata/genesisTest1.json", &mock.InitialNodesHandlerStub{}, big.NewInt(22000))
	arg.StartEpochNum = 1
	gbc, err := NewGenesisBlockCreator(arg)
	require.NoError(t, err)
	require.NotNil(t, gbc)

	blocks, err := gbc.CreateGenesisBlocks()
	assert.Nil(t, err)
	assert.Equal(t, 3, len(blocks))
	for _, blockInstance := range blocks {
		assert.Zero(t, blockInstance.GetNonce())
		assert.Zero(t, blockInstance.GetRound())
		assert.Zero(t, blockInstance.GetEpoch())
	}
}<|MERGE_RESOLUTION|>--- conflicted
+++ resolved
@@ -193,12 +193,7 @@
 				return &block.Header{}
 			},
 		},
-<<<<<<< HEAD
 		RunTypeComponents: runTypeComp,
-=======
-		TxPreprocessorCreator: preprocess.NewTxPreProcessorCreator(),
-		RunTypeComponents:     runTypeComp,
->>>>>>> 5d356b43
 	}
 
 	arg.ShardCoordinator = &mock.ShardCoordinatorMock{
@@ -531,7 +526,7 @@
 		require.True(t, errors.Is(err, errorsMx.ErrNilShardCoordinatorFactory))
 		require.Nil(t, gbc)
 	})
-	t.Run("nil ShardCoordinatorFactory should error", func(t *testing.T) {
+	t.Run("nil TxPreProcessorFactory should error", func(t *testing.T) {
 		t.Parallel()
 
 		arg := createMockArgument(t, "testdata/genesisTest1.json", &mock.InitialNodesHandlerStub{}, big.NewInt(22000))
