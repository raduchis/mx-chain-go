package process

import (
	"bytes"
	"encoding/hex"
	"math"
	"math/big"
	"sort"
	"strings"

	"github.com/ElrondNetwork/elrond-go/config"
	"github.com/ElrondNetwork/elrond-go/core"
	"github.com/ElrondNetwork/elrond-go/core/check"
	"github.com/ElrondNetwork/elrond-go/core/forking"
	"github.com/ElrondNetwork/elrond-go/core/parsers"
	"github.com/ElrondNetwork/elrond-go/core/vmcommon"
	"github.com/ElrondNetwork/elrond-go/data"
	"github.com/ElrondNetwork/elrond-go/data/block"
	"github.com/ElrondNetwork/elrond-go/data/transaction"
	"github.com/ElrondNetwork/elrond-go/dataRetriever"
	"github.com/ElrondNetwork/elrond-go/genesis"
	"github.com/ElrondNetwork/elrond-go/genesis/process/disabled"
	"github.com/ElrondNetwork/elrond-go/marshal"
	"github.com/ElrondNetwork/elrond-go/process"
	"github.com/ElrondNetwork/elrond-go/process/block/preprocess"
	"github.com/ElrondNetwork/elrond-go/process/coordinator"
	"github.com/ElrondNetwork/elrond-go/process/factory"
	"github.com/ElrondNetwork/elrond-go/process/factory/metachain"
	"github.com/ElrondNetwork/elrond-go/process/smartContract"
	"github.com/ElrondNetwork/elrond-go/process/smartContract/builtInFunctions"
	"github.com/ElrondNetwork/elrond-go/process/smartContract/hooks"
	processTransaction "github.com/ElrondNetwork/elrond-go/process/transaction"
	"github.com/ElrondNetwork/elrond-go/update"
	hardForkProcess "github.com/ElrondNetwork/elrond-go/update/process"
	"github.com/ElrondNetwork/elrond-go/vm"
)

const unreachableEpoch = uint32(1000000)

// CreateMetaGenesisBlock will create a metachain genesis block
func CreateMetaGenesisBlock(
	arg ArgsGenesisBlockCreator,
	body *block.Body,
	nodesListSplitter genesis.NodesListSplitter,
	hardForkBlockProcessor update.HardForkBlockProcessor,
) (data.HeaderHandler, [][]byte, error) {
	if mustDoHardForkImportProcess(arg) {
		return createMetaGenesisBlockAfterHardFork(arg, body, hardForkBlockProcessor)
	}

	processors, err := createProcessorsForMetaGenesisBlock(arg, createGenesisConfig())
	if err != nil {
		return nil, nil, err
	}

	err = deploySystemSmartContracts(arg, processors.txProcessor, processors.systemSCs)
	if err != nil {
		return nil, nil, err
	}

	err = setStakedData(arg, processors, nodesListSplitter)
	if err != nil {
		return nil, nil, err
	}

	rootHash, err := arg.Accounts.Commit()
	if err != nil {
		return nil, nil, err
	}

	round, nonce, epoch := getGenesisBlocksRoundNonceEpoch(arg)

	magicDecoded, err := hex.DecodeString(arg.GenesisString)
	if err != nil {
		return nil, nil, err
	}
	prevHash := arg.Core.Hasher().Compute(arg.GenesisString)

	header := &block.MetaBlock{
		RootHash:               rootHash,
		PrevHash:               prevHash,
		RandSeed:               rootHash,
		PrevRandSeed:           rootHash,
		AccumulatedFees:        big.NewInt(0),
		AccumulatedFeesInEpoch: big.NewInt(0),
		DeveloperFees:          big.NewInt(0),
		DevFeesInEpoch:         big.NewInt(0),
		PubKeysBitmap:          []byte{1},
		ChainID:                []byte(arg.Core.ChainID()),
		SoftwareVersion:        []byte(""),
		TimeStamp:              arg.GenesisTime,
		Round:                  round,
		Nonce:                  nonce,
		Epoch:                  epoch,
		Reserved:               magicDecoded,
	}

	header.EpochStart.Economics = block.Economics{
		TotalSupply:       big.NewInt(0).Set(arg.Economics.GenesisTotalSupply()),
		TotalToDistribute: big.NewInt(0),
		TotalNewlyMinted:  big.NewInt(0),
		RewardsPerBlock:   big.NewInt(0),
		NodePrice:         big.NewInt(0).Set(arg.GenesisNodePrice),
	}

	validatorRootHash, err := arg.ValidatorAccounts.RootHash()
	if err != nil {
		return nil, nil, err
	}
	header.SetValidatorStatsRootHash(validatorRootHash)

	err = saveGenesisMetaToStorage(arg.Data.StorageService(), arg.Core.InternalMarshalizer(), header)
	if err != nil {
		return nil, nil, err
	}

	err = processors.vmContainer.Close()
	if err != nil {
		return nil, nil, err
	}

	return header, make([][]byte, 0), nil
}

func createMetaGenesisBlockAfterHardFork(
	arg ArgsGenesisBlockCreator,
	body *block.Body,
	hardForkBlockProcessor update.HardForkBlockProcessor,
) (data.HeaderHandler, [][]byte, error) {
	if check.IfNil(hardForkBlockProcessor) {
		return nil, nil, update.ErrNilHardForkBlockProcessor
	}

	hdrHandler, err := hardForkBlockProcessor.CreateBlock(
		body,
		arg.Core.ChainID(),
		arg.HardForkConfig.StartRound,
		arg.HardForkConfig.StartNonce,
		arg.HardForkConfig.StartEpoch,
	)
	if err != nil {
		return nil, nil, err
	}
	hdrHandler.SetTimeStamp(arg.GenesisTime)

	metaHdr, ok := hdrHandler.(*block.MetaBlock)
	if !ok {
		return nil, nil, process.ErrWrongTypeAssertion
	}

	err = arg.Accounts.RecreateTrie(hdrHandler.GetRootHash())
	if err != nil {
		return nil, nil, err
	}

	err = saveGenesisMetaToStorage(arg.Data.StorageService(), arg.Core.InternalMarshalizer(), metaHdr)
	if err != nil {
		return nil, nil, err
	}

	return metaHdr, make([][]byte, 0), nil
}

func createArgsMetaBlockCreatorAfterHardFork(
	arg ArgsGenesisBlockCreator,
	selfShardID uint32,
) (hardForkProcess.ArgsNewMetaBlockCreatorAfterHardFork, error) {
	tmpArg := arg
	tmpArg.Accounts = arg.importHandler.GetAccountsDBForShard(core.MetachainShardId)
	processors, err := createProcessorsForMetaGenesisBlock(tmpArg, arg.EpochConfig.EnableEpochs)
	if err != nil {
		return hardForkProcess.ArgsNewMetaBlockCreatorAfterHardFork{}, err
	}

	argsPendingTxProcessor := hardForkProcess.ArgsPendingTransactionProcessor{
		Accounts:         tmpArg.Accounts,
		TxProcessor:      processors.txProcessor,
		RwdTxProcessor:   &disabled.RewardTxProcessor{},
		ScrTxProcessor:   processors.scrProcessor,
		PubKeyConv:       arg.Core.AddressPubKeyConverter(),
		ShardCoordinator: arg.ShardCoordinator,
	}
	pendingTxProcessor, err := hardForkProcess.NewPendingTransactionProcessor(argsPendingTxProcessor)
	if err != nil {
		return hardForkProcess.ArgsNewMetaBlockCreatorAfterHardFork{}, err
	}

	argsMetaBlockCreatorAfterHardFork := hardForkProcess.ArgsNewMetaBlockCreatorAfterHardFork{
		Hasher:             arg.Core.Hasher(),
		ImportHandler:      arg.importHandler,
		Marshalizer:        arg.Core.InternalMarshalizer(),
		PendingTxProcessor: pendingTxProcessor,
		ShardCoordinator:   arg.ShardCoordinator,
		Storage:            arg.Data.StorageService(),
		TxCoordinator:      processors.txCoordinator,
		ValidatorAccounts:  tmpArg.ValidatorAccounts,
		SelfShardID:        selfShardID,
	}

	return argsMetaBlockCreatorAfterHardFork, nil
}

func saveGenesisMetaToStorage(
	storageService dataRetriever.StorageService,
	marshalizer marshal.Marshalizer,
	genesisBlock data.HeaderHandler,
) error {

	epochStartID := core.EpochStartIdentifier(genesisBlock.GetEpoch())

	metaHdrStorage := storageService.GetStorer(dataRetriever.MetaBlockUnit)
	if check.IfNil(metaHdrStorage) {
		return process.ErrNilStorage
	}

	triggerStorage := storageService.GetStorer(dataRetriever.BootstrapUnit)
	if check.IfNil(triggerStorage) {
		return process.ErrNilStorage
	}

	marshaledData, err := marshalizer.Marshal(genesisBlock)
	if err != nil {
		return err
	}

	err = metaHdrStorage.Put([]byte(epochStartID), marshaledData)
	if err != nil {
		return err
	}

	err = triggerStorage.Put([]byte(epochStartID), marshaledData)
	if err != nil {
		return err
	}

	return nil
}

func createProcessorsForMetaGenesisBlock(arg ArgsGenesisBlockCreator, enableEpochs config.EnableEpochs) (*genesisProcessors, error) {
	builtInFuncs := builtInFunctions.NewBuiltInFunctionContainer()
	argsHook := hooks.ArgBlockChainHook{
		Accounts:           arg.Accounts,
		PubkeyConv:         arg.Core.AddressPubKeyConverter(),
		StorageService:     arg.Data.StorageService(),
		BlockChain:         arg.Data.Blockchain(),
		ShardCoordinator:   arg.ShardCoordinator,
		Marshalizer:        arg.Core.InternalMarshalizer(),
		Uint64Converter:    arg.Core.Uint64ByteSliceConverter(),
		BuiltInFunctions:   builtInFuncs,
		DataPool:           arg.Data.Datapool(),
		CompiledSCPool:     arg.Data.Datapool().SmartContracts(),
		NilCompiledSCStore: true,
	}

	epochNotifier := forking.NewGenericEpochNotifier()
	temporaryMetaHeader := &block.MetaBlock{
		Epoch:     arg.StartEpochNum,
		TimeStamp: arg.GenesisTime,
	}
	epochNotifier.CheckEpoch(temporaryMetaHeader)

	pubKeyVerifier, err := disabled.NewMessageSignVerifier(arg.BlockSignKeyGen)
	if err != nil {
		return nil, err
	}
	argsNewVMContainerFactory := metachain.ArgsNewVMContainerFactory{
		ArgBlockChainHook:   argsHook,
		Economics:           arg.Economics,
		MessageSignVerifier: pubKeyVerifier,
		GasSchedule:         arg.GasSchedule,
		NodesConfigProvider: arg.InitialNodesSetup,
		Hasher:              arg.Core.Hasher(),
		Marshalizer:         arg.Core.InternalMarshalizer(),
		SystemSCConfig:      &arg.SystemSCConfig,
		ValidatorAccountsDB: arg.ValidatorAccounts,
		ChanceComputer:      &disabled.Rater{},
		EpochNotifier:       epochNotifier,
<<<<<<< HEAD
		EpochConfig:         arg.EpochConfig,
=======
		ShardCoordinator:    arg.ShardCoordinator,
>>>>>>> fd5f221b
	}
	virtualMachineFactory, err := metachain.NewVMContainerFactory(argsNewVMContainerFactory)
	if err != nil {
		return nil, err
	}

	vmContainer, err := virtualMachineFactory.CreateForGenesis()
	if err != nil {
		return nil, err
	}

	genesisFeeHandler := &disabled.FeeHandler{}
	interimProcFactory, err := metachain.NewIntermediateProcessorsContainerFactory(
		arg.ShardCoordinator,
		arg.Core.InternalMarshalizer(),
		arg.Core.Hasher(),
		arg.Core.AddressPubKeyConverter(),
		arg.Data.StorageService(),
		arg.Data.Datapool(),
		genesisFeeHandler,
	)
	if err != nil {
		return nil, err
	}

	interimProcContainer, err := interimProcFactory.Create()
	if err != nil {
		return nil, err
	}

	scForwarder, err := interimProcContainer.Get(block.SmartContractResultBlock)
	if err != nil {
		return nil, err
	}

	badTxForwarder, err := interimProcContainer.Get(block.InvalidBlock)
	if err != nil {
		return nil, err
	}

	argsTxTypeHandler := coordinator.ArgNewTxTypeHandler{
		PubkeyConverter:        arg.Core.AddressPubKeyConverter(),
		ShardCoordinator:       arg.ShardCoordinator,
		BuiltInFuncNames:       builtInFuncs.Keys(),
		ArgumentParser:         parsers.NewCallArgsParser(),
		EpochNotifier:          epochNotifier,
		RelayedTxV2EnableEpoch: arg.EpochConfig.EnableEpochs.RelayedTransactionsV2EnableEpoch,
	}
	txTypeHandler, err := coordinator.NewTxTypeHandler(argsTxTypeHandler)
	if err != nil {
		return nil, err
	}

	gasHandler, err := preprocess.NewGasComputation(arg.Economics, txTypeHandler, epochNotifier, enableEpochs.SCDeployEnableEpoch)
	if err != nil {
		return nil, err
	}

	argsParser := smartContract.NewArgumentParser()
	argsNewSCProcessor := smartContract.ArgsNewSmartContractProcessor{
		VmContainer:                         vmContainer,
		ArgsParser:                          argsParser,
		Hasher:                              arg.Core.Hasher(),
		Marshalizer:                         arg.Core.InternalMarshalizer(),
		AccountsDB:                          arg.Accounts,
		BlockChainHook:                      virtualMachineFactory.BlockChainHookImpl(),
		PubkeyConv:                          arg.Core.AddressPubKeyConverter(),
		ShardCoordinator:                    arg.ShardCoordinator,
		ScrForwarder:                        scForwarder,
		TxFeeHandler:                        genesisFeeHandler,
		EconomicsFee:                        genesisFeeHandler,
		TxTypeHandler:                       txTypeHandler,
		GasHandler:                          gasHandler,
		GasSchedule:                         arg.GasSchedule,
		BuiltInFunctions:                    virtualMachineFactory.BlockChainHookImpl().GetBuiltInFunctions(),
		TxLogsProcessor:                     arg.TxLogsProcessor,
		BadTxForwarder:                      badTxForwarder,
		EpochNotifier:                       epochNotifier,
		DeployEnableEpoch:                   enableEpochs.SCDeployEnableEpoch,
		BuiltinEnableEpoch:                  enableEpochs.BuiltInFunctionsEnableEpoch,
		PenalizedTooMuchGasEnableEpoch:      enableEpochs.PenalizedTooMuchGasEnableEpoch,
		RepairCallbackEnableEpoch:           enableEpochs.RepairCallbackEnableEpoch,
		ReturnDataToLastTransferEnableEpoch: enableEpochs.ReturnDataToLastTransferEnableEpoch,
		SenderInOutTransferEnableEpoch:      enableEpochs.SenderInOutTransferEnableEpoch,
		IsGenesisProcessing:                 true,
		StakingV2EnableEpoch:                arg.EpochConfig.EnableEpochs.StakingV2EnableEpoch,
	}
	scProcessor, err := smartContract.NewSmartContractProcessor(argsNewSCProcessor)
	if err != nil {
		return nil, err
	}

	argsNewMetaTxProcessor := processTransaction.ArgsNewMetaTxProcessor{
		Hasher:           arg.Core.Hasher(),
		Marshalizer:      arg.Core.InternalMarshalizer(),
		Accounts:         arg.Accounts,
		PubkeyConv:       arg.Core.AddressPubKeyConverter(),
		ShardCoordinator: arg.ShardCoordinator,
		ScProcessor:      scProcessor,
		TxTypeHandler:    txTypeHandler,
		EconomicsFee:     genesisFeeHandler,
		ESDTEnableEpoch:  arg.EpochConfig.EnableEpochs.ESDTEnableEpoch,
		EpochNotifier:    epochNotifier,
	}
	txProcessor, err := processTransaction.NewMetaTxProcessor(argsNewMetaTxProcessor)
	if err != nil {
		return nil, process.ErrNilTxProcessor
	}

	disabledRequestHandler := &disabled.RequestHandler{}
	disabledBlockTracker := &disabled.BlockTracker{}
	disabledBlockSizeComputationHandler := &disabled.BlockSizeComputationHandler{}
	disabledBalanceComputationHandler := &disabled.BalanceComputationHandler{}

	preProcFactory, err := metachain.NewPreProcessorsContainerFactory(
		arg.ShardCoordinator,
		arg.Data.StorageService(),
		arg.Core.InternalMarshalizer(),
		arg.Core.Hasher(),
		arg.Data.Datapool(),
		arg.Accounts,
		disabledRequestHandler,
		txProcessor,
		scProcessor,
		arg.Economics,
		gasHandler,
		disabledBlockTracker,
		arg.Core.AddressPubKeyConverter(),
		disabledBlockSizeComputationHandler,
		disabledBalanceComputationHandler,
	)
	if err != nil {
		return nil, err
	}

	preProcContainer, err := preProcFactory.Create()
	if err != nil {
		return nil, err
	}

	argsTransactionCoordinator := coordinator.ArgTransactionCoordinator{
		Hasher:                            arg.Core.Hasher(),
		Marshalizer:                       arg.Core.InternalMarshalizer(),
		ShardCoordinator:                  arg.ShardCoordinator,
		Accounts:                          arg.Accounts,
		MiniBlockPool:                     arg.Data.Datapool().MiniBlocks(),
		RequestHandler:                    disabledRequestHandler,
		PreProcessors:                     preProcContainer,
		InterProcessors:                   interimProcContainer,
		GasHandler:                        gasHandler,
		FeeHandler:                        genesisFeeHandler,
		BlockSizeComputation:              disabledBlockSizeComputationHandler,
		BalanceComputation:                disabledBalanceComputationHandler,
		EconomicsFee:                      genesisFeeHandler,
		TxTypeHandler:                     txTypeHandler,
		BlockGasAndFeesReCheckEnableEpoch: enableEpochs.BlockGasAndFeesReCheckEnableEpoch,
	}
	txCoordinator, err := coordinator.NewTransactionCoordinator(argsTransactionCoordinator)
	if err != nil {
		return nil, err
	}

	queryService, err := smartContract.NewSCQueryService(
		vmContainer,
		arg.Economics,
		virtualMachineFactory.BlockChainHookImpl(),
		arg.Data.Blockchain(),
	)
	if err != nil {
		return nil, err
	}

	return &genesisProcessors{
		txCoordinator:  txCoordinator,
		systemSCs:      virtualMachineFactory.SystemSmartContractContainer(),
		blockchainHook: virtualMachineFactory.BlockChainHookImpl(),
		txProcessor:    txProcessor,
		scProcessor:    scProcessor,
		scrProcessor:   scProcessor,
		rwdProcessor:   nil,
		queryService:   queryService,
		vmContainer:    vmContainer,
	}, nil
}

// deploySystemSmartContracts deploys all the system smart contracts to the account state
func deploySystemSmartContracts(
	arg ArgsGenesisBlockCreator,
	txProcessor process.TransactionProcessor,
	systemSCs vm.SystemSCContainer,
) error {
	code := hex.EncodeToString([]byte("deploy"))
	vmType := hex.EncodeToString(factory.SystemVirtualMachine)
	codeMetadata := hex.EncodeToString((&vmcommon.CodeMetadata{}).ToBytes())
	deployTxData := strings.Join([]string{code, vmType, codeMetadata}, "@")

	tx := &transaction.Transaction{
		Nonce:     0,
		Value:     big.NewInt(0),
		RcvAddr:   make([]byte, arg.Core.AddressPubKeyConverter().Len()),
		GasPrice:  0,
		GasLimit:  math.MaxUint64,
		Data:      []byte(deployTxData),
		Signature: nil,
	}

	systemSCAddresses := make([][]byte, 0)
	systemSCAddresses = append(systemSCAddresses, systemSCs.Keys()...)

	sort.Slice(systemSCAddresses, func(i, j int) bool {
		return bytes.Compare(systemSCAddresses[i], systemSCAddresses[j]) < 0
	})

	for _, address := range systemSCAddresses {
		tx.SndAddr = address
		_, err := txProcessor.ProcessTransaction(tx)
		if err != nil {
			return err
		}
	}

	return nil
}

// setStakedData sets the initial staked values to the staking smart contract
// it will register both categories of nodes: direct staked and delegated stake. This is done because it is the only
// way possible due to the fact that the delegation contract can not call a sandbox-ed processor suite and accounts state
// at genesis time
func setStakedData(
	arg ArgsGenesisBlockCreator,
	processors *genesisProcessors,
	nodesListSplitter genesis.NodesListSplitter,
) error {

	scQueryBlsKeys := &process.SCQuery{
		ScAddress: vm.StakingSCAddress,
		FuncName:  "isStaked",
	}

	// create staking smart contract state for genesis - update fixed stake value from all
	oneEncoded := hex.EncodeToString(big.NewInt(1).Bytes())
	stakeValue := arg.GenesisNodePrice

	stakedNodes := nodesListSplitter.GetAllNodes()
	for _, nodeInfo := range stakedNodes {
		tx := &transaction.Transaction{
			Nonce:     0,
			Value:     new(big.Int).Set(stakeValue),
			RcvAddr:   vm.ValidatorSCAddress,
			SndAddr:   nodeInfo.AddressBytes(),
			GasPrice:  0,
			GasLimit:  math.MaxUint64,
			Data:      []byte("stake@" + oneEncoded + "@" + hex.EncodeToString(nodeInfo.PubKeyBytes()) + "@" + hex.EncodeToString([]byte("genesis"))),
			Signature: nil,
		}

		_, err := processors.txProcessor.ProcessTransaction(tx)
		if err != nil {
			return err
		}

		scQueryBlsKeys.Arguments = [][]byte{nodeInfo.PubKeyBytes()}
		vmOutput, err := processors.queryService.ExecuteQuery(scQueryBlsKeys)
		if err != nil {
			return err
		}

		if vmOutput.ReturnCode != vmcommon.Ok {
			return genesis.ErrBLSKeyNotStaked
		}
	}

	log.Debug("meta block genesis",
		"num nodes staked", len(stakedNodes),
	)

	return nil
}<|MERGE_RESOLUTION|>--- conflicted
+++ resolved
@@ -275,11 +275,8 @@
 		ValidatorAccountsDB: arg.ValidatorAccounts,
 		ChanceComputer:      &disabled.Rater{},
 		EpochNotifier:       epochNotifier,
-<<<<<<< HEAD
 		EpochConfig:         arg.EpochConfig,
-=======
 		ShardCoordinator:    arg.ShardCoordinator,
->>>>>>> fd5f221b
 	}
 	virtualMachineFactory, err := metachain.NewVMContainerFactory(argsNewVMContainerFactory)
 	if err != nil {
