--- conflicted
+++ resolved
@@ -67,12 +67,7 @@
 	RoundConfig             config.RoundConfig
 	EpochConfig             config.EpochConfig
 	HeaderVersionConfigs    config.VersionsConfig
-<<<<<<< HEAD
-	TxPoolConfig            config.TransactionsPoolConfig
-	MempoolSelection        config.MempoolSelectionConfig
-=======
 	MempoolSelectionConfig  config.MempoolSelectionConfig
->>>>>>> ac497575
 	WorkingDir              string
 	BlockSignKeyGen         crypto.KeyGenerator
 	HistoryRepository       dblookupext.HistoryRepository
