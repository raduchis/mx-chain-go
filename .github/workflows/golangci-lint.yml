name: golangci-lint
on:
  push:
    branches:
      - master
  pull_request:
    branches: [ master, development, feat/*, rc/* ]

permissions:
  contents: read

jobs:
  golangci:
    name: golangci linter
    runs-on: ubuntu-latest
    steps:
      - uses: actions/setup-go@v3
        with:
<<<<<<< HEAD
          go-version: 1.17
=======
          go-version: 1.17.6
>>>>>>> 86cfe8ca
      - uses: actions/checkout@v3
      - name: golangci-lint
        uses: golangci/golangci-lint-action@v3
        with:
          # Required: the version of golangci-lint is required and must be specified without patch version: we always use the latest patch version.
          version: v1.45.2

          # Optional: working directory, useful for monorepos
          # working-directory: somedir

          # Optional: golangci-lint command line arguments.
          args: --timeout 10m0s --max-issues-per-linter 0 --max-same-issues 0 --print-issued-lines

          # Optional: show only new issues if it's a pull request. The default value is `false`.
          only-new-issues: true

          # Optional: if set to true then the action will use pre-installed Go
          # skip-go-installation: true<|MERGE_RESOLUTION|>--- conflicted
+++ resolved
@@ -16,11 +16,7 @@
     steps:
       - uses: actions/setup-go@v3
         with:
-<<<<<<< HEAD
-          go-version: 1.17
-=======
           go-version: 1.17.6
->>>>>>> 86cfe8ca
       - uses: actions/checkout@v3
       - name: golangci-lint
         uses: golangci/golangci-lint-action@v3
