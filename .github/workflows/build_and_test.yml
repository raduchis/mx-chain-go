name: Build and smoke test

on:
  pull_request:
    branches: [master, rc/*]
  workflow_dispatch:

jobs:
  build:
    strategy:
      matrix:
<<<<<<< HEAD
        runs-on: [ubuntu-latest, macos-13-xlarge]
=======
        runs-on: [ubuntu-latest, macos-13, macos-13-xlarge]
>>>>>>> 7cab1a50
    runs-on: ${{ matrix.runs-on }}
    name: Build
    steps:
      - name: Set up Go 1.20.7
        uses: actions/setup-go@v3
        with:
          go-version: 1.20.7
        id: go

      - name: Check out code into the Go module directory
        uses: actions/checkout@v3

      - name: Get dependencies
        run: |
          go get -v -t -d ./...
          if [ -f Gopkg.toml ]; then
            curl https://raw.githubusercontent.com/golang/dep/master/install.sh | sh
            dep ensure
          fi

      - name: Build
        run: |
          cd ${GITHUB_WORKSPACE}/cmd/node && go build .
          cd ${GITHUB_WORKSPACE}/cmd/seednode && go build .
          cd ${GITHUB_WORKSPACE}/cmd/keygenerator && go build .
          cd ${GITHUB_WORKSPACE}/cmd/logviewer && go build .
          cd ${GITHUB_WORKSPACE}/cmd/termui && go build .

      # On GitHub, we only run the short tests, and we only run them for some OS/ARCH combinations.
      - name: Run tests
        run: |
          GOOS=$(go env GOOS)

          if [[ "$GOOS" == darwin ]]; then
            go test -short -v ./...
          fi<|MERGE_RESOLUTION|>--- conflicted
+++ resolved
@@ -9,11 +9,7 @@
   build:
     strategy:
       matrix:
-<<<<<<< HEAD
-        runs-on: [ubuntu-latest, macos-13-xlarge]
-=======
-        runs-on: [ubuntu-latest, macos-13, macos-13-xlarge]
->>>>>>> 7cab1a50
+        runs-on: [ubuntu-latest, macos-latest, macos-13-xlarge]
     runs-on: ${{ matrix.runs-on }}
     name: Build
     steps:
