package core

import (
	"errors"
)

// ErrNilMarshalizer signals that a nil marshalizer has been provided
var ErrNilMarshalizer = errors.New("nil marshalizer provided")

// ErrNilHasher signals that a nil hasher has been provided
var ErrNilHasher = errors.New("nil hasher provided")

// ErrNilNodesCoordinator signals a nil nodes coordinator has been provided
var ErrNilNodesCoordinator = errors.New("nil nodes coordinator")

// ErrInvalidValue signals that a nil value has been provided
var ErrInvalidValue = errors.New("invalid value provided")

// ErrNilInputData signals that a nil data has been provided
var ErrNilInputData = errors.New("nil input data")

//ErrNilUrl signals that the provided url is empty
var ErrNilUrl = errors.New("url is empty")

// ErrPemFileIsInvalid signals that a pem file is invalid
var ErrPemFileIsInvalid = errors.New("pem file is invalid")

// ErrNilPemBLock signals that the pem block is nil
var ErrNilPemBLock = errors.New("nil pem block")

// ErrNilFile signals that a nil file has been provided
var ErrNilFile = errors.New("nil file provided")

// ErrEmptyFile signals that a empty file has been provided
var ErrEmptyFile = errors.New("empty file provided")

// ErrInvalidIndex signals that an invalid private key index has been provided
var ErrInvalidIndex = errors.New("invalid private key index")

// ErrNotPositiveValue signals that a 0 or negative value has been provided
var ErrNotPositiveValue = errors.New("the provided value is not positive")

// ErrNilAppStatusHandler signals that a nil status handler has been provided
var ErrNilAppStatusHandler = errors.New("appStatusHandler is nil")

// ErrNilStatusTagProvider signals that a nil status tag provider has been given as parameter
var ErrNilStatusTagProvider = errors.New("nil status tag provider")

// ErrInvalidPollingInterval signals that an invalid polling interval has been provided
var ErrInvalidPollingInterval = errors.New("invalid polling interval ")

// ErrInvalidIdentifierForEpochStartBlockRequest signals that an invalid identifier for epoch start block request
// has been provided
var ErrInvalidIdentifierForEpochStartBlockRequest = errors.New("invalid identifier for epoch start block request")

// ErrNilEpochStartNotifier signals that nil epoch start notifier has been provided
var ErrNilEpochStartNotifier = errors.New("nil epoch start notifier")

// ErrVersionNumComponents signals that a wrong number of components was provided
var ErrVersionNumComponents = errors.New("invalid version while checking number of components")

// ErrMajorVersionMismatch signals that the major version mismatch
var ErrMajorVersionMismatch = errors.New("major version mismatch")

// ErrMinorVersionMismatch signals that the minor version mismatch
var ErrMinorVersionMismatch = errors.New("minor version mismatch")

// ErrReleaseVersionMismatch signals that the release version mismatch
var ErrReleaseVersionMismatch = errors.New("release version mismatch")

// ErrNilStore signals that the provided storage service is nil
var ErrNilStore = errors.New("nil data storage service")

// ErrNilSignalChan returns whenever a nil signal channel is provided
var ErrNilSignalChan = errors.New("nil signal channel")

// ErrInvalidLogFileMinLifeSpan signals that an invalid log file life span was provided
var ErrInvalidLogFileMinLifeSpan = errors.New("minimum log file life span is invalid")

// ErrFileLoggingProcessIsClosed signals that the file logging process is closed
var ErrFileLoggingProcessIsClosed = errors.New("file logging process is closed")

<<<<<<< HEAD
// ErrSuffixNotPresentOrInIncorrectPosition signals that the suffix is not present in the data field or its position is incorrect
var ErrSuffixNotPresentOrInIncorrectPosition = errors.New("suffix is not present or the position is incorrect")
=======
// ErrNilShardCoordinator signals that a nil shard coordinator was provided
var ErrNilShardCoordinator = errors.New("nil shard coordinator")
>>>>>>> 0ec271dc

// ErrNilFeeConfig signals that a nil fee config is provided
var ErrNilFeeConfig = errors.New("nil fee config")

// ErrInvalidTransactionVersion signals that an invalid transaction version has been provided
var ErrInvalidTransactionVersion = errors.New("invalid transaction version")<|MERGE_RESOLUTION|>--- conflicted
+++ resolved
@@ -80,13 +80,11 @@
 // ErrFileLoggingProcessIsClosed signals that the file logging process is closed
 var ErrFileLoggingProcessIsClosed = errors.New("file logging process is closed")
 
-<<<<<<< HEAD
+// ErrNilShardCoordinator signals that a nil shard coordinator was provided
+var ErrNilShardCoordinator = errors.New("nil shard coordinator")
+
 // ErrSuffixNotPresentOrInIncorrectPosition signals that the suffix is not present in the data field or its position is incorrect
 var ErrSuffixNotPresentOrInIncorrectPosition = errors.New("suffix is not present or the position is incorrect")
-=======
-// ErrNilShardCoordinator signals that a nil shard coordinator was provided
-var ErrNilShardCoordinator = errors.New("nil shard coordinator")
->>>>>>> 0ec271dc
 
 // ErrNilFeeConfig signals that a nil fee config is provided
 var ErrNilFeeConfig = errors.New("nil fee config")
