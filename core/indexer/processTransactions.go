package indexer

import (
	"bytes"
	"encoding/hex"
	"math/big"
	"strings"

	"github.com/ElrondNetwork/elrond-go/core"
	"github.com/ElrondNetwork/elrond-go/core/indexer/disabled"
	"github.com/ElrondNetwork/elrond-go/data"
	"github.com/ElrondNetwork/elrond-go/data/block"
	"github.com/ElrondNetwork/elrond-go/data/receipt"
	"github.com/ElrondNetwork/elrond-go/data/rewardTx"
	"github.com/ElrondNetwork/elrond-go/data/smartContractResult"
	"github.com/ElrondNetwork/elrond-go/data/transaction"
	"github.com/ElrondNetwork/elrond-go/hashing"
	"github.com/ElrondNetwork/elrond-go/marshal"
	"github.com/ElrondNetwork/elrond-go/process"
)

const (
	// A smart contract action (deploy, call, ...) should have minimum 2 smart contract results
	// exception to this rule are smart contract calls to ESDT contract
	minimumNumberOfSmartContractResults = 2
)

type txDatabaseProcessor struct {
	*commonProcessor
	txLogsProcessor process.TransactionLogProcessorDatabase
	hasher          hashing.Hasher
	marshalizer     marshal.Marshalizer
}

func newTxDatabaseProcessor(
	hasher hashing.Hasher,
	marshalizer marshal.Marshalizer,
	addressPubkeyConverter core.PubkeyConverter,
	validatorPubkeyConverter core.PubkeyConverter,
) *txDatabaseProcessor {
	return &txDatabaseProcessor{
		hasher:      hasher,
		marshalizer: marshalizer,
		commonProcessor: &commonProcessor{
			addressPubkeyConverter:   addressPubkeyConverter,
			validatorPubkeyConverter: validatorPubkeyConverter,
		},
		txLogsProcessor: disabled.NewNilTxLogsProcessor(),
	}
}

func (tdp *txDatabaseProcessor) prepareTransactionsForDatabase(
	body *block.Body,
	header data.HeaderHandler,
	txPool map[string]data.TransactionHandler,
	selfShardID uint32,
) ([]*Transaction, map[string]struct{}) {
	transactions, rewardsTxs, alteredAddresses := tdp.groupNormalTxsAndRewards(body, txPool, header, selfShardID)
	receipts := groupReceipts(txPool)
	scResults := groupSmartContractResults(txPool)

	transactions = tdp.setTransactionSearchOrder(transactions)
	for _, rec := range receipts {
		tx, ok := transactions[string(rec.TxHash)]
		if !ok {
			continue
		}

		gasUsed := big.NewInt(0).SetUint64(tx.GasPrice)
		gasUsed.Mul(gasUsed, big.NewInt(0).SetUint64(tx.GasLimit))
		gasUsed.Sub(gasUsed, rec.Value)
		gasUsed.Div(gasUsed, big.NewInt(0).SetUint64(tx.GasPrice))

		tx.GasUsed = gasUsed.Uint64()
	}

	countScResults := make(map[string]int)
	for scHash, scResult := range scResults {
		tx, ok := transactions[string(scResult.OriginalTxHash)]
		if !ok {
			continue
		}

		tx = tdp.addScResultInfoInTx(scHash, scResult, tx)
		countScResults[string(scResult.OriginalTxHash)]++
		delete(scResults, scHash)

		// append child smart contract results
		scrs := findAllChildScrResults(scHash, scResults)
		for scHash, sc := range scrs {
			tx = tdp.addScResultInfoInTx(scHash, sc, tx)
			countScResults[string(scResult.OriginalTxHash)]++
		}
	}

	for hash, nrScResult := range countScResults {
		if nrScResult < minimumNumberOfSmartContractResults {
			if len(transactions[hash].SmartContractResults) > 0 {
				scResultData := transactions[hash].SmartContractResults[0].Data
				if bytes.Contains(scResultData, []byte("@ok")) {
					// ESDT contract calls generate just one smart contract result
					continue
				}
			}

			if strings.Contains(string(transactions[hash].Data), "relayedTx") {
				continue
			}

			transactions[hash].Status = transaction.TxStatusUnsuccessful.String()
		}
	}

	// TODO for the moment do not save logs in database
	// uncomment this when transaction logs need to be saved in database
	//for hash, tx := range transactions {
	//	txLog, ok := tdp.txLogsProcessor.GetLogFromCache([]byte(hash))
	//	if !ok {
	//		continue
	//	}
	//
	//	tx.Log = tdp.prepareTxLog(txLog)
	//}

	tdp.txLogsProcessor.Clean()

	return append(convertMapTxsToSlice(transactions), rewardsTxs...), alteredAddresses
}

func findAllChildScrResults(hash string, scrs map[string]*smartContractResult.SmartContractResult) map[string]*smartContractResult.SmartContractResult {
	scrResults := make(map[string]*smartContractResult.SmartContractResult, 0)
	for scrHash, scr := range scrs {
		if string(scr.OriginalTxHash) == hash {
			scrResults[scrHash] = scr
			delete(scrs, scrHash)
		}
	}

	return scrResults
}

func (tdp *txDatabaseProcessor) addScResultInfoInTx(scHash string, scr *smartContractResult.SmartContractResult, tx *Transaction) *Transaction {
	dbScResult := tdp.commonProcessor.convertScResultInDatabaseScr(scHash, scr)
	tx.SmartContractResults = append(tx.SmartContractResults, dbScResult)

	if isSCRForSenderWithGasUsed(dbScResult, tx) {
		gasUsed := tx.GasLimit - scr.GasLimit
		tx.GasUsed = gasUsed
	}

	return tx
}

func isSCRForSenderWithGasUsed(dbScResult ScResult, tx *Transaction) bool {
	isForSender := dbScResult.Receiver == tx.Sender
	isWithGasLimit := dbScResult.GasLimit != 0
	isFromCurrentTx := dbScResult.PreTxHash == tx.Hash

	return isFromCurrentTx && isForSender && isWithGasLimit
}

func (tdp *txDatabaseProcessor) prepareTxLog(log data.LogHandler) TxLog {
	scAddr := tdp.addressPubkeyConverter.Encode(log.GetAddress())
	events := log.GetLogEvents()

	txLogEvents := make([]Event, len(events))
	for i, event := range events {
		txLogEvents[i].Address = hex.EncodeToString(event.GetAddress())
		txLogEvents[i].Data = hex.EncodeToString(event.GetData())
		txLogEvents[i].Identifier = hex.EncodeToString(event.GetIdentifier())

		topics := event.GetTopics()
		txLogEvents[i].Topics = make([]string, len(topics))
		for j, topic := range topics {
			txLogEvents[i].Topics[j] = hex.EncodeToString(topic)
		}
	}

	return TxLog{
		Address: scAddr,
		Events:  txLogEvents,
	}
}

func convertMapTxsToSlice(txs map[string]*Transaction) []*Transaction {
	transactions := make([]*Transaction, len(txs))
	i := 0
	for _, tx := range txs {
		transactions[i] = tx
		i++
	}
	return transactions
}

func (tdp *txDatabaseProcessor) groupNormalTxsAndRewards(
	body *block.Body,
	txPool map[string]data.TransactionHandler,
	header data.HeaderHandler,
	selfShardID uint32,
) (
	map[string]*Transaction,
	[]*Transaction,
	map[string]struct{},
) {
	alteredAddresses := make(map[string]struct{})
	transactions := make(map[string]*Transaction)
	rewardsTxs := make([]*Transaction, 0)

	for _, mb := range body.MiniBlocks {
		mbHash, err := core.CalculateHash(tdp.marshalizer, tdp.hasher, mb)
		if err != nil {
			continue
		}

		mbTxStatus := transaction.TxStatusPending.String()
		if selfShardID == mb.ReceiverShardID {
			mbTxStatus = transaction.TxStatusSuccessful.String()
		}

		switch mb.Type {
		case block.TxBlock:
			txs := getTransactions(txPool, mb.TxHashes)
			for hash, tx := range txs {
				dbTx := tdp.commonProcessor.buildTransaction(tx, []byte(hash), mbHash, mb, header, mbTxStatus)
				addToAlteredAddresses(dbTx, alteredAddresses, mb, selfShardID, false)
				transactions[hash] = dbTx
				delete(txPool, hash)
			}
		case block.InvalidBlock:
			txs := getTransactions(txPool, mb.TxHashes)
			for hash, tx := range txs {
<<<<<<< HEAD
				dbTx := tdp.commonProcessor.buildTransaction(tx, []byte(hash), mbHash, mb, header, transaction.TxStatusInvalid.String())
=======
				dbTx := tdp.commonProcessor.buildTransaction(tx, []byte(hash), mbHash, mb, header, txStatusInvalid)
				addToAlteredAddresses(dbTx, alteredAddresses, mb, selfShardID, false)
>>>>>>> 5cbb644c
				transactions[hash] = dbTx
				delete(txPool, hash)
			}
		case block.RewardsBlock:
			rTxs := getRewardsTransaction(txPool, mb.TxHashes)
			for hash, rtx := range rTxs {
				dbTx := tdp.commonProcessor.buildRewardTransaction(rtx, []byte(hash), mbHash, mb, header, mbTxStatus)
				addToAlteredAddresses(dbTx, alteredAddresses, mb, selfShardID, true)
				alteredAddresses[dbTx.Receiver] = struct{}{}
				rewardsTxs = append(rewardsTxs, dbTx)
				delete(txPool, hash)
			}
		default:
			continue
		}
	}

	return transactions, rewardsTxs, alteredAddresses
}

func (tdp *txDatabaseProcessor) setTransactionSearchOrder(transactions map[string]*Transaction) map[string]*Transaction {
	currentOrder := uint32(0)
	for _, tx := range transactions {
		tx.SearchOrder = currentOrder
		currentOrder++
	}

	return transactions
}

<<<<<<< HEAD
func (tdp *txDatabaseProcessor) createShardIdentifier(shardId uint32) uint32 {
	shardIdentifier := shardId + 2
	if shardId == core.MetachainShardId {
		shardIdentifier = 1
=======
func addToAlteredAddresses(
	tx *Transaction,
	alteredAddresses map[string]struct{},
	miniBlock *block.MiniBlock,
	selfShardID uint32,
	isRewardTx bool,
) {
	if selfShardID == miniBlock.SenderShardID && !isRewardTx {
		alteredAddresses[tx.Sender] = struct{}{}
	}
	if selfShardID == miniBlock.ReceiverShardID || miniBlock.ReceiverShardID == core.AllShardId {
		alteredAddresses[tx.Receiver] = struct{}{}
>>>>>>> 5cbb644c
	}
}

func groupSmartContractResults(txPool map[string]data.TransactionHandler) map[string]*smartContractResult.SmartContractResult {
	scResults := make(map[string]*smartContractResult.SmartContractResult, 0)
	for hash, tx := range txPool {
		scResult, ok := tx.(*smartContractResult.SmartContractResult)
		if !ok {
			continue
		}
		scResults[hash] = scResult
	}

	return scResults
}

func groupReceipts(txPool map[string]data.TransactionHandler) []*receipt.Receipt {
	receipts := make([]*receipt.Receipt, 0)
	for hash, tx := range txPool {
		rec, ok := tx.(*receipt.Receipt)
		if !ok {
			continue
		}

		receipts = append(receipts, rec)
		delete(txPool, hash)
	}

	return receipts
}

func getTransactions(txPool map[string]data.TransactionHandler,
	txHashes [][]byte,
) map[string]*transaction.Transaction {
	transactions := make(map[string]*transaction.Transaction)
	for _, txHash := range txHashes {
		txHandler, ok := txPool[string(txHash)]
		if !ok {
			continue
		}

		tx, ok := txHandler.(*transaction.Transaction)
		if !ok {
			continue
		}
		transactions[string(txHash)] = tx
	}
	return transactions
}

func getRewardsTransaction(txPool map[string]data.TransactionHandler,
	txHashes [][]byte,
) map[string]*rewardTx.RewardTx {
	rewardsTxs := make(map[string]*rewardTx.RewardTx)
	for _, txHash := range txHashes {
		txHandler, ok := txPool[string(txHash)]
		if !ok {
			continue
		}

		reward, ok := txHandler.(*rewardTx.RewardTx)
		if !ok {
			continue
		}
		rewardsTxs[string(txHash)] = reward
	}
	return rewardsTxs
}<|MERGE_RESOLUTION|>--- conflicted
+++ resolved
@@ -229,12 +229,8 @@
 		case block.InvalidBlock:
 			txs := getTransactions(txPool, mb.TxHashes)
 			for hash, tx := range txs {
-<<<<<<< HEAD
 				dbTx := tdp.commonProcessor.buildTransaction(tx, []byte(hash), mbHash, mb, header, transaction.TxStatusInvalid.String())
-=======
-				dbTx := tdp.commonProcessor.buildTransaction(tx, []byte(hash), mbHash, mb, header, txStatusInvalid)
 				addToAlteredAddresses(dbTx, alteredAddresses, mb, selfShardID, false)
->>>>>>> 5cbb644c
 				transactions[hash] = dbTx
 				delete(txPool, hash)
 			}
@@ -265,12 +261,6 @@
 	return transactions
 }
 
-<<<<<<< HEAD
-func (tdp *txDatabaseProcessor) createShardIdentifier(shardId uint32) uint32 {
-	shardIdentifier := shardId + 2
-	if shardId == core.MetachainShardId {
-		shardIdentifier = 1
-=======
 func addToAlteredAddresses(
 	tx *Transaction,
 	alteredAddresses map[string]struct{},
@@ -283,7 +273,6 @@
 	}
 	if selfShardID == miniBlock.ReceiverShardID || miniBlock.ReceiverShardID == core.AllShardId {
 		alteredAddresses[tx.Receiver] = struct{}{}
->>>>>>> 5cbb644c
 	}
 }
 
