--- conflicted
+++ resolved
@@ -370,11 +370,7 @@
 }
 
 // SaveShardValidatorsPubKeys will prepare and save information about a shard validators public keys in elasticsearch server
-<<<<<<< HEAD
-func (esd *elasticSearchDatabase) SaveShardValidatorsPubKeys(shardId uint32, shardValidatorsPubKeys [][]byte) {
-=======
 func (esd *elasticSearchDatabase) SaveShardValidatorsPubKeys(shardID, epoch uint32, shardValidatorsPubKeys []string) {
->>>>>>> 6f4ba986
 	var buff bytes.Buffer
 
 	shardValPubKeys := ValidatorsPublicKeys{
