--- conflicted
+++ resolved
@@ -7,12 +7,9 @@
 	"github.com/ElrondNetwork/elrond-go/core/statistics"
 	"github.com/ElrondNetwork/elrond-go/data"
 	"github.com/ElrondNetwork/elrond-go/data/block"
-<<<<<<< HEAD
 	"github.com/ElrondNetwork/elrond-go/data/state"
-=======
 	"github.com/ElrondNetwork/elrond-go/epochStart"
 	"github.com/ElrondNetwork/elrond-go/epochStart/notifier"
->>>>>>> 6f4ba986
 	"github.com/ElrondNetwork/elrond-go/hashing"
 	"github.com/ElrondNetwork/elrond-go/marshal"
 	"github.com/ElrondNetwork/elrond-go/sharding"
@@ -27,27 +24,17 @@
 
 //ElasticIndexerArgs is struct that is used to store all components that are needed to create a indexer
 type ElasticIndexerArgs struct {
-<<<<<<< HEAD
+	ShardId                  uint32
 	Url                      string
 	UserName                 string
 	Password                 string
-	ShardCoordinator         sharding.Coordinator
 	Marshalizer              marshal.Marshalizer
 	Hasher                   hashing.Hasher
-	Options                  *Options
+	EpochStartNotifier       sharding.EpochStartEventNotifier
+	NodesCoordinator         sharding.NodesCoordinator
 	AddressPubkeyConverter   state.PubkeyConverter
 	ValidatorPubkeyConverter state.PubkeyConverter
-=======
-	ShardId            uint32
-	Url                string
-	UserName           string
-	Password           string
-	Marshalizer        marshal.Marshalizer
-	Hasher             hashing.Hasher
-	EpochStartNotifier sharding.EpochStartEventNotifier
-	NodesCoordinator   sharding.NodesCoordinator
-	Options            *Options
->>>>>>> 6f4ba986
+	Options            		 *Options
 }
 
 type elasticIndexer struct {
@@ -134,14 +121,6 @@
 	ei.database.SaveRoundInfo(roundInfo)
 }
 
-<<<<<<< HEAD
-//SaveValidatorsPubKeys will send all validators public keys to elastic search
-func (ei *elasticIndexer) SaveValidatorsPubKeys(validatorsPubKeys map[uint32][][]byte) {
-	for shardId, shardPubKeys := range validatorsPubKeys {
-		go func(id uint32, publicKeys [][]byte) {
-			ei.database.SaveShardValidatorsPubKeys(id, publicKeys)
-		}(shardId, shardPubKeys)
-=======
 func (ei *elasticIndexer) epochStartEventHandler() epochStart.ActionHandler {
 	subscribeHandler := notifier.NewHandlerForEpochStart(func(hdr data.HeaderHandler) {
 		currentEpoch := hdr.GetEpoch()
@@ -176,7 +155,6 @@
 		go func(id, epochNumber uint32, publicKeys []string) {
 			ei.database.SaveShardValidatorsPubKeys(id, epochNumber, publicKeys)
 		}(shardID, epoch, valPubKeys[shardID])
->>>>>>> 6f4ba986
 	}
 }
 
