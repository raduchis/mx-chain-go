--- conflicted
+++ resolved
@@ -412,17 +412,7 @@
 	goRoutinesManager common.TrieGoroutinesManager,
 	modifiedHashes common.AtomicBytesSlice,
 	db common.TrieStorageInteractor,
-<<<<<<< HEAD
-) (node, [][]byte) {
-=======
 ) node {
-	err := bn.isEmptyOrNil()
-	if err != nil {
-		goRoutinesManager.SetError(fmt.Errorf("insert error %w", err))
-		return nil
-	}
-
->>>>>>> e6459269
 	dataForInsertion, err := splitDataForChildren(newData)
 	if err != nil {
 		goRoutinesManager.SetError(err)
@@ -430,11 +420,6 @@
 	}
 
 	bnHasBeenModified := &atomic.Flag{}
-<<<<<<< HEAD
-	newChildrenMutex := &sync.Mutex{}
-	bnNewChildren := make([]node, nrOfChildren)
-
-=======
 	bn.updateNode(dataForInsertion, goRoutinesManager, modifiedHashes, bnHasBeenModified, db, bn.insertOnChild)
 	if !goRoutinesManager.ShouldContinueProcessing() {
 		return nil
@@ -455,7 +440,6 @@
 	db common.TrieStorageInteractor,
 	updateFunc func([]core.TrieData, int, common.TrieGoroutinesManager, common.AtomicBytesSlice, *atomic.Flag, common.TrieStorageInteractor),
 ) {
->>>>>>> e6459269
 	waitGroup := sync.WaitGroup{}
 
 	for childPos := range data {
@@ -468,66 +452,20 @@
 		}
 
 		if !goRoutinesManager.CanStartGoRoutine() {
-<<<<<<< HEAD
-			newChild, newModifiedHashes := bn.insertOnChild(dataForInsertion[childPos], childPos, goRoutinesManager, db)
-			if !check.IfNil(newChild) {
-				newChildrenMutex.Lock()
-				bnNewChildren[childPos] = newChild
-				newChildrenMutex.Unlock()
-				bnHasBeenModified.SetValue(true)
-			}
-
-			if len(newModifiedHashes) != 0 {
-				hashesMutex.Lock()
-				modifiedHashes = append(modifiedHashes, newModifiedHashes...)
-				hashesMutex.Unlock()
-			}
-=======
 			updateFunc(data[childPos], childPos, goRoutinesManager, modifiedHashes, hasBeenModified, db)
->>>>>>> e6459269
 
 			continue
 		}
 
 		waitGroup.Add(1)
 		go func(childPos int) {
-<<<<<<< HEAD
-			newChild, newModifiedHashes := bn.insertOnChild(dataForInsertion[childPos], childPos, goRoutinesManager, db)
-			if !check.IfNil(newChild) {
-				newChildrenMutex.Lock()
-				bnNewChildren[childPos] = newChild
-				newChildrenMutex.Unlock()
-				bnHasBeenModified.SetValue(true)
-			}
-			if len(newModifiedHashes) != 0 {
-				hashesMutex.Lock()
-				modifiedHashes = append(modifiedHashes, newModifiedHashes...)
-				hashesMutex.Unlock()
-			}
-=======
 			updateFunc(data[childPos], childPos, goRoutinesManager, modifiedHashes, hasBeenModified, db)
 
->>>>>>> e6459269
 			waitGroup.Done()
 		}(childPos)
 	}
 
 	waitGroup.Wait()
-<<<<<<< HEAD
-
-	if !bnHasBeenModified.IsSet() {
-		return nil, [][]byte{}
-	}
-
-	modifiedHashes, err = bn.modifyNodeAfterInsert(modifiedHashes, bnNewChildren)
-	if err != nil {
-		goRoutinesManager.SetError(err)
-		return nil, [][]byte{}
-	}
-
-	return bn, modifiedHashes
-=======
->>>>>>> e6459269
 }
 
 func (bn *branchNode) insertOnChild(
@@ -537,25 +475,6 @@
 	modifiedHashes common.AtomicBytesSlice,
 	bnHasBeenModified *atomic.Flag,
 	db common.TrieStorageInteractor,
-<<<<<<< HEAD
-) (node, [][]byte) {
-	child, err := bn.resolveIfCollapsed(byte(childPos), db)
-	if err != nil {
-		goRoutinesManager.SetError(err)
-		return nil, nil
-	}
-
-	if check.IfNil(child) {
-		return bn.insertOnNilChild(dataForInsertion, goRoutinesManager, db)
-	}
-
-	newNode, modifiedHashes := child.insert(dataForInsertion, goRoutinesManager, db)
-	if check.IfNil(newNode) {
-		return nil, [][]byte{}
-	}
-
-	return newNode, modifiedHashes
-=======
 ) {
 	err := resolveIfCollapsed(bn, byte(childPos), db)
 	if err != nil {
@@ -569,7 +488,6 @@
 	}
 
 	bn.insertOnExistingChild(dataForInsertion, byte(childPos), goRoutinesManager, modifiedHashes, bnHasBeenModified, db)
->>>>>>> e6459269
 }
 
 // the prerequisite for this to work is that the data is already sorted
@@ -616,17 +534,10 @@
 	modifiedHashes common.AtomicBytesSlice,
 	bnHasBeenModified *atomic.Flag,
 	db common.TrieStorageInteractor,
-<<<<<<< HEAD
-) (node, [][]byte) {
-	if len(newData) == 0 {
-		goRoutinesManager.SetError(ErrValueTooShort)
-		return nil, [][]byte{}
-=======
 ) {
 	if len(newData) == 0 {
 		goRoutinesManager.SetError(ErrValueTooShort)
 		return
->>>>>>> e6459269
 	}
 
 	var newNode node
@@ -634,29 +545,12 @@
 	newNode, err := newLeafNode(newData[0], bn.marsh, bn.hasher)
 	if err != nil {
 		goRoutinesManager.SetError(err)
-<<<<<<< HEAD
-		return nil, [][]byte{}
-=======
-		return
->>>>>>> e6459269
+		return
 	}
 
 	if len(newData) > 1 {
 		newNode = newNode.insert(newData[1:], goRoutinesManager, modifiedHashes, db)
 		if check.IfNil(newNode) {
-<<<<<<< HEAD
-			return nil, [][]byte{}
-		}
-	}
-
-	return newNode, modifiedHashes
-}
-
-func (bn *branchNode) modifyNodeAfterInsert(
-	modifiedHashes [][]byte,
-	newBnChildren []node,
-) ([][]byte, error) {
-=======
 			return
 		}
 	}
@@ -693,7 +587,6 @@
 }
 
 func (bn *branchNode) modifyNodeAfterInsert(modifiedHashes common.AtomicBytesSlice, childPos byte, newNode node) error {
->>>>>>> e6459269
 	bn.mutex.Lock()
 	defer bn.mutex.Unlock()
 
@@ -701,24 +594,13 @@
 		modifiedHashes.Append([][]byte{bn.hash})
 	}
 
-<<<<<<< HEAD
-	for i := range newBnChildren {
-		if check.IfNil(newBnChildren[i]) {
-			continue
-		}
-
-		childVersion, err := newBnChildren[i].getVersion()
-		if err != nil {
-			return nil, err
-		}
+	childVersion, err := newNode.getVersion()
+	if err != nil {
+		return err
+	}
 
 		bn.children[i] = newBnChildren[i]
 		bn.setVersionForChild(childVersion, byte(i))
-=======
-	childVersion, err := newNode.getVersion()
-	if err != nil {
-		return err
->>>>>>> e6459269
 	}
 
 	bn.dirty = true
@@ -732,9 +614,6 @@
 	goRoutinesManager common.TrieGoroutinesManager,
 	modifiedHashes common.AtomicBytesSlice,
 	db common.TrieStorageInteractor,
-<<<<<<< HEAD
-) (bool, node, [][]byte) {
-=======
 ) (bool, node) {
 	err := bn.isEmptyOrNil()
 	if err != nil {
@@ -742,66 +621,12 @@
 		return false, nil
 	}
 
->>>>>>> e6459269
 	dataForRemoval, err := splitDataForChildren(data)
 	if err != nil {
 		goRoutinesManager.SetError(err)
 		return false, nil
 	}
 
-<<<<<<< HEAD
-	hashesMutex := &sync.Mutex{}
-	modifiedHashes := make([][]byte, 0)
-	hasBeenModified := &atomic.Flag{}
-	newChildren := NewModifiedChildren()
-	waitGroup := sync.WaitGroup{}
-
-	for childPos := range dataForRemoval {
-		if !goRoutinesManager.ShouldContinueProcessing() {
-			return false, nil, [][]byte{}
-		}
-
-		if len(dataForRemoval[childPos]) == 0 {
-			continue
-		}
-
-		if !goRoutinesManager.CanStartGoRoutine() {
-			newChild, newModifiedHashes, hasNewChild := bn.deleteChild(dataForRemoval[childPos], childPos, goRoutinesManager, db)
-			if !hasNewChild {
-				continue
-			}
-
-			newChildren.AddChild(childPos, newChild)
-			hasBeenModified.SetValue(true)
-
-			if len(newModifiedHashes) != 0 {
-				hashesMutex.Lock()
-				modifiedHashes = append(modifiedHashes, newModifiedHashes...)
-				hashesMutex.Unlock()
-			}
-
-			continue
-		}
-
-		waitGroup.Add(1)
-		go func(childPos int) {
-			newChild, newModifiedHashes, hasNewChild := bn.deleteChild(dataForRemoval[childPos], childPos, goRoutinesManager, db)
-			if !hasNewChild {
-				waitGroup.Done()
-				return
-			}
-
-			newChildren.AddChild(childPos, newChild)
-			hasBeenModified.SetValue(true)
-
-			if len(newModifiedHashes) != 0 {
-				hashesMutex.Lock()
-				modifiedHashes = append(modifiedHashes, newModifiedHashes...)
-				hashesMutex.Unlock()
-			}
-			waitGroup.Done()
-		}(childPos)
-=======
 	oldHash := make([]byte, len(bn.hash))
 	copy(oldHash, bn.hash)
 	hasBeenModified := &atomic.Flag{}
@@ -809,25 +634,14 @@
 	bn.updateNode(dataForRemoval, goRoutinesManager, modifiedHashes, hasBeenModified, db, bn.deleteChild)
 	if !goRoutinesManager.ShouldContinueProcessing() {
 		return false, nil
->>>>>>> e6459269
 	}
 
 	if !hasBeenModified.IsSet() {
 		return false, bn
 	}
 
-<<<<<<< HEAD
-	bn.mutex.Lock()
-	defer bn.mutex.Unlock()
-
-	modifiedHashes, err = bn.setNewChildren(modifiedHashes, newChildren)
-	if err != nil {
-		goRoutinesManager.SetError(err)
-		return false, nil, [][]byte{}
-=======
 	if len(oldHash) != 0 {
 		modifiedHashes.Append([][]byte{oldHash})
->>>>>>> e6459269
 	}
 
 	numChildren, pos := getChildPosition(bn)
@@ -835,17 +649,7 @@
 		return true, nil
 	}
 	if numChildren == 1 {
-<<<<<<< HEAD
 		_, err = bn.resolveIfCollapsed(byte(pos), db)
-=======
-		err = resolveIfCollapsed(bn, byte(pos), db)
-		if err != nil {
-			goRoutinesManager.SetError(err)
-			return false, nil
-		}
-
-		err = resolveIfCollapsed(bn.children[pos], byte(pos), db)
->>>>>>> e6459269
 		if err != nil {
 			goRoutinesManager.SetError(err)
 			return false, nil
@@ -875,58 +679,34 @@
 	modifiedHashes common.AtomicBytesSlice,
 	hasBeenModified *atomic.Flag,
 	db common.TrieStorageInteractor,
-<<<<<<< HEAD
-) (node, [][]byte, bool) {
+) {
 	child, err := bn.resolveIfCollapsed(byte(childPos), db)
 	if err != nil {
 		goRoutinesManager.SetError(err)
-		return nil, [][]byte{}, false
-	}
-
-	if check.IfNil(child) {
-		return nil, [][]byte{}, false
-	}
-
-	dirty, newNode, oldHashes := child.delete(dataForRemoval, goRoutinesManager, db)
+		return
+	}
+
+	if bn.children[childPos] == nil {
+		return
+	}
+
+	dirty, newNode := child.delete(dataForRemoval, goRoutinesManager, modifiedHashes, db)
 	if !goRoutinesManager.ShouldContinueProcessing() || !dirty {
-		return nil, oldHashes, false
-	}
-
-	return newNode, oldHashes, true
-=======
-) {
-	err := resolveIfCollapsed(bn, byte(childPos), db)
+		return
+	}
+
+	err = bn.setNewChild(byte(childPos), newNode)
 	if err != nil {
 		goRoutinesManager.SetError(err)
 		return
 	}
 
-	if bn.children[childPos] == nil {
-		return
-	}
-
-	dirty, newNode := bn.children[childPos].delete(dataForRemoval, goRoutinesManager, modifiedHashes, db)
-	if !goRoutinesManager.ShouldContinueProcessing() || !dirty {
-		return
-	}
-
-	err = bn.setNewChild(byte(childPos), newNode)
-	if err != nil {
-		goRoutinesManager.SetError(err)
-		return
-	}
-
 	hasBeenModified.SetValue(true)
->>>>>>> e6459269
-}
-
-func (bn *branchNode) setNewChildren(
-	modifiedHashes [][]byte,
-	newChildrenMap *modifiedChildren,
-) ([][]byte, error) {
-	if !bn.dirty {
-		modifiedHashes = append(modifiedHashes, bn.hash)
-	}
+}
+
+func (bn *branchNode) setNewChild(childPos byte, newNode node) error {
+	bn.mutex.Lock()
+	defer bn.mutex.Unlock()
 
 	bn.hash = nil
 	bn.dirty = true
