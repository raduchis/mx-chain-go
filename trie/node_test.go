--- conflicted
+++ resolved
@@ -624,7 +624,6 @@
 	})
 }
 
-<<<<<<< HEAD
 func TestNodesVersion_insertInLn(t *testing.T) {
 	t.Parallel()
 
@@ -1110,10 +1109,7 @@
 	})
 }
 
-func Benchmark_ShouldStopIfContextDone(b *testing.B) {
-=======
 func Benchmark_ShouldStopIfContextDoneBlockingIfBusy(b *testing.B) {
->>>>>>> 765ef594
 	ctx := context.Background()
 	b.ResetTimer()
 
