package trie

import (
	"bytes"
	"context"
	"fmt"
	"strings"
	"sync"
	"time"

	"github.com/ElrondNetwork/elrond-go-core/core"
	"github.com/ElrondNetwork/elrond-go-core/core/check"
	"github.com/ElrondNetwork/elrond-go-core/core/closing"
	"github.com/ElrondNetwork/elrond-go-core/core/throttler"
	"github.com/ElrondNetwork/elrond-go-core/hashing"
	"github.com/ElrondNetwork/elrond-go-core/marshal"
	"github.com/ElrondNetwork/elrond-go/common"
	"github.com/ElrondNetwork/elrond-go/config"
	"github.com/ElrondNetwork/elrond-go/errors"
)

// trieStorageManager manages all the storage operations of the trie (commit, snapshot, checkpoint, pruning)
type trieStorageManager struct {
	mainStorer             common.DBWriteCacher
	pruningBlockingOps     uint32
	snapshotReq            chan *snapshotsQueueEntry
	checkpointReq          chan *snapshotsQueueEntry
	checkpointsStorer      common.DBWriteCacher
	checkpointHashesHolder CheckpointHashesHolder
	storageOperationMutex  sync.RWMutex
	cancelFunc             context.CancelFunc
	closer                 core.SafeCloser
	closed                 bool
	idleProvider           IdleNodeProvider
}

type snapshotsQueueEntry struct {
	rootHash         []byte
	mainTrieRootHash []byte
	leavesChan       chan core.KeyValueHolder
	missingNodesChan chan []byte
	errChan          chan error
	stats            common.SnapshotStatisticsHandler
	epoch            uint32
}

// NewTrieStorageManagerArgs holds the arguments needed for creating a new trieStorageManager
type NewTrieStorageManagerArgs struct {
	MainStorer             common.DBWriteCacher
	CheckpointsStorer      common.DBWriteCacher
	Marshalizer            marshal.Marshalizer
	Hasher                 hashing.Hasher
	GeneralConfig          config.TrieStorageManagerConfig
	CheckpointHashesHolder CheckpointHashesHolder
	IdleProvider           IdleNodeProvider
}

// NewTrieStorageManager creates a new instance of trieStorageManager
func NewTrieStorageManager(args NewTrieStorageManagerArgs) (*trieStorageManager, error) {
	if check.IfNil(args.MainStorer) {
		return nil, fmt.Errorf("%w for main storer", ErrNilStorer)
	}
	if check.IfNil(args.CheckpointsStorer) {
		return nil, fmt.Errorf("%w for checkpoints storer", ErrNilStorer)
	}
	if check.IfNil(args.Marshalizer) {
		return nil, ErrNilMarshalizer
	}
	if check.IfNil(args.Hasher) {
		return nil, ErrNilHasher
	}
	if check.IfNil(args.CheckpointHashesHolder) {
		return nil, ErrNilCheckpointHashesHolder
	}
	if check.IfNil(args.IdleProvider) {
		return nil, ErrNilIdleNodeProvider
	}

	ctx, cancelFunc := context.WithCancel(context.Background())

	tsm := &trieStorageManager{
		mainStorer:             args.MainStorer,
		checkpointsStorer:      args.CheckpointsStorer,
		snapshotReq:            make(chan *snapshotsQueueEntry, args.GeneralConfig.SnapshotsBufferLen),
		checkpointReq:          make(chan *snapshotsQueueEntry, args.GeneralConfig.SnapshotsBufferLen),
		pruningBlockingOps:     0,
		cancelFunc:             cancelFunc,
		checkpointHashesHolder: args.CheckpointHashesHolder,
		closer:                 closing.NewSafeChanCloser(),
		idleProvider:           args.IdleProvider,
	}
	goRoutinesThrottler, err := throttler.NewNumGoRoutinesThrottler(int32(args.GeneralConfig.SnapshotsGoroutineNum))
	if err != nil {
		return nil, err
	}

	go tsm.doCheckpointsAndSnapshots(ctx, args.Marshalizer, args.Hasher, goRoutinesThrottler)
	return tsm, nil
}

func (tsm *trieStorageManager) doCheckpointsAndSnapshots(ctx context.Context, msh marshal.Marshalizer, hsh hashing.Hasher, goRoutinesThrottler core.Throttler) {
	tsm.doProcessLoop(ctx, msh, hsh, goRoutinesThrottler)
	tsm.cleanupChans()
}

func (tsm *trieStorageManager) doProcessLoop(ctx context.Context, msh marshal.Marshalizer, hsh hashing.Hasher, goRoutinesThrottler core.Throttler) {
	defer log.Debug("trieStorageManager.storageProcessLoop go routine is closing...")

	for {
		select {
		case snapshotRequest := <-tsm.snapshotReq:
			err := tsm.checkGoRoutinesThrottler(ctx, goRoutinesThrottler, snapshotRequest)
			if err != nil {
				return
			}

			goRoutinesThrottler.StartProcessing()
			go tsm.takeSnapshot(snapshotRequest, msh, hsh, ctx, goRoutinesThrottler)
		case snapshotRequest := <-tsm.checkpointReq:
			err := tsm.checkGoRoutinesThrottler(ctx, goRoutinesThrottler, snapshotRequest)
			if err != nil {
				return
			}

			goRoutinesThrottler.StartProcessing()
			go tsm.takeCheckpoint(snapshotRequest, msh, hsh, ctx, goRoutinesThrottler)
		case <-ctx.Done():
			return
		}
	}
}

func (tsm *trieStorageManager) checkGoRoutinesThrottler(
	ctx context.Context,
	goRoutinesThrottler core.Throttler,
	snapshotRequest *snapshotsQueueEntry,
) error {
	for {
		if goRoutinesThrottler.CanProcess() {
			break
		}

		select {
		case <-time.After(time.Millisecond * 100):
			continue
		case <-ctx.Done():
			tsm.finishOperation(snapshotRequest, "did not start snapshot, goroutione is closing")
			return ErrTimeIsOut
		}
	}

	return nil
}

func (tsm *trieStorageManager) cleanupChans() {
	<-tsm.closer.ChanClose()
	// at this point we can not add new entries in the snapshot/checkpoint chans
	for {
		select {
		case entry := <-tsm.snapshotReq:
			tsm.finishOperation(entry, "trie snapshot finished on cleanup")
		case entry := <-tsm.checkpointReq:
			tsm.finishOperation(entry, "trie checkpoint finished on cleanup")
		default:
			log.Debug("finished trieStorageManager.cleanupChans")
			return
		}
	}
}

// Get checks all the storers for the given key, and returns it if it is found
func (tsm *trieStorageManager) Get(key []byte) ([]byte, error) {
	tsm.storageOperationMutex.Lock()
	defer tsm.storageOperationMutex.Unlock()

	if tsm.closed {
		log.Trace("trieStorageManager get context closing", "key", key)
		return nil, errors.ErrContextClosing
	}

	val, err := tsm.mainStorer.Get(key)
	if errors.IsClosingError(err) {
		return nil, err
	}
	if len(val) != 0 {
		return val, nil
	}

	return tsm.getFromOtherStorers(key)
}

// GetFromCurrentEpoch checks only the current storer for the given key, and returns it if it is found
func (tsm *trieStorageManager) GetFromCurrentEpoch(key []byte) ([]byte, error) {
	tsm.storageOperationMutex.Lock()

	if tsm.closed {
		log.Trace("trieStorageManager get context closing", "key", key)
		tsm.storageOperationMutex.Unlock()
		return nil, errors.ErrContextClosing
	}

	storer, ok := tsm.mainStorer.(snapshotPruningStorer)
	if !ok {
		storerType := fmt.Sprintf("%T", tsm.mainStorer)
		tsm.storageOperationMutex.Unlock()
		return nil, fmt.Errorf("invalid storer, type is %s", storerType)
	}

	tsm.storageOperationMutex.Unlock()

	return storer.GetFromCurrentEpoch(key)
}

func (tsm *trieStorageManager) getFromOtherStorers(key []byte) ([]byte, error) {
	val, err := tsm.checkpointsStorer.Get(key)
	if errors.IsClosingError(err) {
		return nil, err
	}
	if len(val) != 0 {
		return val, nil
	}

	return nil, ErrKeyNotFound
}

// Put adds the given value to the main storer
func (tsm *trieStorageManager) Put(key []byte, val []byte) error {
	tsm.storageOperationMutex.Lock()
	defer tsm.storageOperationMutex.Unlock()
	log.Trace("put hash in tsm", "hash", key)

	if tsm.closed {
		log.Trace("trieStorageManager put context closing", "key", key, "value", val)
		return errors.ErrContextClosing
	}

	return tsm.mainStorer.Put(key, val)
}

// PutInEpoch adds the given value to the main storer in the specified epoch
func (tsm *trieStorageManager) PutInEpoch(key []byte, val []byte, epoch uint32) error {
	tsm.storageOperationMutex.Lock()
	defer tsm.storageOperationMutex.Unlock()
	log.Trace("put hash in tsm in epoch", "hash", key, "epoch", epoch)

	if tsm.closed {
		log.Trace("trieStorageManager putInEpoch context closing", "key", key, "value", val, "epoch", epoch)
		return errors.ErrContextClosing
	}

	storer, ok := tsm.mainStorer.(snapshotPruningStorer)
	if !ok {
		return fmt.Errorf("invalid storer type for PutInEpoch")
	}

	return storer.PutInEpoch(key, val, epoch)
}

// PutInEpochWithoutCache adds the given value to the main storer in the specified epoch without saving it to cache
func (tsm *trieStorageManager) PutInEpochWithoutCache(key []byte, val []byte, epoch uint32) error {
	tsm.storageOperationMutex.Lock()
	defer tsm.storageOperationMutex.Unlock()
	log.Trace("put hash in tsm in epoch without cache", "hash", key, "epoch", epoch)

	if tsm.closed {
		log.Trace("trieStorageManager putInEpochWithoutCache context closing", "key", key, "value", val, "epoch", epoch)
		return errors.ErrContextClosing
	}

	storer, ok := tsm.mainStorer.(snapshotPruningStorer)
	if !ok {
		return fmt.Errorf("invalid storer type for PutInEpoch")
	}

	return storer.PutInEpochWithoutCache(key, val, epoch)
}

// EnterPruningBufferingMode increases the counter that tracks how many operations
// that block the pruning process are in progress
func (tsm *trieStorageManager) EnterPruningBufferingMode() {
	tsm.storageOperationMutex.Lock()
	defer tsm.storageOperationMutex.Unlock()

	tsm.pruningBlockingOps++

	log.Trace("enter pruning buffering state", "operations in progress that block pruning", tsm.pruningBlockingOps)
}

// ExitPruningBufferingMode decreases the counter that tracks how many operations
// that block the pruning process are in progress
func (tsm *trieStorageManager) ExitPruningBufferingMode() {
	tsm.storageOperationMutex.Lock()
	defer tsm.storageOperationMutex.Unlock()

	if tsm.pruningBlockingOps < 1 {
		log.Error("ExitPruningBufferingMode called too many times")
		return
	}

	tsm.pruningBlockingOps--

	log.Trace("exit pruning buffering state", "operations in progress that block pruning", tsm.pruningBlockingOps)
}

// GetLatestStorageEpoch returns the epoch for the latest opened persister
func (tsm *trieStorageManager) GetLatestStorageEpoch() (uint32, error) {
	tsm.storageOperationMutex.Lock()
	defer tsm.storageOperationMutex.Unlock()

	storer, ok := tsm.mainStorer.(snapshotPruningStorer)
	if !ok {
		log.Debug("GetLatestStorageEpoch", "error", fmt.Sprintf("%T", tsm.mainStorer))
		return 0, fmt.Errorf("invalid storer type for GetLatestStorageEpoch")
	}

	return storer.GetLatestStorageEpoch()
}

// TakeSnapshot creates a new snapshot, or if there is another snapshot or checkpoint in progress,
// it adds this snapshot in the queue.
func (tsm *trieStorageManager) TakeSnapshot(
	rootHash []byte,
	mainTrieRootHash []byte,
	leavesChan chan core.KeyValueHolder,
	missingNodesChan chan []byte,
	errChan chan error,
	stats common.SnapshotStatisticsHandler,
	epoch uint32,
) {
	if errChan == nil {
		log.Error("programming error in trieStorageManager.TakeSnapshot, cannot take snapshot because errChan is nil")
		safelyCloseChan(leavesChan)
		stats.SnapshotFinished()
		return
	}
	if tsm.IsClosed() {
		safelyCloseChan(leavesChan)
		stats.SnapshotFinished()
		return
	}

	if bytes.Equal(rootHash, EmptyTrieHash) {
		log.Trace("should not snapshot an empty trie")
		safelyCloseChan(leavesChan)
		stats.SnapshotFinished()
		return
	}

	tsm.EnterPruningBufferingMode()
	tsm.checkpointHashesHolder.RemoveCommitted(rootHash)

	snapshotEntry := &snapshotsQueueEntry{
		rootHash:         rootHash,
		mainTrieRootHash: mainTrieRootHash,
		errChan:          errChan,
		leavesChan:       leavesChan,
		missingNodesChan: missingNodesChan,
		stats:            stats,
		epoch:            epoch,
	}
	select {
	case tsm.snapshotReq <- snapshotEntry:
	case <-tsm.closer.ChanClose():
		tsm.ExitPruningBufferingMode()
		safelyCloseChan(leavesChan)
		stats.SnapshotFinished()
	}
}

// SetCheckpoint creates a new checkpoint, or if there is another snapshot or checkpoint in progress,
// it adds this checkpoint in the queue. The checkpoint operation creates a new snapshot file
// only if there was no snapshot done prior to this
func (tsm *trieStorageManager) SetCheckpoint(
	rootHash []byte,
	mainTrieRootHash []byte,
	leavesChan chan core.KeyValueHolder,
	missingNodesChan chan []byte,
	errChan chan error,
	stats common.SnapshotStatisticsHandler,
) {
	if errChan == nil {
		log.Error("programming error in trieStorageManager.SetCheckpoint, cannot set checkpoint because errChan is nil")
		safelyCloseChan(leavesChan)
		stats.SnapshotFinished()
		return
	}
	if tsm.IsClosed() {
		safelyCloseChan(leavesChan)
		stats.SnapshotFinished()
		return
	}

	if bytes.Equal(rootHash, EmptyTrieHash) {
		log.Trace("should not set checkpoint for empty trie")
		safelyCloseChan(leavesChan)
		stats.SnapshotFinished()
		return
	}

	tsm.EnterPruningBufferingMode()

	checkpointEntry := &snapshotsQueueEntry{
		rootHash:         rootHash,
		mainTrieRootHash: mainTrieRootHash,
		leavesChan:       leavesChan,
		missingNodesChan: missingNodesChan,
		errChan:          errChan,
		stats:            stats,
	}
	select {
	case tsm.checkpointReq <- checkpointEntry:
	case <-tsm.closer.ChanClose():
		tsm.ExitPruningBufferingMode()
		safelyCloseChan(leavesChan)
		stats.SnapshotFinished()
	}
}

func safelyCloseChan(ch chan core.KeyValueHolder) {
	if ch != nil {
		close(ch)
	}
}

func (tsm *trieStorageManager) finishOperation(snapshotEntry *snapshotsQueueEntry, message string) {
	tsm.ExitPruningBufferingMode()
	log.Trace(message, "rootHash", snapshotEntry.rootHash)
	safelyCloseChan(snapshotEntry.leavesChan)
	snapshotEntry.stats.SnapshotFinished()
}

func (tsm *trieStorageManager) takeSnapshot(snapshotEntry *snapshotsQueueEntry, msh marshal.Marshalizer, hsh hashing.Hasher, ctx context.Context, goRoutinesThrottler core.Throttler) {
	defer func() {
		tsm.finishOperation(snapshotEntry, "trie snapshot finished")
		goRoutinesThrottler.EndProcessing()
	}()

	log.Trace("trie snapshot started", "rootHash", snapshotEntry.rootHash)

<<<<<<< HEAD
	newRoot, err := newSnapshotNode(tsm, msh, hsh, snapshotEntry.rootHash, snapshotEntry.missingNodesChan)
	if err != nil {
		writeInChanNonBlocking(snapshotEntry.errChan, err)
		treatSnapshotError(err,
			"trie storage manager: newSnapshotNode takeSnapshot",
			snapshotEntry.rootHash,
			snapshotEntry.mainTrieRootHash,
		)
		return
	}

=======
>>>>>>> a72b09a0
	stsm, err := newSnapshotTrieStorageManager(tsm, snapshotEntry.epoch)
	if err != nil {
		writeInChanNonBlocking(snapshotEntry.errChan, err)
		log.Error("takeSnapshot: trie storage manager: newSnapshotTrieStorageManager",
			"rootHash", snapshotEntry.rootHash,
			"main trie rootHash", snapshotEntry.mainTrieRootHash,
			"err", err.Error())
		return
	}

<<<<<<< HEAD
	err = newRoot.commitSnapshot(stsm, snapshotEntry.leavesChan, snapshotEntry.missingNodesChan, ctx, snapshotEntry.stats, tsm.idleProvider)
=======
	newRoot, err := newSnapshotNode(stsm, msh, hsh, snapshotEntry.rootHash)
	if err != nil {
		writeInChanNonBlocking(snapshotEntry.errChan, err)
		treatSnapshotError(err,
			"trie storage manager: newSnapshotNode takeSnapshot",
			snapshotEntry.rootHash,
			snapshotEntry.mainTrieRootHash,
		)
		return
	}

	err = newRoot.commitSnapshot(stsm, snapshotEntry.leavesChan, ctx, snapshotEntry.stats, tsm.idleProvider)
>>>>>>> a72b09a0
	if err != nil {
		writeInChanNonBlocking(snapshotEntry.errChan, err)
		treatSnapshotError(err,
			"trie storage manager: takeSnapshot commit",
			snapshotEntry.rootHash,
			snapshotEntry.mainTrieRootHash,
		)
		return
	}
}

func writeInChanNonBlocking(errChan chan error, err error) {
	select {
	case errChan <- err:
	default:
	}
}

func (tsm *trieStorageManager) takeCheckpoint(checkpointEntry *snapshotsQueueEntry, msh marshal.Marshalizer, hsh hashing.Hasher, ctx context.Context, goRoutinesThrottler core.Throttler) {
	defer func() {
		tsm.finishOperation(checkpointEntry, "trie checkpoint finished")
		goRoutinesThrottler.EndProcessing()
	}()

	log.Trace("trie checkpoint started", "rootHash", checkpointEntry.rootHash)

	newRoot, err := newSnapshotNode(tsm, msh, hsh, checkpointEntry.rootHash, checkpointEntry.missingNodesChan)
	if err != nil {
		writeInChanNonBlocking(checkpointEntry.errChan, err)
		treatSnapshotError(err,
			"trie storage manager: newSnapshotNode takeCheckpoint",
			checkpointEntry.rootHash,
			checkpointEntry.mainTrieRootHash,
		)
		return
	}

	err = newRoot.commitCheckpoint(tsm, tsm.checkpointsStorer, tsm.checkpointHashesHolder, checkpointEntry.leavesChan, ctx, checkpointEntry.stats, tsm.idleProvider)
	if err != nil {
		writeInChanNonBlocking(checkpointEntry.errChan, err)
		treatSnapshotError(err,
			"trie storage manager: takeCheckpoint commit",
			checkpointEntry.rootHash,
			checkpointEntry.mainTrieRootHash,
		)
		return
	}
}

func treatSnapshotError(err error, message string, rootHash []byte, mainTrieRootHash []byte) {
	if errors.IsClosingError(err) {
		log.Debug("context closing", "message", message, "rootHash", rootHash, "mainTrieRootHash", mainTrieRootHash)
		return
	}

	log.Error(message, "rootHash", rootHash, "mainTrieRootHash", mainTrieRootHash, "err", err.Error())
}

func newSnapshotNode(
	db common.DBWriteCacher,
	msh marshal.Marshalizer,
	hsh hashing.Hasher,
	rootHash []byte,
	missingNodesCh chan []byte,
) (snapshotNode, error) {
	newRoot, err := getNodeFromDBAndDecode(rootHash, db, msh, hsh)
	if err != nil {
		if strings.Contains(err.Error(), common.GetNodeFromDBErrorString) {
			missingNodesCh <- rootHash
		}
		return nil, err
	}

	return newRoot, nil
}

// IsPruningEnabled returns true if the trie pruning is enabled
func (tsm *trieStorageManager) IsPruningEnabled() bool {
	return true
}

// IsPruningBlocked returns true if there is any pruningBlockingOperation in progress
func (tsm *trieStorageManager) IsPruningBlocked() bool {
	tsm.storageOperationMutex.RLock()
	defer tsm.storageOperationMutex.RUnlock()

	return tsm.pruningBlockingOps != 0
}

// AddDirtyCheckpointHashes adds the given hashes to the checkpoint hashes holder
func (tsm *trieStorageManager) AddDirtyCheckpointHashes(rootHash []byte, hashes common.ModifiedHashes) bool {
	return tsm.checkpointHashesHolder.Put(rootHash, hashes)
}

// Remove removes the given hash form the storage and from the checkpoint hashes holder
func (tsm *trieStorageManager) Remove(hash []byte) error {
	tsm.storageOperationMutex.Lock()
	defer tsm.storageOperationMutex.Unlock()

	tsm.checkpointHashesHolder.Remove(hash)
	storer, ok := tsm.mainStorer.(snapshotPruningStorer)
	if !ok {
		return tsm.mainStorer.Remove(hash)
	}

	return storer.RemoveFromCurrentEpoch(hash)
}

// RemoveFromCheckpointHashesHolder removes the given hash from the checkpointHashesHolder
func (tsm *trieStorageManager) RemoveFromCheckpointHashesHolder(hash []byte) {
	//TODO check if the mutex is really needed here
	tsm.storageOperationMutex.Lock()
	defer tsm.storageOperationMutex.Unlock()

	tsm.checkpointHashesHolder.Remove(hash)
}

// IsClosed returns true if the trie storage manager has been closed
func (tsm *trieStorageManager) IsClosed() bool {
	tsm.storageOperationMutex.RLock()
	defer tsm.storageOperationMutex.RUnlock()

	return tsm.closed
}

// Close - closes all underlying components
func (tsm *trieStorageManager) Close() error {
	tsm.storageOperationMutex.Lock()
	defer tsm.storageOperationMutex.Unlock()

	tsm.cancelFunc()
	tsm.closed = true

	// calling close on the SafeCloser instance should be the last instruction called
	// (just to close some go routines started as edge cases that would otherwise hang)
	defer tsm.closer.Close()

	var err error

	errMainStorerClose := tsm.mainStorer.Close()
	if errMainStorerClose != nil {
		log.Error("trieStorageManager.Close mainStorerClose", "error", errMainStorerClose)
		err = errMainStorerClose
	}

	errCheckpointsStorerClose := tsm.checkpointsStorer.Close()
	if errCheckpointsStorerClose != nil {
		log.Error("trieStorageManager.Close checkpointsStorerClose", "error", errCheckpointsStorerClose)
		err = errCheckpointsStorerClose
	}

	if err != nil {
		return fmt.Errorf("trieStorageManager close failed: %w", err)
	}

	return nil
}

// SetEpochForPutOperation will set the storer for the given epoch as the current storer
func (tsm *trieStorageManager) SetEpochForPutOperation(epoch uint32) {
	storer, ok := tsm.mainStorer.(epochStorer)
	if !ok {
		log.Error("invalid storer for ChangeEpochForPutOperations", "epoch", epoch)
		return
	}

	storer.SetEpochForPutOperation(epoch)
}

// ShouldTakeSnapshot returns true if the conditions for a new snapshot are met
func (tsm *trieStorageManager) ShouldTakeSnapshot() bool {
	stsm, err := newSnapshotTrieStorageManager(tsm, 0)
	if err != nil {
		log.Error("shouldTakeSnapshot error", "err", err.Error())
		return false
	}

	if isTrieSynced(stsm) {
		return false
	}

	return isActiveDB(stsm)
}

func isActiveDB(stsm *snapshotTrieStorageManager) bool {
	val, err := stsm.Get([]byte(common.ActiveDBKey))
	if err != nil {
		log.Debug("isActiveDB get error", "err", err.Error())
		return false
	}

	if bytes.Equal(val, []byte(common.ActiveDBVal)) {
		log.Debug("isActiveDB true")
		return true
	}

	log.Debug("isActiveDB invalid value", "value", val)
	return false
}

func isTrieSynced(stsm *snapshotTrieStorageManager) bool {
	val, err := stsm.GetFromCurrentEpoch([]byte(common.TrieSyncedKey))
	if err != nil {
		log.Debug("isTrieSynced get error", "err", err.Error())
		return false
	}

	if bytes.Equal(val, []byte(common.TrieSyncedVal)) {
		log.Debug("isTrieSynced true")
		return true
	}

	log.Debug("isTrieSynced invalid value", "value", val)
	return false
}

// GetBaseTrieStorageManager returns the trie storage manager
func (tsm *trieStorageManager) GetBaseTrieStorageManager() common.StorageManager {
	return tsm
}

// IsInterfaceNil returns true if there is no value under the interface
func (tsm *trieStorageManager) IsInterfaceNil() bool {
	return tsm == nil
}<|MERGE_RESOLUTION|>--- conflicted
+++ resolved
@@ -437,8 +437,17 @@
 
 	log.Trace("trie snapshot started", "rootHash", snapshotEntry.rootHash)
 
-<<<<<<< HEAD
-	newRoot, err := newSnapshotNode(tsm, msh, hsh, snapshotEntry.rootHash, snapshotEntry.missingNodesChan)
+	stsm, err := newSnapshotTrieStorageManager(tsm, snapshotEntry.epoch)
+	if err != nil {
+		writeInChanNonBlocking(snapshotEntry.errChan, err)
+		log.Error("takeSnapshot: trie storage manager: newSnapshotTrieStorageManager",
+			"rootHash", snapshotEntry.rootHash,
+			"main trie rootHash", snapshotEntry.mainTrieRootHash,
+			"err", err.Error())
+		return
+	}
+
+	newRoot, err := newSnapshotNode(stsm, msh, hsh, snapshotEntry.rootHash, snapshotEntry.missingNodesChan)
 	if err != nil {
 		writeInChanNonBlocking(snapshotEntry.errChan, err)
 		treatSnapshotError(err,
@@ -449,34 +458,7 @@
 		return
 	}
 
-=======
->>>>>>> a72b09a0
-	stsm, err := newSnapshotTrieStorageManager(tsm, snapshotEntry.epoch)
-	if err != nil {
-		writeInChanNonBlocking(snapshotEntry.errChan, err)
-		log.Error("takeSnapshot: trie storage manager: newSnapshotTrieStorageManager",
-			"rootHash", snapshotEntry.rootHash,
-			"main trie rootHash", snapshotEntry.mainTrieRootHash,
-			"err", err.Error())
-		return
-	}
-
-<<<<<<< HEAD
 	err = newRoot.commitSnapshot(stsm, snapshotEntry.leavesChan, snapshotEntry.missingNodesChan, ctx, snapshotEntry.stats, tsm.idleProvider)
-=======
-	newRoot, err := newSnapshotNode(stsm, msh, hsh, snapshotEntry.rootHash)
-	if err != nil {
-		writeInChanNonBlocking(snapshotEntry.errChan, err)
-		treatSnapshotError(err,
-			"trie storage manager: newSnapshotNode takeSnapshot",
-			snapshotEntry.rootHash,
-			snapshotEntry.mainTrieRootHash,
-		)
-		return
-	}
-
-	err = newRoot.commitSnapshot(stsm, snapshotEntry.leavesChan, ctx, snapshotEntry.stats, tsm.idleProvider)
->>>>>>> a72b09a0
 	if err != nil {
 		writeInChanNonBlocking(snapshotEntry.errChan, err)
 		treatSnapshotError(err,
