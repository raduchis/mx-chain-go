package trie

import (
	"bytes"
	"context"
	"errors"
	"fmt"
	"testing"

	"github.com/multiversx/mx-chain-core-go/core"
	"github.com/multiversx/mx-chain-core-go/core/throttler"
	"github.com/multiversx/mx-chain-core-go/hashing"
	"github.com/multiversx/mx-chain-core-go/marshal"
	"github.com/multiversx/mx-chain-go/common"
	"github.com/multiversx/mx-chain-go/common/errChan"
	"github.com/multiversx/mx-chain-go/storage/cache"
	"github.com/multiversx/mx-chain-go/testscommon"
	"github.com/multiversx/mx-chain-go/testscommon/enableEpochsHandlerMock"
	"github.com/multiversx/mx-chain-go/testscommon/hashingMocks"
	"github.com/multiversx/mx-chain-go/testscommon/marshallerMock"
	"github.com/multiversx/mx-chain-go/trie/statistics"
	"github.com/multiversx/mx-chain-go/trie/trieBatchManager"
	"github.com/stretchr/testify/assert"
)

func getTestMarshalizerAndHasher() (marshal.Marshalizer, hashing.Hasher) {
	marsh := &marshal.GogoProtoMarshalizer{}
	hash := &testscommon.KeccakMock{}
	return marsh, hash
}

func getTrieDataWithDefaultVersion(key string, val string) core.TrieData {
	return core.TrieData{
		Key:     []byte(key),
		Value:   []byte(val),
		Version: core.NotSpecified,
	}
}

func getBnAndCollapsedBn(marshalizer marshal.Marshalizer, hasher hashing.Hasher) (*branchNode, *branchNode) {
	var children [nrOfChildren]node
	EncodedChildren := make([][]byte, nrOfChildren)

	children[2], _ = newLeafNode(getTrieDataWithDefaultVersion("dog", "dog"), marshalizer, hasher)
	children[6], _ = newLeafNode(getTrieDataWithDefaultVersion("doe", "doe"), marshalizer, hasher)
	children[13], _ = newLeafNode(getTrieDataWithDefaultVersion("doge", "doge"), marshalizer, hasher)
	bn, _ := newBranchNode(marshalizer, hasher)
	bn.children = children

	EncodedChildren[2], _ = encodeNodeAndGetHash(children[2])
	EncodedChildren[6], _ = encodeNodeAndGetHash(children[6])
	EncodedChildren[13], _ = encodeNodeAndGetHash(children[13])
	collapsedBn, _ := newBranchNode(marshalizer, hasher)
	collapsedBn.EncodedChildren = EncodedChildren

	return bn, collapsedBn
}

func emptyDirtyBranchNode() *branchNode {
	var children [nrOfChildren]node
	encChildren := make([][]byte, nrOfChildren)
	childrenVersion := make([]byte, nrOfChildren)

	return &branchNode{
		CollapsedBn: CollapsedBn{
			EncodedChildren: encChildren,
			ChildrenVersion: childrenVersion,
		},
		children: children,
		baseNode: &baseNode{
			dirty: true,
		},
	}
}

func newEmptyTrie() (*patriciaMerkleTrie, *trieStorageManager) {
	args := GetDefaultTrieStorageManagerParameters()
	trieStorage, _ := NewTrieStorageManager(args)
	th, _ := throttler.NewNumGoRoutinesThrottler(5)
	tr := &patriciaMerkleTrie{
		trieStorage:          trieStorage,
		marshalizer:          args.Marshalizer,
		hasher:               args.Hasher,
		oldHashes:            make([][]byte, 0),
		oldRoot:              make([]byte, 0),
		maxTrieLevelInMemory: 5,
		chanClose:            make(chan struct{}),
		enableEpochsHandler:  &enableEpochsHandlerMock.EnableEpochsHandlerStub{},
		batchManager:         trieBatchManager.NewTrieBatchManager(),
		goroutinesThrottler:  th,
	}

	return tr, trieStorage
}

func initTrie() *patriciaMerkleTrie {
	tr, _ := newEmptyTrie()
	_ = tr.Update([]byte("doe"), []byte("reindeer"))
	_ = tr.Update([]byte("dog"), []byte("puppy"))
	_ = tr.Update([]byte("ddog"), []byte("cat"))
	ExecuteUpdatesFromBatch(tr)

	return tr
}

func getEncodedTrieNodesAndHashes(tr common.Trie) ([][]byte, [][]byte) {
	it, _ := NewDFSIterator(tr)
	encNode, _ := it.MarshalizedNode()

	nodes := make([][]byte, 0)
	nodes = append(nodes, encNode)

	hashes := make([][]byte, 0)
	hash, _ := it.GetHash()
	hashes = append(hashes, hash)

	for it.HasNext() {
		_ = it.Next()
		encNode, _ = it.MarshalizedNode()

		nodes = append(nodes, encNode)
		hash, _ = it.GetHash()
		hashes = append(hashes, hash)
	}

	return nodes, hashes
}

func TestBranchNode_getHash(t *testing.T) {
	t.Parallel()

	bn := &branchNode{baseNode: &baseNode{hash: []byte("test hash")}}
	assert.Equal(t, bn.hash, bn.getHash())
}

func TestBranchNode_isDirty(t *testing.T) {
	t.Parallel()

	bn := &branchNode{baseNode: &baseNode{dirty: true}}
	assert.Equal(t, true, bn.isDirty())

	bn = &branchNode{baseNode: &baseNode{dirty: false}}
	assert.Equal(t, false, bn.isDirty())
}

func TestBranchNode_getCollapsed(t *testing.T) {
	t.Parallel()

	bn, collapsedBn := getBnAndCollapsedBn(getTestMarshalizerAndHasher())
	collapsedBn.dirty = true

	collapsed, err := bn.getCollapsed()
	assert.Nil(t, err)
	assert.Equal(t, collapsedBn, collapsed)
}

func TestBranchNode_getCollapsedEmptyNode(t *testing.T) {
	t.Parallel()

	bn := emptyDirtyBranchNode()

	collapsed, err := bn.getCollapsed()
	assert.True(t, errors.Is(err, ErrEmptyBranchNode))
	assert.Nil(t, collapsed)
}

func TestBranchNode_getCollapsedNilNode(t *testing.T) {
	t.Parallel()

	var bn *branchNode

	collapsed, err := bn.getCollapsed()
	assert.True(t, errors.Is(err, ErrNilBranchNode))
	assert.Nil(t, collapsed)
}

func TestBranchNode_getCollapsedCollapsedNode(t *testing.T) {
	t.Parallel()

	_, collapsedBn := getBnAndCollapsedBn(getTestMarshalizerAndHasher())

	collapsed, err := collapsedBn.getCollapsed()
	assert.Nil(t, err)
	assert.Equal(t, collapsedBn, collapsed)
}

func TestBranchNode_setHash(t *testing.T) {
	t.Parallel()

	bn, collapsedBn := getBnAndCollapsedBn(getTestMarshalizerAndHasher())
	hash, _ := encodeNodeAndGetHash(collapsedBn)

	err := bn.setHash()
	assert.Nil(t, err)
	assert.Equal(t, hash, bn.hash)
}

func TestBranchNode_setRootHash(t *testing.T) {
	t.Parallel()

	marsh, hsh := getTestMarshalizerAndHasher()

	trieStorage1, _ := NewTrieStorageManager(GetDefaultTrieStorageManagerParameters())
	trieStorage2, _ := NewTrieStorageManager(GetDefaultTrieStorageManagerParameters())
	maxTrieLevelInMemory := uint(5)

	tr1, _ := NewTrie(trieStorage1, marsh, hsh, &enableEpochsHandlerMock.EnableEpochsHandlerStub{}, maxTrieLevelInMemory)
	tr2, _ := NewTrie(trieStorage2, marsh, hsh, &enableEpochsHandlerMock.EnableEpochsHandlerStub{}, maxTrieLevelInMemory)

	maxIterations := 10000
	for i := 0; i < maxIterations; i++ {
		val := hsh.Compute(fmt.Sprint(i))
		_ = tr1.Update(val, val)
		_ = tr2.Update(val, val)
	}

	ExecuteUpdatesFromBatch(tr1)
	ExecuteUpdatesFromBatch(tr2)

	err := tr1.root.setRootHash()
	_ = tr2.root.setHash()
	assert.Nil(t, err)
	assert.Equal(t, tr1.root.getHash(), tr2.root.getHash())
}

func TestBranchNode_setRootHashCollapsedNode(t *testing.T) {
	t.Parallel()

	_, collapsedBn := getBnAndCollapsedBn(getTestMarshalizerAndHasher())
	hash, _ := encodeNodeAndGetHash(collapsedBn)

	err := collapsedBn.setRootHash()
	assert.Nil(t, err)
	assert.Equal(t, hash, collapsedBn.hash)
}

func TestBranchNode_setHashEmptyNode(t *testing.T) {
	t.Parallel()

	bn := emptyDirtyBranchNode()

	err := bn.setHash()
	assert.True(t, errors.Is(err, ErrEmptyBranchNode))
	assert.Nil(t, bn.hash)
}

func TestBranchNode_setHashNilNode(t *testing.T) {
	t.Parallel()

	var bn *branchNode

	err := bn.setHash()
	assert.True(t, errors.Is(err, ErrNilBranchNode))
	assert.Nil(t, bn)
}

func TestBranchNode_setHashCollapsedNode(t *testing.T) {
	t.Parallel()

	_, collapsedBn := getBnAndCollapsedBn(getTestMarshalizerAndHasher())
	hash, _ := encodeNodeAndGetHash(collapsedBn)

	err := collapsedBn.setHash()
	assert.Nil(t, err)
	assert.Equal(t, hash, collapsedBn.hash)
}

func TestBranchNode_setGivenHash(t *testing.T) {
	t.Parallel()

	bn := &branchNode{baseNode: &baseNode{}}
	expectedHash := []byte("node hash")

	bn.setGivenHash(expectedHash)
	assert.Equal(t, expectedHash, bn.hash)
}

func TestBranchNode_hashChildren(t *testing.T) {
	t.Parallel()

	bn, _ := getBnAndCollapsedBn(getTestMarshalizerAndHasher())

	for i := range bn.children {
		if bn.children[i] != nil {
			assert.Nil(t, bn.children[i].getHash())
		}
	}
	err := bn.hashChildren()
	assert.Nil(t, err)

	for i := range bn.children {
		if bn.children[i] != nil {
			childHash, _ := encodeNodeAndGetHash(bn.children[i])
			assert.Equal(t, childHash, bn.children[i].getHash())
		}
	}
}

func TestBranchNode_hashChildrenEmptyNode(t *testing.T) {
	t.Parallel()

	bn := emptyDirtyBranchNode()

	err := bn.hashChildren()
	assert.True(t, errors.Is(err, ErrEmptyBranchNode))
}

func TestBranchNode_hashChildrenNilNode(t *testing.T) {
	t.Parallel()

	var bn *branchNode

	err := bn.hashChildren()
	assert.True(t, errors.Is(err, ErrNilBranchNode))
}

func TestBranchNode_hashChildrenCollapsedNode(t *testing.T) {
	t.Parallel()

	_, collapsedBn := getBnAndCollapsedBn(getTestMarshalizerAndHasher())

	err := collapsedBn.hashChildren()
	assert.Nil(t, err)

	_, collapsedBn2 := getBnAndCollapsedBn(getTestMarshalizerAndHasher())
	assert.Equal(t, collapsedBn2, collapsedBn)
}

func TestBranchNode_hashNode(t *testing.T) {
	t.Parallel()

	_, collapsedBn := getBnAndCollapsedBn(getTestMarshalizerAndHasher())
	expectedHash, _ := encodeNodeAndGetHash(collapsedBn)

	hash, err := collapsedBn.hashNode()
	assert.Nil(t, err)
	assert.Equal(t, expectedHash, hash)
}

func TestBranchNode_hashNodeEmptyNode(t *testing.T) {
	t.Parallel()

	bn := emptyDirtyBranchNode()

	hash, err := bn.hashNode()
	assert.True(t, errors.Is(err, ErrEmptyBranchNode))
	assert.Nil(t, hash)
}

func TestBranchNode_hashNodeNilNode(t *testing.T) {
	t.Parallel()

	var bn *branchNode

	hash, err := bn.hashNode()
	assert.True(t, errors.Is(err, ErrNilBranchNode))
	assert.Nil(t, hash)
}

func TestBranchNode_commit(t *testing.T) {
	t.Parallel()

	db := testscommon.NewMemDbMock()
	marsh, hasher := getTestMarshalizerAndHasher()
	bn, collapsedBn := getBnAndCollapsedBn(marsh, hasher)

	hash, _ := encodeNodeAndGetHash(collapsedBn)
	_ = bn.setHash()

	err := bn.commitDirty(0, 5, db, db)
	assert.Nil(t, err)

	encNode, _ := db.Get(hash)
	n, _ := decodeNode(encNode, marsh, hasher)
	h1, _ := encodeNodeAndGetHash(collapsedBn)
	h2, _ := encodeNodeAndGetHash(n)
	assert.Equal(t, h1, h2)
}

func TestBranchNode_commitEmptyNode(t *testing.T) {
	t.Parallel()

	bn := emptyDirtyBranchNode()

	err := bn.commitDirty(0, 5, nil, nil)
	assert.True(t, errors.Is(err, ErrEmptyBranchNode))
}

func TestBranchNode_commitNilNode(t *testing.T) {
	t.Parallel()

	var bn *branchNode

	err := bn.commitDirty(0, 5, nil, nil)
	assert.True(t, errors.Is(err, ErrNilBranchNode))
}

func TestBranchNode_getEncodedNode(t *testing.T) {
	t.Parallel()

	bn, _ := getBnAndCollapsedBn(getTestMarshalizerAndHasher())

	expectedEncodedNode, _ := bn.marsh.Marshal(bn)
	expectedEncodedNode = append(expectedEncodedNode, branch)

	encNode, err := bn.getEncodedNode()
	assert.Nil(t, err)
	assert.Equal(t, expectedEncodedNode, encNode)
}

func TestBranchNode_getEncodedNodeEmpty(t *testing.T) {
	t.Parallel()

	bn := emptyDirtyBranchNode()

	encNode, err := bn.getEncodedNode()
	assert.True(t, errors.Is(err, ErrEmptyBranchNode))
	assert.Nil(t, encNode)
}

func TestBranchNode_getEncodedNodeNil(t *testing.T) {
	t.Parallel()

	var bn *branchNode

	encNode, err := bn.getEncodedNode()
	assert.True(t, errors.Is(err, ErrNilBranchNode))
	assert.Nil(t, encNode)
}

func TestBranchNode_resolveCollapsed(t *testing.T) {
	t.Parallel()

	db := testscommon.NewMemDbMock()
	bn, collapsedBn := getBnAndCollapsedBn(getTestMarshalizerAndHasher())
	childPos := byte(2)

	_ = bn.setHash()
	_ = bn.commitDirty(0, 5, db, db)
	resolved, _ := newLeafNode(getTrieDataWithDefaultVersion("dog", "dog"), bn.marsh, bn.hasher)
	resolved.dirty = false
	resolved.hash = bn.EncodedChildren[childPos]

	err := collapsedBn.resolveCollapsed(childPos, db)
	assert.Nil(t, err)
	assert.Equal(t, resolved, collapsedBn.children[childPos])
}

func TestBranchNode_resolveCollapsedEmptyNode(t *testing.T) {
	t.Parallel()

	bn := emptyDirtyBranchNode()

	err := bn.resolveCollapsed(2, nil)
	assert.True(t, errors.Is(err, ErrEmptyBranchNode))
}

func TestBranchNode_resolveCollapsedENilNode(t *testing.T) {
	t.Parallel()

	var bn *branchNode

	err := bn.resolveCollapsed(2, nil)
	assert.True(t, errors.Is(err, ErrNilBranchNode))
}

func TestBranchNode_resolveCollapsedPosOutOfRange(t *testing.T) {
	t.Parallel()

	bn, _ := getBnAndCollapsedBn(getTestMarshalizerAndHasher())

	err := bn.resolveCollapsed(17, nil)
	assert.Equal(t, ErrChildPosOutOfRange, err)
}

func TestBranchNode_isCollapsed(t *testing.T) {
	t.Parallel()

	bn, collapsedBn := getBnAndCollapsedBn(getTestMarshalizerAndHasher())

	assert.True(t, collapsedBn.isCollapsed())
	assert.False(t, bn.isCollapsed())

	collapsedBn.children[2], _ = newLeafNode(getTrieDataWithDefaultVersion("dog", "dog"), bn.marsh, bn.hasher)
	assert.False(t, collapsedBn.isCollapsed())
}

func TestBranchNode_tryGet(t *testing.T) {
	t.Parallel()

	bn, _ := getBnAndCollapsedBn(getTestMarshalizerAndHasher())
	childPos := byte(2)
	key := append([]byte{childPos}, []byte("dog")...)

	val, maxDepth, err := bn.tryGet(key, 0, nil)
	assert.Equal(t, []byte("dog"), val)
	assert.Nil(t, err)
	assert.Equal(t, uint32(1), maxDepth)
}

func TestBranchNode_tryGetEmptyKey(t *testing.T) {
	t.Parallel()

	bn, _ := getBnAndCollapsedBn(getTestMarshalizerAndHasher())
	var key []byte

	val, maxDepth, err := bn.tryGet(key, 0, nil)
	assert.Nil(t, err)
	assert.Nil(t, val)
	assert.Equal(t, uint32(0), maxDepth)
}

func TestBranchNode_tryGetChildPosOutOfRange(t *testing.T) {
	t.Parallel()

	bn, _ := getBnAndCollapsedBn(getTestMarshalizerAndHasher())
	key := []byte("dog")

	val, maxDepth, err := bn.tryGet(key, 0, nil)
	assert.Equal(t, ErrChildPosOutOfRange, err)
	assert.Nil(t, val)
	assert.Equal(t, uint32(0), maxDepth)
}

func TestBranchNode_tryGetNilChild(t *testing.T) {
	t.Parallel()

	bn, _ := getBnAndCollapsedBn(getTestMarshalizerAndHasher())
	nilChildKey := []byte{3}

	val, maxDepth, err := bn.tryGet(nilChildKey, 0, nil)
	assert.Nil(t, err)
	assert.Nil(t, val)
	assert.Equal(t, uint32(0), maxDepth)
}

func TestBranchNode_tryGetCollapsedNode(t *testing.T) {
	t.Parallel()

	db := testscommon.NewMemDbMock()
	bn, collapsedBn := getBnAndCollapsedBn(getTestMarshalizerAndHasher())

	_ = bn.setHash()
	_ = bn.commitDirty(0, 5, db, db)

	childPos := byte(2)
	key := append([]byte{childPos}, []byte("dog")...)

	val, maxDepth, err := collapsedBn.tryGet(key, 0, db)
	assert.Equal(t, []byte("dog"), val)
	assert.Nil(t, err)
	assert.Equal(t, uint32(1), maxDepth)
}

func TestBranchNode_tryGetEmptyNode(t *testing.T) {
	t.Parallel()

	bn := emptyDirtyBranchNode()
	childPos := byte(2)
	key := append([]byte{childPos}, []byte("dog")...)

	val, maxDepth, err := bn.tryGet(key, 0, nil)
	assert.True(t, errors.Is(err, ErrEmptyBranchNode))
	assert.Nil(t, val)
	assert.Equal(t, uint32(0), maxDepth)
}

func TestBranchNode_tryGetNilNode(t *testing.T) {
	t.Parallel()

	var bn *branchNode
	childPos := byte(2)
	key := append([]byte{childPos}, []byte("dog")...)

	val, maxDepth, err := bn.tryGet(key, 0, nil)
	assert.True(t, errors.Is(err, ErrNilBranchNode))
	assert.Nil(t, val)
	assert.Equal(t, uint32(0), maxDepth)
}

func TestBranchNode_getNext(t *testing.T) {
	t.Parallel()

	bn, _ := getBnAndCollapsedBn(getTestMarshalizerAndHasher())
	nextNode, _ := newLeafNode(getTrieDataWithDefaultVersion("dog", "dog"), bn.marsh, bn.hasher)
	childPos := byte(2)
	key := append([]byte{childPos}, []byte("dog")...)

	n, key, err := bn.getNext(key, nil)

	h1, _ := encodeNodeAndGetHash(nextNode)
	h2, _ := encodeNodeAndGetHash(n)
	assert.Equal(t, h1, h2)
	assert.Equal(t, []byte("dog"), key)
	assert.Nil(t, err)
}

func TestBranchNode_getNextWrongKey(t *testing.T) {
	t.Parallel()

	bn, _ := getBnAndCollapsedBn(getTestMarshalizerAndHasher())
	key := []byte("dog")

	n, key, err := bn.getNext(key, nil)
	assert.Nil(t, n)
	assert.Nil(t, key)
	assert.Equal(t, ErrChildPosOutOfRange, err)
}

func TestBranchNode_getNextNilChild(t *testing.T) {
	t.Parallel()

	bn, _ := getBnAndCollapsedBn(getTestMarshalizerAndHasher())
	nilChildPos := byte(4)
	key := append([]byte{nilChildPos}, []byte("dog")...)

	n, key, err := bn.getNext(key, nil)
	assert.Nil(t, n)
	assert.Nil(t, key)
	assert.Equal(t, ErrNodeNotFound, err)
}

func TestBranchNode_insert(t *testing.T) {
	t.Parallel()

	bn, _ := getBnAndCollapsedBn(getTestMarshalizerAndHasher())
	nodeKey := []byte{0, 2, 3}

	th, _ := throttler.NewNumGoRoutinesThrottler(5)
	goRoutinesManager, err := NewGoroutinesManager(th, errChan.NewErrChanWrapper(), make(chan struct{}))
	assert.Nil(t, err)
	data := []core.TrieData{getTrieDataWithDefaultVersion(string(nodeKey), "dogs")}

	newBn, _ := bn.insert(data, goRoutinesManager, nil)
	assert.NotNil(t, newBn)
	assert.Nil(t, goRoutinesManager.GetError())

	nodeKeyRemainder := nodeKey[1:]
	bn.children[0], _ = newLeafNode(getTrieDataWithDefaultVersion(string(nodeKeyRemainder), "dogs"), bn.marsh, bn.hasher)
	assert.Equal(t, bn, newBn)
}

func TestBranchNode_insertEmptyKey(t *testing.T) {
	t.Parallel()

	bn, _ := getBnAndCollapsedBn(getTestMarshalizerAndHasher())

	th, _ := throttler.NewNumGoRoutinesThrottler(5)
	goRoutinesManager, err := NewGoroutinesManager(th, errChan.NewErrChanWrapper(), make(chan struct{}))
	assert.Nil(t, err)
	data := []core.TrieData{getTrieDataWithDefaultVersion("", "dogs")}

	newBn, _ := bn.insert(data, goRoutinesManager, nil)
	assert.Equal(t, ErrValueTooShort, goRoutinesManager.GetError())
	assert.Nil(t, newBn)
}

func TestBranchNode_insertChildPosOutOfRange(t *testing.T) {
	t.Parallel()

	bn, _ := getBnAndCollapsedBn(getTestMarshalizerAndHasher())

	th, _ := throttler.NewNumGoRoutinesThrottler(5)
	goRoutinesManager, err := NewGoroutinesManager(th, errChan.NewErrChanWrapper(), make(chan struct{}))
	assert.Nil(t, err)
	data := []core.TrieData{getTrieDataWithDefaultVersion("dog", "dogs")}

	newBn, _ := bn.insert(data, goRoutinesManager, nil)
	assert.Equal(t, ErrChildPosOutOfRange, goRoutinesManager.GetError())
	assert.Nil(t, newBn)
}

func TestBranchNode_insertCollapsedNode(t *testing.T) {
	t.Parallel()

	db := testscommon.NewMemDbMock()
	bn, collapsedBn := getBnAndCollapsedBn(getTestMarshalizerAndHasher())
	childPos := byte(2)
	key := append([]byte{childPos}, []byte("dog")...)

	_ = bn.setHash()
	_ = bn.commitDirty(0, 5, db, db)

	th, _ := throttler.NewNumGoRoutinesThrottler(5)
	goRoutinesManager, err := NewGoroutinesManager(th, errChan.NewErrChanWrapper(), make(chan struct{}))
	assert.Nil(t, err)
	data := []core.TrieData{getTrieDataWithDefaultVersion(string(key), "dogs")}

	newBn, _ := collapsedBn.insert(data, goRoutinesManager, db)
	assert.NotNil(t, newBn)
	assert.Nil(t, goRoutinesManager.GetError())

	val, _, _ := newBn.tryGet(key, 0, db)
	assert.Equal(t, []byte("dogs"), val)
}

func TestBranchNode_insertInStoredBnOnExistingPos(t *testing.T) {
	t.Parallel()

	db := testscommon.NewMemDbMock()
	bn, _ := getBnAndCollapsedBn(getTestMarshalizerAndHasher())
	childPos := byte(2)
	key := append([]byte{childPos}, []byte("dog")...)

	_ = bn.commitDirty(0, 5, db, db)
	bnHash := bn.getHash()
	ln, _, _ := bn.getNext(key, db)
	lnHash := ln.getHash()
	expectedHashes := [][]byte{lnHash, bnHash}

	th, _ := throttler.NewNumGoRoutinesThrottler(5)
	goRoutinesManager, err := NewGoroutinesManager(th, errChan.NewErrChanWrapper(), make(chan struct{}))
	assert.Nil(t, err)
	data := []core.TrieData{getTrieDataWithDefaultVersion(string(key), "dogs")}

	newNode, oldHashes := bn.insert(data, goRoutinesManager, db)
	assert.NotNil(t, newNode)
	assert.Nil(t, goRoutinesManager.GetError())
	assert.Equal(t, expectedHashes, oldHashes)
}

func TestBranchNode_insertInStoredBnOnNilPos(t *testing.T) {
	t.Parallel()

	db := testscommon.NewMemDbMock()
	bn, _ := getBnAndCollapsedBn(getTestMarshalizerAndHasher())
	nilChildPos := byte(11)
	key := append([]byte{nilChildPos}, []byte("dog")...)

	_ = bn.commitDirty(0, 5, db, db)
	bnHash := bn.getHash()
	expectedHashes := [][]byte{bnHash}

	th, _ := throttler.NewNumGoRoutinesThrottler(5)
	goRoutinesManager, err := NewGoroutinesManager(th, errChan.NewErrChanWrapper(), make(chan struct{}))
	assert.Nil(t, err)
	data := []core.TrieData{getTrieDataWithDefaultVersion(string(key), "dogs")}

	newNode, oldHashes := bn.insert(data, goRoutinesManager, db)
	assert.NotNil(t, newNode)
	assert.Nil(t, goRoutinesManager.GetError())
	assert.Equal(t, expectedHashes, oldHashes)
}

func TestBranchNode_insertInDirtyBnOnNilPos(t *testing.T) {
	t.Parallel()

	bn, _ := getBnAndCollapsedBn(getTestMarshalizerAndHasher())
	nilChildPos := byte(11)
	key := append([]byte{nilChildPos}, []byte("dog")...)

	th, _ := throttler.NewNumGoRoutinesThrottler(5)
	goRoutinesManager, err := NewGoroutinesManager(th, errChan.NewErrChanWrapper(), make(chan struct{}))
	assert.Nil(t, err)
	data := []core.TrieData{getTrieDataWithDefaultVersion(string(key), "dogs")}

	newNode, oldHashes := bn.insert(data, goRoutinesManager, nil)
	assert.NotNil(t, newNode)
	assert.Nil(t, goRoutinesManager.GetError())
	assert.Equal(t, [][]byte{}, oldHashes)
}

func TestBranchNode_insertInDirtyBnOnExistingPos(t *testing.T) {
	t.Parallel()

	bn, _ := getBnAndCollapsedBn(getTestMarshalizerAndHasher())
	childPos := byte(2)
	key := append([]byte{childPos}, []byte("dog")...)

	th, _ := throttler.NewNumGoRoutinesThrottler(5)
	goRoutinesManager, err := NewGoroutinesManager(th, errChan.NewErrChanWrapper(), make(chan struct{}))
	assert.Nil(t, err)
	data := []core.TrieData{getTrieDataWithDefaultVersion(string(key), "dogs")}

	newNode, oldHashes := bn.insert(data, goRoutinesManager, nil)
	assert.NotNil(t, newNode)
	assert.Nil(t, goRoutinesManager.GetError())
	assert.Equal(t, [][]byte{}, oldHashes)
}

func TestBranchNode_insertInNilNode(t *testing.T) {
	t.Parallel()

	var bn *branchNode

	th, _ := throttler.NewNumGoRoutinesThrottler(5)
	goRoutinesManager, err := NewGoroutinesManager(th, errChan.NewErrChanWrapper(), make(chan struct{}))
	assert.Nil(t, err)
	data := []core.TrieData{getTrieDataWithDefaultVersion("key", "dogs")}

	newBn, _ := bn.insert(data, goRoutinesManager, nil)
	assert.True(t, errors.Is(goRoutinesManager.GetError(), ErrNilBranchNode))
	assert.Nil(t, newBn)
}

func TestBranchNode_delete(t *testing.T) {
	t.Parallel()

	bn, _ := getBnAndCollapsedBn(getTestMarshalizerAndHasher())
	var children [nrOfChildren]node
	children[6], _ = newLeafNode(getTrieDataWithDefaultVersion("doe", "doe"), bn.marsh, bn.hasher)
	children[13], _ = newLeafNode(getTrieDataWithDefaultVersion("doge", "doge"), bn.marsh, bn.hasher)
	expectedBn, _ := newBranchNode(bn.marsh, bn.hasher)
	expectedBn.children = children

	childPos := byte(2)
	key := append([]byte{childPos}, []byte("dog")...)
	data := []core.TrieData{{Key: key}}

	th, _ := throttler.NewNumGoRoutinesThrottler(5)
	goRoutinesManager, err := NewGoroutinesManager(th, errChan.NewErrChanWrapper(), make(chan struct{}))
	assert.Nil(t, err)

	dirty, newBn, _ := bn.delete(data, goRoutinesManager, nil)
	assert.True(t, dirty)
	assert.Nil(t, goRoutinesManager.GetError())

	_ = expectedBn.setHash()
	_ = newBn.setHash()
	assert.Equal(t, expectedBn.getHash(), newBn.getHash())
}

func TestBranchNode_deleteFromStoredBn(t *testing.T) {
	t.Parallel()

	db := testscommon.NewMemDbMock()
	bn, _ := getBnAndCollapsedBn(getTestMarshalizerAndHasher())
	childPos := byte(2)
	lnKey := append([]byte{childPos}, []byte("dog")...)

	_ = bn.commitDirty(0, 5, db, db)
	bnHash := bn.getHash()
	ln, _, _ := bn.getNext(lnKey, db)
	lnHash := ln.getHash()
	expectedHashes := [][]byte{lnHash, bnHash}

	th, _ := throttler.NewNumGoRoutinesThrottler(5)
	goRoutinesManager, err := NewGoroutinesManager(th, errChan.NewErrChanWrapper(), make(chan struct{}))
	assert.Nil(t, err)

	data := []core.TrieData{{Key: lnKey}}
	dirty, _, oldHashes := bn.delete(data, goRoutinesManager, db)
	assert.True(t, dirty)
	assert.Nil(t, goRoutinesManager.GetError())
	assert.Equal(t, expectedHashes, oldHashes)
}

func TestBranchNode_deleteFromDirtyBn(t *testing.T) {
	t.Parallel()

	bn, _ := getBnAndCollapsedBn(getTestMarshalizerAndHasher())
	childPos := byte(2)
	lnKey := append([]byte{childPos}, []byte("dog")...)
	data := []core.TrieData{{Key: lnKey}}

	th, _ := throttler.NewNumGoRoutinesThrottler(5)
	goRoutinesManager, err := NewGoroutinesManager(th, errChan.NewErrChanWrapper(), make(chan struct{}))
	assert.Nil(t, err)

	dirty, _, oldHashes := bn.delete(data, goRoutinesManager, nil)
	assert.True(t, dirty)
	assert.Nil(t, goRoutinesManager.GetError())
	assert.Equal(t, [][]byte{}, oldHashes)
}

func TestBranchNode_deleteEmptyNode(t *testing.T) {
	t.Parallel()

	bn := emptyDirtyBranchNode()
	childPos := byte(2)
	key := append([]byte{childPos}, []byte("dog")...)
	data := []core.TrieData{{Key: key}}

	th, _ := throttler.NewNumGoRoutinesThrottler(5)
	goRoutinesManager, err := NewGoroutinesManager(th, errChan.NewErrChanWrapper(), make(chan struct{}))
	assert.Nil(t, err)

	dirty, newBn, _ := bn.delete(data, goRoutinesManager, nil)
	assert.False(t, dirty)
	assert.True(t, errors.Is(goRoutinesManager.GetError(), ErrEmptyBranchNode))
	assert.Nil(t, newBn)
}

func TestBranchNode_deleteNilNode(t *testing.T) {
	t.Parallel()

	var bn *branchNode
	childPos := byte(2)
	key := append([]byte{childPos}, []byte("dog")...)
	data := []core.TrieData{{Key: key}}

	th, _ := throttler.NewNumGoRoutinesThrottler(5)
	goRoutinesManager, err := NewGoroutinesManager(th, errChan.NewErrChanWrapper(), make(chan struct{}))
	assert.Nil(t, err)

	dirty, newBn, _ := bn.delete(data, goRoutinesManager, nil)
	assert.False(t, dirty)
	assert.True(t, errors.Is(goRoutinesManager.GetError(), ErrNilBranchNode))
	assert.Nil(t, newBn)
}

func TestBranchNode_deleteNonexistentNodeFromChild(t *testing.T) {
	t.Parallel()

	bn, _ := getBnAndCollapsedBn(getTestMarshalizerAndHasher())

	childPos := byte(2)
	key := append([]byte{childPos}, []byte("butterfly")...)
	data := []core.TrieData{{Key: key}}

	th, _ := throttler.NewNumGoRoutinesThrottler(5)
	goRoutinesManager, err := NewGoroutinesManager(th, errChan.NewErrChanWrapper(), make(chan struct{}))
	assert.Nil(t, err)

	dirty, newBn, _ := bn.delete(data, goRoutinesManager, nil)
	assert.False(t, dirty)
	assert.Nil(t, goRoutinesManager.GetError())
	assert.Equal(t, bn, newBn)
}

func TestBranchNode_deleteEmptykey(t *testing.T) {
	t.Parallel()

	bn, _ := getBnAndCollapsedBn(getTestMarshalizerAndHasher())
	data := []core.TrieData{{Key: []byte{}}}

	th, _ := throttler.NewNumGoRoutinesThrottler(5)
	goRoutinesManager, err := NewGoroutinesManager(th, errChan.NewErrChanWrapper(), make(chan struct{}))
	assert.Nil(t, err)

	dirty, newBn, _ := bn.delete(data, goRoutinesManager, nil)
	assert.False(t, dirty)
	assert.Equal(t, ErrValueTooShort, goRoutinesManager.GetError())
	assert.Nil(t, newBn)
}

func TestBranchNode_deleteCollapsedNode(t *testing.T) {
	t.Parallel()

	db := testscommon.NewMemDbMock()
	bn, collapsedBn := getBnAndCollapsedBn(getTestMarshalizerAndHasher())
	_ = bn.setHash()
	_ = bn.commitDirty(0, 5, db, db)

	childPos := byte(2)
	key := append([]byte{childPos}, []byte("dog")...)
	data := []core.TrieData{{Key: key}}

	th, _ := throttler.NewNumGoRoutinesThrottler(5)
	goRoutinesManager, err := NewGoroutinesManager(th, errChan.NewErrChanWrapper(), make(chan struct{}))
	assert.Nil(t, err)

	dirty, newBn, _ := collapsedBn.delete(data, goRoutinesManager, db)
	assert.True(t, dirty)
	assert.Nil(t, goRoutinesManager.GetError())

	val, _, err := newBn.tryGet(key, 0, db)
	assert.Nil(t, val)
	assert.Nil(t, err)
}

func TestBranchNode_deleteAndReduceBn(t *testing.T) {
	t.Parallel()

	bn, _ := newBranchNode(getTestMarshalizerAndHasher())
	var children [nrOfChildren]node
	firstChildPos := byte(2)
	secondChildPos := byte(6)
	children[firstChildPos], _ = newLeafNode(getTrieDataWithDefaultVersion("dog", "dog"), bn.marsh, bn.hasher)
	children[secondChildPos], _ = newLeafNode(getTrieDataWithDefaultVersion("doe", "doe"), bn.marsh, bn.hasher)
	bn.children = children

	key := append([]byte{firstChildPos}, []byte("dog")...)
	ln, _ := newLeafNode(getTrieDataWithDefaultVersion(string(key), "dog"), bn.marsh, bn.hasher)

	key = append([]byte{secondChildPos}, []byte("doe")...)
	data := []core.TrieData{{Key: key}}

	th, _ := throttler.NewNumGoRoutinesThrottler(5)
	goRoutinesManager, err := NewGoroutinesManager(th, errChan.NewErrChanWrapper(), make(chan struct{}))
	assert.Nil(t, err)

	dirty, newBn, _ := bn.delete(data, goRoutinesManager, nil)
	assert.True(t, dirty)
	assert.Nil(t, goRoutinesManager.GetError())
	assert.Equal(t, ln, newBn)
}

func TestBranchNode_reduceNode(t *testing.T) {
	t.Parallel()

	bn, _ := newBranchNode(getTestMarshalizerAndHasher())
	var children [nrOfChildren]node
	childPos := byte(2)
	children[childPos], _ = newLeafNode(getTrieDataWithDefaultVersion("dog", "dog"), bn.marsh, bn.hasher)
	bn.children = children

	key := append([]byte{childPos}, []byte("dog")...)
	ln, _ := newLeafNode(getTrieDataWithDefaultVersion(string(key), "dog"), bn.marsh, bn.hasher)

	n, newChildHash, err := bn.children[childPos].reduceNode(int(childPos))
	assert.Equal(t, ln, n)
	assert.Nil(t, err)
	assert.True(t, newChildHash)
}

func TestBranchNode_getChildPosition(t *testing.T) {
	t.Parallel()

	bn, _ := getBnAndCollapsedBn(getTestMarshalizerAndHasher())
	nr, pos := getChildPosition(bn)
	assert.Equal(t, 3, nr)
	assert.Equal(t, 13, pos)
}

func TestBranchNode_clone(t *testing.T) {
	t.Parallel()

	bn, _ := getBnAndCollapsedBn(getTestMarshalizerAndHasher())
	clone := bn.clone()
	assert.False(t, bn == clone)
	assert.Equal(t, bn, clone)
}

func TestBranchNode_isEmptyOrNil(t *testing.T) {
	t.Parallel()

	bn := emptyDirtyBranchNode()
	assert.Equal(t, ErrEmptyBranchNode, bn.isEmptyOrNil())

	bn = nil
	assert.Equal(t, ErrNilBranchNode, bn.isEmptyOrNil())
}

func TestReduceBranchNodeWithExtensionNodeChildShouldWork(t *testing.T) {
	t.Parallel()

	tr, _ := newEmptyTrie()
	expectedTr, _ := newEmptyTrie()

	_ = expectedTr.Update([]byte("dog"), []byte("dog"))
	_ = expectedTr.Update([]byte("doll"), []byte("doll"))

	_ = tr.Update([]byte("dog"), []byte("dog"))
	_ = tr.Update([]byte("doll"), []byte("doll"))
	_ = tr.Update([]byte("wolf"), []byte("wolf"))
	tr.Delete([]byte("wolf"))

	expectedHash, _ := expectedTr.RootHash()
	hash, _ := tr.RootHash()
	assert.Equal(t, expectedHash, hash)
}

func TestReduceBranchNodeWithBranchNodeChildShouldWork(t *testing.T) {
	t.Parallel()

	tr, _ := newEmptyTrie()
	expectedTr, _ := newEmptyTrie()

	_ = expectedTr.Update([]byte("dog"), []byte("puppy"))
	_ = expectedTr.Update([]byte("dogglesworth"), []byte("cat"))

	_ = tr.Update([]byte("doe"), []byte("reindeer"))
	_ = tr.Update([]byte("dog"), []byte("puppy"))
	_ = tr.Update([]byte("dogglesworth"), []byte("cat"))
	tr.Delete([]byte("doe"))

	expectedHash, _ := expectedTr.RootHash()
	hash, _ := tr.RootHash()
	assert.Equal(t, expectedHash, hash)
}

func TestReduceBranchNodeWithLeafNodeChildShouldWork(t *testing.T) {
	t.Parallel()

	tr, _ := newEmptyTrie()
	expectedTr, _ := newEmptyTrie()

	_ = expectedTr.Update([]byte("doe"), []byte("reindeer"))
	_ = expectedTr.Update([]byte("dogglesworth"), []byte("cat"))

	_ = tr.Update([]byte("doe"), []byte("reindeer"))
	_ = tr.Update([]byte("dog"), []byte("puppy"))
	_ = tr.Update([]byte("dogglesworth"), []byte("cat"))
	tr.Delete([]byte("dog"))

	expectedHash, _ := expectedTr.RootHash()
	hash, _ := tr.RootHash()
	assert.Equal(t, expectedHash, hash)
}

func TestReduceBranchNodeWithLeafNodeValueShouldWork(t *testing.T) {
	t.Parallel()

	tr, _ := newEmptyTrie()
	expectedTr, _ := newEmptyTrie()

	_ = expectedTr.Update([]byte("doe"), []byte("reindeer"))
	_ = expectedTr.Update([]byte("dog"), []byte("puppy"))

	_ = tr.Update([]byte("doe"), []byte("reindeer"))
	_ = tr.Update([]byte("dog"), []byte("puppy"))
	_ = tr.Update([]byte("dogglesworth"), []byte("cat"))
	tr.Delete([]byte("dogglesworth"))

	expectedHash, _ := expectedTr.RootHash()
	hash, _ := tr.RootHash()

	assert.Equal(t, expectedHash, hash)
}

func TestBranchNode_getChildren(t *testing.T) {
	t.Parallel()

	bn, _ := getBnAndCollapsedBn(getTestMarshalizerAndHasher())

	children, err := bn.getChildren(nil)
	assert.Nil(t, err)
	assert.Equal(t, 3, len(children))
}

func TestBranchNode_getChildrenCollapsedBn(t *testing.T) {
	t.Parallel()

	db := testscommon.NewMemDbMock()
	bn, collapsedBn := getBnAndCollapsedBn(getTestMarshalizerAndHasher())
	_ = bn.commitSnapshot(db, nil, nil, context.Background(), statistics.NewTrieStatistics(), &testscommon.ProcessStatusHandlerStub{}, 0)

	children, err := collapsedBn.getChildren(db)
	assert.Nil(t, err)
	assert.Equal(t, 3, len(children))
}

func TestBranchNode_isValid(t *testing.T) {
	t.Parallel()

	bn, _ := getBnAndCollapsedBn(getTestMarshalizerAndHasher())
	assert.True(t, bn.isValid())

	bn.children[2] = nil
	bn.children[6] = nil
	assert.False(t, bn.isValid())
}

func TestBranchNode_setDirty(t *testing.T) {
	t.Parallel()

	bn := &branchNode{baseNode: &baseNode{}}
	bn.setDirty(true)

	assert.True(t, bn.dirty)
}

func TestBranchNode_loadChildren(t *testing.T) {
	t.Parallel()

	marsh, hasher := getTestMarshalizerAndHasher()
	tr := initTrie()
	_ = tr.root.setRootHash()
	nodes, _ := getEncodedTrieNodesAndHashes(tr)
	nodesCacher, _ := cache.NewLRUCache(100)
	for i := range nodes {
		n, _ := NewInterceptedTrieNode(nodes[i], hasher)
		nodesCacher.Put(n.hash, n, len(n.GetSerialized()))
	}

	firstChildIndex := 5
	secondChildIndex := 7

	bn := getCollapsedBn(t, tr.root)

	getNode := func(hash []byte) (node, error) {
		cacheData, _ := nodesCacher.Get(hash)
		return trieNode(cacheData, marsh, hasher)
	}

	missing, _, err := bn.loadChildren(getNode)
	assert.Nil(t, err)
	assert.NotNil(t, bn.children[firstChildIndex])
	assert.NotNil(t, bn.children[secondChildIndex])
	assert.Equal(t, 0, len(missing))
	assert.Equal(t, 6, nodesCacher.Len())
}

func getCollapsedBn(t *testing.T, n node) *branchNode {
	bn, ok := n.(*branchNode)
	assert.True(t, ok)
	for i := 0; i < nrOfChildren; i++ {
		bn.children[i] = nil
	}
	return bn
}

func TestPatriciaMerkleTrie_CommitCollapsedDirtyTrieShouldWork(t *testing.T) {
	t.Parallel()

	tr, _ := newEmptyTrie()
	_ = tr.Update([]byte("aaa"), []byte("aaa"))
	_ = tr.Update([]byte("nnn"), []byte("nnn"))
	_ = tr.Update([]byte("zzz"), []byte("zzz"))
	_ = tr.Commit()

	tr.root, _ = tr.root.getCollapsed()
	tr.Delete([]byte("zzz"))
	ExecuteUpdatesFromBatch(tr)

	assert.True(t, tr.root.isDirty())
	assert.True(t, tr.root.isCollapsed())

	_ = tr.Commit()

	assert.False(t, tr.root.isDirty())
}

func BenchmarkMarshallNodeJson(b *testing.B) {
	bn, _ := getBnAndCollapsedBn(getTestMarshalizerAndHasher())
	marsh := marshal.JsonMarshalizer{}
	b.ResetTimer()
	for i := 0; i < b.N; i++ {
		_, _ = marsh.Marshal(bn)
	}
}

func TestBranchNode_newBranchNodeNilMarshalizerShouldErr(t *testing.T) {
	t.Parallel()

	bn, err := newBranchNode(nil, &hashingMocks.HasherMock{})
	assert.Nil(t, bn)
	assert.Equal(t, ErrNilMarshalizer, err)
}

func TestBranchNode_newBranchNodeNilHasherShouldErr(t *testing.T) {
	t.Parallel()

	bn, err := newBranchNode(&marshallerMock.MarshalizerMock{}, nil)
	assert.Nil(t, bn)
	assert.Equal(t, ErrNilHasher, err)
}

func TestBranchNode_newBranchNodeOkVals(t *testing.T) {
	t.Parallel()

	var children [nrOfChildren]node
	marsh, hasher := getTestMarshalizerAndHasher()
	bn, err := newBranchNode(marsh, hasher)

	assert.Nil(t, err)
	assert.Equal(t, make([][]byte, nrOfChildren), bn.EncodedChildren)
	assert.Equal(t, children, bn.children)
	assert.Equal(t, marsh, bn.marsh)
	assert.Equal(t, hasher, bn.hasher)
	assert.True(t, bn.dirty)
}

func TestBranchNode_getMarshalizer(t *testing.T) {
	t.Parallel()

	expectedMarsh := &marshallerMock.MarshalizerMock{}
	bn := &branchNode{
		baseNode: &baseNode{
			marsh: expectedMarsh,
		},
	}

	marsh := bn.getMarshalizer()
	assert.Equal(t, expectedMarsh, marsh)
}

func TestBranchNode_setRootHashCollapsedChildren(t *testing.T) {
	t.Parallel()

	marsh, hasher := getTestMarshalizerAndHasher()
	bn := &branchNode{
		baseNode: &baseNode{
			marsh:  marsh,
			hasher: hasher,
		},
	}

	_, collapsedBn := getBnAndCollapsedBn(marsh, hasher)
	_, collapsedEn := getEnAndCollapsedEn()
	collapsedLn := getLn(marsh, hasher)

	bn.children[0] = collapsedBn
	bn.children[1] = collapsedEn
	bn.children[2] = collapsedLn

	err := bn.setRootHash()
	assert.Nil(t, err)
}

func TestBranchNode_commitCollapsesTrieIfMaxTrieLevelInMemoryIsReached(t *testing.T) {
	t.Parallel()

	bn, collapsedBn := getBnAndCollapsedBn(getTestMarshalizerAndHasher())
	_ = collapsedBn.setRootHash()

	err := bn.commitDirty(0, 1, testscommon.NewMemDbMock(), testscommon.NewMemDbMock())
	assert.Nil(t, err)

	assert.Equal(t, collapsedBn.EncodedChildren, bn.EncodedChildren)
	assert.Equal(t, collapsedBn.children, bn.children)
	assert.Equal(t, collapsedBn.hash, bn.hash)
}

func TestBranchNode_reduceNodeBnChild(t *testing.T) {
	t.Parallel()

	marsh, hasher := getTestMarshalizerAndHasher()
	en, _ := getEnAndCollapsedEn()
	pos := 5
	expectedNode, _ := newExtensionNode([]byte{byte(pos)}, en.child, marsh, hasher)

	newNode, newChildHash, err := en.child.reduceNode(pos)
	assert.Nil(t, err)
	assert.Equal(t, expectedNode, newNode)
	assert.False(t, newChildHash)
}

func TestBranchNode_printShouldNotPanicEvenIfNodeIsCollapsed(t *testing.T) {
	t.Parallel()

	bnWriter := bytes.NewBuffer(make([]byte, 0))
	collapsedBnWriter := bytes.NewBuffer(make([]byte, 0))

	db := testscommon.NewMemDbMock()
	bn, collapsedBn := getBnAndCollapsedBn(getTestMarshalizerAndHasher())
	_ = bn.commitSnapshot(db, nil, nil, context.Background(), statistics.NewTrieStatistics(), &testscommon.ProcessStatusHandlerStub{}, 0)
	_ = collapsedBn.commitSnapshot(db, nil, nil, context.Background(), statistics.NewTrieStatistics(), &testscommon.ProcessStatusHandlerStub{}, 0)

	bn.print(bnWriter, 0, db)
	collapsedBn.print(collapsedBnWriter, 0, db)

	assert.Equal(t, bnWriter.Bytes(), collapsedBnWriter.Bytes())
}

func TestBranchNode_getDirtyHashesFromCleanNode(t *testing.T) {
	t.Parallel()

	db := testscommon.NewMemDbMock()
	bn, _ := getBnAndCollapsedBn(getTestMarshalizerAndHasher())
	_ = bn.commitDirty(0, 5, db, db)
	dirtyHashes := make(common.ModifiedHashes)

	err := bn.getDirtyHashes(dirtyHashes)
	assert.Nil(t, err)
	assert.Equal(t, 0, len(dirtyHashes))
}

func TestBranchNode_getAllHashes(t *testing.T) {
	t.Parallel()

	trieNodes := 4
	bn, _ := getBnAndCollapsedBn(getTestMarshalizerAndHasher())

	hashes, err := bn.getAllHashes(testscommon.NewMemDbMock())
	assert.Nil(t, err)
	assert.Equal(t, trieNodes, len(hashes))
}

func TestBranchNode_getAllHashesResolvesCollapsed(t *testing.T) {
	t.Parallel()

	db := testscommon.NewMemDbMock()
	bn, collapsedBn := getBnAndCollapsedBn(getTestMarshalizerAndHasher())
	_ = bn.commitSnapshot(db, nil, nil, context.Background(), statistics.NewTrieStatistics(), &testscommon.ProcessStatusHandlerStub{}, 0)

	hashes, err := collapsedBn.getAllHashes(db)
	assert.Nil(t, err)
	assert.Equal(t, 4, len(hashes))
}

func TestBranchNode_getNextHashAndKey(t *testing.T) {
	t.Parallel()

	_, collapsedBn := getBnAndCollapsedBn(getTestMarshalizerAndHasher())
	proofVerified, nextHash, nextKey := collapsedBn.getNextHashAndKey([]byte{2})

	assert.False(t, proofVerified)
	assert.Equal(t, collapsedBn.EncodedChildren[2], nextHash)
	assert.Equal(t, []byte{}, nextKey)
}

func TestBranchNode_getNextHashAndKeyNilKey(t *testing.T) {
	t.Parallel()

	_, collapsedBn := getBnAndCollapsedBn(getTestMarshalizerAndHasher())
	proofVerified, nextHash, nextKey := collapsedBn.getNextHashAndKey(nil)

	assert.False(t, proofVerified)
	assert.Nil(t, nextHash)
	assert.Nil(t, nextKey)
}

func TestBranchNode_getNextHashAndKeyNilNode(t *testing.T) {
	t.Parallel()

	var collapsedBn *branchNode
	proofVerified, nextHash, nextKey := collapsedBn.getNextHashAndKey([]byte{2})

	assert.False(t, proofVerified)
	assert.Nil(t, nextHash)
	assert.Nil(t, nextKey)
}

func TestBranchNode_SizeInBytes(t *testing.T) {
	t.Parallel()

	var bn *branchNode
	assert.Equal(t, 0, bn.sizeInBytes())

	collapsed1 := []byte("collapsed1")
	collapsed2 := []byte("collapsed2")
	hash := []byte("hash")
	bn = &branchNode{
		CollapsedBn: CollapsedBn{
			EncodedChildren: [][]byte{collapsed1, collapsed2},
		},
		children: [17]node{},
		baseNode: &baseNode{
			hash:   hash,
			dirty:  false,
			marsh:  nil,
			hasher: nil,
		},
	}
	assert.Equal(t, len(collapsed1)+len(collapsed2)+len(hash)+1+19*pointerSizeInBytes, bn.sizeInBytes())
}

func TestBranchNode_commitContextDone(t *testing.T) {
	t.Parallel()

	db := testscommon.NewMemDbMock()
	bn, _ := getBnAndCollapsedBn(getTestMarshalizerAndHasher())
	ctx, cancel := context.WithCancel(context.Background())
	cancel()

	err := bn.commitSnapshot(db, nil, nil, ctx, statistics.NewTrieStatistics(), &testscommon.ProcessStatusHandlerStub{}, 0)
	assert.Equal(t, core.ErrContextClosing, err)
}

func TestBranchNode_commitSnapshotDbIsClosing(t *testing.T) {
	t.Parallel()

	db := testscommon.NewMemDbMock()
	db.GetCalled = func(key []byte) ([]byte, error) {
		return nil, core.ErrContextClosing
	}

	_, collapsedBn := getBnAndCollapsedBn(getTestMarshalizerAndHasher())
	missingNodesChan := make(chan []byte, 10)
	err := collapsedBn.commitSnapshot(db, nil, missingNodesChan, context.Background(), statistics.NewTrieStatistics(), &testscommon.ProcessStatusHandlerStub{}, 0)
	assert.True(t, core.IsClosingError(err))
	assert.Equal(t, 0, len(missingNodesChan))
}

func TestBranchNode_commitSnapshotChildIsMissingErr(t *testing.T) {
	t.Parallel()

	db := testscommon.NewMemDbMock()
	db.GetCalled = func(key []byte) ([]byte, error) {
		return nil, core.NewGetNodeFromDBErrWithKey(key, ErrKeyNotFound, "test")
	}

	_, collapsedBn := getBnAndCollapsedBn(getTestMarshalizerAndHasher())
	missingNodesChan := make(chan []byte, 10)
	err := collapsedBn.commitSnapshot(db, nil, missingNodesChan, context.Background(), statistics.NewTrieStatistics(), &testscommon.ProcessStatusHandlerStub{}, 0)
	assert.Nil(t, err)
	assert.Equal(t, 3, len(missingNodesChan))
}

func TestBranchNode_getVersion(t *testing.T) {
	t.Parallel()

	t.Run("nil ChildrenVersion", func(t *testing.T) {
		t.Parallel()

		bn, _ := getBnAndCollapsedBn(getTestMarshalizerAndHasher())

		version, err := bn.getVersion()
		assert.Equal(t, core.NotSpecified, version)
		assert.Nil(t, err)
	})

	t.Run("NotSpecified for all children", func(t *testing.T) {
		t.Parallel()

		bn, _ := getBnAndCollapsedBn(getTestMarshalizerAndHasher())
		bn.ChildrenVersion = make([]byte, nrOfChildren)
		bn.ChildrenVersion[2] = byte(core.NotSpecified)
		bn.ChildrenVersion[6] = byte(core.NotSpecified)
		bn.ChildrenVersion[13] = byte(core.NotSpecified)

		version, err := bn.getVersion()
		assert.Equal(t, core.NotSpecified, version)
		assert.Nil(t, err)
	})

	t.Run("one child with autoBalanceEnabled", func(t *testing.T) {
		t.Parallel()

		bn, _ := getBnAndCollapsedBn(getTestMarshalizerAndHasher())
		bn.ChildrenVersion = make([]byte, nrOfChildren)
		bn.ChildrenVersion[2] = byte(core.NotSpecified)
		bn.ChildrenVersion[6] = byte(core.AutoBalanceEnabled)
		bn.ChildrenVersion[13] = byte(core.NotSpecified)

		version, err := bn.getVersion()
		assert.Equal(t, core.NotSpecified, version)
		assert.Nil(t, err)
	})

	t.Run("AutoBalanceEnabled for all children", func(t *testing.T) {
		t.Parallel()

		bn, _ := getBnAndCollapsedBn(getTestMarshalizerAndHasher())
		bn.ChildrenVersion = make([]byte, nrOfChildren)
		bn.ChildrenVersion[2] = byte(core.AutoBalanceEnabled)
		bn.ChildrenVersion[6] = byte(core.AutoBalanceEnabled)
		bn.ChildrenVersion[13] = byte(core.AutoBalanceEnabled)

		version, err := bn.getVersion()
		assert.Equal(t, core.AutoBalanceEnabled, version)
		assert.Nil(t, err)
	})
}

func TestBranchNode_getValueReturnsEmptyByteSlice(t *testing.T) {
	t.Parallel()

	bn, _ := getBnAndCollapsedBn(getTestMarshalizerAndHasher())
	assert.Equal(t, []byte{}, bn.getValue())
}

func TestBranchNode_VerifyChildrenVersionIsSetCorrectlyAfterInsertAndDelete(t *testing.T) {
	t.Parallel()

	t.Run("revert child from version 1 to 0", func(t *testing.T) {
		t.Parallel()

		bn, _ := getBnAndCollapsedBn(getTestMarshalizerAndHasher())
		bn.ChildrenVersion = make([]byte, nrOfChildren)
		bn.ChildrenVersion[2] = byte(core.AutoBalanceEnabled)

		th, _ := throttler.NewNumGoRoutinesThrottler(5)
		goRoutinesManager, err := NewGoroutinesManager(th, errChan.NewErrChanWrapper(), make(chan struct{}))
		assert.Nil(t, err)

		childKey := []byte{2, 'd', 'o', 'g'}
		data := core.TrieData{
			Key:     childKey,
			Value:   []byte("value"),
			Version: 0,
		}

		newBn, _ := bn.insert([]core.TrieData{data}, goRoutinesManager, &testscommon.MemDbMock{})
		assert.Nil(t, goRoutinesManager.GetError())
		assert.Nil(t, newBn.(*branchNode).ChildrenVersion)
	})

	t.Run("remove migrated child", func(t *testing.T) {
		t.Parallel()

		bn, _ := getBnAndCollapsedBn(getTestMarshalizerAndHasher())
		bn.ChildrenVersion = make([]byte, nrOfChildren)
		bn.ChildrenVersion[2] = byte(core.AutoBalanceEnabled)
		childKey := []byte{2, 'd', 'o', 'g'}
		data := []core.TrieData{{Key: childKey}}

		th, _ := throttler.NewNumGoRoutinesThrottler(5)
		goRoutinesManager, err := NewGoroutinesManager(th, errChan.NewErrChanWrapper(), make(chan struct{}))
		assert.Nil(t, err)

		_, newBn, _ := bn.delete(data, goRoutinesManager, &testscommon.MemDbMock{})
		assert.Nil(t, goRoutinesManager.GetError())
		assert.Nil(t, newBn.(*branchNode).ChildrenVersion)
	})
}

func TestBranchNode_revertChildrenVersionSliceIfNeeded(t *testing.T) {
	t.Parallel()

	t.Run("nil ChildrenVersion does not panic", func(t *testing.T) {
		t.Parallel()

		bn := &branchNode{}
		bn.revertChildrenVersionSliceIfNeeded()
	})

	t.Run("revert is not needed", func(t *testing.T) {
		t.Parallel()

		childrenVersion := make([]byte, nrOfChildren)
		childrenVersion[5] = byte(core.AutoBalanceEnabled)
		bn := &branchNode{
			CollapsedBn: CollapsedBn{
				ChildrenVersion: childrenVersion,
			},
		}

		bn.revertChildrenVersionSliceIfNeeded()
		assert.Equal(t, nrOfChildren, len(bn.ChildrenVersion))
		assert.Equal(t, byte(core.AutoBalanceEnabled), bn.ChildrenVersion[5])
	})

	t.Run("revert is needed", func(t *testing.T) {
		t.Parallel()

		bn := &branchNode{
			CollapsedBn: CollapsedBn{
				ChildrenVersion: make([]byte, nrOfChildren),
			},
		}

		bn.revertChildrenVersionSliceIfNeeded()
		assert.Nil(t, bn.ChildrenVersion)
	})
}

func TestBranchNode_splitDataForChildren(t *testing.T) {
	t.Parallel()

	t.Run("empty array returns err", func(t *testing.T) {
		t.Parallel()

		var newData []core.TrieData
		data, err := splitDataForChildren(newData)
		assert.Nil(t, data)
		assert.Equal(t, ErrValueTooShort, err)
	})
	t.Run("empty key returns err", func(t *testing.T) {
		t.Parallel()

		newData := []core.TrieData{
			{Key: []byte{2, 3, 4}},
			{Key: []byte{}},
		}

		data, err := splitDataForChildren(newData)
		assert.Nil(t, data)
		assert.Equal(t, ErrValueTooShort, err)
	})
	t.Run("child pos out of range returns err", func(t *testing.T) {
		t.Parallel()

		newData := []core.TrieData{
			{Key: []byte{2, 3, 4}},
			{Key: []byte{17, 2, 3}},
		}

		data, err := splitDataForChildren(newData)
		assert.Nil(t, data)
		assert.Equal(t, ErrChildPosOutOfRange, err)
	})
	t.Run("one child on last pos should work", func(t *testing.T) {
		t.Parallel()

		childPos := byte(16)
		newData := []core.TrieData{
			{Key: []byte{childPos}},
		}

		data, err := splitDataForChildren(newData)
		assert.True(t, len(data) == nrOfChildren)
		assert.Nil(t, err)
		assert.Equal(t, newData, data[childPos])
	})
	t.Run("all children have same pos should work", func(t *testing.T) {
		t.Parallel()

		childPos := byte(2)
		newData := []core.TrieData{
			{Key: []byte{childPos, 3, 4}},
			{Key: []byte{childPos, 5, 6}},
			{Key: []byte{childPos, 7, 8}},
		}

		data, err := splitDataForChildren(newData)
		assert.True(t, len(data) == nrOfChildren)
		assert.Nil(t, err)
		for i := range data {
			if i != int(childPos) {
				assert.Nil(t, data[i])
				continue
			}
			assert.Equal(t, newData, data[i])
		}
	})
	t.Run("all children have different pos should work", func(t *testing.T) {
		t.Parallel()

		childPos1 := byte(2)
		childPos2 := byte(6)
		childPos3 := byte(13)
		newData := []core.TrieData{
			{Key: []byte{childPos1, 3, 4}},
			{Key: []byte{childPos2, 5, 6}},
			{Key: []byte{childPos3, 7, 8}},
		}

		data, err := splitDataForChildren(newData)
		assert.True(t, len(data) == nrOfChildren)
		assert.Nil(t, err)
		for i := range data {
			if i == int(childPos1) {
				assert.Equal(t, []core.TrieData{newData[0]}, data[i])
			} else if i == int(childPos2) {
				assert.Equal(t, []core.TrieData{newData[1]}, data[i])
			} else if i == int(childPos3) {
				assert.Equal(t, []core.TrieData{newData[2]}, data[i])
			} else {
				assert.Nil(t, data[i])
			}
		}
	})
	t.Run("some children have same pos should work", func(t *testing.T) {
		t.Parallel()

		childPos1 := byte(2)
		childPos2 := byte(6)
		newData := []core.TrieData{
			{Key: []byte{childPos1, 3, 4}},
			{Key: []byte{childPos1, 5, 6}},
			{Key: []byte{childPos2, 7, 8}},
		}

		data, err := splitDataForChildren(newData)
		assert.True(t, len(data) == nrOfChildren)
		assert.Nil(t, err)
		for i := range data {
			if i == int(childPos1) {
				assert.Equal(t, []core.TrieData{newData[0], newData[1]}, data[i])
			} else if i == int(childPos2) {
				assert.Equal(t, []core.TrieData{newData[2]}, data[i])
			} else {
				assert.Nil(t, data[i])
			}
		}
	})
	t.Run("child pos is removed from key", func(t *testing.T) {
		t.Parallel()

		childPos := byte(2)
		newData := []core.TrieData{
			{Key: []byte{childPos, 3, 4}},
			{Key: []byte{childPos, 5, 6}},
		}

		data, err := splitDataForChildren(newData)
		assert.True(t, len(data) == nrOfChildren)
		assert.Nil(t, err)
		assert.Equal(t, 2, len(data[childPos]))
		assert.Equal(t, []byte{3, 4}, newData[0].Key)
		assert.Equal(t, []byte{5, 6}, newData[1].Key)
	})
}

func TestBranchNode_insertOnNilChild(t *testing.T) {
	t.Parallel()

	t.Run("empty data should err", func(t *testing.T) {
		t.Parallel()

		bn, _ := getBnAndCollapsedBn(getTestMarshalizerAndHasher())
		var data []core.TrieData
<<<<<<< HEAD

		th, _ := throttler.NewNumGoRoutinesThrottler(5)
		goRoutinesManager, err := NewGoroutinesManager(th, errChan.NewErrChanWrapper(), make(chan struct{}))
		assert.Nil(t, err)

		modifiedHashes, nodeModified := bn.insertOnNilChild(data, 0, goRoutinesManager, nil)
		assert.Equal(t, 0, len(modifiedHashes))
		assert.Equal(t, ErrValueTooShort, goRoutinesManager.GetError())
		assert.False(t, nodeModified)
=======
		modifiedHashes, err := bn.insertOnNilChild(data, 0, nil)
		expectedNumTrieNodesChanged := 0
		assert.Equal(t, expectedNumTrieNodesChanged, len(modifiedHashes))
		assert.Equal(t, ErrValueTooShort, err)
>>>>>>> 2dfcf1d0
	})
	t.Run("insert one child in !dirty node", func(t *testing.T) {
		t.Parallel()

		db := testscommon.NewMemDbMock()
		bn, _ := getBnAndCollapsedBn(getTestMarshalizerAndHasher())
		err := bn.commitDirty(0, 5, db, db)
		assert.Nil(t, err)
		assert.False(t, bn.dirty)
		originalHash := bn.getHash()
		assert.True(t, len(originalHash) > 0)
		newData := []core.TrieData{
			{
				Key:     []byte{1, 2, 3},
				Value:   []byte("value"),
				Version: core.AutoBalanceEnabled,
			},
		}
		childPos := byte(0)

		th, _ := throttler.NewNumGoRoutinesThrottler(5)
		goRoutinesManager, err := NewGoroutinesManager(th, errChan.NewErrChanWrapper(), make(chan struct{}))
		assert.Nil(t, err)
<<<<<<< HEAD

		modifiedHashes, bnModified := bn.insertOnNilChild(newData, childPos, goRoutinesManager, db)
		assert.Nil(t, goRoutinesManager.GetError())
		assert.Equal(t, 1, len(modifiedHashes))
=======
		expectedNumTrieNodesChanged := 1
		assert.Equal(t, expectedNumTrieNodesChanged, len(modifiedHashes))
>>>>>>> 2dfcf1d0
		assert.Equal(t, originalHash, modifiedHashes[0])
		assert.True(t, bn.dirty)
		assert.NotNil(t, bn.children[childPos])
		assert.Equal(t, byte(core.AutoBalanceEnabled), bn.ChildrenVersion[childPos])
		assert.True(t, bnModified)
	})
	t.Run("insert one child in dirty node", func(t *testing.T) {
		t.Parallel()

		db := testscommon.NewMemDbMock()
		bn, _ := getBnAndCollapsedBn(getTestMarshalizerAndHasher())
		assert.True(t, bn.dirty)
		newData := []core.TrieData{
			{
				Key:     []byte{1, 2, 3},
				Value:   []byte("value"),
				Version: core.AutoBalanceEnabled,
			},
		}
		childPos := byte(0)

		th, _ := throttler.NewNumGoRoutinesThrottler(5)
		goRoutinesManager, err := NewGoroutinesManager(th, errChan.NewErrChanWrapper(), make(chan struct{}))
		assert.Nil(t, err)
<<<<<<< HEAD

		modifiedHashes, bnModified := bn.insertOnNilChild(newData, childPos, goRoutinesManager, db)
		assert.Nil(t, goRoutinesManager.GetError())
		assert.Equal(t, 0, len(modifiedHashes))
=======
		expectedNumTrieNodesChanged := 0
		assert.Equal(t, expectedNumTrieNodesChanged, len(modifiedHashes))
>>>>>>> 2dfcf1d0
		assert.True(t, bn.dirty)
		assert.NotNil(t, bn.children[childPos])
		assert.Equal(t, byte(core.AutoBalanceEnabled), bn.ChildrenVersion[childPos])
		assert.True(t, bnModified)
	})
	t.Run("insert multiple children", func(t *testing.T) {
		t.Parallel()

		db := testscommon.NewMemDbMock()
		bn, _ := getBnAndCollapsedBn(getTestMarshalizerAndHasher())
		newData := []core.TrieData{
			{
				Key:     []byte{1, 2, 3},
				Value:   []byte("value"),
				Version: core.AutoBalanceEnabled,
			},
			{
				Key:     []byte{1, 2, 4},
				Value:   []byte("value"),
				Version: core.AutoBalanceEnabled,
			},
		}
		childPos := byte(0)

		th, _ := throttler.NewNumGoRoutinesThrottler(5)
		goRoutinesManager, err := NewGoroutinesManager(th, errChan.NewErrChanWrapper(), make(chan struct{}))
		assert.Nil(t, err)
<<<<<<< HEAD

		modifiedHashes, bnModified := bn.insertOnNilChild(newData, childPos, goRoutinesManager, db)
		assert.Nil(t, goRoutinesManager.GetError())
		assert.Equal(t, 0, len(modifiedHashes))
=======
		expectedNumTrieNodesChanged := 0
		assert.Equal(t, expectedNumTrieNodesChanged, len(modifiedHashes))
>>>>>>> 2dfcf1d0
		assert.True(t, bn.dirty)
		assert.NotNil(t, bn.children[childPos])
		assert.Equal(t, byte(core.AutoBalanceEnabled), bn.ChildrenVersion[childPos])
		_, ok := bn.children[0].(*extensionNode)
		assert.True(t, ok)
		assert.True(t, bnModified)
	})
}

func TestBranchNode_insertOnExistingChild(t *testing.T) {
	t.Parallel()

	t.Run("insert on existing child multiple children", func(t *testing.T) {
		t.Parallel()

		childPos := byte(2)
		db := testscommon.NewMemDbMock()
		var children [nrOfChildren]node
		marshaller, hasher := getTestMarshalizerAndHasher()
		children[2], _ = newLeafNode(getTrieDataWithDefaultVersion(string([]byte{1, 2, 5}), "dog"), marshaller, hasher)
		children[6], _ = newLeafNode(getTrieDataWithDefaultVersion("doe", "doe"), marshaller, hasher)
		bn, _ := newBranchNode(marshaller, hasher)
		bn.children = children
		newData := []core.TrieData{
			{
				Key:     []byte{1, 2, 3},
				Value:   []byte("value"),
				Version: core.AutoBalanceEnabled,
			},
			{
				Key:     []byte{1, 2, 4},
				Value:   []byte("value"),
				Version: core.AutoBalanceEnabled,
			},
		}
		err := bn.commitDirty(0, 5, db, db)
		assert.Nil(t, err)
		assert.False(t, bn.dirty)
		originalHash := bn.getHash()
		assert.True(t, len(originalHash) > 0)
		originalChildHash := bn.children[childPos].getHash()
		assert.True(t, len(originalChildHash) > 0)

		th, _ := throttler.NewNumGoRoutinesThrottler(5)
		goRoutinesManager, _ := NewGoroutinesManager(th, errChan.NewErrChanWrapper(), make(chan struct{}))
		assert.Nil(t, err)

		modifiedHashes, bnModified := bn.insertOnExistingChild(newData, childPos, goRoutinesManager, db)
		assert.Nil(t, goRoutinesManager.GetError())
		assert.True(t, bnModified)
		assert.True(t, bn.dirty)
		expectedNumTrieNodesChanged := 2
		assert.Equal(t, expectedNumTrieNodesChanged, len(modifiedHashes))
		assert.Equal(t, originalChildHash, modifiedHashes[0])
		assert.Equal(t, originalHash, modifiedHashes[1])
		_, ok := bn.children[childPos].(*extensionNode)
		assert.True(t, ok)
	})
	t.Run("insert on existing child same node", func(t *testing.T) {
		t.Parallel()

		childPos := byte(2)
		db := testscommon.NewMemDbMock()
		var children [nrOfChildren]node
		marshaller, hasher := getTestMarshalizerAndHasher()
		key := []byte{1, 2, 5}
		value := "dog"
		children[2], _ = newLeafNode(getTrieDataWithDefaultVersion(string(key), value), marshaller, hasher)
		children[6], _ = newLeafNode(getTrieDataWithDefaultVersion("doe", "doe"), marshaller, hasher)
		bn, _ := newBranchNode(marshaller, hasher)
		bn.children = children
		newData := []core.TrieData{
			{
				Key:     key,
				Value:   []byte(value),
				Version: core.NotSpecified,
			},
		}
		err := bn.commitDirty(0, 5, db, db)
		assert.Nil(t, err)
		assert.False(t, bn.dirty)

		th, _ := throttler.NewNumGoRoutinesThrottler(5)
		goRoutinesManager, err := NewGoroutinesManager(th, errChan.NewErrChanWrapper(), make(chan struct{}))
		assert.Nil(t, err)

		modifiedHashes, bnModified := bn.insertOnExistingChild(newData, childPos, goRoutinesManager, db)
		assert.Nil(t, goRoutinesManager.GetError())
		assert.False(t, bnModified)
		assert.False(t, bn.dirty)
		expectedNumTrieNodesChanged := 0
		assert.Equal(t, expectedNumTrieNodesChanged, len(modifiedHashes))
		_, ok := bn.children[childPos].(*leafNode)
		assert.True(t, ok)
	})
}

func TestBranchNode_insertBatch(t *testing.T) {
	t.Parallel()

	db := testscommon.NewMemDbMock()
	var children [nrOfChildren]node
	marshaller, hasher := getTestMarshalizerAndHasher()
	children[2], _ = newLeafNode(getTrieDataWithDefaultVersion(string([]byte{3, 4, 5}), "dog"), marshaller, hasher)
	children[6], _ = newLeafNode(getTrieDataWithDefaultVersion(string([]byte{7, 8, 9}), "doe"), marshaller, hasher)
	bn, _ := newBranchNode(marshaller, hasher)
	bn.children = children

	newData := []core.TrieData{
		{
			Key:   []byte{1, 2, 3},
			Value: []byte("value1"),
		},
		{
			Key:   []byte{6, 7, 8, 16},
			Value: []byte("value2"),
		},
		{
			Key:   []byte{6, 10, 11, 16},
			Value: []byte("value3"),
		},
		{
			Key:   []byte{16},
			Value: []byte("value4"),
		},
	}
	err := bn.commitDirty(0, 5, db, db)
	assert.Nil(t, err)
	assert.False(t, bn.dirty)

	th, _ := throttler.NewNumGoRoutinesThrottler(5)
	goRoutinesManager, err := NewGoroutinesManager(th, errChan.NewErrChanWrapper(), make(chan struct{}))
	assert.Nil(t, err)
<<<<<<< HEAD

	newNode, modifiedHashes := bn.insert(newData, goRoutinesManager, db)
	assert.Nil(t, goRoutinesManager.GetError())
	assert.Equal(t, 2, len(modifiedHashes))
=======
	expectedNumTrieNodesChanged := 2
	assert.Equal(t, expectedNumTrieNodesChanged, len(modifiedHashes))
>>>>>>> 2dfcf1d0
	assert.True(t, newNode.isDirty())

	bn, ok := newNode.(*branchNode)
	assert.True(t, ok)
	assert.True(t, bn.dirty)
	assert.False(t, bn.children[2].isDirty())
	_, ok = bn.children[1].(*leafNode)
	assert.True(t, ok)
	_, ok = bn.children[6].(*branchNode)
	assert.True(t, ok)
	_, ok = bn.children[16].(*leafNode)
	assert.True(t, ok)

}

func getNewBn() *branchNode {
	marsh, hasher := getTestMarshalizerAndHasher()
	var children [nrOfChildren]node
	childBn, _ := newBranchNode(marsh, hasher)
	childBn.children[1], _ = newLeafNode(getTrieDataWithDefaultVersion(string([]byte{3, 4, 5}), "dog"), marsh, hasher)
	childBn.children[3], _ = newLeafNode(getTrieDataWithDefaultVersion(string([]byte{7, 8, 9}), "doe"), marsh, hasher)

	children[4], _ = newLeafNode(getTrieDataWithDefaultVersion(string([]byte{3, 4, 5}), "dog"), marsh, hasher)
	children[7], _ = newLeafNode(getTrieDataWithDefaultVersion(string([]byte{7, 8, 9}), "doe"), marsh, hasher)
	children[9] = childBn

	bn, _ := newBranchNode(marsh, hasher)
	bn.children = children
	_ = bn.commitDirty(0, 5, testscommon.NewMemDbMock(), testscommon.NewMemDbMock())
	return bn
}

func TestBranchNode_deleteBatch(t *testing.T) {
	t.Parallel()

	t.Run("delete multiple children", func(t *testing.T) {
		t.Parallel()

		bn := getNewBn()
		assert.False(t, bn.dirty)

		data := []core.TrieData{
			{
				Key: []byte{4, 3, 4, 5},
			},
			{
				Key: []byte{9, 1, 3, 4, 5},
			},
		}

		th, _ := throttler.NewNumGoRoutinesThrottler(5)
		goRoutinesManager, err := NewGoroutinesManager(th, errChan.NewErrChanWrapper(), make(chan struct{}))
		assert.Nil(t, err)

		dirty, newNode, modifiedHashes := bn.delete(data, goRoutinesManager, testscommon.NewMemDbMock())
		assert.Nil(t, goRoutinesManager.GetError())
		assert.True(t, dirty)
		assert.True(t, newNode.isDirty())
		expectedNumTrieNodesChanged := 5
		assert.Equal(t, expectedNumTrieNodesChanged, len(modifiedHashes))
		bn, ok := newNode.(*branchNode)
		assert.True(t, ok)

		assert.Nil(t, bn.children[4])
		assert.False(t, bn.children[7].isDirty())
		_, ok = bn.children[9].(*leafNode)
		assert.True(t, ok)

	})
	t.Run("reduce node after delete batch", func(t *testing.T) {
		t.Parallel()

		bn := getNewBn()
		assert.False(t, bn.dirty)

		data := []core.TrieData{
			{
				Key: []byte{4, 3, 4, 5},
			},
			{
				Key: []byte{7, 7, 8, 9},
			},
			{
				Key: []byte{9, 1, 3, 4, 5},
			},
		}

		th, _ := throttler.NewNumGoRoutinesThrottler(5)
		goRoutinesManager, err := NewGoroutinesManager(th, errChan.NewErrChanWrapper(), make(chan struct{}))
		assert.Nil(t, err)

		dirty, newNode, modifiedHashes := bn.delete(data, goRoutinesManager, testscommon.NewMemDbMock())
		assert.Nil(t, goRoutinesManager.GetError())
		assert.True(t, dirty)
		assert.True(t, newNode.isDirty())
		expectedNumTrieNodesChanged := 6
		assert.Equal(t, expectedNumTrieNodesChanged, len(modifiedHashes))
		ln, ok := newNode.(*leafNode)
		assert.True(t, ok)
		assert.Equal(t, []byte{9, 3, 7, 8, 9}, ln.Key)
	})
	t.Run("delete all children", func(t *testing.T) {
		t.Parallel()

		bn := getNewBn()
		assert.False(t, bn.dirty)

		data := []core.TrieData{
			{
				Key: []byte{4, 3, 4, 5},
			},
			{
				Key: []byte{7, 7, 8, 9},
			},
			{
				Key: []byte{9, 1, 3, 4, 5},
			},
			{
				Key: []byte{9, 3, 7, 8, 9},
			},
		}

		th, _ := throttler.NewNumGoRoutinesThrottler(5)
		goRoutinesManager, err := NewGoroutinesManager(th, errChan.NewErrChanWrapper(), make(chan struct{}))
		assert.Nil(t, err)

		dirty, newNode, modifiedHashes := bn.delete(data, goRoutinesManager, testscommon.NewMemDbMock())
		assert.Nil(t, goRoutinesManager.GetError())
		assert.True(t, dirty)
		assert.Nil(t, newNode)
		expectedNumTrieNodesChanged := 6
		assert.Equal(t, expectedNumTrieNodesChanged, len(modifiedHashes))
	})
}<|MERGE_RESOLUTION|>--- conflicted
+++ resolved
@@ -1763,22 +1763,16 @@
 
 		bn, _ := getBnAndCollapsedBn(getTestMarshalizerAndHasher())
 		var data []core.TrieData
-<<<<<<< HEAD
 
 		th, _ := throttler.NewNumGoRoutinesThrottler(5)
 		goRoutinesManager, err := NewGoroutinesManager(th, errChan.NewErrChanWrapper(), make(chan struct{}))
 		assert.Nil(t, err)
 
 		modifiedHashes, nodeModified := bn.insertOnNilChild(data, 0, goRoutinesManager, nil)
-		assert.Equal(t, 0, len(modifiedHashes))
+		expectedNumTrieNodesChanged := 0
+		assert.Equal(t, expectedNumTrieNodesChanged, len(modifiedHashes))
 		assert.Equal(t, ErrValueTooShort, goRoutinesManager.GetError())
 		assert.False(t, nodeModified)
-=======
-		modifiedHashes, err := bn.insertOnNilChild(data, 0, nil)
-		expectedNumTrieNodesChanged := 0
-		assert.Equal(t, expectedNumTrieNodesChanged, len(modifiedHashes))
-		assert.Equal(t, ErrValueTooShort, err)
->>>>>>> 2dfcf1d0
 	})
 	t.Run("insert one child in !dirty node", func(t *testing.T) {
 		t.Parallel()
@@ -1802,15 +1796,11 @@
 		th, _ := throttler.NewNumGoRoutinesThrottler(5)
 		goRoutinesManager, err := NewGoroutinesManager(th, errChan.NewErrChanWrapper(), make(chan struct{}))
 		assert.Nil(t, err)
-<<<<<<< HEAD
 
 		modifiedHashes, bnModified := bn.insertOnNilChild(newData, childPos, goRoutinesManager, db)
 		assert.Nil(t, goRoutinesManager.GetError())
-		assert.Equal(t, 1, len(modifiedHashes))
-=======
 		expectedNumTrieNodesChanged := 1
 		assert.Equal(t, expectedNumTrieNodesChanged, len(modifiedHashes))
->>>>>>> 2dfcf1d0
 		assert.Equal(t, originalHash, modifiedHashes[0])
 		assert.True(t, bn.dirty)
 		assert.NotNil(t, bn.children[childPos])
@@ -1835,15 +1825,11 @@
 		th, _ := throttler.NewNumGoRoutinesThrottler(5)
 		goRoutinesManager, err := NewGoroutinesManager(th, errChan.NewErrChanWrapper(), make(chan struct{}))
 		assert.Nil(t, err)
-<<<<<<< HEAD
 
 		modifiedHashes, bnModified := bn.insertOnNilChild(newData, childPos, goRoutinesManager, db)
 		assert.Nil(t, goRoutinesManager.GetError())
-		assert.Equal(t, 0, len(modifiedHashes))
-=======
 		expectedNumTrieNodesChanged := 0
 		assert.Equal(t, expectedNumTrieNodesChanged, len(modifiedHashes))
->>>>>>> 2dfcf1d0
 		assert.True(t, bn.dirty)
 		assert.NotNil(t, bn.children[childPos])
 		assert.Equal(t, byte(core.AutoBalanceEnabled), bn.ChildrenVersion[childPos])
@@ -1871,15 +1857,11 @@
 		th, _ := throttler.NewNumGoRoutinesThrottler(5)
 		goRoutinesManager, err := NewGoroutinesManager(th, errChan.NewErrChanWrapper(), make(chan struct{}))
 		assert.Nil(t, err)
-<<<<<<< HEAD
 
 		modifiedHashes, bnModified := bn.insertOnNilChild(newData, childPos, goRoutinesManager, db)
 		assert.Nil(t, goRoutinesManager.GetError())
-		assert.Equal(t, 0, len(modifiedHashes))
-=======
 		expectedNumTrieNodesChanged := 0
 		assert.Equal(t, expectedNumTrieNodesChanged, len(modifiedHashes))
->>>>>>> 2dfcf1d0
 		assert.True(t, bn.dirty)
 		assert.NotNil(t, bn.children[childPos])
 		assert.Equal(t, byte(core.AutoBalanceEnabled), bn.ChildrenVersion[childPos])
@@ -2013,15 +1995,11 @@
 	th, _ := throttler.NewNumGoRoutinesThrottler(5)
 	goRoutinesManager, err := NewGoroutinesManager(th, errChan.NewErrChanWrapper(), make(chan struct{}))
 	assert.Nil(t, err)
-<<<<<<< HEAD
 
 	newNode, modifiedHashes := bn.insert(newData, goRoutinesManager, db)
 	assert.Nil(t, goRoutinesManager.GetError())
-	assert.Equal(t, 2, len(modifiedHashes))
-=======
 	expectedNumTrieNodesChanged := 2
 	assert.Equal(t, expectedNumTrieNodesChanged, len(modifiedHashes))
->>>>>>> 2dfcf1d0
 	assert.True(t, newNode.isDirty())
 
 	bn, ok := newNode.(*branchNode)
