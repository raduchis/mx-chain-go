package trie

import (
	"bytes"
	"context"
	"errors"
	"testing"

	"github.com/multiversx/mx-chain-core-go/core"
	"github.com/multiversx/mx-chain-core-go/core/atomic"
	"github.com/multiversx/mx-chain-core-go/core/throttler"
	"github.com/multiversx/mx-chain-core-go/hashing"
	"github.com/multiversx/mx-chain-core-go/marshal"
	"github.com/multiversx/mx-chain-go/common"
	"github.com/multiversx/mx-chain-go/common/errChan"
	"github.com/multiversx/mx-chain-go/state/hashesCollector"
	"github.com/multiversx/mx-chain-go/storage/cache"
	"github.com/multiversx/mx-chain-go/testscommon"
	"github.com/multiversx/mx-chain-go/testscommon/enableEpochsHandlerMock"
	"github.com/multiversx/mx-chain-go/testscommon/hashingMocks"
	"github.com/multiversx/mx-chain-go/testscommon/marshallerMock"
	"github.com/multiversx/mx-chain-go/trie/keyBuilder"
	"github.com/multiversx/mx-chain-go/trie/statistics"
	"github.com/multiversx/mx-chain-go/trie/trieBatchManager"
	"github.com/stretchr/testify/assert"
)

const initialModifiedHashesCapacity = 10

func getTestGoroutinesManager() common.TrieGoroutinesManager {
	th, _ := throttler.NewNumGoRoutinesThrottler(5)
	goRoutinesManager, _ := NewGoroutinesManager(th, errChan.NewErrChanWrapper(), make(chan struct{}), "")

	return goRoutinesManager
}

func getTestMarshalizerAndHasher() (marshal.Marshalizer, hashing.Hasher) {
	marsh := &marshal.GogoProtoMarshalizer{}
	hash := &testscommon.KeccakMock{}
	return marsh, hash
}

func getTrieDataWithDefaultVersion(key string, val string) core.TrieData {
	return core.TrieData{
		Key:     []byte(key),
		Value:   []byte(val),
		Version: core.NotSpecified,
	}
}

func getBnAndCollapsedBn(marshalizer marshal.Marshalizer, hasher hashing.Hasher) (*branchNode, *branchNode) {
	var children [nrOfChildren]node
	ChildrenHashes := make([][]byte, nrOfChildren)

	children[2], _ = newLeafNode(getTrieDataWithDefaultVersion("dog", "dog"), marshalizer, hasher)
	children[6], _ = newLeafNode(getTrieDataWithDefaultVersion("doe", "doe"), marshalizer, hasher)
	children[13], _ = newLeafNode(getTrieDataWithDefaultVersion("doge", "doge"), marshalizer, hasher)
	bn, _ := newBranchNode(marshalizer, hasher)
	bn.children = children

	ChildrenHashes[2], _ = encodeNodeAndGetHash(children[2])
	ChildrenHashes[6], _ = encodeNodeAndGetHash(children[6])
	ChildrenHashes[13], _ = encodeNodeAndGetHash(children[13])
	collapsedBn, _ := newBranchNode(marshalizer, hasher)
	collapsedBn.ChildrenHashes = ChildrenHashes

	return bn, collapsedBn
}

func emptyDirtyBranchNode() *branchNode {
	var children [nrOfChildren]node
	encChildren := make([][]byte, nrOfChildren)
	childrenVersion := make([]byte, nrOfChildren)

	return &branchNode{
		CollapsedBn: CollapsedBn{
			ChildrenHashes:  encChildren,
			ChildrenVersion: childrenVersion,
		},
		children: children,
		baseNode: &baseNode{
			dirty: true,
		},
	}
}

func newEmptyTrie() (*patriciaMerkleTrie, *trieStorageManager) {
	args := GetDefaultTrieStorageManagerParameters()
	trieStorage, _ := NewTrieStorageManager(args)
	thr, _ := throttler.NewNumGoRoutinesThrottler(10)
	tr := &patriciaMerkleTrie{
		trieStorage:             trieStorage,
		marshalizer:             args.Marshalizer,
		hasher:                  args.Hasher,
		maxTrieLevelInMemory:    5,
		chanClose:               make(chan struct{}),
		enableEpochsHandler:     &enableEpochsHandlerMock.EnableEpochsHandlerStub{},
		batchManager:            trieBatchManager.NewTrieBatchManager(""),
		goRoutinesManager:       getTestGoroutinesManager(),
		RootManager:             NewRootManager(),
		trieOperationInProgress: &atomic.Flag{},
		throttler:               thr,
	}

	return tr, trieStorage
}

func initTrie() *patriciaMerkleTrie {
	tr, _ := newEmptyTrie()
	tr.Update([]byte("doe"), []byte("reindeer"))
	tr.Update([]byte("dog"), []byte("puppy"))
	tr.Update([]byte("ddog"), []byte("cat"))
	_ = tr.Commit(hashesCollector.NewDisabledHashesCollector())

	return tr
}

func getEncodedTrieNodesAndHashes(tr common.Trie) ([][]byte, [][]byte) {
	rootHash, _ := tr.RootHash()
	it, _ := NewDFSIterator(tr, rootHash)
	encNode, _ := it.MarshalizedNode()

	nodes := make([][]byte, 0)
	nodes = append(nodes, encNode)

	hashes := make([][]byte, 0)
	hash := it.GetHash()
	hashes = append(hashes, hash)

	for it.HasNext() {
		_ = it.Next()
		encNode, _ = it.MarshalizedNode()

		nodes = append(nodes, encNode)
		hash = it.GetHash()
		hashes = append(hashes, hash)
	}

	return nodes, hashes
}

func TestBranchNode_getHash(t *testing.T) {
	t.Parallel()

	bn := &branchNode{baseNode: &baseNode{hash: []byte("test hash")}}
	assert.Equal(t, bn.hash, bn.getHash())
}

func TestBranchNode_isDirty(t *testing.T) {
	t.Parallel()

	bn := &branchNode{baseNode: &baseNode{dirty: true}}
	assert.Equal(t, true, bn.isDirty())

	bn = &branchNode{baseNode: &baseNode{dirty: false}}
	assert.Equal(t, false, bn.isDirty())
}

func TestBranchNode_setHash(t *testing.T) {
	t.Parallel()

	bn, collapsedBn := getBnAndCollapsedBn(getTestMarshalizerAndHasher())
	hash, _ := encodeNodeAndGetHash(collapsedBn)
	manager := getTestGoroutinesManager()

	bn.setHash(manager)
	assert.Nil(t, manager.GetError())
	assert.Equal(t, hash, bn.hash)
}

func TestBranchNode_setHashCollapsedNode(t *testing.T) {
	t.Parallel()

	_, collapsedBn := getBnAndCollapsedBn(getTestMarshalizerAndHasher())
	hash, _ := encodeNodeAndGetHash(collapsedBn)
	manager := getTestGoroutinesManager()

	collapsedBn.setHash(manager)
	assert.Nil(t, manager.GetError())
	assert.Equal(t, hash, collapsedBn.hash)
}

func TestBranchNode_setGivenHash(t *testing.T) {
	t.Parallel()

	bn := &branchNode{baseNode: &baseNode{}}
	expectedHash := []byte("node hash")

	bn.setGivenHash(expectedHash)
	assert.Equal(t, expectedHash, bn.hash)
}

func TestBranchNode_commit(t *testing.T) {
	t.Parallel()

	db := testscommon.NewMemDbMock()
	marsh, hasher := getTestMarshalizerAndHasher()
	bn, collapsedBn := getBnAndCollapsedBn(marsh, hasher)

	hash, _ := encodeNodeAndGetHash(collapsedBn)
	bn.setHash(getTestGoroutinesManager())

	manager := getTestGoroutinesManager()
	bn.commitDirty(0, 5, manager, hashesCollector.NewDisabledHashesCollector(), db, db)
	assert.Nil(t, manager.GetError())

	encNode, _ := db.Get(hash)
	n, _ := decodeNode(encNode, marsh, hasher)
	h1, _ := encodeNodeAndGetHash(collapsedBn)
	h2, _ := encodeNodeAndGetHash(n)
	assert.Equal(t, h1, h2)
}

func TestBranchNode_getEncodedNode(t *testing.T) {
	t.Parallel()

	bn, _ := getBnAndCollapsedBn(getTestMarshalizerAndHasher())

	expectedEncodedNode, _ := bn.marsh.Marshal(bn)
	expectedEncodedNode = append(expectedEncodedNode, branch)

	encNode, err := bn.getEncodedNode()
	assert.Nil(t, err)
	assert.Equal(t, expectedEncodedNode, encNode)
}

func TestBranchNode_getEncodedNodeEmpty(t *testing.T) {
	t.Parallel()

	bn := emptyDirtyBranchNode()

	encNode, err := bn.getEncodedNode()
	assert.True(t, errors.Is(err, ErrEmptyBranchNode))
	assert.Nil(t, encNode)
}

func TestBranchNode_getEncodedNodeNil(t *testing.T) {
	t.Parallel()

	var bn *branchNode

	encNode, err := bn.getEncodedNode()
	assert.True(t, errors.Is(err, ErrNilBranchNode))
	assert.Nil(t, encNode)
}

func TestBranchNode_resolveIfCollapsed(t *testing.T) {
	t.Parallel()

	db := testscommon.NewMemDbMock()
	bn, collapsedBn := getBnAndCollapsedBn(getTestMarshalizerAndHasher())
	childPos := byte(2)

	bn.setHash(getTestGoroutinesManager())
	bn.commitDirty(0, 5, getTestGoroutinesManager(), hashesCollector.NewDisabledHashesCollector(), db, db)
	resolved, _ := newLeafNode(getTrieDataWithDefaultVersion("dog", "dog"), bn.marsh, bn.hasher)
	resolved.dirty = false
	resolved.hash = bn.ChildrenHashes[childPos]

	childNode, err := collapsedBn.resolveIfCollapsed(childPos, db)
	assert.Nil(t, err)
	assert.Equal(t, resolved, collapsedBn.children[childPos])
	assert.Equal(t, resolved, childNode)
}

func TestBranchNode_resolveCollapsedPosOutOfRange(t *testing.T) {
	t.Parallel()

	bn, _ := getBnAndCollapsedBn(getTestMarshalizerAndHasher())

	childNode, err := bn.resolveIfCollapsed(17, nil)
	assert.Equal(t, ErrChildPosOutOfRange, err)
	assert.Nil(t, childNode)
}

func TestBranchNode_tryGet(t *testing.T) {
	t.Parallel()

	bn, _ := getBnAndCollapsedBn(getTestMarshalizerAndHasher())
	childPos := byte(2)
	key := append([]byte{childPos}, []byte("dog")...)

	val, maxDepth, err := bn.tryGet(key, 0, nil)
	assert.Equal(t, []byte("dog"), val)
	assert.Nil(t, err)
	assert.Equal(t, uint32(1), maxDepth)
}

func TestBranchNode_tryGetEmptyKey(t *testing.T) {
	t.Parallel()

	bn, _ := getBnAndCollapsedBn(getTestMarshalizerAndHasher())
	var key []byte

	val, maxDepth, err := bn.tryGet(key, 0, nil)
	assert.Nil(t, err)
	assert.Nil(t, val)
	assert.Equal(t, uint32(0), maxDepth)
}

func TestBranchNode_tryGetChildPosOutOfRange(t *testing.T) {
	t.Parallel()

	bn, _ := getBnAndCollapsedBn(getTestMarshalizerAndHasher())
	key := []byte("dog")

	val, maxDepth, err := bn.tryGet(key, 0, nil)
	assert.Equal(t, ErrChildPosOutOfRange, err)
	assert.Nil(t, val)
	assert.Equal(t, uint32(0), maxDepth)
}

func TestBranchNode_tryGetNilChild(t *testing.T) {
	t.Parallel()

	bn, _ := getBnAndCollapsedBn(getTestMarshalizerAndHasher())
	nilChildKey := []byte{3}

	val, maxDepth, err := bn.tryGet(nilChildKey, 0, nil)
	assert.Nil(t, err)
	assert.Nil(t, val)
	assert.Equal(t, uint32(0), maxDepth)
}

func TestBranchNode_tryGetCollapsedNode(t *testing.T) {
	t.Parallel()

	db := testscommon.NewMemDbMock()
	bn, collapsedBn := getBnAndCollapsedBn(getTestMarshalizerAndHasher())

	bn.setHash(getTestGoroutinesManager())
	bn.commitDirty(0, 5, getTestGoroutinesManager(), hashesCollector.NewDisabledHashesCollector(), db, db)

	childPos := byte(2)
	key := append([]byte{childPos}, []byte("dog")...)

	val, maxDepth, err := collapsedBn.tryGet(key, 0, db)
	assert.Equal(t, []byte("dog"), val)
	assert.Nil(t, err)
	assert.Equal(t, uint32(1), maxDepth)
}

func TestBranchNode_getNext(t *testing.T) {
	t.Parallel()

	bn, _ := getBnAndCollapsedBn(getTestMarshalizerAndHasher())
	nextNode, _ := newLeafNode(getTrieDataWithDefaultVersion("dog", "dog"), bn.marsh, bn.hasher)
	childPos := byte(2)
	key := append([]byte{childPos}, []byte("dog")...)
	db := testscommon.NewMemDbMock()
	bn.commitDirty(0, 5, getTestGoroutinesManager(), hashesCollector.NewDisabledHashesCollector(), db, db)
	data, err := bn.getNext(key, db)
	assert.NotNil(t, data)

	h1, _ := encodeNodeAndGetHash(nextNode)
	h2, _ := encodeNodeAndGetHash(data.currentNode)
	nextNodeBytes, _ := nextNode.getEncodedNode()
	assert.Equal(t, nextNodeBytes, data.encodedNode)
	assert.Equal(t, h1, h2)
	assert.Equal(t, []byte("dog"), data.hexKey)
	assert.Nil(t, err)
}

func TestBranchNode_getNextWrongKey(t *testing.T) {
	t.Parallel()

	bn, _ := getBnAndCollapsedBn(getTestMarshalizerAndHasher())
	key := []byte("dog")

	data, err := bn.getNext(key, nil)
	assert.Nil(t, data)
	assert.Equal(t, ErrChildPosOutOfRange, err)
}

func TestBranchNode_getNextNilChild(t *testing.T) {
	t.Parallel()

	bn, _ := getBnAndCollapsedBn(getTestMarshalizerAndHasher())
	nilChildPos := byte(4)
	key := append([]byte{nilChildPos}, []byte("dog")...)

	data, err := bn.getNext(key, nil)
	assert.Nil(t, data)
	assert.Equal(t, ErrNodeNotFound, err)
}

func TestBranchNode_insert(t *testing.T) {
	t.Parallel()

	bn, _ := getBnAndCollapsedBn(getTestMarshalizerAndHasher())
	nodeKey := []byte{0, 2, 3}

	goRoutinesManager := getTestGoroutinesManager()
	data := []core.TrieData{getTrieDataWithDefaultVersion(string(nodeKey), "dogs")}

	newBn := bn.insert(data, goRoutinesManager, common.NewModifiedHashesSlice(initialModifiedHashesCapacity), nil)
	assert.NotNil(t, newBn)
	assert.Nil(t, goRoutinesManager.GetError())

	nodeKeyRemainder := nodeKey[1:]
	bn.children[0], _ = newLeafNode(getTrieDataWithDefaultVersion(string(nodeKeyRemainder), "dogs"), bn.marsh, bn.hasher)
	assert.Equal(t, bn, newBn)
}

func TestBranchNode_insertEmptyKey(t *testing.T) {
	t.Parallel()

	bn, _ := getBnAndCollapsedBn(getTestMarshalizerAndHasher())

	goRoutinesManager := getTestGoroutinesManager()
	data := []core.TrieData{getTrieDataWithDefaultVersion("", "dogs")}

	newBn := bn.insert(data, goRoutinesManager, common.NewModifiedHashesSlice(initialModifiedHashesCapacity), nil)
	assert.Equal(t, ErrValueTooShort, goRoutinesManager.GetError())
	assert.Nil(t, newBn)
}

func TestBranchNode_insertChildPosOutOfRange(t *testing.T) {
	t.Parallel()

	bn, _ := getBnAndCollapsedBn(getTestMarshalizerAndHasher())

	goRoutinesManager := getTestGoroutinesManager()
	data := []core.TrieData{getTrieDataWithDefaultVersion("dog", "dogs")}

	newBn := bn.insert(data, goRoutinesManager, common.NewModifiedHashesSlice(initialModifiedHashesCapacity), nil)
	assert.Equal(t, ErrChildPosOutOfRange, goRoutinesManager.GetError())
	assert.Nil(t, newBn)
}

func TestBranchNode_insertCollapsedNode(t *testing.T) {
	t.Parallel()

	db := testscommon.NewMemDbMock()
	bn, collapsedBn := getBnAndCollapsedBn(getTestMarshalizerAndHasher())
	childPos := byte(2)
	key := append([]byte{childPos}, []byte("dog")...)

	bn.setHash(getTestGoroutinesManager())
	bn.commitDirty(0, 5, getTestGoroutinesManager(), hashesCollector.NewDisabledHashesCollector(), db, db)

	goRoutinesManager := getTestGoroutinesManager()
	data := []core.TrieData{getTrieDataWithDefaultVersion(string(key), "dogs")}

	newBn := collapsedBn.insert(data, goRoutinesManager, common.NewModifiedHashesSlice(initialModifiedHashesCapacity), db)
	assert.NotNil(t, newBn)
	assert.Nil(t, goRoutinesManager.GetError())

	val, _, _ := newBn.tryGet(key, 0, db)
	assert.Equal(t, []byte("dogs"), val)
}

func TestBranchNode_insertInStoredBnOnExistingPos(t *testing.T) {
	t.Parallel()

	db := testscommon.NewMemDbMock()
	bn, _ := getBnAndCollapsedBn(getTestMarshalizerAndHasher())
	bn.setHash(getTestGoroutinesManager())
	childPos := byte(2)
	key := append([]byte{childPos}, []byte("dog")...)

	bn.commitDirty(0, 5, getTestGoroutinesManager(), hashesCollector.NewDisabledHashesCollector(), db, db)
	bnHash := bn.getHash()
	nd, _ := bn.getNext(key, db)
	lnHash := nd.currentNode.getHash()
	expectedHashes := [][]byte{lnHash, bnHash}

	goRoutinesManager := getTestGoroutinesManager()
	data := []core.TrieData{getTrieDataWithDefaultVersion(string(key), "dogs")}

	modifiedHashes := common.NewModifiedHashesSlice(initialModifiedHashesCapacity)
	newNode := bn.insert(data, goRoutinesManager, modifiedHashes, db)
	assert.NotNil(t, newNode)
	assert.Nil(t, goRoutinesManager.GetError())

	assert.True(t, slicesContainSameElements(expectedHashes, modifiedHashes.Get()))
}

func slicesContainSameElements(s1 [][]byte, s2 [][]byte) bool {
	if len(s1) != len(s2) {
		return false
	}

	for _, e1 := range s1 {
		found := false
		for _, e2 := range s2 {
			if bytes.Equal(e1, e2) {
				found = true
				break
			}
		}
		if !found {
			return false
		}
	}

	return true
}

func TestBranchNode_insertInStoredBnOnNilPos(t *testing.T) {
	t.Parallel()

	db := testscommon.NewMemDbMock()
	bn, _ := getBnAndCollapsedBn(getTestMarshalizerAndHasher())
	bn.setHash(getTestGoroutinesManager())
	nilChildPos := byte(11)
	key := append([]byte{nilChildPos}, []byte("dog")...)

	bn.commitDirty(0, 5, getTestGoroutinesManager(), hashesCollector.NewDisabledHashesCollector(), db, db)
	bnHash := bn.getHash()
	expectedHashes := [][]byte{bnHash}

	goRoutinesManager := getTestGoroutinesManager()
	data := []core.TrieData{getTrieDataWithDefaultVersion(string(key), "dogs")}

	modifiedHashes := common.NewModifiedHashesSlice(initialModifiedHashesCapacity)
	newNode := bn.insert(data, goRoutinesManager, modifiedHashes, db)
	assert.NotNil(t, newNode)
	assert.Nil(t, goRoutinesManager.GetError())
	assert.True(t, slicesContainSameElements(expectedHashes, modifiedHashes.Get()))
}

func TestBranchNode_insertInDirtyBnOnNilPos(t *testing.T) {
	t.Parallel()

	bn, _ := getBnAndCollapsedBn(getTestMarshalizerAndHasher())
	nilChildPos := byte(11)
	key := append([]byte{nilChildPos}, []byte("dog")...)

	goRoutinesManager := getTestGoroutinesManager()
	data := []core.TrieData{getTrieDataWithDefaultVersion(string(key), "dogs")}

	modifiedHashes := common.NewModifiedHashesSlice(initialModifiedHashesCapacity)
	newNode := bn.insert(data, goRoutinesManager, modifiedHashes, nil)
	assert.NotNil(t, newNode)
	assert.Nil(t, goRoutinesManager.GetError())
	assert.Equal(t, [][]byte{}, modifiedHashes.Get())
}

func TestBranchNode_insertInDirtyBnOnExistingPos(t *testing.T) {
	t.Parallel()

	bn, _ := getBnAndCollapsedBn(getTestMarshalizerAndHasher())
	childPos := byte(2)
	key := append([]byte{childPos}, []byte("dog")...)

	goRoutinesManager := getTestGoroutinesManager()
	data := []core.TrieData{getTrieDataWithDefaultVersion(string(key), "dogs")}

	modifiedHashes := common.NewModifiedHashesSlice(initialModifiedHashesCapacity)
	newNode := bn.insert(data, goRoutinesManager, modifiedHashes, nil)
	assert.NotNil(t, newNode)
	assert.Nil(t, goRoutinesManager.GetError())
	assert.Equal(t, [][]byte{}, modifiedHashes.Get())
}

func TestBranchNode_delete(t *testing.T) {
	t.Parallel()

	bn, _ := getBnAndCollapsedBn(getTestMarshalizerAndHasher())
	var children [nrOfChildren]node
	children[6], _ = newLeafNode(getTrieDataWithDefaultVersion("doe", "doe"), bn.marsh, bn.hasher)
	children[13], _ = newLeafNode(getTrieDataWithDefaultVersion("doge", "doge"), bn.marsh, bn.hasher)
	expectedBn, _ := newBranchNode(bn.marsh, bn.hasher)
	expectedBn.children = children

	childPos := byte(2)
	key := append([]byte{childPos}, []byte("dog")...)
	data := []core.TrieData{{Key: key}}

	goRoutinesManager := getTestGoroutinesManager()
	dirty, newBn := bn.delete(data, goRoutinesManager, common.NewModifiedHashesSlice(initialModifiedHashesCapacity), nil)
	assert.True(t, dirty)
	assert.Nil(t, goRoutinesManager.GetError())

	expectedBn.setHash(getTestGoroutinesManager())
	newBn.setHash(getTestGoroutinesManager())
	assert.Equal(t, expectedBn.getHash(), newBn.getHash())
}

func TestBranchNode_deleteFromStoredBn(t *testing.T) {
	t.Parallel()

	db := testscommon.NewMemDbMock()
	bn, _ := getBnAndCollapsedBn(getTestMarshalizerAndHasher())
	bn.setHash(getTestGoroutinesManager())
	childPos := byte(2)
	lnKey := append([]byte{childPos}, []byte("dog")...)

	bn.commitDirty(0, 5, getTestGoroutinesManager(), hashesCollector.NewDisabledHashesCollector(), db, db)
	bnHash := bn.getHash()
	nd, _ := bn.getNext(lnKey, db)
	lnHash := nd.currentNode.getHash()
	expectedHashes := [][]byte{lnHash, bnHash}

	goRoutinesManager := getTestGoroutinesManager()
	data := []core.TrieData{{Key: lnKey}}
	modifiedHashes := common.NewModifiedHashesSlice(initialModifiedHashesCapacity)
	dirty, _ := bn.delete(data, goRoutinesManager, modifiedHashes, db)
	assert.True(t, dirty)
	assert.Nil(t, goRoutinesManager.GetError())
	assert.True(t, slicesContainSameElements(expectedHashes, modifiedHashes.Get()))
}

func TestBranchNode_deleteFromDirtyBn(t *testing.T) {
	t.Parallel()

	bn, _ := getBnAndCollapsedBn(getTestMarshalizerAndHasher())
	childPos := byte(2)
	lnKey := append([]byte{childPos}, []byte("dog")...)
	data := []core.TrieData{{Key: lnKey}}

	goRoutinesManager := getTestGoroutinesManager()
	modifiedHashes := common.NewModifiedHashesSlice(initialModifiedHashesCapacity)
	dirty, _ := bn.delete(data, goRoutinesManager, modifiedHashes, nil)
	assert.True(t, dirty)
	assert.Nil(t, goRoutinesManager.GetError())
	assert.Equal(t, [][]byte{}, modifiedHashes.Get())
}

func TestBranchNode_deleteNonexistentNodeFromChild(t *testing.T) {
	t.Parallel()

	bn, _ := getBnAndCollapsedBn(getTestMarshalizerAndHasher())

	childPos := byte(2)
	key := append([]byte{childPos}, []byte("butterfly")...)
	data := []core.TrieData{{Key: key}}

	goRoutinesManager := getTestGoroutinesManager()
	dirty, newBn := bn.delete(data, goRoutinesManager, common.NewModifiedHashesSlice(initialModifiedHashesCapacity), nil)
	assert.False(t, dirty)
	assert.Nil(t, goRoutinesManager.GetError())
	assert.Equal(t, bn, newBn)
}

func TestBranchNode_deleteEmptykey(t *testing.T) {
	t.Parallel()

	bn, _ := getBnAndCollapsedBn(getTestMarshalizerAndHasher())
	data := []core.TrieData{{Key: []byte{}}}

	goRoutinesManager := getTestGoroutinesManager()
	dirty, newBn := bn.delete(data, goRoutinesManager, common.NewModifiedHashesSlice(initialModifiedHashesCapacity), nil)
	assert.False(t, dirty)
	assert.Equal(t, ErrValueTooShort, goRoutinesManager.GetError())
	assert.Nil(t, newBn)
}

func TestBranchNode_deleteCollapsedNode(t *testing.T) {
	t.Parallel()

	db := testscommon.NewMemDbMock()
	bn, collapsedBn := getBnAndCollapsedBn(getTestMarshalizerAndHasher())
	bn.setHash(getTestGoroutinesManager())
	bn.commitDirty(0, 5, getTestGoroutinesManager(), hashesCollector.NewDisabledHashesCollector(), db, db)

	childPos := byte(2)
	key := append([]byte{childPos}, []byte("dog")...)
	data := []core.TrieData{{Key: key}}

	goRoutinesManager := getTestGoroutinesManager()
	dirty, newBn := collapsedBn.delete(data, goRoutinesManager, common.NewModifiedHashesSlice(initialModifiedHashesCapacity), db)
	assert.True(t, dirty)
	assert.Nil(t, goRoutinesManager.GetError())

	val, _, err := newBn.tryGet(key, 0, db)
	assert.Nil(t, val)
	assert.Nil(t, err)
}

func TestBranchNode_deleteAndReduceBn(t *testing.T) {
	t.Parallel()

	bn, _ := newBranchNode(getTestMarshalizerAndHasher())
	var children [nrOfChildren]node
	firstChildPos := byte(2)
	secondChildPos := byte(6)
	children[firstChildPos], _ = newLeafNode(getTrieDataWithDefaultVersion("dog", "dog"), bn.marsh, bn.hasher)
	children[secondChildPos], _ = newLeafNode(getTrieDataWithDefaultVersion("doe", "doe"), bn.marsh, bn.hasher)
	bn.children = children

	key := append([]byte{firstChildPos}, []byte("dog")...)
	ln, _ := newLeafNode(getTrieDataWithDefaultVersion(string(key), "dog"), bn.marsh, bn.hasher)

	key = append([]byte{secondChildPos}, []byte("doe")...)
	data := []core.TrieData{{Key: key}}

	goRoutinesManager := getTestGoroutinesManager()
	ln.setHash(goRoutinesManager)
	dirty, newBn := bn.delete(data, goRoutinesManager, common.NewModifiedHashesSlice(initialModifiedHashesCapacity), nil)
	assert.True(t, dirty)
	assert.Nil(t, goRoutinesManager.GetError())
	assert.Equal(t, ln, newBn)
}

func TestBranchNode_reduceNode(t *testing.T) {
	t.Parallel()

	bn, _ := newBranchNode(getTestMarshalizerAndHasher())
	var children [nrOfChildren]node
	childPos := byte(2)
	children[childPos], _ = newLeafNode(getTrieDataWithDefaultVersion("dog", "dog"), bn.marsh, bn.hasher)
	bn.children = children

	key := append([]byte{childPos}, []byte("dog")...)
	ln, _ := newLeafNode(getTrieDataWithDefaultVersion(string(key), "dog"), bn.marsh, bn.hasher)

	n, newChildHash, err := bn.children[childPos].reduceNode(int(childPos), nil)
	assert.Equal(t, ln, n)
	assert.Nil(t, err)
	assert.True(t, newChildHash)
}

func TestBranchNode_getChildPosition(t *testing.T) {
	t.Parallel()

	bn, _ := getBnAndCollapsedBn(getTestMarshalizerAndHasher())
	nr, pos := getChildPosition(bn)
	assert.Equal(t, 3, nr)
	assert.Equal(t, 13, pos)
}

func TestBranchNode_isEmptyOrNil(t *testing.T) {
	t.Parallel()

	bn := emptyDirtyBranchNode()
	assert.Equal(t, ErrEmptyBranchNode, bn.isEmptyOrNil())

	bn = nil
	assert.Equal(t, ErrNilBranchNode, bn.isEmptyOrNil())
}

func TestReduceBranchNodeWithExtensionNodeChildShouldWork(t *testing.T) {
	t.Parallel()

	tr, _ := newEmptyTrie()
	expectedTr, _ := newEmptyTrie()

	expectedTr.Update([]byte("dog"), []byte("dog"))
	expectedTr.Update([]byte("doll"), []byte("doll"))

	tr.Update([]byte("dog"), []byte("dog"))
	tr.Update([]byte("doll"), []byte("doll"))
	tr.Update([]byte("wolf"), []byte("wolf"))
	tr.Delete([]byte("wolf"))

	expectedHash, _ := expectedTr.RootHash()
	hash, _ := tr.RootHash()
	assert.Equal(t, expectedHash, hash)
}

func TestReduceBranchNodeWithBranchNodeChildShouldWork(t *testing.T) {
	t.Parallel()

	tr, _ := newEmptyTrie()
	expectedTr, _ := newEmptyTrie()

	expectedTr.Update([]byte("dog"), []byte("puppy"))
	expectedTr.Update([]byte("dogglesworth"), []byte("cat"))

	tr.Update([]byte("doe"), []byte("reindeer"))
	tr.Update([]byte("dog"), []byte("puppy"))
	tr.Update([]byte("dogglesworth"), []byte("cat"))
	tr.Delete([]byte("doe"))

	expectedHash, _ := expectedTr.RootHash()
	hash, _ := tr.RootHash()
	assert.Equal(t, expectedHash, hash)
}

func TestReduceBranchNodeWithLeafNodeChildShouldWork(t *testing.T) {
	t.Parallel()

	tr, _ := newEmptyTrie()
	expectedTr, _ := newEmptyTrie()

	expectedTr.Update([]byte("doe"), []byte("reindeer"))
	expectedTr.Update([]byte("dogglesworth"), []byte("cat"))

	tr.Update([]byte("doe"), []byte("reindeer"))
	tr.Update([]byte("dog"), []byte("puppy"))
	tr.Update([]byte("dogglesworth"), []byte("cat"))
	tr.Delete([]byte("dog"))

	expectedHash, _ := expectedTr.RootHash()
	hash, _ := tr.RootHash()
	assert.Equal(t, expectedHash, hash)
}

func TestReduceBranchNodeWithLeafNodeValueShouldWork(t *testing.T) {
	t.Parallel()

	tr, _ := newEmptyTrie()
	expectedTr, _ := newEmptyTrie()

	expectedTr.Update([]byte("doe"), []byte("reindeer"))
	expectedTr.Update([]byte("dog"), []byte("puppy"))

	tr.Update([]byte("doe"), []byte("reindeer"))
	tr.Update([]byte("dog"), []byte("puppy"))
	tr.Update([]byte("dogglesworth"), []byte("cat"))
	tr.Delete([]byte("dogglesworth"))

	expectedHash, _ := expectedTr.RootHash()
	hash, _ := tr.RootHash()

	assert.Equal(t, expectedHash, hash)
}

func TestBranchNode_getChildren(t *testing.T) {
	t.Parallel()

	bn, _ := getBnAndCollapsedBn(getTestMarshalizerAndHasher())

	children, err := bn.getChildren(nil)
	assert.Nil(t, err)
	assert.Equal(t, 3, len(children))
}

func TestBranchNode_getChildrenCollapsedBn(t *testing.T) {
	t.Parallel()

	db := testscommon.NewMemDbMock()
	bn, collapsedBn := getBnAndCollapsedBn(getTestMarshalizerAndHasher())
	bn.setHash(getTestGoroutinesManager())
	bn.commitDirty(0, 5, getTestGoroutinesManager(), hashesCollector.NewDisabledHashesCollector(), db, db)

	children, err := collapsedBn.getChildren(db)
	assert.Nil(t, err)
	assert.Equal(t, 3, len(children))
}

func TestBranchNode_setDirty(t *testing.T) {
	t.Parallel()

	bn := &branchNode{baseNode: &baseNode{}}
	bn.setDirty(true)

	assert.True(t, bn.dirty)
}

func TestBranchNode_loadChildren(t *testing.T) {
	t.Parallel()

	marsh, hasher := getTestMarshalizerAndHasher()
	tr := initTrie()
	rootNode := tr.GetRootNode()
	rootNode.setHash(getTestGoroutinesManager())
	nodes, _ := getEncodedTrieNodesAndHashes(tr)
	nodesCacher, _ := cache.NewLRUCache(100)
	for i := range nodes {
		n, _ := NewInterceptedTrieNode(nodes[i], hasher)
		nodesCacher.Put(n.hash, n, len(n.GetSerialized()))
	}

	firstChildIndex := 5
	secondChildIndex := 7

	bn := getCollapsedBn(t, rootNode)

	getNode := func(hash []byte) (node, error) {
		cacheData, _ := nodesCacher.Get(hash)
		return trieNode(cacheData, marsh, hasher)
	}

	missing, _, err := bn.loadChildren(getNode)
	assert.Nil(t, err)
	assert.NotNil(t, bn.children[firstChildIndex])
	assert.NotNil(t, bn.children[secondChildIndex])
	assert.Equal(t, 0, len(missing))
	assert.Equal(t, 6, nodesCacher.Len())
}

func getCollapsedBn(t *testing.T, n node) *branchNode {
	bn, ok := n.(*branchNode)
	assert.True(t, ok)
	for i := 0; i < nrOfChildren; i++ {
		bn.children[i] = nil
	}
	return bn
}

func TestPatriciaMerkleTrie_CommitCollapsedDirtyTrieShouldWork(t *testing.T) {
	t.Parallel()

	tr, _ := newEmptyTrie()
	tr.Update([]byte("aaa"), []byte("aaa"))
	tr.Update([]byte("nnn"), []byte("nnn"))
	tr.Update([]byte("zzz"), []byte("zzz"))
	_ = tr.Commit(hashesCollector.NewDisabledHashesCollector())
	rootHash, _ := tr.RootHash()
	collapsedTrie, _ := tr.recreate(rootHash, "", tr.trieStorage)
	collapsedRoot := collapsedTrie.GetRootNode()

	collapsedTrie.Delete([]byte("zzz"))
	ExecuteUpdatesFromBatch(collapsedTrie)

	assert.True(t, collapsedRoot.isDirty())

	_ = collapsedTrie.Commit(hashesCollector.NewDisabledHashesCollector())

	assert.False(t, collapsedRoot.isDirty())
}

func BenchmarkMarshallNodeJson(b *testing.B) {
	bn, _ := getBnAndCollapsedBn(getTestMarshalizerAndHasher())
	marsh := marshal.JsonMarshalizer{}
	b.ResetTimer()
	for i := 0; i < b.N; i++ {
		_, _ = marsh.Marshal(bn)
	}
}

func TestBranchNode_newBranchNodeNilMarshalizerShouldErr(t *testing.T) {
	t.Parallel()

	bn, err := newBranchNode(nil, &hashingMocks.HasherMock{})
	assert.Nil(t, bn)
	assert.Equal(t, ErrNilMarshalizer, err)
}

func TestBranchNode_newBranchNodeNilHasherShouldErr(t *testing.T) {
	t.Parallel()

	bn, err := newBranchNode(&marshallerMock.MarshalizerMock{}, nil)
	assert.Nil(t, bn)
	assert.Equal(t, ErrNilHasher, err)
}

func TestBranchNode_newBranchNodeOkVals(t *testing.T) {
	t.Parallel()

	var children [nrOfChildren]node
	marsh, hasher := getTestMarshalizerAndHasher()
	bn, err := newBranchNode(marsh, hasher)

	assert.Nil(t, err)
	assert.Equal(t, make([][]byte, nrOfChildren), bn.ChildrenHashes)
	assert.Equal(t, children, bn.children)
	assert.Equal(t, marsh, bn.marsh)
	assert.Equal(t, hasher, bn.hasher)
	assert.True(t, bn.dirty)
}

func TestBranchNode_getMarshalizer(t *testing.T) {
	t.Parallel()

	expectedMarsh := &marshallerMock.MarshalizerMock{}
	bn := &branchNode{
		baseNode: &baseNode{
			marsh: expectedMarsh,
		},
	}

	marsh := bn.getMarshalizer()
	assert.Equal(t, expectedMarsh, marsh)
}

func TestBranchNode_setRootHashCollapsedChildren(t *testing.T) {
	t.Parallel()

	marsh, hasher := getTestMarshalizerAndHasher()
	bn := &branchNode{
		CollapsedBn: CollapsedBn{
			ChildrenHashes: make([][]byte, nrOfChildren),
		},
		baseNode: &baseNode{
			marsh:  marsh,
			hasher: hasher,
		},
	}

	_, collapsedBn := getBnAndCollapsedBn(marsh, hasher)
	_, collapsedEn := getEnAndCollapsedEn()
	collapsedLn := getLn(marsh, hasher)

	bn.children[0] = collapsedBn
	bn.children[1] = collapsedEn
	bn.children[2] = collapsedLn

	manager := getTestGoroutinesManager()
	bn.setHash(manager)
	assert.Nil(t, manager.GetError())
}

func TestBranchNode_commitCollapsesTrieIfMaxTrieLevelInMemoryIsReached(t *testing.T) {
	t.Parallel()

	bn, collapsedBn := getBnAndCollapsedBn(getTestMarshalizerAndHasher())
	bn.setHash(getTestGoroutinesManager())
	collapsedBn.setHash(getTestGoroutinesManager())

	manager := getTestGoroutinesManager()
	bn.commitDirty(0, 1, manager, hashesCollector.NewDisabledHashesCollector(), testscommon.NewMemDbMock(), testscommon.NewMemDbMock())
	assert.Nil(t, manager.GetError())

	assert.Equal(t, collapsedBn.ChildrenHashes, bn.ChildrenHashes)
	assert.Equal(t, collapsedBn.children, bn.children)
	assert.Equal(t, collapsedBn.hash, bn.hash)
}

func TestBranchNode_reduceNodeBnChild(t *testing.T) {
	t.Parallel()

	marsh, hasher := getTestMarshalizerAndHasher()
	en, _ := getEnAndCollapsedEn()
	pos := 5
	expectedNode, _ := newExtensionNode([]byte{byte(pos)}, en.child, marsh, hasher)

	newNode, newChildHash, err := en.child.reduceNode(pos, nil)
	assert.Nil(t, err)
	assert.Equal(t, expectedNode, newNode)
	assert.False(t, newChildHash)
}

func TestBranchNode_printShouldNotPanicEvenIfNodeIsCollapsed(t *testing.T) {
	t.Parallel()

	bnWriter := bytes.NewBuffer(make([]byte, 0))
	collapsedBnWriter := bytes.NewBuffer(make([]byte, 0))

	db := testscommon.NewMemDbMock()
	bn, collapsedBn := getBnAndCollapsedBn(getTestMarshalizerAndHasher())
	bn.setHash(getTestGoroutinesManager())
	collapsedBn.setHash(getTestGoroutinesManager())
	collapsedBn.setDirty(false)
	bn.commitDirty(0, 5, getTestGoroutinesManager(), hashesCollector.NewDisabledHashesCollector(), db, db)

	bn.print(bnWriter, 0, db)
	collapsedBn.print(collapsedBnWriter, 0, db)

	assert.Equal(t, bnWriter.Bytes(), collapsedBnWriter.Bytes())
}

func TestBranchNode_getNextHashAndKey(t *testing.T) {
	t.Parallel()

	_, collapsedBn := getBnAndCollapsedBn(getTestMarshalizerAndHasher())
	proofVerified, nextHash, nextKey := collapsedBn.getNextHashAndKey([]byte{2})

	assert.False(t, proofVerified)
	assert.Equal(t, collapsedBn.ChildrenHashes[2], nextHash)
	assert.Equal(t, []byte{}, nextKey)
}

func TestBranchNode_getNextHashAndKeyNilKey(t *testing.T) {
	t.Parallel()

	_, collapsedBn := getBnAndCollapsedBn(getTestMarshalizerAndHasher())
	proofVerified, nextHash, nextKey := collapsedBn.getNextHashAndKey(nil)

	assert.False(t, proofVerified)
	assert.Nil(t, nextHash)
	assert.Nil(t, nextKey)
}

func TestBranchNode_getNextHashAndKeyNilNode(t *testing.T) {
	t.Parallel()

	var collapsedBn *branchNode
	proofVerified, nextHash, nextKey := collapsedBn.getNextHashAndKey([]byte{2})

	assert.False(t, proofVerified)
	assert.Nil(t, nextHash)
	assert.Nil(t, nextKey)
}

func TestBranchNode_SizeInBytes(t *testing.T) {
	t.Parallel()

	var bn *branchNode
	assert.Equal(t, 0, bn.sizeInBytes())

	collapsed1 := []byte("collapsed1")
	collapsed2 := []byte("collapsed2")
	hash := []byte("hash")
	bn = &branchNode{
		CollapsedBn: CollapsedBn{
			ChildrenHashes: [][]byte{collapsed1, collapsed2},
		},
		children: [17]node{},
		baseNode: &baseNode{
			hash:   hash,
			dirty:  false,
			marsh:  nil,
			hasher: nil,
		},
	}
	assert.Equal(t, len(collapsed1)+len(collapsed2)+len(hash)+1+19*pointerSizeInBytes, bn.sizeInBytes())
}

func TestBranchNode_commitSnapshotContextDone(t *testing.T) {
	t.Parallel()

	db := testscommon.NewMemDbMock()
	bn, _ := getBnAndCollapsedBn(getTestMarshalizerAndHasher())
	ctx, cancel := context.WithCancel(context.Background())
	cancel()

	err := bn.commitSnapshot(db, nil, nil, ctx, statistics.NewTrieStatistics(), &testscommon.ProcessStatusHandlerStub{}, []byte("nodeBytes"), 0)
	assert.Equal(t, core.ErrContextClosing, err)
}

func TestBranchNode_commitSnapshotDbIsClosing(t *testing.T) {
	t.Parallel()

	db := testscommon.NewMemDbMock()
	db.GetCalled = func(key []byte) ([]byte, error) {
		return nil, core.ErrContextClosing
	}

	_, collapsedBn := getBnAndCollapsedBn(getTestMarshalizerAndHasher())
	nodeBytes, _ := collapsedBn.getEncodedNode()
	missingNodesChan := make(chan []byte, 10)
	err := collapsedBn.commitSnapshot(db, nil, missingNodesChan, context.Background(), statistics.NewTrieStatistics(), &testscommon.ProcessStatusHandlerStub{}, nodeBytes, 0)
	assert.True(t, core.IsClosingError(err))
	assert.Equal(t, 0, len(missingNodesChan))
}

func TestBranchNode_commitSnapshotChildIsMissingErr(t *testing.T) {
	t.Parallel()

	db := testscommon.NewMemDbMock()
	db.GetCalled = func(key []byte) ([]byte, error) {
		return nil, core.NewGetNodeFromDBErrWithKey(key, ErrKeyNotFound, "test")
	}

	_, collapsedBn := getBnAndCollapsedBn(getTestMarshalizerAndHasher())
	collapsedBn.setHash(getTestGoroutinesManager())
	missingNodesChan := make(chan []byte, 10)
	nodeBytes, _ := collapsedBn.getEncodedNode()
	err := collapsedBn.commitSnapshot(db, nil, missingNodesChan, context.Background(), statistics.NewTrieStatistics(), &testscommon.ProcessStatusHandlerStub{}, nodeBytes, 0)
	assert.Nil(t, err)
	assert.Equal(t, 3, len(missingNodesChan))
}

func TestBranchNode_getVersion(t *testing.T) {
	t.Parallel()

	t.Run("nil ChildrenVersion", func(t *testing.T) {
		t.Parallel()

		bn, _ := getBnAndCollapsedBn(getTestMarshalizerAndHasher())

		version, err := bn.getVersion()
		assert.Equal(t, core.NotSpecified, version)
		assert.Nil(t, err)
	})

	t.Run("NotSpecified for all children", func(t *testing.T) {
		t.Parallel()

		bn, _ := getBnAndCollapsedBn(getTestMarshalizerAndHasher())
		bn.ChildrenVersion = make([]byte, nrOfChildren)
		bn.ChildrenVersion[2] = byte(core.NotSpecified)
		bn.ChildrenVersion[6] = byte(core.NotSpecified)
		bn.ChildrenVersion[13] = byte(core.NotSpecified)

		version, err := bn.getVersion()
		assert.Equal(t, core.NotSpecified, version)
		assert.Nil(t, err)
	})

	t.Run("one child with autoBalanceEnabled", func(t *testing.T) {
		t.Parallel()

		bn, _ := getBnAndCollapsedBn(getTestMarshalizerAndHasher())
		bn.ChildrenVersion = make([]byte, nrOfChildren)
		bn.ChildrenVersion[2] = byte(core.NotSpecified)
		bn.ChildrenVersion[6] = byte(core.AutoBalanceEnabled)
		bn.ChildrenVersion[13] = byte(core.NotSpecified)

		version, err := bn.getVersion()
		assert.Equal(t, core.NotSpecified, version)
		assert.Nil(t, err)
	})

	t.Run("AutoBalanceEnabled for all children", func(t *testing.T) {
		t.Parallel()

		bn, _ := getBnAndCollapsedBn(getTestMarshalizerAndHasher())
		bn.ChildrenVersion = make([]byte, nrOfChildren)
		bn.ChildrenVersion[2] = byte(core.AutoBalanceEnabled)
		bn.ChildrenVersion[6] = byte(core.AutoBalanceEnabled)
		bn.ChildrenVersion[13] = byte(core.AutoBalanceEnabled)

		version, err := bn.getVersion()
		assert.Equal(t, core.AutoBalanceEnabled, version)
		assert.Nil(t, err)
	})
}

func TestBranchNode_getValueReturnsEmptyByteSlice(t *testing.T) {
	t.Parallel()

	bn, _ := getBnAndCollapsedBn(getTestMarshalizerAndHasher())
	assert.Equal(t, []byte{}, bn.getValue())
}

func TestBranchNode_VerifyChildrenVersionIsSetCorrectlyAfterInsertAndDelete(t *testing.T) {
	t.Parallel()

	t.Run("revert child from version 1 to 0", func(t *testing.T) {
		t.Parallel()

		bn, _ := getBnAndCollapsedBn(getTestMarshalizerAndHasher())
		bn.ChildrenVersion = make([]byte, nrOfChildren)
		bn.ChildrenVersion[2] = byte(core.AutoBalanceEnabled)

		goRoutinesManager := getTestGoroutinesManager()
		childKey := []byte{2, 'd', 'o', 'g'}
		data := core.TrieData{
			Key:     childKey,
			Value:   []byte("value"),
			Version: 0,
		}

		newBn := bn.insert([]core.TrieData{data}, goRoutinesManager, common.NewModifiedHashesSlice(initialModifiedHashesCapacity), &testscommon.MemDbMock{})
		assert.Nil(t, goRoutinesManager.GetError())
		assert.Nil(t, newBn.(*branchNode).ChildrenVersion)
	})

	t.Run("remove migrated child", func(t *testing.T) {
		t.Parallel()

		bn, _ := getBnAndCollapsedBn(getTestMarshalizerAndHasher())
		bn.ChildrenVersion = make([]byte, nrOfChildren)
		bn.ChildrenVersion[2] = byte(core.AutoBalanceEnabled)
		childKey := []byte{2, 'd', 'o', 'g'}
		data := []core.TrieData{{Key: childKey}}

		goRoutinesManager := getTestGoroutinesManager()
		_, newBn := bn.delete(data, goRoutinesManager, common.NewModifiedHashesSlice(initialModifiedHashesCapacity), &testscommon.MemDbMock{})
		assert.Nil(t, goRoutinesManager.GetError())
		assert.Nil(t, newBn.(*branchNode).ChildrenVersion)
	})
}

func TestBranchNode_revertChildrenVersionSliceIfNeeded(t *testing.T) {
	t.Parallel()

	t.Run("nil ChildrenVersion does not panic", func(t *testing.T) {
		t.Parallel()

		bn := &branchNode{}
		bn.revertChildrenVersionSliceIfNeeded()
	})

	t.Run("revert is not needed", func(t *testing.T) {
		t.Parallel()

		childrenVersion := make([]byte, nrOfChildren)
		childrenVersion[5] = byte(core.AutoBalanceEnabled)
		bn := &branchNode{
			CollapsedBn: CollapsedBn{
				ChildrenVersion: childrenVersion,
			},
		}

		bn.revertChildrenVersionSliceIfNeeded()
		assert.Equal(t, nrOfChildren, len(bn.ChildrenVersion))
		assert.Equal(t, byte(core.AutoBalanceEnabled), bn.ChildrenVersion[5])
	})

	t.Run("revert is needed", func(t *testing.T) {
		t.Parallel()

		bn := &branchNode{
			CollapsedBn: CollapsedBn{
				ChildrenVersion: make([]byte, nrOfChildren),
			},
		}

		bn.revertChildrenVersionSliceIfNeeded()
		assert.Nil(t, bn.ChildrenVersion)
	})
}

<<<<<<< HEAD
func TestBranchNode_splitDataForChildren(t *testing.T) {
	t.Parallel()

	t.Run("empty array returns err", func(t *testing.T) {
		t.Parallel()

		var newData []core.TrieData
		data, err := splitDataForChildren(newData)
		assert.Nil(t, data)
		assert.Equal(t, ErrValueTooShort, err)
	})
	t.Run("empty key returns err", func(t *testing.T) {
		t.Parallel()

		newData := []core.TrieData{
			{Key: []byte{2, 3, 4}},
			{Key: []byte{}},
		}

		data, err := splitDataForChildren(newData)
		assert.Nil(t, data)
		assert.Equal(t, ErrValueTooShort, err)
	})
	t.Run("child pos out of range returns err", func(t *testing.T) {
		t.Parallel()

		newData := []core.TrieData{
			{Key: []byte{2, 3, 4}},
			{Key: []byte{17, 2, 3}},
		}

		data, err := splitDataForChildren(newData)
		assert.Nil(t, data)
		assert.Equal(t, ErrChildPosOutOfRange, err)
	})
	t.Run("one child on last pos should work", func(t *testing.T) {
		t.Parallel()

		childPos := byte(16)
		newData := []core.TrieData{
			{Key: []byte{childPos}},
		}

		data, err := splitDataForChildren(newData)
		assert.True(t, len(data) == nrOfChildren)
		assert.Nil(t, err)
		assert.Equal(t, newData, data[childPos])
	})
	t.Run("all children have same pos should work", func(t *testing.T) {
		t.Parallel()

		childPos := byte(2)
		newData := []core.TrieData{
			{Key: []byte{childPos, 3, 4}},
			{Key: []byte{childPos, 5, 6}},
			{Key: []byte{childPos, 7, 8}},
		}

		data, err := splitDataForChildren(newData)
		assert.True(t, len(data) == nrOfChildren)
		assert.Nil(t, err)
		for i := range data {
			if i != int(childPos) {
				assert.Nil(t, data[i])
				continue
			}
			assert.Equal(t, newData, data[i])
		}
	})
	t.Run("all children have different pos should work", func(t *testing.T) {
		t.Parallel()

		childPos1 := byte(2)
		childPos2 := byte(6)
		childPos3 := byte(13)
		newData := []core.TrieData{
			{Key: []byte{childPos1, 3, 4}},
			{Key: []byte{childPos2, 5, 6}},
			{Key: []byte{childPos3, 7, 8}},
		}

		data, err := splitDataForChildren(newData)
		assert.True(t, len(data) == nrOfChildren)
		assert.Nil(t, err)
		for i := range data {
			if i == int(childPos1) {
				assert.Equal(t, []core.TrieData{newData[0]}, data[i])
			} else if i == int(childPos2) {
				assert.Equal(t, []core.TrieData{newData[1]}, data[i])
			} else if i == int(childPos3) {
				assert.Equal(t, []core.TrieData{newData[2]}, data[i])
			} else {
				assert.Nil(t, data[i])
			}
		}
	})
	t.Run("some children have same pos should work", func(t *testing.T) {
		t.Parallel()

		childPos1 := byte(2)
		childPos2 := byte(6)
		newData := []core.TrieData{
			{Key: []byte{childPos1, 3, 4}},
			{Key: []byte{childPos1, 5, 6}},
			{Key: []byte{childPos2, 7, 8}},
		}

		data, err := splitDataForChildren(newData)
		assert.True(t, len(data) == nrOfChildren)
		assert.Nil(t, err)
		for i := range data {
			if i == int(childPos1) {
				assert.Equal(t, []core.TrieData{newData[0], newData[1]}, data[i])
			} else if i == int(childPos2) {
				assert.Equal(t, []core.TrieData{newData[2]}, data[i])
			} else {
				assert.Nil(t, data[i])
			}
		}
	})
	t.Run("child pos is removed from key", func(t *testing.T) {
		t.Parallel()

		childPos := byte(2)
		newData := []core.TrieData{
			{Key: []byte{childPos, 3, 4}},
			{Key: []byte{childPos, 5, 6}},
		}

		data, err := splitDataForChildren(newData)
		assert.True(t, len(data) == nrOfChildren)
		assert.Nil(t, err)
		assert.Equal(t, 2, len(data[childPos]))
		assert.Equal(t, []byte{3, 4}, newData[0].Key)
		assert.Equal(t, []byte{5, 6}, newData[1].Key)
	})
}

func TestBranchNode_insertOnNilChild(t *testing.T) {
	t.Parallel()

	t.Run("empty data should err", func(t *testing.T) {
		t.Parallel()

		bn, _ := getBnAndCollapsedBn(getTestMarshalizerAndHasher())
		var data []core.TrieData

		goRoutinesManager := getTestGoroutinesManager()
		modifiedHashes := common.NewModifiedHashesSlice(initialModifiedHashesCapacity)
		bnModified := &atomic.Flag{}
		bn.insertOnNilChild(data, 0, goRoutinesManager, modifiedHashes, bnModified, nil)
		expectedNumTrieNodesChanged := 0
		assert.Equal(t, expectedNumTrieNodesChanged, len(modifiedHashes.Get()))
		assert.Equal(t, ErrValueTooShort, goRoutinesManager.GetError())
		assert.False(t, bnModified.IsSet())
	})
	t.Run("insert one child in !dirty node", func(t *testing.T) {
		t.Parallel()

		db := testscommon.NewMemDbMock()
		bn, _ := getBnAndCollapsedBn(getTestMarshalizerAndHasher())
		bn.setHash(getTestGoroutinesManager())
		manager := getTestGoroutinesManager()
		bn.commitDirty(0, 5, manager, hashesCollector.NewDisabledHashesCollector(), db, db)
		assert.Nil(t, manager.GetError())
		assert.False(t, bn.dirty)
		originalHash := bn.getHash()
		assert.True(t, len(originalHash) > 0)
		newData := []core.TrieData{
			{
				Key:     []byte{1, 2, 3},
				Value:   []byte("value"),
				Version: core.AutoBalanceEnabled,
			},
		}
		childPos := byte(0)
		goRoutinesManager := getTestGoroutinesManager()
		modifiedHashes := common.NewModifiedHashesSlice(initialModifiedHashesCapacity)
		bnModified := &atomic.Flag{}
		bn.insertOnNilChild(newData, childPos, goRoutinesManager, modifiedHashes, bnModified, db)
		assert.Nil(t, goRoutinesManager.GetError())
		expectedNumTrieNodesChanged := 1
		assert.Equal(t, expectedNumTrieNodesChanged, len(modifiedHashes.Get()))
		assert.Equal(t, originalHash, modifiedHashes.Get()[0])
		assert.True(t, bn.dirty)
		assert.NotNil(t, bn.children[childPos])
		assert.Equal(t, byte(core.AutoBalanceEnabled), bn.ChildrenVersion[childPos])
		assert.True(t, bnModified.IsSet())
	})
	t.Run("insert one child in dirty node", func(t *testing.T) {
		t.Parallel()

		db := testscommon.NewMemDbMock()
		bn, _ := getBnAndCollapsedBn(getTestMarshalizerAndHasher())
		assert.True(t, bn.dirty)
		newData := []core.TrieData{
			{
				Key:     []byte{1, 2, 3},
				Value:   []byte("value"),
				Version: core.AutoBalanceEnabled,
			},
		}
		childPos := byte(0)
		goRoutinesManager := getTestGoroutinesManager()
		modifiedHashes := common.NewModifiedHashesSlice(initialModifiedHashesCapacity)
		bnModified := &atomic.Flag{}
		bn.insertOnNilChild(newData, childPos, goRoutinesManager, modifiedHashes, bnModified, db)
		assert.Nil(t, goRoutinesManager.GetError())
		expectedNumTrieNodesChanged := 0
		assert.Equal(t, expectedNumTrieNodesChanged, len(modifiedHashes.Get()))
		assert.True(t, bn.dirty)
		assert.NotNil(t, bn.children[childPos])
		assert.Equal(t, byte(core.AutoBalanceEnabled), bn.ChildrenVersion[childPos])
		assert.True(t, bnModified.IsSet())
	})
	t.Run("insert multiple children", func(t *testing.T) {
		t.Parallel()

		db := testscommon.NewMemDbMock()
		bn, _ := getBnAndCollapsedBn(getTestMarshalizerAndHasher())
		newData := []core.TrieData{
			{
				Key:     []byte{1, 2, 3},
				Value:   []byte("value"),
				Version: core.AutoBalanceEnabled,
			},
			{
				Key:     []byte{1, 2, 4},
				Value:   []byte("value"),
				Version: core.AutoBalanceEnabled,
			},
		}
		childPos := byte(0)
		goRoutinesManager := getTestGoroutinesManager()
		modifiedHashes := common.NewModifiedHashesSlice(initialModifiedHashesCapacity)
		bnModified := &atomic.Flag{}
		bn.insertOnNilChild(newData, childPos, goRoutinesManager, modifiedHashes, bnModified, db)
		assert.Nil(t, goRoutinesManager.GetError())
		expectedNumTrieNodesChanged := 0
		assert.Equal(t, expectedNumTrieNodesChanged, len(modifiedHashes.Get()))
		assert.True(t, bn.dirty)
		assert.NotNil(t, bn.children[childPos])
		assert.Equal(t, byte(core.AutoBalanceEnabled), bn.ChildrenVersion[childPos])
		_, ok := bn.children[0].(*extensionNode)
		assert.True(t, ok)
		assert.True(t, bnModified.IsSet())
	})
}

func TestBranchNode_insertOnExistingChild(t *testing.T) {
	t.Parallel()

	t.Run("insert on existing child multiple children", func(t *testing.T) {
		t.Parallel()

		childPos := byte(2)
		db := testscommon.NewMemDbMock()
		var children [nrOfChildren]node
		marshaller, hasher := getTestMarshalizerAndHasher()
		children[2], _ = newLeafNode(getTrieDataWithDefaultVersion(string([]byte{1, 2, 5}), "dog"), marshaller, hasher)
		children[6], _ = newLeafNode(getTrieDataWithDefaultVersion("doe", "doe"), marshaller, hasher)
		bn, _ := newBranchNode(marshaller, hasher)
		bn.children = children
		bn.setHash(getTestGoroutinesManager())
		newData := []core.TrieData{
			{
				Key:     []byte{1, 2, 3},
				Value:   []byte("value"),
				Version: core.AutoBalanceEnabled,
			},
			{
				Key:     []byte{1, 2, 4},
				Value:   []byte("value"),
				Version: core.AutoBalanceEnabled,
			},
		}
		manager := getTestGoroutinesManager()
		bn.commitDirty(0, 5, manager, hashesCollector.NewDisabledHashesCollector(), db, db)
		assert.Nil(t, manager.GetError())
		assert.False(t, bn.dirty)
		originalHash := bn.getHash()
		assert.True(t, len(originalHash) > 0)
		originalChildHash := bn.children[childPos].getHash()
		assert.True(t, len(originalChildHash) > 0)

		goRoutinesManager := getTestGoroutinesManager()
		modifiedHashes := common.NewModifiedHashesSlice(initialModifiedHashesCapacity)
		bnModified := &atomic.Flag{}
		bn.insertOnChild(newData, int(childPos), goRoutinesManager, modifiedHashes, bnModified, db)
		assert.Nil(t, goRoutinesManager.GetError())
		assert.True(t, bnModified.IsSet())
		assert.True(t, bn.dirty)
		expectedNumTrieNodesChanged := 2
		assert.Equal(t, expectedNumTrieNodesChanged, len(modifiedHashes.Get()))

		originalChildHashPresent := false
		originalHashPresent := false
		for _, hash := range modifiedHashes.Get() {
			if bytes.Equal(hash, originalChildHash) {
				originalChildHashPresent = true
			}
			if bytes.Equal(hash, originalHash) {
				originalHashPresent = true
			}
		}
		assert.True(t, originalChildHashPresent)
		assert.True(t, originalHashPresent)

		_, ok := bn.children[childPos].(*extensionNode)
		assert.True(t, ok)
	})
	t.Run("insert on existing child same node", func(t *testing.T) {
		t.Parallel()

		childPos := byte(2)
		db := testscommon.NewMemDbMock()
		var children [nrOfChildren]node
		marshaller, hasher := getTestMarshalizerAndHasher()
		key := []byte{1, 2, 5}
		value := "dog"
		children[2], _ = newLeafNode(getTrieDataWithDefaultVersion(string(key), value), marshaller, hasher)
		children[6], _ = newLeafNode(getTrieDataWithDefaultVersion("doe", "doe"), marshaller, hasher)
		bn, _ := newBranchNode(marshaller, hasher)
		bn.children = children
		bn.setHash(getTestGoroutinesManager())
		newData := []core.TrieData{
			{
				Key:     key,
				Value:   []byte(value),
				Version: core.NotSpecified,
			},
		}
		manager := getTestGoroutinesManager()
		bn.commitDirty(0, 5, manager, hashesCollector.NewDisabledHashesCollector(), db, db)
		assert.Nil(t, manager.GetError())
		assert.False(t, bn.dirty)

		goRoutinesManager := getTestGoroutinesManager()
		modifiedHashes := common.NewModifiedHashesSlice(initialModifiedHashesCapacity)
		bnModified := &atomic.Flag{}
		bn.insertOnChild(newData, int(childPos), goRoutinesManager, modifiedHashes, bnModified, db)
		assert.Nil(t, goRoutinesManager.GetError())
		assert.False(t, bnModified.IsSet())
		assert.False(t, bn.dirty)
		expectedNumTrieNodesChanged := 0
		assert.Equal(t, expectedNumTrieNodesChanged, len(modifiedHashes.Get()))
		_, ok := bn.children[childPos].(*leafNode)
		assert.True(t, ok)
	})
}

func TestBranchNode_insertBatch(t *testing.T) {
	t.Parallel()

	db := testscommon.NewMemDbMock()
	var children [nrOfChildren]node
	marshaller, hasher := getTestMarshalizerAndHasher()
	children[2], _ = newLeafNode(getTrieDataWithDefaultVersion(string([]byte{3, 4, 5}), "dog"), marshaller, hasher)
	children[6], _ = newLeafNode(getTrieDataWithDefaultVersion(string([]byte{7, 8, 9}), "doe"), marshaller, hasher)
	bn, _ := newBranchNode(marshaller, hasher)
	bn.children = children
	bn.setHash(getTestGoroutinesManager())

	newData := []core.TrieData{
		{
			Key:   []byte{1, 2, 3},
			Value: []byte("value1"),
		},
		{
			Key:   []byte{6, 7, 8, 16},
			Value: []byte("value2"),
		},
		{
			Key:   []byte{6, 10, 11, 16},
			Value: []byte("value3"),
		},
		{
			Key:   []byte{16},
			Value: []byte("value4"),
		},
	}
	manager := getTestGoroutinesManager()
	bn.commitDirty(0, 5, manager, hashesCollector.NewDisabledHashesCollector(), db, db)
	assert.Nil(t, manager.GetError())
	assert.False(t, bn.dirty)

	goRoutinesManager := getTestGoroutinesManager()
	modifiedHashes := common.NewModifiedHashesSlice(initialModifiedHashesCapacity)
	newNode := bn.insert(newData, goRoutinesManager, modifiedHashes, db)
	assert.Nil(t, goRoutinesManager.GetError())
	expectedNumTrieNodesChanged := 2
	assert.Equal(t, expectedNumTrieNodesChanged, len(modifiedHashes.Get()))
	assert.True(t, newNode.isDirty())

	bn, ok := newNode.(*branchNode)
	assert.True(t, ok)
	assert.True(t, bn.dirty)
	assert.False(t, bn.children[2].isDirty())
	_, ok = bn.children[1].(*leafNode)
	assert.True(t, ok)
	_, ok = bn.children[6].(*branchNode)
	assert.True(t, ok)
	_, ok = bn.children[16].(*leafNode)
	assert.True(t, ok)

}

func getNewBn() *branchNode {
	marsh, hasher := getTestMarshalizerAndHasher()
	var children [nrOfChildren]node
	childBn, _ := newBranchNode(marsh, hasher)
	childBn.children[1], _ = newLeafNode(getTrieDataWithDefaultVersion(string([]byte{3, 4, 5}), "dog"), marsh, hasher)
	childBn.children[3], _ = newLeafNode(getTrieDataWithDefaultVersion(string([]byte{7, 8, 9}), "doe"), marsh, hasher)

	children[4], _ = newLeafNode(getTrieDataWithDefaultVersion(string([]byte{3, 4, 5}), "dog"), marsh, hasher)
	children[7], _ = newLeafNode(getTrieDataWithDefaultVersion(string([]byte{7, 8, 9}), "doe"), marsh, hasher)
	children[9] = childBn

	bn, _ := newBranchNode(marsh, hasher)
	bn.children = children
	bn.setHash(getTestGoroutinesManager())
	bn.commitDirty(0, 5, getTestGoroutinesManager(), hashesCollector.NewDisabledHashesCollector(), testscommon.NewMemDbMock(), testscommon.NewMemDbMock())
	return bn
}

func TestBranchNode_deleteBatch(t *testing.T) {
	t.Parallel()

	t.Run("delete multiple children", func(t *testing.T) {
		t.Parallel()

		bn := getNewBn()
		assert.False(t, bn.dirty)

		data := []core.TrieData{
			{
				Key: []byte{4, 3, 4, 5},
			},
			{
				Key: []byte{9, 1, 3, 4, 5},
			},
		}

		goRoutinesManager := getTestGoroutinesManager()
		modifiedHashes := common.NewModifiedHashesSlice(initialModifiedHashesCapacity)
		dirty, newNode := bn.delete(data, goRoutinesManager, modifiedHashes, testscommon.NewMemDbMock())
		assert.Nil(t, goRoutinesManager.GetError())
		assert.True(t, dirty)
		assert.True(t, newNode.isDirty())
		expectedNumTrieNodesChanged := 5
		assert.Equal(t, expectedNumTrieNodesChanged, len(modifiedHashes.Get()))
		bn, ok := newNode.(*branchNode)
		assert.True(t, ok)

		assert.Nil(t, bn.children[4])
		assert.False(t, bn.children[7].isDirty())
		_, ok = bn.children[9].(*leafNode)
		assert.True(t, ok)

	})
	t.Run("reduce node after delete batch", func(t *testing.T) {
		t.Parallel()

		bn := getNewBn()
		assert.False(t, bn.dirty)

		data := []core.TrieData{
			{
				Key: []byte{4, 3, 4, 5},
			},
			{
				Key: []byte{7, 7, 8, 9},
			},
			{
				Key: []byte{9, 1, 3, 4, 5},
			},
		}

		goRoutinesManager := getTestGoroutinesManager()
		modifiedHashes := common.NewModifiedHashesSlice(initialModifiedHashesCapacity)
		dirty, newNode := bn.delete(data, goRoutinesManager, modifiedHashes, testscommon.NewMemDbMock())
		assert.Nil(t, goRoutinesManager.GetError())
		assert.True(t, dirty)
		assert.True(t, newNode.isDirty())
		expectedNumTrieNodesChanged := 6
		assert.Equal(t, expectedNumTrieNodesChanged, len(modifiedHashes.Get()))
		ln, ok := newNode.(*leafNode)
		assert.True(t, ok)
		assert.Equal(t, []byte{9, 3, 7, 8, 9}, ln.Key)
	})
	t.Run("delete all children", func(t *testing.T) {
		t.Parallel()

		bn := getNewBn()
		assert.False(t, bn.dirty)

		data := []core.TrieData{
			{
				Key: []byte{4, 3, 4, 5},
			},
			{
				Key: []byte{7, 7, 8, 9},
			},
			{
				Key: []byte{9, 1, 3, 4, 5},
			},
			{
				Key: []byte{9, 3, 7, 8, 9},
			},
		}

		goRoutinesManager := getTestGoroutinesManager()
		modifiedHashes := common.NewModifiedHashesSlice(initialModifiedHashesCapacity)
		dirty, newNode := bn.delete(data, goRoutinesManager, modifiedHashes, testscommon.NewMemDbMock())
		assert.Nil(t, goRoutinesManager.GetError())
		assert.True(t, dirty)
		assert.Nil(t, newNode)
		expectedNumTrieNodesChanged := 6
		assert.Equal(t, expectedNumTrieNodesChanged, len(modifiedHashes.Get()))
=======
func TestBranchNode_getNodeData(t *testing.T) {
	t.Parallel()

	t.Run("nil node", func(t *testing.T) {
		t.Parallel()

		var bn *branchNode
		nodeData, err := bn.getNodeData(keyBuilder.NewDisabledKeyBuilder())
		assert.Nil(t, nodeData)
		assert.True(t, errors.Is(err, ErrNilBranchNode))
	})
	t.Run("gets data from all non-nil children", func(t *testing.T) {
		t.Parallel()

		tr := initTrie()
		_ = tr.Update([]byte("111"), []byte("111"))
		_ = tr.Update([]byte("aaa"), []byte("aaa"))
		_ = tr.Commit()

		bn, ok := tr.root.(*branchNode)
		assert.True(t, ok)

		hashSize := 32
		keySize := 1
		kb := keyBuilder.NewKeyBuilder()
		nodeData, err := bn.getNodeData(kb)
		assert.Nil(t, err)
		assert.Equal(t, 3, len(nodeData))

		// branch node as child
		firstChildData := nodeData[0]
		assert.Equal(t, uint(1), firstChildData.GetKeyBuilder().Size())
		assert.Equal(t, bn.EncodedChildren[1], firstChildData.GetData())
		assert.Equal(t, uint64(hashSize+keySize), firstChildData.Size())
		assert.False(t, firstChildData.IsLeaf())

		// leaf node as child
		seconChildData := nodeData[1]
		assert.Equal(t, uint(1), seconChildData.GetKeyBuilder().Size())
		assert.Equal(t, bn.EncodedChildren[5], seconChildData.GetData())
		assert.Equal(t, uint64(hashSize+keySize), seconChildData.Size())
		assert.False(t, seconChildData.IsLeaf())

		// extension node as child
		thirdChildData := nodeData[2]
		assert.Equal(t, uint(1), thirdChildData.GetKeyBuilder().Size())
		assert.Equal(t, bn.EncodedChildren[7], thirdChildData.GetData())
		assert.Equal(t, uint64(hashSize+keySize), thirdChildData.Size())
		assert.False(t, thirdChildData.IsLeaf())
>>>>>>> 70ef1803
	})
}<|MERGE_RESOLUTION|>--- conflicted
+++ resolved
@@ -1277,7 +1277,58 @@
 	})
 }
 
-<<<<<<< HEAD
+func TestBranchNode_getNodeData(t *testing.T) {
+	t.Parallel()
+
+	t.Run("nil node", func(t *testing.T) {
+		t.Parallel()
+
+		var bn *branchNode
+		nodeData, err := bn.getNodeData(keyBuilder.NewDisabledKeyBuilder())
+		assert.Nil(t, nodeData)
+		assert.True(t, errors.Is(err, ErrNilBranchNode))
+	})
+	t.Run("gets data from all non-nil children", func(t *testing.T) {
+		t.Parallel()
+
+		tr := initTrie()
+		_ = tr.Update([]byte("111"), []byte("111"))
+		_ = tr.Update([]byte("aaa"), []byte("aaa"))
+		_ = tr.Commit()
+
+		bn, ok := tr.root.(*branchNode)
+		assert.True(t, ok)
+
+		hashSize := 32
+		keySize := 1
+		kb := keyBuilder.NewKeyBuilder()
+		nodeData, err := bn.getNodeData(kb)
+		assert.Nil(t, err)
+		assert.Equal(t, 3, len(nodeData))
+
+		// branch node as child
+		firstChildData := nodeData[0]
+		assert.Equal(t, uint(1), firstChildData.GetKeyBuilder().Size())
+		assert.Equal(t, bn.EncodedChildren[1], firstChildData.GetData())
+		assert.Equal(t, uint64(hashSize+keySize), firstChildData.Size())
+		assert.False(t, firstChildData.IsLeaf())
+
+		// leaf node as child
+		seconChildData := nodeData[1]
+		assert.Equal(t, uint(1), seconChildData.GetKeyBuilder().Size())
+		assert.Equal(t, bn.EncodedChildren[5], seconChildData.GetData())
+		assert.Equal(t, uint64(hashSize+keySize), seconChildData.Size())
+		assert.False(t, seconChildData.IsLeaf())
+
+		// extension node as child
+		thirdChildData := nodeData[2]
+		assert.Equal(t, uint(1), thirdChildData.GetKeyBuilder().Size())
+		assert.Equal(t, bn.EncodedChildren[7], thirdChildData.GetData())
+		assert.Equal(t, uint64(hashSize+keySize), thirdChildData.Size())
+		assert.False(t, thirdChildData.IsLeaf())
+	})
+}
+
 func TestBranchNode_splitDataForChildren(t *testing.T) {
 	t.Parallel()
 
@@ -1797,56 +1848,5 @@
 		assert.Nil(t, newNode)
 		expectedNumTrieNodesChanged := 6
 		assert.Equal(t, expectedNumTrieNodesChanged, len(modifiedHashes.Get()))
-=======
-func TestBranchNode_getNodeData(t *testing.T) {
-	t.Parallel()
-
-	t.Run("nil node", func(t *testing.T) {
-		t.Parallel()
-
-		var bn *branchNode
-		nodeData, err := bn.getNodeData(keyBuilder.NewDisabledKeyBuilder())
-		assert.Nil(t, nodeData)
-		assert.True(t, errors.Is(err, ErrNilBranchNode))
-	})
-	t.Run("gets data from all non-nil children", func(t *testing.T) {
-		t.Parallel()
-
-		tr := initTrie()
-		_ = tr.Update([]byte("111"), []byte("111"))
-		_ = tr.Update([]byte("aaa"), []byte("aaa"))
-		_ = tr.Commit()
-
-		bn, ok := tr.root.(*branchNode)
-		assert.True(t, ok)
-
-		hashSize := 32
-		keySize := 1
-		kb := keyBuilder.NewKeyBuilder()
-		nodeData, err := bn.getNodeData(kb)
-		assert.Nil(t, err)
-		assert.Equal(t, 3, len(nodeData))
-
-		// branch node as child
-		firstChildData := nodeData[0]
-		assert.Equal(t, uint(1), firstChildData.GetKeyBuilder().Size())
-		assert.Equal(t, bn.EncodedChildren[1], firstChildData.GetData())
-		assert.Equal(t, uint64(hashSize+keySize), firstChildData.Size())
-		assert.False(t, firstChildData.IsLeaf())
-
-		// leaf node as child
-		seconChildData := nodeData[1]
-		assert.Equal(t, uint(1), seconChildData.GetKeyBuilder().Size())
-		assert.Equal(t, bn.EncodedChildren[5], seconChildData.GetData())
-		assert.Equal(t, uint64(hashSize+keySize), seconChildData.Size())
-		assert.False(t, seconChildData.IsLeaf())
-
-		// extension node as child
-		thirdChildData := nodeData[2]
-		assert.Equal(t, uint(1), thirdChildData.GetKeyBuilder().Size())
-		assert.Equal(t, bn.EncodedChildren[7], thirdChildData.GetData())
-		assert.Equal(t, uint64(hashSize+keySize), thirdChildData.Size())
-		assert.False(t, thirdChildData.IsLeaf())
->>>>>>> 70ef1803
 	})
 }