--- conflicted
+++ resolved
@@ -757,22 +757,6 @@
 	assert.Equal(t, [][]byte{}, modifiedHashes.Get())
 }
 
-<<<<<<< HEAD
-=======
-func TestBranchNode_insertInNilNode(t *testing.T) {
-	t.Parallel()
-
-	var bn *branchNode
-
-	goRoutinesManager := getTestGoroutinesManager()
-	data := []core.TrieData{getTrieDataWithDefaultVersion("key", "dogs")}
-
-	newBn := bn.insert(data, goRoutinesManager, common.NewModifiedHashesSlice(), nil)
-	assert.True(t, errors.Is(goRoutinesManager.GetError(), ErrNilBranchNode))
-	assert.Nil(t, newBn)
-}
-
->>>>>>> e6459269
 func TestBranchNode_delete(t *testing.T) {
 	t.Parallel()
 
@@ -836,39 +820,6 @@
 	assert.Equal(t, [][]byte{}, modifiedHashes.Get())
 }
 
-<<<<<<< HEAD
-=======
-func TestBranchNode_deleteEmptyNode(t *testing.T) {
-	t.Parallel()
-
-	bn := emptyDirtyBranchNode()
-	childPos := byte(2)
-	key := append([]byte{childPos}, []byte("dog")...)
-	data := []core.TrieData{{Key: key}}
-
-	goRoutinesManager := getTestGoroutinesManager()
-	dirty, newBn := bn.delete(data, goRoutinesManager, common.NewModifiedHashesSlice(), nil)
-	assert.False(t, dirty)
-	assert.True(t, errors.Is(goRoutinesManager.GetError(), ErrEmptyBranchNode))
-	assert.Nil(t, newBn)
-}
-
-func TestBranchNode_deleteNilNode(t *testing.T) {
-	t.Parallel()
-
-	var bn *branchNode
-	childPos := byte(2)
-	key := append([]byte{childPos}, []byte("dog")...)
-	data := []core.TrieData{{Key: key}}
-
-	goRoutinesManager := getTestGoroutinesManager()
-	dirty, newBn := bn.delete(data, goRoutinesManager, common.NewModifiedHashesSlice(), nil)
-	assert.False(t, dirty)
-	assert.True(t, errors.Is(goRoutinesManager.GetError(), ErrNilBranchNode))
-	assert.Nil(t, newBn)
-}
-
->>>>>>> e6459269
 func TestBranchNode_deleteNonexistentNodeFromChild(t *testing.T) {
 	t.Parallel()
 
@@ -1692,12 +1643,6 @@
 		goRoutinesManager, err := NewGoroutinesManager(th, errChan.NewErrChanWrapper(), make(chan struct{}))
 		assert.Nil(t, err)
 
-<<<<<<< HEAD
-		newNode, modifiedHashes := bn.insertOnNilChild(data, goRoutinesManager, nil)
-		assert.Equal(t, 0, len(modifiedHashes))
-		assert.Equal(t, ErrValueTooShort, goRoutinesManager.GetError())
-		assert.Nil(t, newNode)
-=======
 		modifiedHashes := common.NewModifiedHashesSlice()
 		bnModified := &atomic.Flag{}
 		bn.insertOnNilChild(data, 0, goRoutinesManager, modifiedHashes, bnModified, nil)
@@ -1705,7 +1650,6 @@
 		assert.Equal(t, expectedNumTrieNodesChanged, len(modifiedHashes.Get()))
 		assert.Equal(t, ErrValueTooShort, goRoutinesManager.GetError())
 		assert.False(t, bnModified.IsSet())
->>>>>>> e6459269
 	})
 	t.Run("insert one child in !dirty node", func(t *testing.T) {
 		t.Parallel()
@@ -1729,13 +1673,6 @@
 		goRoutinesManager, err := NewGoroutinesManager(th, errChan.NewErrChanWrapper(), make(chan struct{}))
 		assert.Nil(t, err)
 
-<<<<<<< HEAD
-		newNode, modifiedHashes := bn.insertOnNilChild(newData, goRoutinesManager, db)
-		assert.Nil(t, goRoutinesManager.GetError())
-		assert.Equal(t, 0, len(modifiedHashes))
-		assert.NotNil(t, newNode)
-		assert.True(t, newNode.isDirty())
-=======
 		modifiedHashes := common.NewModifiedHashesSlice()
 		bnModified := &atomic.Flag{}
 		bn.insertOnNilChild(newData, childPos, goRoutinesManager, modifiedHashes, bnModified, db)
@@ -1747,7 +1684,6 @@
 		assert.NotNil(t, bn.children[childPos])
 		assert.Equal(t, byte(core.AutoBalanceEnabled), bn.ChildrenVersion[childPos])
 		assert.True(t, bnModified.IsSet())
->>>>>>> e6459269
 	})
 	t.Run("insert one child in dirty node", func(t *testing.T) {
 		t.Parallel()
@@ -1767,13 +1703,6 @@
 		goRoutinesManager, err := NewGoroutinesManager(th, errChan.NewErrChanWrapper(), make(chan struct{}))
 		assert.Nil(t, err)
 
-<<<<<<< HEAD
-		newNode, modifiedHashes := bn.insertOnNilChild(newData, goRoutinesManager, db)
-		assert.Nil(t, goRoutinesManager.GetError())
-		assert.Equal(t, 0, len(modifiedHashes))
-		assert.NotNil(t, newNode)
-		assert.True(t, newNode.isDirty())
-=======
 		modifiedHashes := common.NewModifiedHashesSlice()
 		bnModified := &atomic.Flag{}
 		bn.insertOnNilChild(newData, childPos, goRoutinesManager, modifiedHashes, bnModified, db)
@@ -1784,7 +1713,6 @@
 		assert.NotNil(t, bn.children[childPos])
 		assert.Equal(t, byte(core.AutoBalanceEnabled), bn.ChildrenVersion[childPos])
 		assert.True(t, bnModified.IsSet())
->>>>>>> e6459269
 	})
 	t.Run("insert multiple children", func(t *testing.T) {
 		t.Parallel()
@@ -1808,14 +1736,6 @@
 		goRoutinesManager, err := NewGoroutinesManager(th, errChan.NewErrChanWrapper(), make(chan struct{}))
 		assert.Nil(t, err)
 
-<<<<<<< HEAD
-		newNode, modifiedHashes := bn.insertOnNilChild(newData, goRoutinesManager, db)
-		assert.Nil(t, goRoutinesManager.GetError())
-		assert.Equal(t, 0, len(modifiedHashes))
-		_, ok := newNode.(*extensionNode)
-		assert.True(t, ok)
-		assert.NotNil(t, newNode)
-=======
 		modifiedHashes := common.NewModifiedHashesSlice()
 		bnModified := &atomic.Flag{}
 		bn.insertOnNilChild(newData, childPos, goRoutinesManager, modifiedHashes, bnModified, db)
@@ -1828,7 +1748,6 @@
 		_, ok := bn.children[0].(*extensionNode)
 		assert.True(t, ok)
 		assert.True(t, bnModified.IsSet())
->>>>>>> e6459269
 	})
 }
 
@@ -1870,14 +1789,6 @@
 		goRoutinesManager, _ := NewGoroutinesManager(th, errChan.NewErrChanWrapper(), make(chan struct{}))
 		assert.Nil(t, err)
 
-<<<<<<< HEAD
-		newNode, modifiedHashes := bn.insertOnChild(newData, int(childPos), goRoutinesManager, db)
-		assert.Nil(t, goRoutinesManager.GetError())
-		assert.NotNil(t, newNode)
-		assert.Equal(t, 1, len(modifiedHashes))
-		assert.Equal(t, originalChildHash, modifiedHashes[0])
-		_, ok := newNode.(*extensionNode)
-=======
 		modifiedHashes := common.NewModifiedHashesSlice()
 		bnModified := &atomic.Flag{}
 		bn.insertOnExistingChild(newData, childPos, goRoutinesManager, modifiedHashes, bnModified, db)
@@ -1901,7 +1812,6 @@
 		assert.True(t, originalHashPresent)
 
 		_, ok := bn.children[childPos].(*extensionNode)
->>>>>>> e6459269
 		assert.True(t, ok)
 	})
 	t.Run("insert on existing child same node", func(t *testing.T) {
@@ -1932,17 +1842,11 @@
 		goRoutinesManager, err := NewGoroutinesManager(th, errChan.NewErrChanWrapper(), make(chan struct{}))
 		assert.Nil(t, err)
 
-<<<<<<< HEAD
-		newNode, modifiedHashes := bn.insertOnChild(newData, int(childPos), goRoutinesManager, db)
-		assert.Nil(t, goRoutinesManager.GetError())
-		assert.Nil(t, newNode)
-=======
 		modifiedHashes := common.NewModifiedHashesSlice()
 		bnModified := &atomic.Flag{}
 		bn.insertOnExistingChild(newData, childPos, goRoutinesManager, modifiedHashes, bnModified, db)
 		assert.Nil(t, goRoutinesManager.GetError())
 		assert.False(t, bnModified.IsSet())
->>>>>>> e6459269
 		assert.False(t, bn.dirty)
 		expectedNumTrieNodesChanged := 0
 		assert.Equal(t, expectedNumTrieNodesChanged, len(modifiedHashes.Get()))
