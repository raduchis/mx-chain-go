package trie

import (
	"context"
	"errors"
	"testing"
	"time"

	"github.com/ElrondNetwork/elrond-go-core/core/check"
	"github.com/ElrondNetwork/elrond-go-core/data"
<<<<<<< HEAD
	"github.com/ElrondNetwork/elrond-go/mock"
	"github.com/ElrondNetwork/elrond-go/testscommon/hashingMocks"
=======
	"github.com/ElrondNetwork/elrond-go/testscommon"
>>>>>>> 35ec4ca5
	"github.com/ElrondNetwork/elrond-go/trie/statistics"
	"github.com/stretchr/testify/assert"
	"github.com/stretchr/testify/require"
)

func createMockArgument() ArgTrieSyncer {
	return ArgTrieSyncer{
<<<<<<< HEAD
		RequestHandler:                 &mock.RequestHandlerStub{},
		InterceptedNodes:               mock.NewCacherMock(),
		DB:                             mock.NewMemDbMock(),
		Hasher:                         &hashingMocks.HasherMock{},
		Marshalizer:                    &mock.MarshalizerMock{},
		ShardId:                        0,
		Topic:                          "topic",
		TrieSyncStatistics:             statistics.NewTrieSyncStatistics(),
		TimeoutBetweenTrieNodesCommits: minTimeoutBetweenNodesCommits,
		MaxHardCapForMissingNodes:      500,
=======
		RequestHandler:            &testscommon.RequestHandlerStub{},
		InterceptedNodes:          testscommon.NewCacherMock(),
		DB:                        testscommon.NewMemDbMock(),
		Hasher:                    testscommon.HasherMock{},
		Marshalizer:               &testscommon.MarshalizerMock{},
		ShardId:                   0,
		Topic:                     "topic",
		TrieSyncStatistics:        statistics.NewTrieSyncStatistics(),
		ReceivedNodesTimeout:      time.Minute,
		MaxHardCapForMissingNodes: 500,
>>>>>>> 35ec4ca5
	}
}

func TestNewTrieSyncer_NilRequestHandlerShouldErr(t *testing.T) {
	t.Parallel()

	arg := createMockArgument()
	arg.RequestHandler = nil

	ts, err := NewTrieSyncer(arg)
	assert.True(t, check.IfNil(ts))
	assert.Equal(t, err, ErrNilRequestHandler)
}

func TestNewTrieSyncer_NilInterceptedNodesShouldErr(t *testing.T) {
	t.Parallel()

	arg := createMockArgument()
	arg.InterceptedNodes = nil

	ts, err := NewTrieSyncer(arg)
	assert.True(t, check.IfNil(ts))
	assert.Equal(t, err, data.ErrNilCacher)
}

func TestNewTrieSyncer_EmptyTopicShouldErr(t *testing.T) {
	t.Parallel()

	arg := createMockArgument()
	arg.Topic = ""

	ts, err := NewTrieSyncer(arg)
	assert.True(t, check.IfNil(ts))
	assert.Equal(t, err, ErrInvalidTrieTopic)
}

func TestNewTrieSyncer_NilTrieStatisticsShouldErr(t *testing.T) {
	t.Parallel()

	arg := createMockArgument()
	arg.TrieSyncStatistics = nil

	ts, err := NewTrieSyncer(arg)
	assert.True(t, check.IfNil(ts))
	assert.Equal(t, err, ErrNilTrieSyncStatistics)
}

func TestNewTrieSyncer_NilDatabaseShouldErr(t *testing.T) {
	t.Parallel()

	arg := createMockArgument()
	arg.DB = nil

	ts, err := NewTrieSyncer(arg)
	assert.True(t, check.IfNil(ts))
	assert.True(t, errors.Is(err, ErrNilDatabase))
}

func TestNewTrieSyncer_NilMarshalizerShouldErr(t *testing.T) {
	t.Parallel()

	arg := createMockArgument()
	arg.Marshalizer = nil

	ts, err := NewTrieSyncer(arg)
	assert.True(t, check.IfNil(ts))
	assert.True(t, errors.Is(err, ErrNilMarshalizer))
}

func TestNewTrieSyncer_NilHasherShouldErr(t *testing.T) {
	t.Parallel()

	arg := createMockArgument()
	arg.Hasher = nil

	ts, err := NewTrieSyncer(arg)
	assert.True(t, check.IfNil(ts))
	assert.True(t, errors.Is(err, ErrNilHasher))
}

func TestNewTrieSyncer_InvalidTimeoutBetweenTrieNodesCommitsShouldErr(t *testing.T) {
	t.Parallel()

	arg := createMockArgument()
	arg.ReceivedNodesTimeout = time.Duration(0)

	ts, err := NewTrieSyncer(arg)
	assert.True(t, check.IfNil(ts))
	assert.True(t, errors.Is(err, ErrInvalidTimeout))
}

func TestNewTrieSyncer_InvalidMaxHardCapForMissingNodesShouldErr(t *testing.T) {
	t.Parallel()

	arg := createMockArgument()
	arg.MaxHardCapForMissingNodes = 0

	ts, err := NewTrieSyncer(arg)
	assert.True(t, check.IfNil(ts))
	assert.True(t, errors.Is(err, ErrInvalidMaxHardCapForMissingNodes))
}

func TestNewTrieSyncer_ShouldWork(t *testing.T) {
	t.Parallel()

	arg := createMockArgument()

	ts, err := NewTrieSyncer(arg)
	assert.False(t, check.IfNil(ts))
	assert.Nil(t, err)
}

func TestTrieSync_InterceptedNodeShouldNotBeAddedToNodesForTrieIfNodeReceived(t *testing.T) {
	t.Parallel()

	testMarshalizer, testHasher := getTestMarshalizerAndHasher()
	arg := createMockArgument()
	arg.ReceivedNodesTimeout = time.Second * 10
	arg.MaxHardCapForMissingNodes = 500

	ts, err := NewTrieSyncer(arg)
	require.Nil(t, err)

	bn, collapsedBn := getBnAndCollapsedBn(testMarshalizer, testHasher)
	encodedNode, err := collapsedBn.getEncodedNode()
	assert.Nil(t, err)

	interceptedNode, err := NewInterceptedTrieNode(encodedNode, testMarshalizer, testHasher)
	assert.Nil(t, err)

	hash := "nodeHash"
	ts.nodesForTrie[hash] = trieNodeInfo{
		trieNode: bn,
		received: true,
	}

	ts.trieNodeIntercepted([]byte(hash), interceptedNode)

	nodeInfo, ok := ts.nodesForTrie[hash]
	assert.True(t, ok)
	assert.Equal(t, bn, nodeInfo.trieNode)
}

func TestTrieSync_InterceptedNodeTimedOut(t *testing.T) {
	t.Parallel()

	timeout := time.Second * 2
	arg := createMockArgument()
	arg.ReceivedNodesTimeout = timeout
	ts, err := NewTrieSyncer(arg)
	require.Nil(t, err)

	start := time.Now()
	err = ts.StartSyncing([]byte("roothash"), context.Background())
	end := time.Now()

	assert.True(t, errors.Is(err, ErrTimeIsOut))
	assert.True(t, timeout <= end.Sub(start))
}

func TestTrieSync_FoundInStorageShouldNotRequest(t *testing.T) {
	t.Parallel()

	timeout := time.Second * 200
	testMarshalizer, testHasher := getTestMarshalizerAndHasher()
	bn, _ := getBnAndCollapsedBn(testMarshalizer, testHasher)
	err := bn.setHash()
	require.Nil(t, err)
	rootHash := bn.getHash()
	db := testscommon.NewMemDbMock()

	err = bn.commitSnapshot(db, db, nil, context.Background())
	require.Nil(t, err)

	arg := createMockArgument()
	arg.RequestHandler = &testscommon.RequestHandlerStub{
		RequestTrieNodesCalled: func(destShardID uint32, hashes [][]byte, topic string) {
			assert.Fail(t, "should have not requested trie nodes")
		},
	}
	arg.DB = db
	arg.Marshalizer = testMarshalizer
	arg.Hasher = testHasher
	arg.ReceivedNodesTimeout = timeout

	ts, err := NewTrieSyncer(arg)
	require.Nil(t, err)

	err = ts.StartSyncing(rootHash, context.Background())
	assert.Nil(t, err)
}<|MERGE_RESOLUTION|>--- conflicted
+++ resolved
@@ -8,12 +8,8 @@
 
 	"github.com/ElrondNetwork/elrond-go-core/core/check"
 	"github.com/ElrondNetwork/elrond-go-core/data"
-<<<<<<< HEAD
-	"github.com/ElrondNetwork/elrond-go/mock"
+	"github.com/ElrondNetwork/elrond-go/testscommon"
 	"github.com/ElrondNetwork/elrond-go/testscommon/hashingMocks"
-=======
-	"github.com/ElrondNetwork/elrond-go/testscommon"
->>>>>>> 35ec4ca5
 	"github.com/ElrondNetwork/elrond-go/trie/statistics"
 	"github.com/stretchr/testify/assert"
 	"github.com/stretchr/testify/require"
@@ -21,29 +17,16 @@
 
 func createMockArgument() ArgTrieSyncer {
 	return ArgTrieSyncer{
-<<<<<<< HEAD
-		RequestHandler:                 &mock.RequestHandlerStub{},
-		InterceptedNodes:               mock.NewCacherMock(),
-		DB:                             mock.NewMemDbMock(),
-		Hasher:                         &hashingMocks.HasherMock{},
-		Marshalizer:                    &mock.MarshalizerMock{},
-		ShardId:                        0,
-		Topic:                          "topic",
-		TrieSyncStatistics:             statistics.NewTrieSyncStatistics(),
-		TimeoutBetweenTrieNodesCommits: minTimeoutBetweenNodesCommits,
-		MaxHardCapForMissingNodes:      500,
-=======
 		RequestHandler:            &testscommon.RequestHandlerStub{},
 		InterceptedNodes:          testscommon.NewCacherMock(),
 		DB:                        testscommon.NewMemDbMock(),
-		Hasher:                    testscommon.HasherMock{},
+		Hasher:                    &hashingMocks.HasherMock{},
 		Marshalizer:               &testscommon.MarshalizerMock{},
 		ShardId:                   0,
 		Topic:                     "topic",
 		TrieSyncStatistics:        statistics.NewTrieSyncStatistics(),
 		ReceivedNodesTimeout:      time.Minute,
 		MaxHardCapForMissingNodes: 500,
->>>>>>> 35ec4ca5
 	}
 }
 
