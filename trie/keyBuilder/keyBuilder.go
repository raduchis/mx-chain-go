package keyBuilder

import (
	"github.com/multiversx/mx-chain-go/common"
)

const (
	// NibbleSize marks the size of a byte nibble
	NibbleSize = 4

	// HexTerminator is the terminator for a trie hex key
	HexTerminator = 16

	keyLength  = 32
	nibbleMask = 0x0f
)

type keyBuilder struct {
	key []byte
}

// NewKeyBuilder creates a new key builder. This is used for building trie keys when traversing the trie.
// Use this only if you traverse the trie from the root, else hexToTrieKeyBytes might fail
func NewKeyBuilder() *keyBuilder {
	return &keyBuilder{
		key: make([]byte, 0, keyLength),
	}
}

// BuildKey appends the given byte array to the existing key
func (kb *keyBuilder) BuildKey(keyPart []byte) {
	kb.key = append(kb.key, keyPart...)
}

// GetKey transforms the key from hex to trie key, and returns it.
// Is mandatory that GetKey always returns a new byte slice, not a pointer to an existing one
func (kb *keyBuilder) GetKey() ([]byte, error) {
	return hexToTrieKeyBytes(kb.key)
}

// GetRawKey returns the key as it is, without transforming it
func (kb *keyBuilder) GetRawKey() []byte {
	return kb.key
}

// ShallowClone returns a new KeyBuilder with the same key. The key slice points to the same memory location.
func (kb *keyBuilder) ShallowClone() common.KeyBuilder {
	return &keyBuilder{
		key: kb.key,
	}
}

// DeepClone returns a new KeyBuilder with the same key. This allocates a new memory location for the key slice.
func (kb *keyBuilder) DeepClone() common.KeyBuilder {
	clonedKey := make([]byte, len(kb.key))
	copy(clonedKey, kb.key)

	return &keyBuilder{
		key: clonedKey,
	}
}

// hexToTrieKeyBytes transforms hex nibbles into key bytes. The hex terminator is removed from the end of the hex slice,
// and then the hex slice is reversed when forming the key bytes.
func hexToTrieKeyBytes(hex []byte) ([]byte, error) {
	hex = hex[:len(hex)-1]
	length := len(hex)
	if length%2 != 0 {
		return nil, ErrInvalidLength
	}

	key := make([]byte, length/2)
	hexSliceIndex := 0
	for i := len(key) - 1; i >= 0; i-- {
		key[i] = hex[hexSliceIndex+1]<<NibbleSize | hex[hexSliceIndex]
		hexSliceIndex += 2
	}

	return key, nil
}

<<<<<<< HEAD
// KeyBytesToHex transforms key bytes into hex nibbles. The key nibbles are reversed, meaning that the
// last key nibble will be the first in the hex key. A hex terminator is added at the end of the hex key.
func KeyBytesToHex(str []byte) []byte {
	hexLength := len(str)*2 + 1
	nibbles := make([]byte, hexLength)

	hexSliceIndex := 0
	nibbles[hexLength-1] = HexTerminator

	for i := hexLength - 2; i > 0; i -= 2 {
		nibbles[i] = str[hexSliceIndex] >> NibbleSize
		nibbles[i-1] = str[hexSliceIndex] & nibbleMask
		hexSliceIndex++
	}

	return nibbles
=======
// Size returns the size of the key
func (kb *keyBuilder) Size() uint {
	return uint(len(kb.key))
>>>>>>> 5b33c03d
}

// IsInterfaceNil returns true if there is no value under the interface
func (kb *keyBuilder) IsInterfaceNil() bool {
	return kb == nil
}<|MERGE_RESOLUTION|>--- conflicted
+++ resolved
@@ -79,7 +79,11 @@
 	return key, nil
 }
 
-<<<<<<< HEAD
+// Size returns the size of the key
+func (kb *keyBuilder) Size() uint {
+	return uint(len(kb.key))
+}
+
 // KeyBytesToHex transforms key bytes into hex nibbles. The key nibbles are reversed, meaning that the
 // last key nibble will be the first in the hex key. A hex terminator is added at the end of the hex key.
 func KeyBytesToHex(str []byte) []byte {
@@ -96,11 +100,6 @@
 	}
 
 	return nibbles
-=======
-// Size returns the size of the key
-func (kb *keyBuilder) Size() uint {
-	return uint(len(kb.key))
->>>>>>> 5b33c03d
 }
 
 // IsInterfaceNil returns true if there is no value under the interface
