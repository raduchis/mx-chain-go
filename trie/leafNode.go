--- conflicted
+++ resolved
@@ -199,18 +199,10 @@
 	goRoutinesManager common.TrieGoroutinesManager,
 	modifiedHashes common.AtomicBytesSlice,
 	db common.TrieStorageInteractor,
-<<<<<<< HEAD
-) (node, [][]byte) {
+) node {
 	oldHash := make([][]byte, 0)
 	if !ln.dirty {
 		oldHash = append(oldHash, ln.hash)
-=======
-) node {
-	err := ln.isEmptyOrNil()
-	if err != nil {
-		goRoutinesManager.SetError(fmt.Errorf("insert error %w", err))
-		return nil
->>>>>>> e6459269
 	}
 
 	if len(newData) == 1 && bytes.Equal(newData[0].Key, ln.Key) {
