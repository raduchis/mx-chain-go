package trie_test

import (
	"context"
	cryptoRand "crypto/rand"
	"errors"
	"fmt"
	"math/rand"
	"strconv"
	"strings"
	"sync"
	"testing"
	"time"

	"github.com/multiversx/mx-chain-core-go/core"
	"github.com/multiversx/mx-chain-core-go/hashing"
	"github.com/multiversx/mx-chain-core-go/hashing/keccak"
	"github.com/multiversx/mx-chain-core-go/marshal"
	"github.com/multiversx/mx-chain-go/common"
	"github.com/multiversx/mx-chain-go/common/holders"
	"github.com/multiversx/mx-chain-go/config"
	errorsCommon "github.com/multiversx/mx-chain-go/errors"
	"github.com/multiversx/mx-chain-go/state/parsers"
	"github.com/multiversx/mx-chain-go/testscommon"
	"github.com/multiversx/mx-chain-go/testscommon/enableEpochsHandlerMock"
	"github.com/multiversx/mx-chain-go/testscommon/storage"
	trieMock "github.com/multiversx/mx-chain-go/testscommon/trie"
	"github.com/multiversx/mx-chain-go/trie"
	"github.com/multiversx/mx-chain-go/trie/hashesHolder"
	"github.com/multiversx/mx-chain-go/trie/keyBuilder"
	"github.com/multiversx/mx-chain-go/trie/mock"
	vmcommon "github.com/multiversx/mx-chain-vm-common-go"
	"github.com/stretchr/testify/assert"
	"github.com/stretchr/testify/require"
)

var emptyTrieHash = make([]byte, 32)

func emptyTrie() common.Trie {
	tr, _ := trie.NewTrie(getDefaultTrieParameters())

	return tr
}

<<<<<<< HEAD
func emptyTrieWithCustomEnableEpochsHandler(handler common.EnableEpochsHandler) common.Trie {
	storage, marshaller, hasher, _, maxTrieLevelInMem := getDefaultTrieParameters()

	tr, _ := trie.NewTrie(storage, marshaller, hasher, handler, maxTrieLevelInMem)
	return tr
}

func getDefaultTrieParameters() (common.StorageManager, marshal.Marshalizer, hashing.Hasher, common.EnableEpochsHandler, uint) {
=======
func getDefaultTrieStorageManagerParameters() trie.NewTrieStorageManagerArgs {
>>>>>>> d26c931f
	marshalizer := &testscommon.ProtobufMarshalizerMock{}
	hasher := &testscommon.KeccakMock{}

	generalCfg := config.TrieStorageManagerConfig{
		PruningBufferLen:      1000,
		SnapshotsBufferLen:    10,
		SnapshotsGoroutineNum: 1,
	}

	return trie.NewTrieStorageManagerArgs{
		MainStorer:             testscommon.NewSnapshotPruningStorerMock(),
		CheckpointsStorer:      testscommon.NewSnapshotPruningStorerMock(),
		Marshalizer:            marshalizer,
		Hasher:                 hasher,
		GeneralConfig:          generalCfg,
		CheckpointHashesHolder: hashesHolder.NewCheckpointHashesHolder(10000000, testscommon.HashSize),
		IdleProvider:           &testscommon.ProcessStatusHandlerStub{},
	}
}

func getDefaultTrieParameters() (common.StorageManager, marshal.Marshalizer, hashing.Hasher, common.EnableEpochsHandler, uint) {
	args := getDefaultTrieStorageManagerParameters()
	trieStorageManager, _ := trie.NewTrieStorageManager(args)
	maxTrieLevelInMemory := uint(1)

	return trieStorageManager, args.Marshalizer, args.Hasher, &enableEpochsHandlerMock.EnableEpochsHandlerStub{}, maxTrieLevelInMemory
}

func initTrieMultipleValues(nr int) (common.Trie, [][]byte) {
	tr := emptyTrie()

	var values [][]byte
	hsh := keccak.NewKeccak()

	for i := 0; i < nr; i++ {
		values = append(values, hsh.Compute(fmt.Sprint(i)))
		_ = tr.Update(values[i], values[i])
	}

	return tr, values
}

func initTrie() common.Trie {
	tr := emptyTrie()
	addDefaultDataToTrie(tr)

	return tr
}

func addDefaultDataToTrie(tr common.Trie) {
	_ = tr.Update([]byte("doe"), []byte("reindeer"))
	_ = tr.Update([]byte("dog"), []byte("puppy"))
	_ = tr.Update([]byte("ddog"), []byte("cat"))
}

func TestNewTrieWithNilTrieStorage(t *testing.T) {
	t.Parallel()

	_, marshalizer, hasher, enableEpochsHandler, maxTrieLevelInMemory := getDefaultTrieParameters()
	tr, err := trie.NewTrie(nil, marshalizer, hasher, enableEpochsHandler, maxTrieLevelInMemory)

	assert.Nil(t, tr)
	assert.Equal(t, trie.ErrNilTrieStorage, err)
}

func TestNewTrieWithNilMarshalizer(t *testing.T) {
	t.Parallel()

	trieStorage, _, hasher, enableEpochsHandler, maxTrieLevelInMemory := getDefaultTrieParameters()
	tr, err := trie.NewTrie(trieStorage, nil, hasher, enableEpochsHandler, maxTrieLevelInMemory)

	assert.Nil(t, tr)
	assert.Equal(t, trie.ErrNilMarshalizer, err)
}

func TestNewTrieWithNilHasher(t *testing.T) {
	t.Parallel()

	trieStorage, marshalizer, _, enableEpochsHandler, maxTrieLevelInMemory := getDefaultTrieParameters()
	tr, err := trie.NewTrie(trieStorage, marshalizer, nil, enableEpochsHandler, maxTrieLevelInMemory)

	assert.Nil(t, tr)
	assert.Equal(t, trie.ErrNilHasher, err)
}

func TestNewTrieWithNilEnableEpochsHandler(t *testing.T) {
	t.Parallel()

	trieStorage, marshalizer, hasher, _, maxTrieLevelInMemory := getDefaultTrieParameters()
	tr, err := trie.NewTrie(trieStorage, marshalizer, hasher, nil, maxTrieLevelInMemory)

	assert.Nil(t, tr)
	assert.Equal(t, errorsCommon.ErrNilEnableEpochsHandler, err)
}

func TestNewTrieWithInvalidMaxTrieLevelInMemory(t *testing.T) {
	t.Parallel()

	trieStorage, marshalizer, hasher, enableEpochsHandler, _ := getDefaultTrieParameters()
	tr, err := trie.NewTrie(trieStorage, marshalizer, hasher, enableEpochsHandler, 0)

	assert.Nil(t, tr)
	assert.Equal(t, trie.ErrInvalidLevelValue, err)
}

func TestPatriciaMerkleTree_Get(t *testing.T) {
	t.Parallel()

	tr, val := initTrieMultipleValues(10000)

	for i := range val {
		v, _, _ := tr.Get(val[i])
		assert.Equal(t, val[i], v)
	}
}

func TestPatriciaMerkleTree_GetEmptyTrie(t *testing.T) {
	t.Parallel()

	tr := emptyTrie()

	val, _, err := tr.Get([]byte("dog"))
	assert.Nil(t, err)
	assert.Nil(t, val)
}

func TestPatriciaMerkleTree_Update(t *testing.T) {
	t.Parallel()

	tr := initTrie()

	newVal := []byte("doge")
	_ = tr.Update([]byte("dog"), newVal)

	val, _, _ := tr.Get([]byte("dog"))
	assert.Equal(t, newVal, val)
}

func TestPatriciaMerkleTree_UpdateEmptyVal(t *testing.T) {
	t.Parallel()

	tr := initTrie()
	var empty []byte

	_ = tr.Update([]byte("doe"), []byte{})

	v, _, _ := tr.Get([]byte("doe"))
	assert.Equal(t, empty, v)
}

func TestPatriciaMerkleTree_UpdateNotExisting(t *testing.T) {
	t.Parallel()

	tr := initTrie()

	_ = tr.Update([]byte("does"), []byte("this"))

	v, _, _ := tr.Get([]byte("does"))
	assert.Equal(t, []byte("this"), v)
}

func TestPatriciaMerkleTree_Delete(t *testing.T) {
	t.Parallel()

	tr := initTrie()
	var empty []byte

	_ = tr.Delete([]byte("doe"))

	v, _, _ := tr.Get([]byte("doe"))
	assert.Equal(t, empty, v)
}

func TestPatriciaMerkleTree_DeleteEmptyTrie(t *testing.T) {
	t.Parallel()

	tr := emptyTrie()

	err := tr.Delete([]byte("dog"))
	assert.Nil(t, err)
}

func TestPatriciaMerkleTree_Root(t *testing.T) {
	t.Parallel()

	tr := initTrie()

	root, err := tr.RootHash()
	assert.NotNil(t, root)
	assert.Nil(t, err)
}

func TestPatriciaMerkleTree_NilRoot(t *testing.T) {
	t.Parallel()

	tr := emptyTrie()

	root, err := tr.RootHash()
	assert.Nil(t, err)
	assert.Equal(t, emptyTrieHash, root)
}

func TestPatriciaMerkleTree_Consistency(t *testing.T) {
	t.Parallel()

	tr := initTrie()
	root1, _ := tr.RootHash()

	_ = tr.Update([]byte("dodge"), []byte("viper"))
	root2, _ := tr.RootHash()

	_ = tr.Delete([]byte("dodge"))
	root3, _ := tr.RootHash()

	assert.Equal(t, root1, root3)
	assert.NotEqual(t, root1, root2)
}

func TestPatriciaMerkleTrie_UpdateAndGetConcurrently(t *testing.T) {
	t.Parallel()

	tr := emptyTrie()
	nrInserts := 100
	wg := &sync.WaitGroup{}
	wg.Add(nrInserts)

	for i := 0; i < nrInserts; i++ {
		go func(index int) {
			err := tr.Update([]byte(strconv.Itoa(index)), []byte(strconv.Itoa(index)))
			assert.Nil(t, err)

			val, _, err := tr.Get([]byte(strconv.Itoa(index)))
			assert.Nil(t, err)
			assert.Equal(t, []byte(strconv.Itoa(index)), val)

			wg.Done()
		}(i)
	}
	wg.Wait()

	rootHash, _ := tr.RootHash()
	assert.NotEqual(t, emptyTrieHash, rootHash)

	wg.Add(nrInserts)
	for i := 0; i < nrInserts; i++ {
		go func(index int) {
			assert.Nil(t, tr.Delete([]byte(strconv.Itoa(index))))
			wg.Done()
		}(i)
	}
	wg.Wait()

	rootHash, _ = tr.RootHash()
	assert.Equal(t, emptyTrieHash, rootHash)
}

func TestPatriciaMerkleTree_Commit(t *testing.T) {
	t.Parallel()

	tr := initTrie()

	err := tr.Commit()
	assert.Nil(t, err)
}

func TestPatriciaMerkleTree_CommitCollapsesTrieOk(t *testing.T) {
	t.Parallel()

	tr := initTrie()

	_ = tr.Update([]byte("zebra"), []byte("zebra"))
	_ = tr.Update([]byte("doggo"), []byte("doggo"))
	_ = tr.Update([]byte("doggless"), []byte("doggless"))

	err := tr.Commit()
	assert.Nil(t, err)
}

func TestPatriciaMerkleTree_CommitAfterCommit(t *testing.T) {
	t.Parallel()

	tr := initTrie()

	_ = tr.Commit()
	err := tr.Commit()
	assert.Nil(t, err)
}

func TestPatriciaMerkleTree_CommitEmptyRoot(t *testing.T) {
	t.Parallel()

	tr := emptyTrie()

	err := tr.Commit()
	assert.Nil(t, err)
}

func TestPatriciaMerkleTree_GetAfterCommit(t *testing.T) {
	t.Parallel()

	tr := initTrie()

	err := tr.Commit()
	assert.Nil(t, err)

	val, _, err := tr.Get([]byte("dog"))
	assert.Equal(t, []byte("puppy"), val)
	assert.Nil(t, err)
}

func TestPatriciaMerkleTree_InsertAfterCommit(t *testing.T) {
	t.Parallel()

	tr1 := initTrie()
	tr2 := initTrie()

	err := tr1.Commit()
	assert.Nil(t, err)

	_ = tr1.Update([]byte("doge"), []byte("coin"))
	_ = tr2.Update([]byte("doge"), []byte("coin"))

	root1, _ := tr1.RootHash()
	root2, _ := tr2.RootHash()

	assert.Equal(t, root2, root1)
}

func TestPatriciaMerkleTree_DeleteAfterCommit(t *testing.T) {
	t.Parallel()

	tr1 := initTrie()
	tr2 := initTrie()

	err := tr1.Commit()
	assert.Nil(t, err)

	_ = tr1.Delete([]byte("dogglesworth"))
	_ = tr2.Delete([]byte("dogglesworth"))

	root1, _ := tr1.RootHash()
	root2, _ := tr2.RootHash()

	assert.Equal(t, root2, root1)
}

func TestPatriciaMerkleTree_DeleteNotPresent(t *testing.T) {
	t.Parallel()

	tr := initTrie()

	err := tr.Commit()
	assert.Nil(t, err)

	err = tr.Delete([]byte("adog"))
	assert.Nil(t, err)
}

func TestPatriciaMerkleTrie_Recreate(t *testing.T) {
	t.Parallel()

	tr := initTrie()
	rootHash, _ := tr.RootHash()
	_ = tr.Commit()

	newTr, err := tr.Recreate(rootHash)
	assert.Nil(t, err)
	assert.NotNil(t, newTr)

	root, _ := newTr.RootHash()
	assert.Equal(t, rootHash, root)
}

func TestPatriciaMerkleTrie_RecreateFromEpoch(t *testing.T) {
	t.Parallel()

	t.Run("nil options", func(t *testing.T) {
		t.Parallel()

		tr := initTrie()

		newTr, err := tr.RecreateFromEpoch(nil)
		assert.Nil(t, newTr)
		assert.Equal(t, trie.ErrNilRootHashHolder, err)
	})

	t.Run("no epoch data", func(t *testing.T) {
		t.Parallel()

		tr := initTrie()
		rootHash, _ := tr.RootHash()
		_ = tr.Commit()

		rootHashHolder := holders.NewRootHashHolder(rootHash, core.OptionalUint32{})
		newTr, err := tr.RecreateFromEpoch(rootHashHolder)
		assert.Nil(t, err)

		assert.True(t, trie.IsBaseTrieStorageManager(newTr.GetStorageManager()))
	})

	t.Run("with epoch data", func(t *testing.T) {
		t.Parallel()

		tr := initTrie()
		rootHash, _ := tr.RootHash()
		_ = tr.Commit()

		optionalUint32 := core.OptionalUint32{
			Value:    5,
			HasValue: true,
		}
		rootHashHolder := holders.NewRootHashHolder(rootHash, optionalUint32)
		newTr, err := tr.RecreateFromEpoch(rootHashHolder)
		assert.Nil(t, err)

		assert.True(t, trie.IsTrieStorageManagerInEpoch(newTr.GetStorageManager()))
	})
}

func TestPatriciaMerkleTrie_RecreateWithInvalidRootHash(t *testing.T) {
	t.Parallel()

	tr := initTrie()

	newTr, err := tr.Recreate(nil)
	assert.Nil(t, err)
	root, _ := newTr.RootHash()
	assert.Equal(t, emptyTrieHash, root)
}

func TestPatriciaMerkleTrie_GetSerializedNodes(t *testing.T) {
	t.Parallel()

	tr := initTrie()
	_ = tr.Commit()
	rootHash, _ := tr.RootHash()

	maxBuffToSend := uint64(500)
	expectedNodes := 6
	serializedNodes, _, err := tr.GetSerializedNodes(rootHash, maxBuffToSend)
	assert.Nil(t, err)
	assert.Equal(t, expectedNodes, len(serializedNodes))
}

func TestPatriciaMerkleTrie_GetSerializedNodesTinyBufferShouldNotGetAllNodes(t *testing.T) {
	t.Parallel()

	tr := initTrie()
	_ = tr.Commit()
	rootHash, _ := tr.RootHash()

	maxBuffToSend := uint64(150)
	expectedNodes := 2
	serializedNodes, _, err := tr.GetSerializedNodes(rootHash, maxBuffToSend)
	assert.Nil(t, err)
	assert.Equal(t, expectedNodes, len(serializedNodes))
}

func TestPatriciaMerkleTrie_GetSerializedNodesGetFromCheckpoint(t *testing.T) {
	t.Parallel()

	tr := initTrie()
	_ = tr.Commit()
	rootHash, _ := tr.RootHash()

	storageManager := tr.GetStorageManager()
	dirtyHashes := trie.GetDirtyHashes(tr)
	storageManager.AddDirtyCheckpointHashes(rootHash, dirtyHashes)
	iteratorChannels := &common.TrieIteratorChannels{
		LeavesChan: nil,
		ErrChan:    make(chan error, 1),
	}
	storageManager.SetCheckpoint(rootHash, make([]byte, 0), iteratorChannels, nil, &trieMock.MockStatistics{})
	trie.WaitForOperationToComplete(storageManager)

	err := storageManager.Remove(rootHash)
	assert.Nil(t, err)

	maxBuffToSend := uint64(500)
	expectedNodes := 6
	serializedNodes, _, err := tr.GetSerializedNodes(rootHash, maxBuffToSend)
	assert.Nil(t, err)
	assert.Equal(t, expectedNodes, len(serializedNodes))
}

func TestPatriciaMerkleTrie_String(t *testing.T) {
	t.Parallel()

	tr := initTrie()
	str := tr.String()
	assert.NotEqual(t, 0, len(str))

	tr = emptyTrie()
	str = tr.String()
	assert.Equal(t, "*** EMPTY TRIE ***\n", str)
}

func TestPatriciaMerkleTree_reduceBranchNodeReturnsOldHashesCorrectly(t *testing.T) {
	t.Parallel()

	key1 := []byte("ABC")
	key2 := []byte("ABD")
	val1 := []byte("val1")
	val2 := []byte("val2")

	tr := emptyTrie()
	_ = tr.Update(key1, val1)
	_ = tr.Update(key2, val2)
	_ = tr.Commit()

	_ = tr.Update(key1, nil)
	_ = tr.Update(key1, val1)

	oldHashes := tr.GetObsoleteHashes()
	newHashes, _ := tr.GetDirtyHashes()

	assert.Equal(t, len(oldHashes), len(newHashes))
}

func TestPatriciaMerkleTrie_GetAllHashesSetsHashes(t *testing.T) {
	t.Parallel()

	tr := initTrie()

	hashes, err := tr.GetAllHashes()
	assert.Nil(t, err)
	assert.Equal(t, 6, len(hashes))
}

func TestPatriciaMerkleTrie_GetAllHashesEmtyTrie(t *testing.T) {
	t.Parallel()

	tr := emptyTrie()

	hashes, err := tr.GetAllHashes()
	assert.Nil(t, err)
	assert.Equal(t, 0, len(hashes))
}

func TestPatriciaMerkleTrie_GetAllLeavesOnChannel(t *testing.T) {
	t.Parallel()

	t.Run("nil trie iterator channels", func(t *testing.T) {
		t.Parallel()

		tr := emptyTrie()
		err := tr.GetAllLeavesOnChannel(nil, context.Background(), []byte{}, keyBuilder.NewDisabledKeyBuilder(), parsers.NewMainTrieLeafParser())
		assert.Equal(t, trie.ErrNilTrieIteratorChannels, err)
	})

	t.Run("nil leaves chan", func(t *testing.T) {
		t.Parallel()

		tr := emptyTrie()

		iteratorChannels := &common.TrieIteratorChannels{
			LeavesChan: nil,
			ErrChan:    make(chan error, 1),
		}
		err := tr.GetAllLeavesOnChannel(iteratorChannels, context.Background(), []byte{}, keyBuilder.NewDisabledKeyBuilder(), parsers.NewMainTrieLeafParser())
		assert.Equal(t, trie.ErrNilTrieIteratorLeavesChannel, err)
	})

	t.Run("nil err chan", func(t *testing.T) {
		t.Parallel()

		tr := emptyTrie()

		iteratorChannels := &common.TrieIteratorChannels{
			LeavesChan: make(chan core.KeyValueHolder, common.TrieLeavesChannelDefaultCapacity),
			ErrChan:    nil,
		}
		err := tr.GetAllLeavesOnChannel(iteratorChannels, context.Background(), []byte{}, keyBuilder.NewDisabledKeyBuilder(), parsers.NewMainTrieLeafParser())
		assert.Equal(t, trie.ErrNilTrieIteratorErrChannel, err)
	})

	t.Run("nil keyBuilder", func(t *testing.T) {
		t.Parallel()

		tr := emptyTrie()

		iteratorChannels := &common.TrieIteratorChannels{
			LeavesChan: make(chan core.KeyValueHolder, common.TrieLeavesChannelDefaultCapacity),
			ErrChan:    make(chan error, 1),
		}
		err := tr.GetAllLeavesOnChannel(iteratorChannels, context.Background(), []byte{}, nil, parsers.NewMainTrieLeafParser())
		assert.Equal(t, trie.ErrNilKeyBuilder, err)
	})

	t.Run("nil  trieLeafParser", func(t *testing.T) {
		t.Parallel()

		tr := emptyTrie()

		iteratorChannels := &common.TrieIteratorChannels{
			LeavesChan: make(chan core.KeyValueHolder, common.TrieLeavesChannelDefaultCapacity),
			ErrChan:    make(chan error, 1),
		}
		err := tr.GetAllLeavesOnChannel(iteratorChannels, context.Background(), []byte{}, keyBuilder.NewDisabledKeyBuilder(), nil)
		assert.Equal(t, trie.ErrNilTrieLeafParser, err)
	})

	t.Run("empty trie", func(t *testing.T) {
		t.Parallel()

		tr := emptyTrie()

		leavesChannel := &common.TrieIteratorChannels{
			LeavesChan: make(chan core.KeyValueHolder, common.TrieLeavesChannelDefaultCapacity),
			ErrChan:    make(chan error, 1),
		}
		err := tr.GetAllLeavesOnChannel(leavesChannel, context.Background(), []byte{}, keyBuilder.NewDisabledKeyBuilder(), parsers.NewMainTrieLeafParser())
		assert.Nil(t, err)
		assert.NotNil(t, leavesChannel)

		_, ok := <-leavesChannel.LeavesChan
		assert.False(t, ok)

		err = common.GetErrorFromChanNonBlocking(leavesChannel.ErrChan)
		assert.Nil(t, err)
	})

	t.Run("should fail on getting leaves", func(t *testing.T) {
		t.Parallel()

		tr := initTrie()
		_ = tr.Commit()
		rootHash, _ := tr.RootHash()

		leavesChannel := &common.TrieIteratorChannels{
			LeavesChan: make(chan core.KeyValueHolder, common.TrieLeavesChannelDefaultCapacity),
			ErrChan:    make(chan error, 1),
		}

		expectedErr := errors.New("expected error")
		keyBuilderStub := &mock.KeyBuilderStub{}
		keyBuilderStub.GetKeyCalled = func() ([]byte, error) {
			return nil, expectedErr
		}
		keyBuilderStub.CloneCalled = func() common.KeyBuilder {
			return keyBuilderStub
		}

		err := tr.GetAllLeavesOnChannel(leavesChannel, context.Background(), rootHash, keyBuilderStub, parsers.NewMainTrieLeafParser())
		assert.Nil(t, err)
		assert.NotNil(t, leavesChannel)

		recovered := make(map[string][]byte)
		for leaf := range leavesChannel.LeavesChan {
			recovered[string(leaf.Key())] = leaf.Value()
		}
		err = common.GetErrorFromChanNonBlocking(leavesChannel.ErrChan)
		assert.Equal(t, expectedErr, err)
		assert.Equal(t, 0, len(recovered))
	})

	t.Run("should work for first leaf but fail at second one", func(t *testing.T) {
		t.Parallel()

		tr := emptyTrie()
		_ = tr.Update([]byte("doe"), []byte("reindeer"))
		_ = tr.Update([]byte("dog"), []byte("puppy"))
		_ = tr.Commit()
		rootHash, _ := tr.RootHash()

		leavesChannel := &common.TrieIteratorChannels{
			LeavesChan: make(chan core.KeyValueHolder, common.TrieLeavesChannelDefaultCapacity),
			ErrChan:    make(chan error, 1),
		}

		expectedErr := errors.New("expected error")

		keyBuilderStub := &mock.KeyBuilderStub{}
		firstRun := true
		keyBuilderStub.GetKeyCalled = func() ([]byte, error) {
			if firstRun {
				firstRun = false
				return []byte("doe"), nil
			}
			return nil, expectedErr
		}
		keyBuilderStub.CloneCalled = func() common.KeyBuilder {
			return keyBuilderStub
		}

		err := tr.GetAllLeavesOnChannel(leavesChannel, context.Background(), rootHash, keyBuilderStub, parsers.NewMainTrieLeafParser())
		assert.Nil(t, err)
		assert.NotNil(t, leavesChannel)

		recovered := make(map[string][]byte)
		for leaf := range leavesChannel.LeavesChan {
			recovered[string(leaf.Key())] = leaf.Value()
		}
		err = common.GetErrorFromChanNonBlocking(leavesChannel.ErrChan)
		assert.Equal(t, expectedErr, err)

		expectedLeaves := map[string][]byte{
			"doe": []byte("reindeer"),
		}
		assert.Equal(t, expectedLeaves, recovered)
	})

	t.Run("should work", func(t *testing.T) {
		t.Parallel()

		tr := initTrie()
		leaves := map[string][]byte{
			"doe":  []byte("reindeer"),
			"dog":  []byte("puppy"),
			"ddog": []byte("cat"),
		}
		_ = tr.Commit()
		rootHash, _ := tr.RootHash()

		leavesChannel := &common.TrieIteratorChannels{
			LeavesChan: make(chan core.KeyValueHolder, common.TrieLeavesChannelDefaultCapacity),
			ErrChan:    make(chan error, 1),
		}
		err := tr.GetAllLeavesOnChannel(leavesChannel, context.Background(), rootHash, keyBuilder.NewKeyBuilder(), parsers.NewMainTrieLeafParser())
		assert.Nil(t, err)
		assert.NotNil(t, leavesChannel)

		recovered := make(map[string][]byte)
		for leaf := range leavesChannel.LeavesChan {
			recovered[string(leaf.Key())] = leaf.Value()
		}
		err = common.GetErrorFromChanNonBlocking(leavesChannel.ErrChan)
		assert.Nil(t, err)
		assert.Equal(t, leaves, recovered)
	})
}

func TestPatriciaMerkleTree_Prove(t *testing.T) {
	t.Parallel()

	tr := initTrie()
	rootHash, _ := tr.RootHash()

	proof, value, err := tr.GetProof([]byte("dog"))
	assert.Nil(t, err)
	assert.Equal(t, []byte("puppy"), value)
	ok, _ := tr.VerifyProof(rootHash, []byte("dog"), proof)
	assert.True(t, ok)
}

func TestPatriciaMerkleTree_ProveCollapsedTrie(t *testing.T) {
	t.Parallel()

	tr := initTrie()
	_ = tr.Commit()
	rootHash, _ := tr.RootHash()

	proof, _, err := tr.GetProof([]byte("dog"))
	assert.Nil(t, err)
	ok, _ := tr.VerifyProof(rootHash, []byte("dog"), proof)
	assert.True(t, ok)
}

func TestPatriciaMerkleTree_ProveOnEmptyTrie(t *testing.T) {
	t.Parallel()

	tr := emptyTrie()

	proof, _, err := tr.GetProof([]byte("dog"))
	assert.Nil(t, proof)
	assert.Equal(t, trie.ErrNilNode, err)
}

func TestPatriciaMerkleTree_VerifyProof(t *testing.T) {
	t.Parallel()

	tr, val := initTrieMultipleValues(50)
	rootHash, _ := tr.RootHash()

	for i := range val {
		proof, _, _ := tr.GetProof(val[i])

		ok, err := tr.VerifyProof(rootHash, val[i], proof)
		assert.Nil(t, err)
		assert.True(t, ok)

		ok, err = tr.VerifyProof(rootHash, []byte("dog"+strconv.Itoa(i)), proof)
		assert.Nil(t, err)
		assert.False(t, ok)
	}
}

func TestPatriciaMerkleTrie_VerifyProofBranchNodeWantHashShouldWork(t *testing.T) {
	t.Parallel()

	tr := emptyTrie()

	_ = tr.Update([]byte("dog"), []byte("cat"))
	_ = tr.Update([]byte("zebra"), []byte("horse"))
	rootHash, _ := tr.RootHash()

	proof, _, _ := tr.GetProof([]byte("dog"))
	ok, err := tr.VerifyProof(rootHash, []byte("dog"), proof)
	assert.True(t, ok)
	assert.Nil(t, err)
}

func TestPatriciaMerkleTrie_VerifyProofExtensionNodeWantHashShouldWork(t *testing.T) {
	t.Parallel()

	tr := emptyTrie()

	_ = tr.Update([]byte("dog"), []byte("cat"))
	_ = tr.Update([]byte("doe"), []byte("reindeer"))
	rootHash, _ := tr.RootHash()

	proof, _, _ := tr.GetProof([]byte("dog"))
	ok, err := tr.VerifyProof(rootHash, []byte("dog"), proof)
	assert.True(t, ok)
	assert.Nil(t, err)
}

func TestPatriciaMerkleTree_VerifyProofNilProofs(t *testing.T) {
	t.Parallel()

	tr := initTrie()
	rootHash, _ := tr.RootHash()

	ok, err := tr.VerifyProof(rootHash, []byte("dog"), nil)
	assert.False(t, ok)
	assert.Nil(t, err)
}

func TestPatriciaMerkleTree_VerifyProofEmptyProofs(t *testing.T) {
	t.Parallel()

	tr := initTrie()
	rootHash, _ := tr.RootHash()

	ok, err := tr.VerifyProof(rootHash, []byte("dog"), [][]byte{})
	assert.False(t, ok)
	assert.Nil(t, err)
}

func TestPatriciaMerkleTrie_VerifyProofFromDifferentTrieShouldNotWork(t *testing.T) {
	t.Parallel()

	tr1 := emptyTrie()
	tr2 := emptyTrie()

	_ = tr1.Update([]byte("doe"), []byte("reindeer"))
	_ = tr1.Update([]byte("dog"), []byte("puppy"))
	_ = tr1.Update([]byte("dogglesworth"), []byte("cat"))

	_ = tr2.Update([]byte("doe"), []byte("reindeer"))
	_ = tr2.Update([]byte("dog"), []byte("puppy"))
	_ = tr2.Update([]byte("dogglesworth"), []byte("caterpillar"))
	rootHash, _ := tr1.RootHash()

	proof, _, _ := tr2.GetProof([]byte("dogglesworth"))
	ok, _ := tr1.VerifyProof(rootHash, []byte("dogglesworth"), proof)
	assert.False(t, ok)
}

func TestPatriciaMerkleTrie_GetAndVerifyProof(t *testing.T) {
	t.Parallel()

	tr := emptyTrie()

	nrLeaves := 10000
	values := make([][]byte, nrLeaves)
	numRuns := 5000

	for i := 0; i < nrLeaves; i++ {
		buff := make([]byte, 32)
		_, _ = cryptoRand.Read(buff)

		values[i] = buff
		_ = tr.Update(values[i], values[i])
	}

	rootHash, _ := tr.RootHash()
	for i := 0; i < numRuns; i++ {
		randNum := rand.Intn(nrLeaves)
		proof, _, err := tr.GetProof(values[randNum])
		if err != nil {
			dumpTrieContents(tr, values)
			fmt.Printf("error getting proof for %v, err = %s\n", values[randNum], err.Error())
		}
		require.Nil(t, err)
		require.NotEqual(t, 0, len(proof))

		ok, err := tr.VerifyProof(rootHash, values[randNum], proof)
		if err != nil {
			dumpTrieContents(tr, values)
			fmt.Printf("error verifying proof for %v, proof = %v, err = %s\n", values[randNum], proof, err.Error())
		}
		require.Nil(t, err)
		require.True(t, ok)
	}
}

func dumpTrieContents(tr common.Trie, values [][]byte) {
	fmt.Println(tr.String())
	for _, val := range values {
		fmt.Println(val)
	}
}

func TestPatriciaMerkleTrie_GetTrieStats(t *testing.T) {
	t.Parallel()

	tr := emptyTrie()

	_ = tr.Update([]byte("dog"), []byte("reindeer"))
	_ = tr.Update([]byte("fog"), []byte("puppy"))
	_ = tr.Update([]byte("dogglesworth"), []byte("cat"))
	_ = tr.Commit()

	rootHash, _ := tr.RootHash()
	address := "address"

	ts, ok := tr.(common.TrieStats)
	assert.True(t, ok)

	stats, err := ts.GetTrieStats(address, rootHash)
	assert.Nil(t, err)

	assert.Equal(t, rootHash, stats.RootHash)
	assert.Equal(t, address, stats.Address)

	assert.Equal(t, uint64(2), stats.NumBranchNodes)
	assert.Equal(t, uint64(1), stats.NumExtensionNodes)
	assert.Equal(t, uint64(3), stats.NumLeafNodes)
	assert.Equal(t, uint64(6), stats.TotalNumNodes)
	assert.Equal(t, uint32(3), stats.MaxTrieDepth)
}

func TestPatriciaMerkleTrie_GetOldRoot(t *testing.T) {
	t.Parallel()

	tr := emptyTrie()
	_ = tr.Update([]byte("eod"), []byte("reindeer"))
	_ = tr.Update([]byte("god"), []byte("puppy"))
	_ = tr.Commit()
	expecterOldRoot, _ := tr.RootHash()

	_ = tr.Update([]byte("eggod"), []byte("cat"))
	assert.Equal(t, expecterOldRoot, tr.GetOldRoot())
}

func TestPatriciaMerkleTree_GetValueReturnsTrieDepth(t *testing.T) {
	t.Parallel()

	tr := initTrie()
	_, depth, err := tr.Get([]byte("doe"))
	assert.Nil(t, err)
	assert.Equal(t, uint32(1), depth)
	_, depth, err = tr.Get([]byte("dog"))
	assert.Nil(t, err)
	assert.Equal(t, uint32(3), depth)
	_, depth, err = tr.Get([]byte("ddog"))
	assert.Nil(t, err)
	assert.Equal(t, uint32(3), depth)
}

<<<<<<< HEAD
type dataTrie interface {
	CollectLeavesForMigration(oldVersion core.TrieNodeVersion, newVersion core.TrieNodeVersion, trieMigrator vmcommon.DataTrieMigrator) error
	UpdateWithVersion(key []byte, value []byte, version core.TrieNodeVersion) error
}

func TestPatriciaMerkleTrie_CollectLeavesForMigration(t *testing.T) {
	t.Parallel()

	t.Run("nil root", func(t *testing.T) {
		t.Parallel()

		tr := emptyTrie()

		dtm := &trieMock.DataTrieMigratorStub{
			ConsumeStorageLoadGasCalled: func() bool {
				assert.Fail(t, "should not have called this function")
				return false
			},
		}

		err := tr.(dataTrie).CollectLeavesForMigration(core.NotSpecified, core.AutoBalanceEnabled, dtm)
		assert.Nil(t, err)
	})

	t.Run("nil trie migrator", func(t *testing.T) {
		t.Parallel()

		tr := initTrie().(dataTrie)

		err := tr.CollectLeavesForMigration(core.NotSpecified, core.AutoBalanceEnabled, nil)
		assert.Equal(t, errorsCommon.ErrNilTrieMigrator, err)
	})

	t.Run("data trie already migrated", func(t *testing.T) {
		t.Parallel()

		numLoadsCalled := 0
		tr := emptyTrieWithCustomEnableEpochsHandler(
			&enableEpochsHandlerMock.EnableEpochsHandlerStub{
				IsAutoBalanceDataTriesEnabledField: true,
			},
		)
		dtr := tr.(dataTrie)
		_ = dtr.UpdateWithVersion([]byte("dog"), []byte("reindeer"), core.AutoBalanceEnabled)
		_ = dtr.UpdateWithVersion([]byte("ddog"), []byte("puppy"), core.AutoBalanceEnabled)
		_ = dtr.UpdateWithVersion([]byte("doe"), []byte("cat"), core.AutoBalanceEnabled)

		dtm := &trieMock.DataTrieMigratorStub{
			ConsumeStorageLoadGasCalled: func() bool {
				numLoadsCalled++
				return true
			},
		}

		err := dtr.CollectLeavesForMigration(core.NotSpecified, core.AutoBalanceEnabled, dtm)
		assert.Nil(t, err)
		assert.Equal(t, 1, numLoadsCalled)
	})

	t.Run("trie partially migrated", func(t *testing.T) {
		t.Parallel()

		addLeafToMigrationQueueCalled := 0
		tr := emptyTrieWithCustomEnableEpochsHandler(
			&enableEpochsHandlerMock.EnableEpochsHandlerStub{
				IsAutoBalanceDataTriesEnabledField: true,
			},
		)
		dtr := tr.(dataTrie)
		key := []byte("dog")
		value := []byte("reindeer")
		_ = dtr.UpdateWithVersion(key, value, core.NotSpecified)
		_ = dtr.UpdateWithVersion([]byte("ddog"), []byte("puppy"), core.AutoBalanceEnabled)
		_ = dtr.UpdateWithVersion([]byte("doe"), []byte("cat"), core.AutoBalanceEnabled)

		dtm := &trieMock.DataTrieMigratorStub{
			AddLeafToMigrationQueueCalled: func(leafData core.TrieData, newLeafVersion core.TrieNodeVersion) (bool, error) {
				assert.Equal(t, core.AutoBalanceEnabled, newLeafVersion)
				assert.Equal(t, key, leafData.Key)
				assert.Equal(t, value, leafData.Value)
				assert.Equal(t, core.NotSpecified, leafData.Version)
				addLeafToMigrationQueueCalled++
				return true, nil
			},
		}

		err := dtr.CollectLeavesForMigration(core.NotSpecified, core.AutoBalanceEnabled, dtm)
		assert.Nil(t, err)
		assert.Equal(t, 1, addLeafToMigrationQueueCalled)
	})

	t.Run("not enough gas to load the whole trie", func(t *testing.T) {
		t.Parallel()

		tr := emptyTrieWithCustomEnableEpochsHandler(
			&enableEpochsHandlerMock.EnableEpochsHandlerStub{
				IsAutoBalanceDataTriesEnabledField: true,
			},
		)
		addDefaultDataToTrie(tr)

		dtr := tr.(dataTrie)
		numLoads := 0
		numAddLeafToMigrationQueueCalled := 0
		dtm := &trieMock.DataTrieMigratorStub{
			ConsumeStorageLoadGasCalled: func() bool {
				if numLoads < 2 {
					numLoads++
					return true
				}

				numLoads++
				return false
			},
			AddLeafToMigrationQueueCalled: func(_ core.TrieData, _ core.TrieNodeVersion) (bool, error) {
				numAddLeafToMigrationQueueCalled++
				return true, nil
			},
		}

		err := dtr.CollectLeavesForMigration(core.NotSpecified, core.AutoBalanceEnabled, dtm)
		assert.Nil(t, err)
		assert.Equal(t, 3, numLoads)
		assert.Equal(t, 1, numAddLeafToMigrationQueueCalled)
	})

	t.Run("not enough gas to migrate the whole trie", func(t *testing.T) {
		t.Parallel()

		tr := emptyTrieWithCustomEnableEpochsHandler(
			&enableEpochsHandlerMock.EnableEpochsHandlerStub{
				IsAutoBalanceDataTriesEnabledField: true,
			},
		)
		addDefaultDataToTrie(tr)
		dtr := tr.(dataTrie)
		numLoads := 0
		numAddLeafToMigrationQueueCalled := 0
		dtm := &trieMock.DataTrieMigratorStub{
			ConsumeStorageLoadGasCalled: func() bool {
				numLoads++
				return true
			},
			AddLeafToMigrationQueueCalled: func(_ core.TrieData, _ core.TrieNodeVersion) (bool, error) {
				if numAddLeafToMigrationQueueCalled < 1 {
					numAddLeafToMigrationQueueCalled++
					return true, nil
				}

				numAddLeafToMigrationQueueCalled++
				return false, nil
			},
		}

		err := dtr.CollectLeavesForMigration(core.NotSpecified, core.AutoBalanceEnabled, dtm)
		assert.Nil(t, err)
		assert.Equal(t, 5, numLoads)
		assert.Equal(t, 2, numAddLeafToMigrationQueueCalled)
	})

	t.Run("migrate to non existent version", func(t *testing.T) {
		t.Parallel()

		numLoadsCalled := 0
		numAddLeafToMigrationQueueCalled := 0
		dtr := initTrie().(dataTrie)
		dtm := &trieMock.DataTrieMigratorStub{
			ConsumeStorageLoadGasCalled: func() bool {
				numLoadsCalled++
				return true
			},
			AddLeafToMigrationQueueCalled: func(_ core.TrieData, _ core.TrieNodeVersion) (bool, error) {
				numAddLeafToMigrationQueueCalled++
				return true, nil
			},
		}

		err := dtr.CollectLeavesForMigration(core.NotSpecified, core.TrieNodeVersion(100), dtm)
		assert.True(t, strings.Contains(err.Error(), errorsCommon.ErrInvalidTrieNodeVersion.Error()))
		assert.Equal(t, 0, numLoadsCalled)
		assert.Equal(t, 0, numAddLeafToMigrationQueueCalled)
	})

	t.Run("migrate from non existent version", func(t *testing.T) {
		t.Parallel()

		numLoadsCalled := 0
		numAddLeafToMigrationQueueCalled := 0
		dtr := initTrie().(dataTrie)
		dtm := &trieMock.DataTrieMigratorStub{
			ConsumeStorageLoadGasCalled: func() bool {
				numLoadsCalled++
				return true
			},
			AddLeafToMigrationQueueCalled: func(_ core.TrieData, _ core.TrieNodeVersion) (bool, error) {
				numAddLeafToMigrationQueueCalled++
				return true, nil
			},
		}

		err := dtr.CollectLeavesForMigration(core.TrieNodeVersion(100), core.AutoBalanceEnabled, dtm)
		assert.True(t, strings.Contains(err.Error(), errorsCommon.ErrInvalidTrieNodeVersion.Error()))
		assert.Equal(t, 0, numLoadsCalled)
		assert.Equal(t, 0, numAddLeafToMigrationQueueCalled)
	})

	t.Run("migrate collapsed trie", func(t *testing.T) {
		t.Parallel()

		numLoadsCalled := 0
		numAddLeafToMigrationQueueCalled := 0

		tr := emptyTrieWithCustomEnableEpochsHandler(
			&enableEpochsHandlerMock.EnableEpochsHandlerStub{
				IsAutoBalanceDataTriesEnabledField: true,
			},
		)
		addDefaultDataToTrie(tr)
		_ = tr.Commit()
		rootHash, _ := tr.RootHash()
		collapsedTrie, _ := tr.Recreate(rootHash)
		dtr := collapsedTrie.(dataTrie)
		dtm := &trieMock.DataTrieMigratorStub{
			ConsumeStorageLoadGasCalled: func() bool {
				numLoadsCalled++
				return true
			},
			AddLeafToMigrationQueueCalled: func(_ core.TrieData, _ core.TrieNodeVersion) (bool, error) {
				numAddLeafToMigrationQueueCalled++
				return true, nil
			},
		}

		err := dtr.CollectLeavesForMigration(core.NotSpecified, core.AutoBalanceEnabled, dtm)
		assert.Nil(t, err)
		assert.Equal(t, 6, numLoadsCalled)
		assert.Equal(t, 3, numAddLeafToMigrationQueueCalled)
	})

	t.Run("migrate all non migrated leaves", func(t *testing.T) {
		t.Parallel()

		numLoadsCalled := 0
		numAddLeafToMigrationQueueCalled := 0
		tr := emptyTrieWithCustomEnableEpochsHandler(
			&enableEpochsHandlerMock.EnableEpochsHandlerStub{
				IsAutoBalanceDataTriesEnabledField: true,
			},
		)
		dtr := tr.(dataTrie)
		_ = dtr.UpdateWithVersion([]byte("dog"), []byte("reindeer"), core.AutoBalanceEnabled)
		_ = dtr.UpdateWithVersion([]byte("ddog"), []byte("puppy"), core.AutoBalanceEnabled)
		_ = dtr.UpdateWithVersion([]byte("doe"), []byte("cat"), core.NotSpecified)
		dtm := &trieMock.DataTrieMigratorStub{
			ConsumeStorageLoadGasCalled: func() bool {
				numLoadsCalled++
				return true
			},
			AddLeafToMigrationQueueCalled: func(_ core.TrieData, _ core.TrieNodeVersion) (bool, error) {
				numAddLeafToMigrationQueueCalled++
				return true, nil
			},
		}

		err := dtr.CollectLeavesForMigration(core.NotSpecified, core.AutoBalanceEnabled, dtm)
		assert.Nil(t, err)
		assert.Equal(t, 2, numLoadsCalled)
		assert.Equal(t, 1, numAddLeafToMigrationQueueCalled)
	})

	t.Run("migrate to same version", func(t *testing.T) {
		t.Parallel()

		numLoadsCalled := 0
		numAddLeafToMigrationQueueCalled := 0
		tr := emptyTrieWithCustomEnableEpochsHandler(
			&enableEpochsHandlerMock.EnableEpochsHandlerStub{
				IsAutoBalanceDataTriesEnabledField: true,
			},
		)
		dtr := tr.(dataTrie)
		_ = dtr.UpdateWithVersion([]byte("dog"), []byte("reindeer"), core.AutoBalanceEnabled)
		_ = dtr.UpdateWithVersion([]byte("ddog"), []byte("puppy"), core.AutoBalanceEnabled)
		_ = dtr.UpdateWithVersion([]byte("doe"), []byte("cat"), core.AutoBalanceEnabled)
		dtm := &trieMock.DataTrieMigratorStub{
			ConsumeStorageLoadGasCalled: func() bool {
				numLoadsCalled++
				return true
			},
			AddLeafToMigrationQueueCalled: func(_ core.TrieData, _ core.TrieNodeVersion) (bool, error) {
				numAddLeafToMigrationQueueCalled++
				return true, nil
			},
		}

		err := dtr.CollectLeavesForMigration(core.AutoBalanceEnabled, core.AutoBalanceEnabled, dtm)
		assert.Nil(t, err)
		assert.Equal(t, 1, numLoadsCalled)
		assert.Equal(t, 0, numAddLeafToMigrationQueueCalled)
	})
=======
func TestPatriciaMerkleTrie_ConcurrentOperations(t *testing.T) {
	t.Parallel()

	tr := initTrie()
	_ = tr.Commit()
	numOperations := 1000
	wg := sync.WaitGroup{}
	wg.Add(numOperations)
	numFunctions := 19

	initialRootHash, _ := tr.RootHash()

	for i := 0; i < numOperations; i++ {
		go func(idx int) {
			time.Sleep(time.Millisecond * 10)

			operation := idx % numFunctions
			switch operation {
			case 0:
				_, _, err := tr.Get([]byte("dog"))
				assert.Nil(t, err)
			case 1:
				err := tr.Update([]byte("doe"), []byte("alt"))
				assert.Nil(t, err)
			case 2:
				err := tr.Delete([]byte("alt"))
				assert.Nil(t, err)
			case 3:
				_, err := tr.RootHash()
				assert.Nil(t, err)
			case 4:
				err := tr.Commit()
				assert.Nil(t, err)
			case 5:
				_, err := tr.Recreate(initialRootHash)
				assert.Nil(t, err)
			case 6:
				epoch := core.OptionalUint32{
					Value:    3,
					HasValue: true,
				}
				rootHashHolder := holders.NewRootHashHolder(initialRootHash, epoch)
				_, err := tr.RecreateFromEpoch(rootHashHolder)
				assert.Nil(t, err)
			case 7:
				_ = tr.String()
			case 8:
				_ = tr.GetObsoleteHashes()
			case 9:
				_, err := tr.GetDirtyHashes()
				assert.Nil(t, err)
			case 10:
				_, err := tr.GetSerializedNode(initialRootHash)
				assert.Nil(t, err)
			case 11:
				size1KB := uint64(1024 * 1024)
				_, _, err := tr.GetSerializedNodes(initialRootHash, size1KB)
				assert.Nil(t, err)
			case 12:
				trieIteratorChannels := &common.TrieIteratorChannels{
					LeavesChan: make(chan core.KeyValueHolder, 1000),
					ErrChan:    make(chan error, 1000),
				}

				err := tr.GetAllLeavesOnChannel(
					trieIteratorChannels,
					context.Background(),
					initialRootHash,
					keyBuilder.NewKeyBuilder(),
					parsers.NewMainTrieLeafParser(),
				)
				assert.Nil(t, err)
			case 13:
				_, err := tr.GetAllHashes()
				assert.Nil(t, err)
			case 14:
				_, _, _ = tr.GetProof(initialRootHash) // this might error due to concurrent operations that change the roothash
			case 15:
				// extremely hard to compute an existing hash due to concurrent changes.
				_, _ = tr.VerifyProof([]byte("dog"), []byte("puppy"), [][]byte{[]byte("proof1")}) // this might error due to concurrent operations that change the roothash
			case 16:
				sm := tr.GetStorageManager()
				assert.NotNil(t, sm)
			case 17:
				_ = tr.GetOldRoot()
			case 18:
				trieStatsHandler := tr.(common.TrieStats)
				_, err := trieStatsHandler.GetTrieStats("address", initialRootHash)
				assert.Nil(t, err)
			default:
				assert.Fail(t, fmt.Sprintf("invalid numFunctions value %d, operation: %d", numFunctions, operation))
			}

			wg.Done()
		}(i)
	}

	wg.Wait()
}

func TestPatriciaMerkleTrie_GetSerializedNodesClose(t *testing.T) {
	t.Parallel()

	args := getDefaultTrieStorageManagerParameters()
	args.MainStorer = &storage.StorerStub{
		GetCalled: func(key []byte) ([]byte, error) {
			// gets take a long time
			time.Sleep(time.Millisecond * 10)
			return key, nil
		},
	}

	trieStorageManager, _ := trie.NewTrieStorageManager(args)
	tr, _ := trie.NewTrie(trieStorageManager, args.Marshalizer, args.Hasher, &enableEpochsHandlerMock.EnableEpochsHandlerStub{}, 5)
	numGoRoutines := 1000
	wgStart := sync.WaitGroup{}
	wgStart.Add(numGoRoutines)
	wgEnd := sync.WaitGroup{}
	wgEnd.Add(numGoRoutines)

	for i := 0; i < numGoRoutines; i++ {
		if i%2 == 0 {
			go func() {
				time.Sleep(time.Millisecond * 100)
				wgStart.Done()

				_, _, _ = tr.GetSerializedNodes([]byte("dog"), 1024)
				wgEnd.Done()
			}()
		} else {
			go func() {
				time.Sleep(time.Millisecond * 100)
				wgStart.Done()

				_, _ = tr.GetSerializedNode([]byte("dog"))
				wgEnd.Done()
			}()
		}
	}

	wgStart.Wait()
	chanClosed := make(chan struct{})
	go func() {
		_ = tr.Close()
		close(chanClosed)
	}()

	chanGetsEnded := make(chan struct{})
	go func() {
		wgEnd.Wait()
		close(chanGetsEnded)
	}()

	timeout := time.Second * 10
	select {
	case <-chanClosed: // ok
	case <-chanGetsEnded:
		assert.Fail(t, "trie should have been closed before all gets ended")
	case <-time.After(timeout):
		assert.Fail(t, "timeout waiting for trie to be closed")
	}
>>>>>>> d26c931f
}

func BenchmarkPatriciaMerkleTree_Insert(b *testing.B) {
	tr := emptyTrie()
	hsh := keccak.NewKeccak()

	nrValuesInTrie := 1000000
	nrValuesNotInTrie := 9000000
	values := make([][]byte, nrValuesNotInTrie)

	for i := 0; i < nrValuesInTrie; i++ {
		val := hsh.Compute(strconv.Itoa(i))
		_ = tr.Update(val, val)
	}
	for i := 0; i < nrValuesNotInTrie; i++ {
		values[i] = hsh.Compute(strconv.Itoa(i + nrValuesInTrie))
	}

	b.ResetTimer()
	for i := 0; i < b.N; i++ {
		_ = tr.Update(values[i%nrValuesNotInTrie], values[i%nrValuesNotInTrie])
	}
}

func BenchmarkPatriciaMerkleTree_InsertCollapsedTrie(b *testing.B) {
	tr := emptyTrie()
	hsh := keccak.NewKeccak()

	nrValuesInTrie := 1000000
	nrValuesNotInTrie := 9000000
	values := make([][]byte, nrValuesNotInTrie)

	for i := 0; i < nrValuesInTrie; i++ {
		val := hsh.Compute(strconv.Itoa(i))
		_ = tr.Update(val, val)
	}
	for i := 0; i < nrValuesNotInTrie; i++ {
		values[i] = hsh.Compute(strconv.Itoa(i + nrValuesInTrie))
	}
	_ = tr.Commit()

	b.ResetTimer()
	for i := 0; i < b.N; i++ {
		_ = tr.Update(values[i%nrValuesNotInTrie], values[i%nrValuesNotInTrie])
	}
}

func BenchmarkPatriciaMerkleTree_Delete(b *testing.B) {
	tr := emptyTrie()
	hsh := keccak.NewKeccak()

	nrValuesInTrie := 3000000
	values := make([][]byte, nrValuesInTrie)

	for i := 0; i < nrValuesInTrie; i++ {
		values[i] = hsh.Compute(strconv.Itoa(i))
		_ = tr.Update(values[i], values[i])
	}

	b.ResetTimer()
	for i := 0; i < b.N; i++ {
		_ = tr.Delete(values[i%nrValuesInTrie])
	}
}

func BenchmarkPatriciaMerkleTree_DeleteCollapsedTrie(b *testing.B) {
	tr := emptyTrie()
	hsh := keccak.NewKeccak()

	nrValuesInTrie := 1000000
	values := make([][]byte, nrValuesInTrie)

	for i := 0; i < nrValuesInTrie; i++ {
		values[i] = hsh.Compute(strconv.Itoa(i))
		_ = tr.Update(values[i], values[i])
	}

	_ = tr.Commit()

	b.ResetTimer()
	for i := 0; i < b.N; i++ {
		_ = tr.Delete(values[i%nrValuesInTrie])
	}
}

func BenchmarkPatriciaMerkleTree_Get(b *testing.B) {
	tr := emptyTrie()
	hsh := keccak.NewKeccak()

	nrValuesInTrie := 3000000
	values := make([][]byte, nrValuesInTrie)

	for i := 0; i < nrValuesInTrie; i++ {
		values[i] = hsh.Compute(strconv.Itoa(i))
		_ = tr.Update(values[i], values[i])
	}

	b.ResetTimer()
	for i := 0; i < b.N; i++ {
		_, _, _ = tr.Get(values[i%nrValuesInTrie])
	}
}

func BenchmarkPatriciaMerkleTree_GetCollapsedTrie(b *testing.B) {
	tr := emptyTrie()
	hsh := keccak.NewKeccak()

	nrValuesInTrie := 1000000
	values := make([][]byte, nrValuesInTrie)

	for i := 0; i < nrValuesInTrie; i++ {
		values[i] = hsh.Compute(strconv.Itoa(i))
		_ = tr.Update(values[i], values[i])
	}
	_ = tr.Commit()

	b.ResetTimer()
	for i := 0; i < b.N; i++ {
		_, _, _ = tr.Get(values[i%nrValuesInTrie])
	}
}

func BenchmarkPatriciaMerkleTree_Commit(b *testing.B) {
	nrValuesInTrie := 1000000
	for i := 0; i < b.N; i++ {
		b.StopTimer()
		hsh := keccak.NewKeccak()
		tr := emptyTrie()
		for j := 0; j < nrValuesInTrie; j++ {
			hash := hsh.Compute(strconv.Itoa(j))
			_ = tr.Update(hash, hash)
		}
		b.StartTimer()

		_ = tr.Commit()
	}
}

func BenchmarkPatriciaMerkleTrie_RootHashAfterChanging30000Nodes(b *testing.B) {
	tr := emptyTrie()
	hsh := keccak.NewKeccak()

	nrValuesInTrie := 2000000
	values := make([][]byte, nrValuesInTrie)
	nrOfValuesToModify := 30000

	for i := 0; i < nrValuesInTrie; i++ {
		key := hsh.Compute(strconv.Itoa(i))
		value := append(key, []byte(strconv.Itoa(i))...)

		_ = tr.Update(key, value)
		values[i] = key
	}
	_ = tr.Commit()

	b.ResetTimer()
	for i := 0; i < b.N; i++ {
		b.StopTimer()
		for j := 0; j < nrOfValuesToModify; j++ {
			_ = tr.Update(values[j], values[j])
		}
		b.StartTimer()
		_, _ = tr.RootHash()
	}
}

func BenchmarkPatriciaMerkleTrie_RootHashAfterChanging30000NodesInBatchesOf200(b *testing.B) {
	tr := emptyTrie()
	hsh := keccak.NewKeccak()

	nrValuesInTrie := 2000000
	values := make([][]byte, nrValuesInTrie)
	nrOfValuesToModify := 30000
	nrOfValuesToCommit := 200

	for i := 0; i < nrValuesInTrie; i++ {
		key := hsh.Compute(strconv.Itoa(i))
		value := append(key, []byte(strconv.Itoa(i))...)

		_ = tr.Update(key, value)
		values[i] = key
	}
	_ = tr.Commit()

	b.ResetTimer()
	for i := 0; i < b.N; i++ {
		for j := 0; j < nrOfValuesToModify; j++ {
			b.StopTimer()
			_ = tr.Update(values[j], values[j])
			if j%nrOfValuesToCommit == 0 {
				b.StartTimer()
				_, _ = tr.RootHash()
			}
		}
	}
}<|MERGE_RESOLUTION|>--- conflicted
+++ resolved
@@ -42,7 +42,6 @@
 	return tr
 }
 
-<<<<<<< HEAD
 func emptyTrieWithCustomEnableEpochsHandler(handler common.EnableEpochsHandler) common.Trie {
 	storage, marshaller, hasher, _, maxTrieLevelInMem := getDefaultTrieParameters()
 
@@ -50,10 +49,7 @@
 	return tr
 }
 
-func getDefaultTrieParameters() (common.StorageManager, marshal.Marshalizer, hashing.Hasher, common.EnableEpochsHandler, uint) {
-=======
 func getDefaultTrieStorageManagerParameters() trie.NewTrieStorageManagerArgs {
->>>>>>> d26c931f
 	marshalizer := &testscommon.ProtobufMarshalizerMock{}
 	hasher := &testscommon.KeccakMock{}
 
@@ -1015,308 +1011,6 @@
 	assert.Equal(t, uint32(3), depth)
 }
 
-<<<<<<< HEAD
-type dataTrie interface {
-	CollectLeavesForMigration(oldVersion core.TrieNodeVersion, newVersion core.TrieNodeVersion, trieMigrator vmcommon.DataTrieMigrator) error
-	UpdateWithVersion(key []byte, value []byte, version core.TrieNodeVersion) error
-}
-
-func TestPatriciaMerkleTrie_CollectLeavesForMigration(t *testing.T) {
-	t.Parallel()
-
-	t.Run("nil root", func(t *testing.T) {
-		t.Parallel()
-
-		tr := emptyTrie()
-
-		dtm := &trieMock.DataTrieMigratorStub{
-			ConsumeStorageLoadGasCalled: func() bool {
-				assert.Fail(t, "should not have called this function")
-				return false
-			},
-		}
-
-		err := tr.(dataTrie).CollectLeavesForMigration(core.NotSpecified, core.AutoBalanceEnabled, dtm)
-		assert.Nil(t, err)
-	})
-
-	t.Run("nil trie migrator", func(t *testing.T) {
-		t.Parallel()
-
-		tr := initTrie().(dataTrie)
-
-		err := tr.CollectLeavesForMigration(core.NotSpecified, core.AutoBalanceEnabled, nil)
-		assert.Equal(t, errorsCommon.ErrNilTrieMigrator, err)
-	})
-
-	t.Run("data trie already migrated", func(t *testing.T) {
-		t.Parallel()
-
-		numLoadsCalled := 0
-		tr := emptyTrieWithCustomEnableEpochsHandler(
-			&enableEpochsHandlerMock.EnableEpochsHandlerStub{
-				IsAutoBalanceDataTriesEnabledField: true,
-			},
-		)
-		dtr := tr.(dataTrie)
-		_ = dtr.UpdateWithVersion([]byte("dog"), []byte("reindeer"), core.AutoBalanceEnabled)
-		_ = dtr.UpdateWithVersion([]byte("ddog"), []byte("puppy"), core.AutoBalanceEnabled)
-		_ = dtr.UpdateWithVersion([]byte("doe"), []byte("cat"), core.AutoBalanceEnabled)
-
-		dtm := &trieMock.DataTrieMigratorStub{
-			ConsumeStorageLoadGasCalled: func() bool {
-				numLoadsCalled++
-				return true
-			},
-		}
-
-		err := dtr.CollectLeavesForMigration(core.NotSpecified, core.AutoBalanceEnabled, dtm)
-		assert.Nil(t, err)
-		assert.Equal(t, 1, numLoadsCalled)
-	})
-
-	t.Run("trie partially migrated", func(t *testing.T) {
-		t.Parallel()
-
-		addLeafToMigrationQueueCalled := 0
-		tr := emptyTrieWithCustomEnableEpochsHandler(
-			&enableEpochsHandlerMock.EnableEpochsHandlerStub{
-				IsAutoBalanceDataTriesEnabledField: true,
-			},
-		)
-		dtr := tr.(dataTrie)
-		key := []byte("dog")
-		value := []byte("reindeer")
-		_ = dtr.UpdateWithVersion(key, value, core.NotSpecified)
-		_ = dtr.UpdateWithVersion([]byte("ddog"), []byte("puppy"), core.AutoBalanceEnabled)
-		_ = dtr.UpdateWithVersion([]byte("doe"), []byte("cat"), core.AutoBalanceEnabled)
-
-		dtm := &trieMock.DataTrieMigratorStub{
-			AddLeafToMigrationQueueCalled: func(leafData core.TrieData, newLeafVersion core.TrieNodeVersion) (bool, error) {
-				assert.Equal(t, core.AutoBalanceEnabled, newLeafVersion)
-				assert.Equal(t, key, leafData.Key)
-				assert.Equal(t, value, leafData.Value)
-				assert.Equal(t, core.NotSpecified, leafData.Version)
-				addLeafToMigrationQueueCalled++
-				return true, nil
-			},
-		}
-
-		err := dtr.CollectLeavesForMigration(core.NotSpecified, core.AutoBalanceEnabled, dtm)
-		assert.Nil(t, err)
-		assert.Equal(t, 1, addLeafToMigrationQueueCalled)
-	})
-
-	t.Run("not enough gas to load the whole trie", func(t *testing.T) {
-		t.Parallel()
-
-		tr := emptyTrieWithCustomEnableEpochsHandler(
-			&enableEpochsHandlerMock.EnableEpochsHandlerStub{
-				IsAutoBalanceDataTriesEnabledField: true,
-			},
-		)
-		addDefaultDataToTrie(tr)
-
-		dtr := tr.(dataTrie)
-		numLoads := 0
-		numAddLeafToMigrationQueueCalled := 0
-		dtm := &trieMock.DataTrieMigratorStub{
-			ConsumeStorageLoadGasCalled: func() bool {
-				if numLoads < 2 {
-					numLoads++
-					return true
-				}
-
-				numLoads++
-				return false
-			},
-			AddLeafToMigrationQueueCalled: func(_ core.TrieData, _ core.TrieNodeVersion) (bool, error) {
-				numAddLeafToMigrationQueueCalled++
-				return true, nil
-			},
-		}
-
-		err := dtr.CollectLeavesForMigration(core.NotSpecified, core.AutoBalanceEnabled, dtm)
-		assert.Nil(t, err)
-		assert.Equal(t, 3, numLoads)
-		assert.Equal(t, 1, numAddLeafToMigrationQueueCalled)
-	})
-
-	t.Run("not enough gas to migrate the whole trie", func(t *testing.T) {
-		t.Parallel()
-
-		tr := emptyTrieWithCustomEnableEpochsHandler(
-			&enableEpochsHandlerMock.EnableEpochsHandlerStub{
-				IsAutoBalanceDataTriesEnabledField: true,
-			},
-		)
-		addDefaultDataToTrie(tr)
-		dtr := tr.(dataTrie)
-		numLoads := 0
-		numAddLeafToMigrationQueueCalled := 0
-		dtm := &trieMock.DataTrieMigratorStub{
-			ConsumeStorageLoadGasCalled: func() bool {
-				numLoads++
-				return true
-			},
-			AddLeafToMigrationQueueCalled: func(_ core.TrieData, _ core.TrieNodeVersion) (bool, error) {
-				if numAddLeafToMigrationQueueCalled < 1 {
-					numAddLeafToMigrationQueueCalled++
-					return true, nil
-				}
-
-				numAddLeafToMigrationQueueCalled++
-				return false, nil
-			},
-		}
-
-		err := dtr.CollectLeavesForMigration(core.NotSpecified, core.AutoBalanceEnabled, dtm)
-		assert.Nil(t, err)
-		assert.Equal(t, 5, numLoads)
-		assert.Equal(t, 2, numAddLeafToMigrationQueueCalled)
-	})
-
-	t.Run("migrate to non existent version", func(t *testing.T) {
-		t.Parallel()
-
-		numLoadsCalled := 0
-		numAddLeafToMigrationQueueCalled := 0
-		dtr := initTrie().(dataTrie)
-		dtm := &trieMock.DataTrieMigratorStub{
-			ConsumeStorageLoadGasCalled: func() bool {
-				numLoadsCalled++
-				return true
-			},
-			AddLeafToMigrationQueueCalled: func(_ core.TrieData, _ core.TrieNodeVersion) (bool, error) {
-				numAddLeafToMigrationQueueCalled++
-				return true, nil
-			},
-		}
-
-		err := dtr.CollectLeavesForMigration(core.NotSpecified, core.TrieNodeVersion(100), dtm)
-		assert.True(t, strings.Contains(err.Error(), errorsCommon.ErrInvalidTrieNodeVersion.Error()))
-		assert.Equal(t, 0, numLoadsCalled)
-		assert.Equal(t, 0, numAddLeafToMigrationQueueCalled)
-	})
-
-	t.Run("migrate from non existent version", func(t *testing.T) {
-		t.Parallel()
-
-		numLoadsCalled := 0
-		numAddLeafToMigrationQueueCalled := 0
-		dtr := initTrie().(dataTrie)
-		dtm := &trieMock.DataTrieMigratorStub{
-			ConsumeStorageLoadGasCalled: func() bool {
-				numLoadsCalled++
-				return true
-			},
-			AddLeafToMigrationQueueCalled: func(_ core.TrieData, _ core.TrieNodeVersion) (bool, error) {
-				numAddLeafToMigrationQueueCalled++
-				return true, nil
-			},
-		}
-
-		err := dtr.CollectLeavesForMigration(core.TrieNodeVersion(100), core.AutoBalanceEnabled, dtm)
-		assert.True(t, strings.Contains(err.Error(), errorsCommon.ErrInvalidTrieNodeVersion.Error()))
-		assert.Equal(t, 0, numLoadsCalled)
-		assert.Equal(t, 0, numAddLeafToMigrationQueueCalled)
-	})
-
-	t.Run("migrate collapsed trie", func(t *testing.T) {
-		t.Parallel()
-
-		numLoadsCalled := 0
-		numAddLeafToMigrationQueueCalled := 0
-
-		tr := emptyTrieWithCustomEnableEpochsHandler(
-			&enableEpochsHandlerMock.EnableEpochsHandlerStub{
-				IsAutoBalanceDataTriesEnabledField: true,
-			},
-		)
-		addDefaultDataToTrie(tr)
-		_ = tr.Commit()
-		rootHash, _ := tr.RootHash()
-		collapsedTrie, _ := tr.Recreate(rootHash)
-		dtr := collapsedTrie.(dataTrie)
-		dtm := &trieMock.DataTrieMigratorStub{
-			ConsumeStorageLoadGasCalled: func() bool {
-				numLoadsCalled++
-				return true
-			},
-			AddLeafToMigrationQueueCalled: func(_ core.TrieData, _ core.TrieNodeVersion) (bool, error) {
-				numAddLeafToMigrationQueueCalled++
-				return true, nil
-			},
-		}
-
-		err := dtr.CollectLeavesForMigration(core.NotSpecified, core.AutoBalanceEnabled, dtm)
-		assert.Nil(t, err)
-		assert.Equal(t, 6, numLoadsCalled)
-		assert.Equal(t, 3, numAddLeafToMigrationQueueCalled)
-	})
-
-	t.Run("migrate all non migrated leaves", func(t *testing.T) {
-		t.Parallel()
-
-		numLoadsCalled := 0
-		numAddLeafToMigrationQueueCalled := 0
-		tr := emptyTrieWithCustomEnableEpochsHandler(
-			&enableEpochsHandlerMock.EnableEpochsHandlerStub{
-				IsAutoBalanceDataTriesEnabledField: true,
-			},
-		)
-		dtr := tr.(dataTrie)
-		_ = dtr.UpdateWithVersion([]byte("dog"), []byte("reindeer"), core.AutoBalanceEnabled)
-		_ = dtr.UpdateWithVersion([]byte("ddog"), []byte("puppy"), core.AutoBalanceEnabled)
-		_ = dtr.UpdateWithVersion([]byte("doe"), []byte("cat"), core.NotSpecified)
-		dtm := &trieMock.DataTrieMigratorStub{
-			ConsumeStorageLoadGasCalled: func() bool {
-				numLoadsCalled++
-				return true
-			},
-			AddLeafToMigrationQueueCalled: func(_ core.TrieData, _ core.TrieNodeVersion) (bool, error) {
-				numAddLeafToMigrationQueueCalled++
-				return true, nil
-			},
-		}
-
-		err := dtr.CollectLeavesForMigration(core.NotSpecified, core.AutoBalanceEnabled, dtm)
-		assert.Nil(t, err)
-		assert.Equal(t, 2, numLoadsCalled)
-		assert.Equal(t, 1, numAddLeafToMigrationQueueCalled)
-	})
-
-	t.Run("migrate to same version", func(t *testing.T) {
-		t.Parallel()
-
-		numLoadsCalled := 0
-		numAddLeafToMigrationQueueCalled := 0
-		tr := emptyTrieWithCustomEnableEpochsHandler(
-			&enableEpochsHandlerMock.EnableEpochsHandlerStub{
-				IsAutoBalanceDataTriesEnabledField: true,
-			},
-		)
-		dtr := tr.(dataTrie)
-		_ = dtr.UpdateWithVersion([]byte("dog"), []byte("reindeer"), core.AutoBalanceEnabled)
-		_ = dtr.UpdateWithVersion([]byte("ddog"), []byte("puppy"), core.AutoBalanceEnabled)
-		_ = dtr.UpdateWithVersion([]byte("doe"), []byte("cat"), core.AutoBalanceEnabled)
-		dtm := &trieMock.DataTrieMigratorStub{
-			ConsumeStorageLoadGasCalled: func() bool {
-				numLoadsCalled++
-				return true
-			},
-			AddLeafToMigrationQueueCalled: func(_ core.TrieData, _ core.TrieNodeVersion) (bool, error) {
-				numAddLeafToMigrationQueueCalled++
-				return true, nil
-			},
-		}
-
-		err := dtr.CollectLeavesForMigration(core.AutoBalanceEnabled, core.AutoBalanceEnabled, dtm)
-		assert.Nil(t, err)
-		assert.Equal(t, 1, numLoadsCalled)
-		assert.Equal(t, 0, numAddLeafToMigrationQueueCalled)
-	})
-=======
 func TestPatriciaMerkleTrie_ConcurrentOperations(t *testing.T) {
 	t.Parallel()
 
@@ -1478,7 +1172,308 @@
 	case <-time.After(timeout):
 		assert.Fail(t, "timeout waiting for trie to be closed")
 	}
->>>>>>> d26c931f
+}
+
+type dataTrie interface {
+	CollectLeavesForMigration(oldVersion core.TrieNodeVersion, newVersion core.TrieNodeVersion, trieMigrator vmcommon.DataTrieMigrator) error
+	UpdateWithVersion(key []byte, value []byte, version core.TrieNodeVersion) error
+}
+
+func TestPatriciaMerkleTrie_CollectLeavesForMigration(t *testing.T) {
+	t.Parallel()
+
+	t.Run("nil root", func(t *testing.T) {
+		t.Parallel()
+
+		tr := emptyTrie()
+
+		dtm := &trieMock.DataTrieMigratorStub{
+			ConsumeStorageLoadGasCalled: func() bool {
+				assert.Fail(t, "should not have called this function")
+				return false
+			},
+		}
+
+		err := tr.(dataTrie).CollectLeavesForMigration(core.NotSpecified, core.AutoBalanceEnabled, dtm)
+		assert.Nil(t, err)
+	})
+
+	t.Run("nil trie migrator", func(t *testing.T) {
+		t.Parallel()
+
+		tr := initTrie().(dataTrie)
+
+		err := tr.CollectLeavesForMigration(core.NotSpecified, core.AutoBalanceEnabled, nil)
+		assert.Equal(t, errorsCommon.ErrNilTrieMigrator, err)
+	})
+
+	t.Run("data trie already migrated", func(t *testing.T) {
+		t.Parallel()
+
+		numLoadsCalled := 0
+		tr := emptyTrieWithCustomEnableEpochsHandler(
+			&enableEpochsHandlerMock.EnableEpochsHandlerStub{
+				IsAutoBalanceDataTriesEnabledField: true,
+			},
+		)
+		dtr := tr.(dataTrie)
+		_ = dtr.UpdateWithVersion([]byte("dog"), []byte("reindeer"), core.AutoBalanceEnabled)
+		_ = dtr.UpdateWithVersion([]byte("ddog"), []byte("puppy"), core.AutoBalanceEnabled)
+		_ = dtr.UpdateWithVersion([]byte("doe"), []byte("cat"), core.AutoBalanceEnabled)
+
+		dtm := &trieMock.DataTrieMigratorStub{
+			ConsumeStorageLoadGasCalled: func() bool {
+				numLoadsCalled++
+				return true
+			},
+		}
+
+		err := dtr.CollectLeavesForMigration(core.NotSpecified, core.AutoBalanceEnabled, dtm)
+		assert.Nil(t, err)
+		assert.Equal(t, 1, numLoadsCalled)
+	})
+
+	t.Run("trie partially migrated", func(t *testing.T) {
+		t.Parallel()
+
+		addLeafToMigrationQueueCalled := 0
+		tr := emptyTrieWithCustomEnableEpochsHandler(
+			&enableEpochsHandlerMock.EnableEpochsHandlerStub{
+				IsAutoBalanceDataTriesEnabledField: true,
+			},
+		)
+		dtr := tr.(dataTrie)
+		key := []byte("dog")
+		value := []byte("reindeer")
+		_ = dtr.UpdateWithVersion(key, value, core.NotSpecified)
+		_ = dtr.UpdateWithVersion([]byte("ddog"), []byte("puppy"), core.AutoBalanceEnabled)
+		_ = dtr.UpdateWithVersion([]byte("doe"), []byte("cat"), core.AutoBalanceEnabled)
+
+		dtm := &trieMock.DataTrieMigratorStub{
+			AddLeafToMigrationQueueCalled: func(leafData core.TrieData, newLeafVersion core.TrieNodeVersion) (bool, error) {
+				assert.Equal(t, core.AutoBalanceEnabled, newLeafVersion)
+				assert.Equal(t, key, leafData.Key)
+				assert.Equal(t, value, leafData.Value)
+				assert.Equal(t, core.NotSpecified, leafData.Version)
+				addLeafToMigrationQueueCalled++
+				return true, nil
+			},
+		}
+
+		err := dtr.CollectLeavesForMigration(core.NotSpecified, core.AutoBalanceEnabled, dtm)
+		assert.Nil(t, err)
+		assert.Equal(t, 1, addLeafToMigrationQueueCalled)
+	})
+
+	t.Run("not enough gas to load the whole trie", func(t *testing.T) {
+		t.Parallel()
+
+		tr := emptyTrieWithCustomEnableEpochsHandler(
+			&enableEpochsHandlerMock.EnableEpochsHandlerStub{
+				IsAutoBalanceDataTriesEnabledField: true,
+			},
+		)
+		addDefaultDataToTrie(tr)
+
+		dtr := tr.(dataTrie)
+		numLoads := 0
+		numAddLeafToMigrationQueueCalled := 0
+		dtm := &trieMock.DataTrieMigratorStub{
+			ConsumeStorageLoadGasCalled: func() bool {
+				if numLoads < 2 {
+					numLoads++
+					return true
+				}
+
+				numLoads++
+				return false
+			},
+			AddLeafToMigrationQueueCalled: func(_ core.TrieData, _ core.TrieNodeVersion) (bool, error) {
+				numAddLeafToMigrationQueueCalled++
+				return true, nil
+			},
+		}
+
+		err := dtr.CollectLeavesForMigration(core.NotSpecified, core.AutoBalanceEnabled, dtm)
+		assert.Nil(t, err)
+		assert.Equal(t, 3, numLoads)
+		assert.Equal(t, 1, numAddLeafToMigrationQueueCalled)
+	})
+
+	t.Run("not enough gas to migrate the whole trie", func(t *testing.T) {
+		t.Parallel()
+
+		tr := emptyTrieWithCustomEnableEpochsHandler(
+			&enableEpochsHandlerMock.EnableEpochsHandlerStub{
+				IsAutoBalanceDataTriesEnabledField: true,
+			},
+		)
+		addDefaultDataToTrie(tr)
+		dtr := tr.(dataTrie)
+		numLoads := 0
+		numAddLeafToMigrationQueueCalled := 0
+		dtm := &trieMock.DataTrieMigratorStub{
+			ConsumeStorageLoadGasCalled: func() bool {
+				numLoads++
+				return true
+			},
+			AddLeafToMigrationQueueCalled: func(_ core.TrieData, _ core.TrieNodeVersion) (bool, error) {
+				if numAddLeafToMigrationQueueCalled < 1 {
+					numAddLeafToMigrationQueueCalled++
+					return true, nil
+				}
+
+				numAddLeafToMigrationQueueCalled++
+				return false, nil
+			},
+		}
+
+		err := dtr.CollectLeavesForMigration(core.NotSpecified, core.AutoBalanceEnabled, dtm)
+		assert.Nil(t, err)
+		assert.Equal(t, 5, numLoads)
+		assert.Equal(t, 2, numAddLeafToMigrationQueueCalled)
+	})
+
+	t.Run("migrate to non existent version", func(t *testing.T) {
+		t.Parallel()
+
+		numLoadsCalled := 0
+		numAddLeafToMigrationQueueCalled := 0
+		dtr := initTrie().(dataTrie)
+		dtm := &trieMock.DataTrieMigratorStub{
+			ConsumeStorageLoadGasCalled: func() bool {
+				numLoadsCalled++
+				return true
+			},
+			AddLeafToMigrationQueueCalled: func(_ core.TrieData, _ core.TrieNodeVersion) (bool, error) {
+				numAddLeafToMigrationQueueCalled++
+				return true, nil
+			},
+		}
+
+		err := dtr.CollectLeavesForMigration(core.NotSpecified, core.TrieNodeVersion(100), dtm)
+		assert.True(t, strings.Contains(err.Error(), errorsCommon.ErrInvalidTrieNodeVersion.Error()))
+		assert.Equal(t, 0, numLoadsCalled)
+		assert.Equal(t, 0, numAddLeafToMigrationQueueCalled)
+	})
+
+	t.Run("migrate from non existent version", func(t *testing.T) {
+		t.Parallel()
+
+		numLoadsCalled := 0
+		numAddLeafToMigrationQueueCalled := 0
+		dtr := initTrie().(dataTrie)
+		dtm := &trieMock.DataTrieMigratorStub{
+			ConsumeStorageLoadGasCalled: func() bool {
+				numLoadsCalled++
+				return true
+			},
+			AddLeafToMigrationQueueCalled: func(_ core.TrieData, _ core.TrieNodeVersion) (bool, error) {
+				numAddLeafToMigrationQueueCalled++
+				return true, nil
+			},
+		}
+
+		err := dtr.CollectLeavesForMigration(core.TrieNodeVersion(100), core.AutoBalanceEnabled, dtm)
+		assert.True(t, strings.Contains(err.Error(), errorsCommon.ErrInvalidTrieNodeVersion.Error()))
+		assert.Equal(t, 0, numLoadsCalled)
+		assert.Equal(t, 0, numAddLeafToMigrationQueueCalled)
+	})
+
+	t.Run("migrate collapsed trie", func(t *testing.T) {
+		t.Parallel()
+
+		numLoadsCalled := 0
+		numAddLeafToMigrationQueueCalled := 0
+
+		tr := emptyTrieWithCustomEnableEpochsHandler(
+			&enableEpochsHandlerMock.EnableEpochsHandlerStub{
+				IsAutoBalanceDataTriesEnabledField: true,
+			},
+		)
+		addDefaultDataToTrie(tr)
+		_ = tr.Commit()
+		rootHash, _ := tr.RootHash()
+		collapsedTrie, _ := tr.Recreate(rootHash)
+		dtr := collapsedTrie.(dataTrie)
+		dtm := &trieMock.DataTrieMigratorStub{
+			ConsumeStorageLoadGasCalled: func() bool {
+				numLoadsCalled++
+				return true
+			},
+			AddLeafToMigrationQueueCalled: func(_ core.TrieData, _ core.TrieNodeVersion) (bool, error) {
+				numAddLeafToMigrationQueueCalled++
+				return true, nil
+			},
+		}
+
+		err := dtr.CollectLeavesForMigration(core.NotSpecified, core.AutoBalanceEnabled, dtm)
+		assert.Nil(t, err)
+		assert.Equal(t, 6, numLoadsCalled)
+		assert.Equal(t, 3, numAddLeafToMigrationQueueCalled)
+	})
+
+	t.Run("migrate all non migrated leaves", func(t *testing.T) {
+		t.Parallel()
+
+		numLoadsCalled := 0
+		numAddLeafToMigrationQueueCalled := 0
+		tr := emptyTrieWithCustomEnableEpochsHandler(
+			&enableEpochsHandlerMock.EnableEpochsHandlerStub{
+				IsAutoBalanceDataTriesEnabledField: true,
+			},
+		)
+		dtr := tr.(dataTrie)
+		_ = dtr.UpdateWithVersion([]byte("dog"), []byte("reindeer"), core.AutoBalanceEnabled)
+		_ = dtr.UpdateWithVersion([]byte("ddog"), []byte("puppy"), core.AutoBalanceEnabled)
+		_ = dtr.UpdateWithVersion([]byte("doe"), []byte("cat"), core.NotSpecified)
+		dtm := &trieMock.DataTrieMigratorStub{
+			ConsumeStorageLoadGasCalled: func() bool {
+				numLoadsCalled++
+				return true
+			},
+			AddLeafToMigrationQueueCalled: func(_ core.TrieData, _ core.TrieNodeVersion) (bool, error) {
+				numAddLeafToMigrationQueueCalled++
+				return true, nil
+			},
+		}
+
+		err := dtr.CollectLeavesForMigration(core.NotSpecified, core.AutoBalanceEnabled, dtm)
+		assert.Nil(t, err)
+		assert.Equal(t, 2, numLoadsCalled)
+		assert.Equal(t, 1, numAddLeafToMigrationQueueCalled)
+	})
+
+	t.Run("migrate to same version", func(t *testing.T) {
+		t.Parallel()
+
+		numLoadsCalled := 0
+		numAddLeafToMigrationQueueCalled := 0
+		tr := emptyTrieWithCustomEnableEpochsHandler(
+			&enableEpochsHandlerMock.EnableEpochsHandlerStub{
+				IsAutoBalanceDataTriesEnabledField: true,
+			},
+		)
+		dtr := tr.(dataTrie)
+		_ = dtr.UpdateWithVersion([]byte("dog"), []byte("reindeer"), core.AutoBalanceEnabled)
+		_ = dtr.UpdateWithVersion([]byte("ddog"), []byte("puppy"), core.AutoBalanceEnabled)
+		_ = dtr.UpdateWithVersion([]byte("doe"), []byte("cat"), core.AutoBalanceEnabled)
+		dtm := &trieMock.DataTrieMigratorStub{
+			ConsumeStorageLoadGasCalled: func() bool {
+				numLoadsCalled++
+				return true
+			},
+			AddLeafToMigrationQueueCalled: func(_ core.TrieData, _ core.TrieNodeVersion) (bool, error) {
+				numAddLeafToMigrationQueueCalled++
+				return true, nil
+			},
+		}
+
+		err := dtr.CollectLeavesForMigration(core.AutoBalanceEnabled, core.AutoBalanceEnabled, dtm)
+		assert.Nil(t, err)
+		assert.Equal(t, 1, numLoadsCalled)
+		assert.Equal(t, 0, numAddLeafToMigrationQueueCalled)
+	})
 }
 
 func BenchmarkPatriciaMerkleTree_Insert(b *testing.B) {
