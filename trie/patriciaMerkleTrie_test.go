--- conflicted
+++ resolved
@@ -393,24 +393,6 @@
 func TestPatriciaMerkleTrie_Recreate(t *testing.T) {
 	t.Parallel()
 
-<<<<<<< HEAD
-	tr := initTrie()
-	rootHash, _ := tr.RootHash()
-	_ = tr.Commit(hashesCollector.NewDisabledHashesCollector())
-
-	newTr, err := tr.Recreate(rootHash)
-	assert.Nil(t, err)
-	assert.NotNil(t, newTr)
-
-	root, _ := newTr.RootHash()
-	assert.Equal(t, rootHash, root)
-}
-
-func TestPatriciaMerkleTrie_RecreateFromEpoch(t *testing.T) {
-	t.Parallel()
-
-=======
->>>>>>> 3094bb08
 	t.Run("nil options", func(t *testing.T) {
 		t.Parallel()
 
@@ -953,11 +935,7 @@
 	numOperations := 1000
 	wg := sync.WaitGroup{}
 	wg.Add(numOperations)
-<<<<<<< HEAD
 	numFunctions := 14
-=======
-	numFunctions := 18
->>>>>>> 3094bb08
 
 	initialRootHash, _ := tr.RootHash()
 
@@ -989,7 +967,6 @@
 				rootHashHolder := holders.NewRootHashHolder(initialRootHash, epoch)
 				_, err := tr.Recreate(rootHashHolder)
 				assert.Nil(t, err)
-<<<<<<< HEAD
 			case 7:
 				_, err := tr.GetSerializedNode(initialRootHash)
 				assert.Nil(t, err)
@@ -998,23 +975,6 @@
 				_, _, err := tr.GetSerializedNodes(initialRootHash, size1KB)
 				assert.Nil(t, err)
 			case 9:
-=======
-			case 6:
-				_ = tr.String()
-			case 7:
-				_ = tr.GetObsoleteHashes()
-			case 8:
-				_, err := tr.GetDirtyHashes()
-				assert.Nil(t, err)
-			case 9:
-				_, err := tr.GetSerializedNode(initialRootHash)
-				assert.Nil(t, err)
-			case 10:
-				size1KB := uint64(1024 * 1024)
-				_, _, err := tr.GetSerializedNodes(initialRootHash, size1KB)
-				assert.Nil(t, err)
-			case 11:
->>>>>>> 3094bb08
 				trieIteratorChannels := &common.TrieIteratorChannels{
 					LeavesChan: make(chan core.KeyValueHolder, 1000),
 					ErrChan:    errChan.NewErrChanWrapper(),
@@ -1028,7 +988,6 @@
 					parsers.NewMainTrieLeafParser(),
 				)
 				assert.Nil(t, err)
-<<<<<<< HEAD
 			case 10:
 				_, _, _ = tr.GetProof(initialRootHash, initialRootHash) // this might error due to concurrent operations that change the roothash
 			case 11:
@@ -1038,22 +997,6 @@
 				sm := tr.GetStorageManager()
 				assert.NotNil(t, sm)
 			case 13:
-=======
-			case 12:
-				_, err := tr.GetAllHashes()
-				assert.Nil(t, err)
-			case 13:
-				_, _, _ = tr.GetProof(initialRootHash) // this might error due to concurrent operations that change the roothash
-			case 14:
-				// extremely hard to compute an existing hash due to concurrent changes.
-				_, _ = tr.VerifyProof([]byte("dog"), []byte("puppy"), [][]byte{[]byte("proof1")}) // this might error due to concurrent operations that change the roothash
-			case 15:
-				sm := tr.GetStorageManager()
-				assert.NotNil(t, sm)
-			case 16:
-				_ = tr.GetOldRoot()
-			case 17:
->>>>>>> 3094bb08
 				trieStatsHandler := tr.(common.TrieStats)
 				_, err := trieStatsHandler.GetTrieStats("address", initialRootHash)
 				assert.Nil(t, err)
