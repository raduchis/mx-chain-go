--- conflicted
+++ resolved
@@ -30,18 +30,7 @@
 		PruningEnabled:     false,
 		CheckpointsEnabled: false,
 		MaxTrieLevelInMem:  5,
-<<<<<<< HEAD
-=======
-		EpochStartNotifier: &epochNotifier.EpochNotifierStub{},
 		IdleProvider:       &testscommon.ProcessStatusHandlerStub{},
-	}
-}
-
-func createTrieStorageCfg() config.StorageConfig {
-	return config.StorageConfig{
-		Cache: config.CacheConfig{Type: "LRU", Capacity: 1000},
-		DB:    config.DBConfig{Type: string(storageUnit.MemoryDB)},
->>>>>>> 49f85285
 	}
 }
 
