package factory

import (
	"github.com/ElrondNetwork/elrond-go-core/core/check"
	"github.com/ElrondNetwork/elrond-go-core/hashing"
	"github.com/ElrondNetwork/elrond-go-core/marshal"
	logger "github.com/ElrondNetwork/elrond-go-logger"
	"github.com/ElrondNetwork/elrond-go/common"
	"github.com/ElrondNetwork/elrond-go/config"
	"github.com/ElrondNetwork/elrond-go/dataRetriever"
	"github.com/ElrondNetwork/elrond-go/state"
	"github.com/ElrondNetwork/elrond-go/storage"
	"github.com/ElrondNetwork/elrond-go/trie"
	"github.com/ElrondNetwork/elrond-go/trie/hashesHolder"
)

// TrieCreateArgs holds arguments for calling the Create method on the TrieFactory
type TrieCreateArgs struct {
<<<<<<< HEAD
	MainStorer         storage.Storer
	CheckpointsStorer  storage.Storer
	PruningEnabled     bool
	CheckpointsEnabled bool
	MaxTrieLevelInMem  uint
=======
	TrieStorageConfig          config.StorageConfig
	MainStorer                 storage.Storer
	CheckpointsStorer          storage.Storer
	ShardID                    string
	PruningEnabled             bool
	CheckpointsEnabled         bool
	MaxTrieLevelInMem          uint
	DisableOldTrieStorageEpoch uint32
	EpochStartNotifier         trie.EpochNotifier
	IdleProvider               trie.IdleNodeProvider
>>>>>>> 49f85285
}

type trieCreator struct {
	marshalizer              marshal.Marshalizer
	hasher                   hashing.Hasher
	pathManager              storage.PathManagerHandler
	trieStorageManagerConfig config.TrieStorageManagerConfig
}

var log = logger.GetOrCreate("trie")

// NewTrieFactory creates a new trie factory
func NewTrieFactory(
	args TrieFactoryArgs,
) (*trieCreator, error) {
	if check.IfNil(args.Marshalizer) {
		return nil, trie.ErrNilMarshalizer
	}
	if check.IfNil(args.Hasher) {
		return nil, trie.ErrNilHasher
	}
	if check.IfNil(args.PathManager) {
		return nil, trie.ErrNilPathManager
	}

	return &trieCreator{
		marshalizer:              args.Marshalizer,
		hasher:                   args.Hasher,
		pathManager:              args.PathManager,
		trieStorageManagerConfig: args.TrieStorageManagerConfig,
	}, nil
}

// Create creates a new trie
func (tc *trieCreator) Create(args TrieCreateArgs) (common.StorageManager, common.Trie, error) {
	log.Debug("trie pruning status", "enabled", args.PruningEnabled)
	if !args.PruningEnabled {
		return tc.newTrieAndTrieStorageWithoutPruning(args.MainStorer, args.MaxTrieLevelInMem)
	}

	checkpointHashesHolder := hashesHolder.NewCheckpointHashesHolder(
		tc.trieStorageManagerConfig.CheckpointHashesHolderMaxSize,
		uint64(tc.hasher.Size()),
	)
	storageManagerArgs := trie.NewTrieStorageManagerArgs{
<<<<<<< HEAD
		MainStorer:             args.MainStorer,
		CheckpointsStorer:      args.CheckpointsStorer,
		Marshalizer:            tc.marshalizer,
		Hasher:                 tc.hasher,
		GeneralConfig:          tc.trieStorageManagerConfig,
		CheckpointHashesHolder: checkpointHashesHolder,
=======
		EpochNotifier:              args.EpochStartNotifier,
		DisableOldTrieStorageEpoch: args.DisableOldTrieStorageEpoch,
		DB:                         accountsTrieStorage,
		MainStorer:                 args.MainStorer,
		CheckpointsStorer:          args.CheckpointsStorer,
		Marshalizer:                tc.marshalizer,
		Hasher:                     tc.hasher,
		SnapshotDbConfig:           snapshotDbCfg,
		GeneralConfig:              tc.trieStorageManagerConfig,
		CheckpointHashesHolder:     checkpointHashesHolder,
		IdleProvider:               args.IdleProvider,
>>>>>>> 49f85285
	}

	log.Debug("trie checkpoints status", "enabled", args.CheckpointsEnabled)
	if !args.CheckpointsEnabled {
		return tc.newTrieAndTrieStorageWithoutCheckpoints(storageManagerArgs, args.MaxTrieLevelInMem)
	}

	return tc.newTrieAndTrieStorage(storageManagerArgs, args.MaxTrieLevelInMem)
}

func (tc *trieCreator) newTrieAndTrieStorage(
	args trie.NewTrieStorageManagerArgs,
	maxTrieLevelInMem uint,
) (common.StorageManager, common.Trie, error) {
	trieStorage, err := trie.NewTrieStorageManager(args)
	if err != nil {
		return nil, nil, err
	}

	newTrie, err := trie.NewTrie(trieStorage, tc.marshalizer, tc.hasher, maxTrieLevelInMem)
	if err != nil {
		return nil, nil, err
	}

	return trieStorage, newTrie, nil
}

func (tc *trieCreator) newTrieAndTrieStorageWithoutCheckpoints(
	args trie.NewTrieStorageManagerArgs,
	maxTrieLevelInMem uint,
) (common.StorageManager, common.Trie, error) {
	trieStorage, err := trie.NewTrieStorageManagerWithoutCheckpoints(args)
	if err != nil {
		return nil, nil, err
	}

	newTrie, err := trie.NewTrie(trieStorage, tc.marshalizer, tc.hasher, maxTrieLevelInMem)
	if err != nil {
		return nil, nil, err
	}

	return trieStorage, newTrie, nil
}

func (tc *trieCreator) newTrieAndTrieStorageWithoutPruning(
	accountsTrieStorage common.DBWriteCacher,
	maxTrieLevelInMem uint,
) (common.StorageManager, common.Trie, error) {
	trieStorage, err := trie.NewTrieStorageManagerWithoutPruning(accountsTrieStorage)
	if err != nil {
		return nil, nil, err
	}

	newTrie, err := trie.NewTrie(trieStorage, tc.marshalizer, tc.hasher, maxTrieLevelInMem)
	if err != nil {
		return nil, nil, err
	}

	return trieStorage, newTrie, nil
}

// IsInterfaceNil returns true if there is no value under the interface
func (tc *trieCreator) IsInterfaceNil() bool {
	return tc == nil
}

// CreateTriesComponentsForShardId creates the user and peer tries and trieStorageManagers
func CreateTriesComponentsForShardId(
	generalConfig config.Config,
	coreComponentsHolder coreComponentsHandler,
	storageService dataRetriever.StorageService,
) (common.TriesHolder, map[string]common.StorageManager, error) {
	trieFactoryArgs := TrieFactoryArgs{
		Marshalizer:              coreComponentsHolder.InternalMarshalizer(),
		Hasher:                   coreComponentsHolder.Hasher(),
		PathManager:              coreComponentsHolder.PathHandler(),
		TrieStorageManagerConfig: generalConfig.TrieStorageManagerConfig,
	}
	trFactory, err := NewTrieFactory(trieFactoryArgs)
	if err != nil {
		return nil, nil, err
	}

	args := TrieCreateArgs{
<<<<<<< HEAD
		MainStorer:         storageService.GetStorer(dataRetriever.UserAccountsUnit),
		CheckpointsStorer:  storageService.GetStorer(dataRetriever.UserAccountsCheckpointsUnit),
		PruningEnabled:     generalConfig.StateTriesConfig.AccountsStatePruningEnabled,
		CheckpointsEnabled: generalConfig.StateTriesConfig.CheckpointsEnabled,
		MaxTrieLevelInMem:  generalConfig.StateTriesConfig.MaxStateTrieLevelInMemory,
=======
		TrieStorageConfig:          generalConfig.AccountsTrieStorageOld,
		MainStorer:                 storageService.GetStorer(dataRetriever.UserAccountsUnit),
		CheckpointsStorer:          storageService.GetStorer(dataRetriever.UserAccountsCheckpointsUnit),
		ShardID:                    core.GetShardIDString(shardId),
		PruningEnabled:             generalConfig.StateTriesConfig.AccountsStatePruningEnabled,
		CheckpointsEnabled:         generalConfig.StateTriesConfig.CheckpointsEnabled,
		MaxTrieLevelInMem:          generalConfig.StateTriesConfig.MaxStateTrieLevelInMemory,
		DisableOldTrieStorageEpoch: disableoOldTrieStorageEpoch,
		EpochStartNotifier:         notifier,
		IdleProvider:               coreComponentsHolder.ProcessStatusHandler(),
>>>>>>> 49f85285
	}
	userStorageManager, userAccountTrie, err := trFactory.Create(args)
	if err != nil {
		return nil, nil, err
	}

	trieContainer := state.NewDataTriesHolder()
	trieStorageManagers := make(map[string]common.StorageManager)

	trieContainer.Put([]byte(UserAccountTrie), userAccountTrie)
	trieStorageManagers[UserAccountTrie] = userStorageManager

	args = TrieCreateArgs{
<<<<<<< HEAD
		MainStorer:         storageService.GetStorer(dataRetriever.PeerAccountsUnit),
		CheckpointsStorer:  storageService.GetStorer(dataRetriever.PeerAccountsCheckpointsUnit),
		PruningEnabled:     generalConfig.StateTriesConfig.PeerStatePruningEnabled,
		CheckpointsEnabled: generalConfig.StateTriesConfig.CheckpointsEnabled,
		MaxTrieLevelInMem:  generalConfig.StateTriesConfig.MaxPeerTrieLevelInMemory,
=======
		TrieStorageConfig:          generalConfig.PeerAccountsTrieStorageOld,
		MainStorer:                 storageService.GetStorer(dataRetriever.PeerAccountsUnit),
		CheckpointsStorer:          storageService.GetStorer(dataRetriever.PeerAccountsCheckpointsUnit),
		ShardID:                    core.GetShardIDString(shardId),
		PruningEnabled:             generalConfig.StateTriesConfig.PeerStatePruningEnabled,
		CheckpointsEnabled:         generalConfig.StateTriesConfig.CheckpointsEnabled,
		MaxTrieLevelInMem:          generalConfig.StateTriesConfig.MaxPeerTrieLevelInMemory,
		DisableOldTrieStorageEpoch: disableoOldTrieStorageEpoch,
		EpochStartNotifier:         notifier,
		IdleProvider:               coreComponentsHolder.ProcessStatusHandler(),
>>>>>>> 49f85285
	}
	peerStorageManager, peerAccountsTrie, err := trFactory.Create(args)
	if err != nil {
		return nil, nil, err
	}

	trieContainer.Put([]byte(PeerAccountTrie), peerAccountsTrie)
	trieStorageManagers[PeerAccountTrie] = peerStorageManager

	return trieContainer, trieStorageManagers, nil
}<|MERGE_RESOLUTION|>--- conflicted
+++ resolved
@@ -16,24 +16,12 @@
 
 // TrieCreateArgs holds arguments for calling the Create method on the TrieFactory
 type TrieCreateArgs struct {
-<<<<<<< HEAD
 	MainStorer         storage.Storer
 	CheckpointsStorer  storage.Storer
 	PruningEnabled     bool
 	CheckpointsEnabled bool
 	MaxTrieLevelInMem  uint
-=======
-	TrieStorageConfig          config.StorageConfig
-	MainStorer                 storage.Storer
-	CheckpointsStorer          storage.Storer
-	ShardID                    string
-	PruningEnabled             bool
-	CheckpointsEnabled         bool
-	MaxTrieLevelInMem          uint
-	DisableOldTrieStorageEpoch uint32
-	EpochStartNotifier         trie.EpochNotifier
-	IdleProvider               trie.IdleNodeProvider
->>>>>>> 49f85285
+	IdleProvider       trie.IdleNodeProvider
 }
 
 type trieCreator struct {
@@ -79,26 +67,13 @@
 		uint64(tc.hasher.Size()),
 	)
 	storageManagerArgs := trie.NewTrieStorageManagerArgs{
-<<<<<<< HEAD
 		MainStorer:             args.MainStorer,
 		CheckpointsStorer:      args.CheckpointsStorer,
 		Marshalizer:            tc.marshalizer,
 		Hasher:                 tc.hasher,
 		GeneralConfig:          tc.trieStorageManagerConfig,
 		CheckpointHashesHolder: checkpointHashesHolder,
-=======
-		EpochNotifier:              args.EpochStartNotifier,
-		DisableOldTrieStorageEpoch: args.DisableOldTrieStorageEpoch,
-		DB:                         accountsTrieStorage,
-		MainStorer:                 args.MainStorer,
-		CheckpointsStorer:          args.CheckpointsStorer,
-		Marshalizer:                tc.marshalizer,
-		Hasher:                     tc.hasher,
-		SnapshotDbConfig:           snapshotDbCfg,
-		GeneralConfig:              tc.trieStorageManagerConfig,
-		CheckpointHashesHolder:     checkpointHashesHolder,
 		IdleProvider:               args.IdleProvider,
->>>>>>> 49f85285
 	}
 
 	log.Debug("trie checkpoints status", "enabled", args.CheckpointsEnabled)
@@ -183,24 +158,12 @@
 	}
 
 	args := TrieCreateArgs{
-<<<<<<< HEAD
 		MainStorer:         storageService.GetStorer(dataRetriever.UserAccountsUnit),
 		CheckpointsStorer:  storageService.GetStorer(dataRetriever.UserAccountsCheckpointsUnit),
 		PruningEnabled:     generalConfig.StateTriesConfig.AccountsStatePruningEnabled,
 		CheckpointsEnabled: generalConfig.StateTriesConfig.CheckpointsEnabled,
 		MaxTrieLevelInMem:  generalConfig.StateTriesConfig.MaxStateTrieLevelInMemory,
-=======
-		TrieStorageConfig:          generalConfig.AccountsTrieStorageOld,
-		MainStorer:                 storageService.GetStorer(dataRetriever.UserAccountsUnit),
-		CheckpointsStorer:          storageService.GetStorer(dataRetriever.UserAccountsCheckpointsUnit),
-		ShardID:                    core.GetShardIDString(shardId),
-		PruningEnabled:             generalConfig.StateTriesConfig.AccountsStatePruningEnabled,
-		CheckpointsEnabled:         generalConfig.StateTriesConfig.CheckpointsEnabled,
-		MaxTrieLevelInMem:          generalConfig.StateTriesConfig.MaxStateTrieLevelInMemory,
-		DisableOldTrieStorageEpoch: disableoOldTrieStorageEpoch,
-		EpochStartNotifier:         notifier,
-		IdleProvider:               coreComponentsHolder.ProcessStatusHandler(),
->>>>>>> 49f85285
+		IdleProvider:       coreComponentsHolder.ProcessStatusHandler(),
 	}
 	userStorageManager, userAccountTrie, err := trFactory.Create(args)
 	if err != nil {
@@ -214,24 +177,12 @@
 	trieStorageManagers[UserAccountTrie] = userStorageManager
 
 	args = TrieCreateArgs{
-<<<<<<< HEAD
 		MainStorer:         storageService.GetStorer(dataRetriever.PeerAccountsUnit),
 		CheckpointsStorer:  storageService.GetStorer(dataRetriever.PeerAccountsCheckpointsUnit),
 		PruningEnabled:     generalConfig.StateTriesConfig.PeerStatePruningEnabled,
 		CheckpointsEnabled: generalConfig.StateTriesConfig.CheckpointsEnabled,
 		MaxTrieLevelInMem:  generalConfig.StateTriesConfig.MaxPeerTrieLevelInMemory,
-=======
-		TrieStorageConfig:          generalConfig.PeerAccountsTrieStorageOld,
-		MainStorer:                 storageService.GetStorer(dataRetriever.PeerAccountsUnit),
-		CheckpointsStorer:          storageService.GetStorer(dataRetriever.PeerAccountsCheckpointsUnit),
-		ShardID:                    core.GetShardIDString(shardId),
-		PruningEnabled:             generalConfig.StateTriesConfig.PeerStatePruningEnabled,
-		CheckpointsEnabled:         generalConfig.StateTriesConfig.CheckpointsEnabled,
-		MaxTrieLevelInMem:          generalConfig.StateTriesConfig.MaxPeerTrieLevelInMemory,
-		DisableOldTrieStorageEpoch: disableoOldTrieStorageEpoch,
-		EpochStartNotifier:         notifier,
-		IdleProvider:               coreComponentsHolder.ProcessStatusHandler(),
->>>>>>> 49f85285
+		IdleProvider:       coreComponentsHolder.ProcessStatusHandler(),
 	}
 	peerStorageManager, peerAccountsTrie, err := trFactory.Create(args)
 	if err != nil {
