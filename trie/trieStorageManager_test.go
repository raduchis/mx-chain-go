--- conflicted
+++ resolved
@@ -91,11 +91,7 @@
 
 	errChan := make(chan error, 1)
 	trieStorage.AddDirtyCheckpointHashes(rootHash, dirtyHashes)
-<<<<<<< HEAD
-	trieStorage.SetCheckpoint(rootHash, []byte{}, nil, nil, &trieMock.MockStatistics{})
-=======
-	trieStorage.SetCheckpoint(rootHash, []byte{}, nil, errChan, &trieMock.MockStatistics{})
->>>>>>> 11e589f6
+	trieStorage.SetCheckpoint(rootHash, []byte{}, nil, nil, errChan, &trieMock.MockStatistics{})
 	trie.WaitForOperationToComplete(trieStorage)
 
 	val, err = trieStorage.GetFromCheckpoint(rootHash)
@@ -163,12 +159,8 @@
 	assert.NotNil(t, err)
 	assert.Nil(t, val)
 
-<<<<<<< HEAD
-	trieStorage.SetCheckpoint(rootHash, []byte{}, nil, nil, &trieMock.MockStatistics{})
-=======
-	errChan := make(chan error, 1)
-	trieStorage.SetCheckpoint(rootHash, []byte{}, nil, errChan, &trieMock.MockStatistics{})
->>>>>>> 11e589f6
+	errChan := make(chan error, 1)
+	trieStorage.SetCheckpoint(rootHash, []byte{}, nil, nil, errChan, &trieMock.MockStatistics{})
 	trie.WaitForOperationToComplete(trieStorage)
 
 	val, err = trieStorage.GetFromCheckpoint(rootHash)
@@ -336,12 +328,8 @@
 
 	rootHash := []byte("rootHash")
 	leavesChan := make(chan core.KeyValueHolder)
-<<<<<<< HEAD
-	ts.TakeSnapshot(rootHash, rootHash, leavesChan, nil, &trieMock.MockStatistics{}, 0)
-=======
-	errChan := make(chan error, 1)
-	ts.TakeSnapshot(rootHash, rootHash, leavesChan, errChan, &trieMock.MockStatistics{}, 0)
->>>>>>> 11e589f6
+	errChan := make(chan error, 1)
+	ts.TakeSnapshot(rootHash, rootHash, leavesChan, nil, errChan, &trieMock.MockStatistics{}, 0)
 
 	_, ok := <-leavesChan
 	assert.False(t, ok)
@@ -356,12 +344,8 @@
 
 	rootHash := make([]byte, 32)
 	leavesChan := make(chan core.KeyValueHolder)
-<<<<<<< HEAD
-	ts.TakeSnapshot(rootHash, rootHash, leavesChan, nil, &trieMock.MockStatistics{}, 0)
-=======
-	errChan := make(chan error, 1)
-	ts.TakeSnapshot(rootHash, rootHash, leavesChan, errChan, &trieMock.MockStatistics{}, 0)
->>>>>>> 11e589f6
+	errChan := make(chan error, 1)
+	ts.TakeSnapshot(rootHash, rootHash, leavesChan, nil, errChan, &trieMock.MockStatistics{}, 0)
 
 	_, ok := <-leavesChan
 	assert.False(t, ok)
@@ -376,13 +360,9 @@
 
 	rootHash := []byte("rootHash")
 	leavesChan := make(chan core.KeyValueHolder)
-<<<<<<< HEAD
+	errChan := make(chan error, 1)
 	missingNodesChan := make(chan []byte, 2)
-	ts.TakeSnapshot(rootHash, rootHash, leavesChan, missingNodesChan, &trieMock.MockStatistics{}, 0)
-=======
-	errChan := make(chan error, 1)
-	ts.TakeSnapshot(rootHash, rootHash, leavesChan, errChan, &trieMock.MockStatistics{}, 0)
->>>>>>> 11e589f6
+	ts.TakeSnapshot(rootHash, rootHash, leavesChan, missingNodesChan, errChan, &trieMock.MockStatistics{}, 0)
 	_, ok := <-leavesChan
 	assert.False(t, ok)
 
