--- conflicted
+++ resolved
@@ -568,23 +568,6 @@
 	assert.Equal(t, [][]byte{}, modifiedHashes.Get())
 }
 
-<<<<<<< HEAD
-=======
-func TestExtensionNode_insertInNilNode(t *testing.T) {
-	t.Parallel()
-
-	var en *extensionNode
-
-	goRoutinesManager := getTestGoroutinesManager()
-	data := []core.TrieData{getTrieDataWithDefaultVersion("key", "val")}
-
-	newNode := en.insert(data, goRoutinesManager, common.NewModifiedHashesSlice(), nil)
-	assert.Nil(t, newNode)
-	assert.True(t, errors.Is(goRoutinesManager.GetError(), ErrNilExtensionNode))
-	assert.Nil(t, newNode)
-}
-
->>>>>>> e6459269
 func TestExtensionNode_delete(t *testing.T) {
 	t.Parallel()
 
@@ -650,35 +633,6 @@
 	assert.Equal(t, [][]byte{}, modifiedHashes.Get())
 }
 
-<<<<<<< HEAD
-=======
-func TestExtendedNode_deleteEmptyNode(t *testing.T) {
-	t.Parallel()
-
-	en := &extensionNode{}
-	data := []core.TrieData{{Key: []byte("dog")}}
-
-	goRoutinesManager := getTestGoroutinesManager()
-	dirty, newNode := en.delete(data, goRoutinesManager, common.NewModifiedHashesSlice(), nil)
-	assert.False(t, dirty)
-	assert.True(t, errors.Is(goRoutinesManager.GetError(), ErrEmptyExtensionNode))
-	assert.Nil(t, newNode)
-}
-
-func TestExtensionNode_deleteNilNode(t *testing.T) {
-	t.Parallel()
-
-	var en *extensionNode
-	data := []core.TrieData{{Key: []byte("dog")}}
-
-	goRoutinesManager := getTestGoroutinesManager()
-	dirty, newNode := en.delete(data, goRoutinesManager, common.NewModifiedHashesSlice(), nil)
-	assert.False(t, dirty)
-	assert.True(t, errors.Is(goRoutinesManager.GetError(), ErrNilExtensionNode))
-	assert.Nil(t, newNode)
-}
-
->>>>>>> e6459269
 func TestExtensionNode_deleteCollapsedNode(t *testing.T) {
 	t.Parallel()
 
