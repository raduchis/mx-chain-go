package trie

import (
	"bytes"
	"context"
	"encoding/hex"
	"fmt"
	"sync"

	"github.com/multiversx/mx-chain-core-go/core"
	"github.com/multiversx/mx-chain-core-go/core/atomic"
	"github.com/multiversx/mx-chain-core-go/core/check"
	"github.com/multiversx/mx-chain-core-go/hashing"
	"github.com/multiversx/mx-chain-core-go/marshal"
	logger "github.com/multiversx/mx-chain-logger-go"
	vmcommon "github.com/multiversx/mx-chain-vm-common-go"

	"github.com/multiversx/mx-chain-go/common"
	"github.com/multiversx/mx-chain-go/common/errChan"
	"github.com/multiversx/mx-chain-go/dataRetriever"
	"github.com/multiversx/mx-chain-go/errors"
	"github.com/multiversx/mx-chain-go/trie/keyBuilder"
	"github.com/multiversx/mx-chain-go/trie/statistics"
<<<<<<< HEAD
	"github.com/multiversx/mx-chain-go/trie/trieBatchManager"
	logger "github.com/multiversx/mx-chain-logger-go"
	vmcommon "github.com/multiversx/mx-chain-vm-common-go"
=======
>>>>>>> 1cab273e
)

var log = logger.GetOrCreate("trie")

var _ dataRetriever.TrieDataGetter = (*patriciaMerkleTrie)(nil)

const (
	extension = iota
	leaf
	branch
)

const rootDepthLevel = 0

type patriciaMerkleTrie struct {
	RootManager

	trieStorage             common.StorageManager
	marshalizer             marshal.Marshalizer
	hasher                  hashing.Hasher
	enableEpochsHandler     common.EnableEpochsHandler
	trieNodeVersionVerifier core.TrieNodeVersionVerifier
	batchManager            common.TrieBatchManager
	goRoutinesManager       common.TrieGoroutinesManager
	trieOperationInProgress *atomic.Flag
	updateTrieMutex         sync.RWMutex
	throttler               core.Throttler

	maxTrieLevelInMemory uint
	chanClose            chan struct{}
	identifier           string
}

// TrieArgs is the arguments for creating a new trie
type TrieArgs struct {
	TrieStorage          common.StorageManager
	Marshalizer          marshal.Marshalizer
	Hasher               hashing.Hasher
	EnableEpochsHandler  common.EnableEpochsHandler
	MaxTrieLevelInMemory uint
	Throttler            core.Throttler
	Identifier           string
}

// NewTrie creates a new Patricia Merkle Trie
func NewTrie(
	args TrieArgs,
) (*patriciaMerkleTrie, error) {
	if check.IfNil(args.TrieStorage) {
		return nil, ErrNilTrieStorage
	}
	if check.IfNil(args.Marshalizer) {
		return nil, ErrNilMarshalizer
	}
	if check.IfNil(args.Hasher) {
		return nil, ErrNilHasher
	}
	if check.IfNil(args.EnableEpochsHandler) {
		return nil, errors.ErrNilEnableEpochsHandler
	}
	if args.MaxTrieLevelInMemory == 0 {
		return nil, ErrInvalidLevelValue
	}
	if check.IfNil(args.Throttler) {
		return nil, ErrNilThrottler
	}
	log.Trace("created new trie", "max trie level in memory", args.MaxTrieLevelInMemory)

	tnvv, err := core.NewTrieNodeVersionVerifier(args.EnableEpochsHandler)
	if err != nil {
		return nil, err
	}

	chanClose := make(chan struct{})
	goRoutinesManager, err := NewGoroutinesManager(args.Throttler, errChan.NewErrChanWrapper(), chanClose, args.Identifier)
	if err != nil {
		return nil, err
	}

	return &patriciaMerkleTrie{
		RootManager:             NewRootManager(),
		trieStorage:             args.TrieStorage,
		marshalizer:             args.Marshalizer,
		hasher:                  args.Hasher,
		maxTrieLevelInMemory:    args.MaxTrieLevelInMemory,
		chanClose:               chanClose,
		enableEpochsHandler:     args.EnableEpochsHandler,
		trieNodeVersionVerifier: tnvv,
		batchManager:            trieBatchManager.NewTrieBatchManager(args.Identifier),
		goRoutinesManager:       goRoutinesManager,
		trieOperationInProgress: &atomic.Flag{},
		updateTrieMutex:         sync.RWMutex{},
		throttler:               args.Throttler,
		identifier:              args.Identifier,
	}, nil
}

// Get starts at the root and searches for the given key.
// If the key is present in the tree, it returns the corresponding value
func (tr *patriciaMerkleTrie) Get(key []byte) ([]byte, uint32, error) {
	tr.trieOperationInProgress.SetValue(true)
	defer tr.trieOperationInProgress.Reset()

	hexKey := keyBytesToHex(key)
	//TODO in order to reduce the memory usage, store keys as bytes and convert them to hex only when needed
	val, found := tr.batchManager.Get(hexKey)
	if found {
		return val, 0, nil
	}

	rootNode := tr.GetRootNode()
	if check.IfNil(rootNode) {
		return nil, 0, nil
	}

	val, depth, err := rootNode.tryGet(hexKey, rootDepthLevel, tr.trieStorage)
	if err != nil {
		err = fmt.Errorf("trie get error: %w, for key %v", err, hex.EncodeToString(key))
		return nil, depth, err
	}

	return val, depth, nil
}

// Update updates the value at the given key.
// If the key is not in the trie, it will be added.
// If the value is empty, the key will be removed from the trie
func (tr *patriciaMerkleTrie) Update(key, value []byte) error {
<<<<<<< HEAD
	log.Trace("update trie",
		"key", hex.EncodeToString(key),
		"val", hex.EncodeToString(value),
	)
=======
	tr.mutOperation.Lock()
	defer tr.mutOperation.Unlock()

	log.Trace("update trie", "key", key, "val", value)
>>>>>>> 1cab273e

	return tr.updateBatch(key, value, core.NotSpecified)
}

// UpdateWithVersion does the same thing as Update, but the new leaf that is created will be of the specified version
func (tr *patriciaMerkleTrie) UpdateWithVersion(key []byte, value []byte, version core.TrieNodeVersion) error {
<<<<<<< HEAD
	log.Trace("update trie with version",
		"key", hex.EncodeToString(key),
		"val", hex.EncodeToString(value),
		"version", version,
	)
=======
	tr.mutOperation.Lock()
	defer tr.mutOperation.Unlock()

	log.Trace("update trie with version", "key", key, "val", value, "version", version)
>>>>>>> 1cab273e

	return tr.updateBatch(key, value, version)
}

func (tr *patriciaMerkleTrie) updateBatch(key []byte, value []byte, version core.TrieNodeVersion) error {
	hexKey := keyBytesToHex(key)
	if len(value) != 0 {
		newData := core.TrieData{
			Key:     hexKey,
			Value:   value,
			Version: version,
		}
		tr.batchManager.Add(newData)
		return nil
	}

	tr.batchManager.MarkForRemoval(hexKey)
	return nil
}

// Delete removes the node that has the given key from the tree
func (tr *patriciaMerkleTrie) Delete(key []byte) {
	hexKey := keyBytesToHex(key)
	tr.batchManager.MarkForRemoval(hexKey)
}

func (tr *patriciaMerkleTrie) updateTrie() error {
	tr.updateTrieMutex.Lock()
	defer tr.updateTrieMutex.Unlock()

	batch, err := tr.batchManager.MarkTrieUpdateInProgress()
	if err != nil {
		return err
	}
	defer tr.batchManager.MarkTrieUpdateCompleted()

	err = tr.insertBatch(batch.GetSortedDataForInsertion())
	if err != nil {
		return err
	}

	return tr.deleteBatch(batch.GetSortedDataForRemoval())
}

func (tr *patriciaMerkleTrie) insertBatch(sortedDataForInsertion []core.TrieData) error {
	if len(sortedDataForInsertion) == 0 {
		return nil
	}

	rootNode := tr.GetRootNode()
	if check.IfNil(rootNode) {
		newRoot, err := newLeafNode(sortedDataForInsertion[0], tr.marshalizer, tr.hasher)
		if err != nil {
			return err
		}

		sortedDataForInsertion = sortedDataForInsertion[1:]
		if len(sortedDataForInsertion) == 0 {
			tr.SetNewRootNode(newRoot)
			return nil
		}

		rootNode = newRoot
	}

	var oldRootHash []byte
	if !rootNode.isDirty() {
		oldRootHash = rootNode.getHash()
	}

	err := tr.goRoutinesManager.SetNewErrorChannel(errChan.NewErrChanWrapper())
	if err != nil {
		return err
	}

	initialSliceCapacity := len(sortedDataForInsertion) * 2 // there are also intermediate nodes that are changed, so we need to collect more hashes
	oldHashes := common.NewModifiedHashesSlice(initialSliceCapacity)
	newRoot := rootNode.insert(sortedDataForInsertion, tr.goRoutinesManager, oldHashes, tr.trieStorage)
	err = tr.goRoutinesManager.GetError()
	if err != nil {
		return err
	}

	if check.IfNil(newRoot) {
		return nil
	}

	hashes := oldHashes.Get()
	tr.SetDataForRootChange(newRoot, oldRootHash, hashes)

	logArrayWithTrace("oldHashes after insert", "hash", hashes)
	return nil
}

func (tr *patriciaMerkleTrie) deleteBatch(data []core.TrieData) error {
	if len(data) == 0 {
		return nil
	}

	rootNode := tr.GetRootNode()
	if check.IfNil(rootNode) {
		return nil
	}

	var oldRootHash []byte
	if !rootNode.isDirty() {
		oldRootHash = rootNode.getHash()
	}

	err := tr.goRoutinesManager.SetNewErrorChannel(errChan.NewErrChanWrapper())
	if err != nil {
		return err
	}

	initialSliceCapacity := len(data) * 2 // there are also intermediate nodes that are changed, so we need to collect more hashes
	modifiedHashes := common.NewModifiedHashesSlice(initialSliceCapacity)
	_, newRoot := rootNode.delete(data, tr.goRoutinesManager, modifiedHashes, tr.trieStorage)
	err = tr.goRoutinesManager.GetError()
	if err != nil {
		return err
	}

	oldHashes := modifiedHashes.Get()
	tr.SetDataForRootChange(newRoot, oldRootHash, oldHashes)
	logArrayWithTrace("oldHashes after delete", "hash", oldHashes)

	return nil
}

// RootHash returns the hash of the root node
func (tr *patriciaMerkleTrie) RootHash() ([]byte, error) {
	tr.trieOperationInProgress.SetValue(true)
	defer tr.trieOperationInProgress.Reset()

	err := tr.updateTrie()
	if err != nil {
		return nil, err
	}

	tr.updateTrieMutex.Lock()
	defer tr.updateTrieMutex.Unlock()

	return tr.getRootHash()
}

func (tr *patriciaMerkleTrie) getRootHash() ([]byte, error) {
	rootNode := tr.GetRootNode()

	if rootNode == nil {
		return common.EmptyTrieHash, nil
	}

	hash := rootNode.getHash()
	if hash != nil {
		return hash, nil
	}

	err := tr.goRoutinesManager.SetNewErrorChannel(errChan.NewErrChanWrapper())
	if err != nil {
		return nil, err
	}

	rootNode.setHash(tr.goRoutinesManager)
	err = tr.goRoutinesManager.GetError()
	if err != nil {
		return nil, err
	}

	return rootNode.getHash(), nil
}

// Commit adds all the dirty nodes to the database
func (tr *patriciaMerkleTrie) Commit(hashesCollector common.TrieHashesCollector) error {
	tr.trieOperationInProgress.SetValue(true)
	defer tr.trieOperationInProgress.Reset()

	err := tr.updateTrie()
	if err != nil {
		return err
	}

	tr.updateTrieMutex.Lock()
	defer tr.updateTrieMutex.Unlock()

	rootNode := tr.GetRootNode()
	if check.IfNil(rootNode) {
		log.Trace("trying to commit empty trie")
		return nil
	}
	if !rootNode.isDirty() {
		log.Trace("trying to commit clean trie", "root", rootNode.getHash())

		tr.ResetCollectedHashes()

		return nil
	}

	oldRootHash := tr.GetOldRootHash()
	if log.GetLevel() == logger.LogTrace {
		log.Trace("started committing trie", "trie", rootNode.getHash())
	}

	err = tr.goRoutinesManager.SetNewErrorChannel(errChan.NewErrChanWrapper())
	if err != nil {
		return err
	}

	rootNode.commitDirty(0, tr.maxTrieLevelInMemory, tr.goRoutinesManager, hashesCollector, tr.trieStorage, tr.trieStorage)
	err = tr.goRoutinesManager.GetError()
	if err != nil {
		return err
	}

	oldHashes := tr.GetOldHashes()
	hashesCollector.AddObsoleteHashes(oldRootHash, oldHashes)

	logArrayWithTrace("old trie hash", "hash", oldHashes)
	logMapWithTrace("new trie hash", "hash", hashesCollector.GetDirtyHashes())

	tr.ResetCollectedHashes()
	return nil
}

// Recreate returns a new trie, given the options
func (tr *patriciaMerkleTrie) Recreate(options common.RootHashHolder, identifier string) (common.Trie, error) {
	if check.IfNil(options) {
		return nil, ErrNilRootHashHolder
	}

	if !options.GetEpoch().HasValue {
		return tr.recreate(options.GetRootHash(), identifier, tr.trieStorage)
	}

	tsmie, err := newTrieStorageManagerInEpoch(tr.trieStorage, options.GetEpoch().Value)
	if err != nil {
		return nil, err
	}

	return tr.recreate(options.GetRootHash(), identifier, tsmie)
}

func (tr *patriciaMerkleTrie) recreate(root []byte, identifier string, tsm common.StorageManager) (*patriciaMerkleTrie, error) {
	if common.IsEmptyTrie(root) {
		return NewTrie(
			TrieArgs{
				TrieStorage:          tr.trieStorage,
				Marshalizer:          tr.marshalizer,
				Hasher:               tr.hasher,
				EnableEpochsHandler:  tr.enableEpochsHandler,
				MaxTrieLevelInMemory: tr.maxTrieLevelInMemory,
				Throttler:            tr.throttler,
				Identifier:           identifier,
			},
		)
	}

	newTr, _, err := tr.recreateFromDb(root, identifier, tsm)
	if err != nil {
		if core.IsClosingError(err) {
			log.Debug("could not recreate", "rootHash", root, "error", err)
			return nil, err
		}

		log.Warn("trie recreate error:", "error", err, "root", hex.EncodeToString(root))
		return nil, err
	}

	return newTr, nil
}

// ToString outputs a graphical view of the trie. Mainly used in tests/debugging
func (tr *patriciaMerkleTrie) ToString() string {
	tr.trieOperationInProgress.SetValue(true)
	defer tr.trieOperationInProgress.Reset()

	tr.updateTrieMutex.Lock()
	defer tr.updateTrieMutex.Unlock()

	writer := bytes.NewBuffer(make([]byte, 0))

	rootNode := tr.GetRootNode()
	if rootNode == nil {
		_, _ = fmt.Fprintln(writer, "*** EMPTY TRIE ***")
	} else {
		rootNode.print(writer, 0, tr.trieStorage)
	}

	return writer.String()
}

// IsInterfaceNil returns true if there is no value under the interface
func (tr *patriciaMerkleTrie) IsInterfaceNil() bool {
	return tr == nil
}

func (tr *patriciaMerkleTrie) recreateFromDb(rootHash []byte, identifier string, tsm common.StorageManager) (*patriciaMerkleTrie, snapshotNode, error) {
	newTr, err := NewTrie(
		TrieArgs{
			tsm,
			tr.marshalizer,
			tr.hasher,
			tr.enableEpochsHandler,
			tr.maxTrieLevelInMemory,
			tr.throttler,
			identifier,
		},
	)
	if err != nil {
		return nil, nil, err
	}

	newRoot, _, err := getNodeFromDBAndDecode(rootHash, tsm, tr.marshalizer, tr.hasher)
	if err != nil {
		return nil, nil, err
	}

	newTr.SetNewRootNode(newRoot)

	return newTr, newRoot, nil
}

func (tr *patriciaMerkleTrie) waitForCurrentOperation() {

	for {
		switch {
		case !tr.trieOperationInProgress.SetReturningPrevious():
			return
		case isChannelClosed(tr.chanClose):
			return
		default:
		}
	}
}

// GetSerializedNode returns the serialized node (if existing) provided the node's hash
func (tr *patriciaMerkleTrie) GetSerializedNode(hash []byte) ([]byte, error) {
	// TODO: investigate if we can move the critical section behavior in the trie node resolver as this call will compete with a normal trie.Get operation
	//  which might occur during processing.
	//  warning: A critical section here or on the trie node resolver must be kept as to not overwhelm the node with requests that affects the block processing flow
	tr.waitForCurrentOperation()
	defer tr.trieOperationInProgress.Reset()

	log.Trace("GetSerializedNode", "hash", hash)

	return tr.trieStorage.Get(hash)
}

// GetSerializedNodes returns a batch of serialized nodes from the trie, starting from the given hash
func (tr *patriciaMerkleTrie) GetSerializedNodes(rootHash []byte, maxBuffToSend uint64) ([][]byte, uint64, error) {
	// TODO: investigate if we can move the critical section behavior in the trie node resolver as this call will compete with a normal trie.Get operation
	//  which might occur during processing.
	//  warning: A critical section here or on the trie node resolver must be kept as to not overwhelm the node with requests that affects the block processing flow
	tr.waitForCurrentOperation()
	defer tr.trieOperationInProgress.Reset()

	log.Trace("GetSerializedNodes", "rootHash", rootHash)
	size := uint64(0)

	it, err := NewDFSIterator(tr, rootHash)
	if err != nil {
		return nil, 0, err
	}

	encNode, err := it.MarshalizedNode()
	if err != nil {
		return nil, 0, err
	}

	nodes := make([][]byte, 0)
	nodes = append(nodes, encNode)
	size += uint64(len(encNode))

	for it.HasNext() {
		err = it.Next()
		if err != nil {
			return nil, 0, err
		}

		encNode, err = it.MarshalizedNode()
		if err != nil {
			return nil, 0, err
		}

		if size+uint64(len(encNode)) > maxBuffToSend {
			return nodes, 0, nil
		}
		nodes = append(nodes, encNode)
		size += uint64(len(encNode))
	}

	remainingSpace := maxBuffToSend - size

	return nodes, remainingSpace, nil
}

// GetAllLeavesOnChannel adds all the trie leaves to the given channel
func (tr *patriciaMerkleTrie) GetAllLeavesOnChannel(
	leavesChannels *common.TrieIteratorChannels,
	ctx context.Context,
	rootHash []byte,
	keyBuilder common.KeyBuilder,
	trieLeafParser common.TrieLeafParser,
) error {
	if leavesChannels == nil {
		return ErrNilTrieIteratorChannels
	}
	if leavesChannels.LeavesChan == nil {
		return ErrNilTrieIteratorLeavesChannel
	}
	if leavesChannels.ErrChan == nil {
		return ErrNilTrieIteratorErrChannel
	}
	if check.IfNil(keyBuilder) {
		return ErrNilKeyBuilder
	}
	if check.IfNil(trieLeafParser) {
		return ErrNilTrieLeafParser
	}

	newTrie, err := tr.recreate(rootHash, "", tr.trieStorage)
	if err != nil {
		close(leavesChannels.LeavesChan)
		leavesChannels.ErrChan.Close()
		return err
	}

	rootNode := newTrie.GetRootNode()

	if check.IfNil(newTrie) || rootNode == nil {
		close(leavesChannels.LeavesChan)
		leavesChannels.ErrChan.Close()
		return nil
	}

	tr.trieStorage.EnterPruningBufferingMode()

	go func() {
		err = rootNode.getAllLeavesOnChannel(
			leavesChannels.LeavesChan,
			keyBuilder,
			trieLeafParser,
			tr.trieStorage,
			tr.marshalizer,
			tr.chanClose,
			ctx,
		)
		if err != nil {
			leavesChannels.ErrChan.WriteInChanNonBlocking(err)
			log.Error("could not get all trie leaves: ", "error", err)
		}

		tr.trieStorage.ExitPruningBufferingMode()

		close(leavesChannels.LeavesChan)
		leavesChannels.ErrChan.Close()
	}()

	return nil
}

func logArrayWithTrace(message string, paramName string, hashes [][]byte) {
	if log.GetLevel() == logger.LogTrace {
		for _, hash := range hashes {
			log.Trace(message, paramName, hash)
		}
	}
}

func logMapWithTrace(message string, paramName string, hashes common.ModifiedHashes) {
	if log.GetLevel() == logger.LogTrace {
		for key := range hashes {
			log.Trace(message, paramName, []byte(key))
		}
	}
}

// GetProof computes a Merkle proof for the node that is present at the given key
func (tr *patriciaMerkleTrie) GetProof(key []byte, rootHash []byte) ([][]byte, []byte, error) {
	if common.IsEmptyTrie(rootHash) {
		return nil, nil, ErrNilNode
	}

	rootNode, encodedNode, err := getNodeFromDBAndDecode(rootHash, tr.trieStorage, tr.marshalizer, tr.hasher)
	if err != nil {
		return nil, nil, fmt.Errorf("trie get proof error: %w", err)
	}

	var proof [][]byte
	var errGet error

	data := &nodeData{
		currentNode: rootNode,
		encodedNode: encodedNode,
		hexKey:      keyBytesToHex(key),
	}

	for {
		proof = append(proof, data.encodedNode)
		value := data.currentNode.getValue()

		data, errGet = data.currentNode.getNext(data.hexKey, tr.trieStorage)
		if errGet != nil {
			return nil, nil, errGet
		}
		if data == nil {
			return proof, value, nil
		}
	}
}

// VerifyProof verifies the given Merkle proof
func (tr *patriciaMerkleTrie) VerifyProof(rootHash []byte, key []byte, proof [][]byte) (bool, error) {
	ok, err := tr.verifyProof(rootHash, tr.hasher.Compute(string(key)), proof)
	if err != nil {
		return false, err
	}
	if ok {
		return true, nil
	}

	return tr.verifyProof(rootHash, key, proof)
}

func (tr *patriciaMerkleTrie) verifyProof(rootHash []byte, key []byte, proof [][]byte) (bool, error) {
	wantHash := rootHash
	key = keyBytesToHex(key)
	for _, encodedNode := range proof {
		if encodedNode == nil {
			return false, nil
		}

		hash := tr.hasher.Compute(string(encodedNode))
		if !bytes.Equal(wantHash, hash) {
			return false, nil
		}

		n, errDecode := decodeNode(encodedNode, tr.marshalizer, tr.hasher)
		if errDecode != nil {
			return false, errDecode
		}

		var proofVerified bool
		proofVerified, wantHash, key = n.getNextHashAndKey(key)
		if proofVerified {
			return true, nil
		}
	}

	return false, nil
}

// GetStorageManager returns the storage manager for the trie
func (tr *patriciaMerkleTrie) GetStorageManager() common.StorageManager {
	return tr.trieStorage
}

// GetTrieStats will collect and return the statistics for the given rootHash
func (tr *patriciaMerkleTrie) GetTrieStats(address string, rootHash []byte) (common.TrieStatisticsHandler, error) {
	if common.IsEmptyTrie(rootHash) {
		return statistics.NewTrieStatistics(), nil
	}

	rootNode, rootBytes, err := getNodeFromDBAndDecode(rootHash, tr.trieStorage, tr.marshalizer, tr.hasher)
	if err != nil {
		return nil, err
	}

	ts := statistics.NewTrieStatistics()
	err = rootNode.collectStats(ts, rootDepthLevel, uint64(len(rootBytes)), tr.trieStorage)
	if err != nil {
		return nil, err
	}
	ts.AddAccountInfo(address, rootHash)

	return ts, nil
}

// CollectLeavesForMigration will collect trie leaves that need to be migrated. The leaves are collected in the trieMigrator.
// The traversing of the trie is done in a DFS manner, and it will stop when the gas runs out (this will be signaled by the trieMigrator).
func (tr *patriciaMerkleTrie) CollectLeavesForMigration(args vmcommon.ArgsMigrateDataTrieLeaves) error {
	tr.trieOperationInProgress.SetValue(true)
	defer tr.trieOperationInProgress.Reset()

	tr.updateTrieMutex.Lock()
	defer tr.updateTrieMutex.Unlock()

	rootNode := tr.GetRootNode()
	if check.IfNil(rootNode) {
		return nil
	}
	if check.IfNil(args.TrieMigrator) {
		return errors.ErrNilTrieMigrator
	}

	err := tr.checkIfMigrationPossible(args)
	if err != nil {
		return err
	}

	_, err = rootNode.collectLeavesForMigration(args, tr.trieStorage, keyBuilder.NewKeyBuilder())
	if err != nil {
		return err
	}

	return nil
}

func (tr *patriciaMerkleTrie) checkIfMigrationPossible(args vmcommon.ArgsMigrateDataTrieLeaves) error {
	if !tr.trieNodeVersionVerifier.IsValidVersion(args.NewVersion) {
		return fmt.Errorf("%w: newVersion %v", errors.ErrInvalidTrieNodeVersion, args.NewVersion)
	}

	if !tr.trieNodeVersionVerifier.IsValidVersion(args.OldVersion) {
		return fmt.Errorf("%w: oldVersion %v", errors.ErrInvalidTrieNodeVersion, args.OldVersion)
	}

	if args.NewVersion == core.NotSpecified && args.OldVersion == core.AutoBalanceEnabled {
		return fmt.Errorf("%w: cannot migrate from %v to %v", errors.ErrInvalidTrieNodeVersion, core.AutoBalanceEnabled, core.NotSpecified)
	}

	return nil
}

// IsMigratedToLatestVersion returns true if the trie is migrated to the latest version
func (tr *patriciaMerkleTrie) IsMigratedToLatestVersion() (bool, error) {
	rootNode := tr.GetRootNode()
	if check.IfNil(rootNode) {
		return true, nil
	}

	version, err := rootNode.getVersion()
	if err != nil {
		return false, err
	}

	versionForNewlyAddedData := core.GetVersionForNewData(tr.enableEpochsHandler)
	return version == versionForNewlyAddedData, nil
}

// Close stops all the active goroutines started by the trie
func (tr *patriciaMerkleTrie) Close() error {
	if !isChannelClosed(tr.chanClose) {
		close(tr.chanClose)
	}

	return nil
}

func isChannelClosed(ch chan struct{}) bool {
	select {
	case <-ch:
		return true
	default:
	}

	return false
}<|MERGE_RESOLUTION|>--- conflicted
+++ resolved
@@ -21,12 +21,7 @@
 	"github.com/multiversx/mx-chain-go/errors"
 	"github.com/multiversx/mx-chain-go/trie/keyBuilder"
 	"github.com/multiversx/mx-chain-go/trie/statistics"
-<<<<<<< HEAD
 	"github.com/multiversx/mx-chain-go/trie/trieBatchManager"
-	logger "github.com/multiversx/mx-chain-logger-go"
-	vmcommon "github.com/multiversx/mx-chain-vm-common-go"
-=======
->>>>>>> 1cab273e
 )
 
 var log = logger.GetOrCreate("trie")
@@ -155,35 +150,14 @@
 // If the key is not in the trie, it will be added.
 // If the value is empty, the key will be removed from the trie
 func (tr *patriciaMerkleTrie) Update(key, value []byte) error {
-<<<<<<< HEAD
-	log.Trace("update trie",
-		"key", hex.EncodeToString(key),
-		"val", hex.EncodeToString(value),
-	)
-=======
-	tr.mutOperation.Lock()
-	defer tr.mutOperation.Unlock()
-
 	log.Trace("update trie", "key", key, "val", value)
->>>>>>> 1cab273e
 
 	return tr.updateBatch(key, value, core.NotSpecified)
 }
 
 // UpdateWithVersion does the same thing as Update, but the new leaf that is created will be of the specified version
 func (tr *patriciaMerkleTrie) UpdateWithVersion(key []byte, value []byte, version core.TrieNodeVersion) error {
-<<<<<<< HEAD
-	log.Trace("update trie with version",
-		"key", hex.EncodeToString(key),
-		"val", hex.EncodeToString(value),
-		"version", version,
-	)
-=======
-	tr.mutOperation.Lock()
-	defer tr.mutOperation.Unlock()
-
 	log.Trace("update trie with version", "key", key, "val", value, "version", version)
->>>>>>> 1cab273e
 
 	return tr.updateBatch(key, value, version)
 }
