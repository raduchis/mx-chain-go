--- conflicted
+++ resolved
@@ -45,14 +45,9 @@
 	enableEpochsHandler     common.EnableEpochsHandler
 	trieNodeVersionVerifier core.TrieNodeVersionVerifier
 	batchManager            common.TrieBatchManager
-<<<<<<< HEAD
-	goroutinesThrottler     core.Throttler
+	goRoutinesManager       common.TrieGoroutinesManager
 	trieOperationInProgress *atomic.Flag
 	updateTrieMutex         sync.RWMutex
-=======
-	goRoutinesManager       common.TrieGoroutinesManager
-	mutOperation            sync.RWMutex
->>>>>>> cd6e3422
 
 	maxTrieLevelInMemory uint
 	chanClose            chan struct{}
@@ -110,12 +105,8 @@
 		enableEpochsHandler:     enableEpochsHandler,
 		trieNodeVersionVerifier: tnvv,
 		batchManager:            trieBatchManager.NewTrieBatchManager(),
-<<<<<<< HEAD
-		goroutinesThrottler:     trieThrottler,
+		goRoutinesManager:       goRoutinesManager,
 		trieOperationInProgress: &atomic.Flag{},
-=======
-		goRoutinesManager:       goRoutinesManager,
->>>>>>> cd6e3422
 	}, nil
 }
 
@@ -240,16 +231,10 @@
 		return err
 	}
 
-<<<<<<< HEAD
-	oldHashes := common.NewModifiedHashesSlice()
-	newRoot := rootNode.insert(sortedDataForInsertion, manager, oldHashes, tr.trieStorage)
-	err = manager.GetError()
-=======
 	initialSliceCapacity := len(sortedDataForInsertion) * 2 // there are also intermediate nodes that are changed, so we need to collect more hashes
 	oldHashes := common.NewModifiedHashesSlice(initialSliceCapacity)
-	newRoot := tr.root.insert(sortedDataForInsertion, tr.goRoutinesManager, oldHashes, tr.trieStorage)
+	newRoot := rootNode.insert(sortedDataForInsertion, tr.goRoutinesManager, oldHashes, tr.trieStorage)
 	err = tr.goRoutinesManager.GetError()
->>>>>>> cd6e3422
 	if err != nil {
 		return err
 	}
@@ -285,16 +270,10 @@
 		return err
 	}
 
-<<<<<<< HEAD
-	modifiedHashes := common.NewModifiedHashesSlice()
-	_, newRoot := rootNode.delete(data, manager, modifiedHashes, tr.trieStorage)
-	err = manager.GetError()
-=======
 	initialSliceCapacity := len(data) * 2 // there are also intermediate nodes that are changed, so we need to collect more hashes
 	modifiedHashes := common.NewModifiedHashesSlice(initialSliceCapacity)
-	_, newRoot := tr.root.delete(data, tr.goRoutinesManager, modifiedHashes, tr.trieStorage)
+	_, newRoot := rootNode.delete(data, tr.goRoutinesManager, modifiedHashes, tr.trieStorage)
 	err = tr.goRoutinesManager.GetError()
->>>>>>> cd6e3422
 	if err != nil {
 		return err
 	}
