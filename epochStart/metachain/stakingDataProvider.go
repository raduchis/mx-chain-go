package metachain

import (
	"encoding/hex"
	"fmt"
	"math"
	"math/big"
	"sync"

	"github.com/ElrondNetwork/elrond-go-core/core/atomic"
	"github.com/ElrondNetwork/elrond-go-core/core/check"
	"github.com/ElrondNetwork/elrond-go/common"
	"github.com/ElrondNetwork/elrond-go/epochStart"
	"github.com/ElrondNetwork/elrond-go/process"
	"github.com/ElrondNetwork/elrond-go/state"
	"github.com/ElrondNetwork/elrond-go/vm"
	vmcommon "github.com/ElrondNetwork/elrond-vm-common"
)

type ownerStats struct {
	numEligible          int
	numStakedNodes       int64
	numActiveNodes       int64
	totalTopUp           *big.Int
	topUpPerNode         *big.Int
	totalStaked          *big.Int
	eligibleBaseStake    *big.Int
	eligibleTopUpStake   *big.Int
	eligibleTopUpPerNode *big.Int
	blsKeys              [][]byte
	auctionList          []state.ValidatorInfoHandler
	qualified            bool
}

type ownerInfoSC struct {
	topUpValue       *big.Int
	totalStakedValue *big.Int
	numStakedWaiting *big.Int
	blsKeys          [][]byte
}

type stakingDataProvider struct {
	mutStakingData             sync.RWMutex
	cache                      map[string]*ownerStats
	systemVM                   vmcommon.VMExecutionHandler
	totalEligibleStake         *big.Int
	totalEligibleTopUpStake    *big.Int
	minNodePrice               *big.Int
	numOfValidatorsInCurrEpoch uint32
	stakingV4EnableEpoch       uint32
	flagStakingV4Enable        atomic.Flag
	stakingV4InitEpoch         uint32
	flagStakingV4Initialized   atomic.Flag
}

// StakingDataProviderArgs is a struct placeholder for all arguments required to create a NewStakingDataProvider
type StakingDataProviderArgs struct {
	EpochNotifier            process.EpochNotifier
	SystemVM                 vmcommon.VMExecutionHandler
	MinNodePrice             string
	StakingV4InitEnableEpoch uint32
	StakingV4EnableEpoch     uint32
}

// NewStakingDataProvider will create a new instance of a staking data provider able to aid in the final rewards
// computation as this will retrieve the staking data from the system VM
func NewStakingDataProvider(args StakingDataProviderArgs) (*stakingDataProvider, error) {
	if check.IfNil(args.SystemVM) {
		return nil, epochStart.ErrNilSystemVmInstance
	}
	if check.IfNil(args.EpochNotifier) {
		return nil, epochStart.ErrNilEpochStartNotifier
	}

	nodePrice, ok := big.NewInt(0).SetString(args.MinNodePrice, 10)
	if !ok || nodePrice.Cmp(big.NewInt(0)) <= 0 {
		return nil, epochStart.ErrInvalidMinNodePrice
	}

	sdp := &stakingDataProvider{
		systemVM:                args.SystemVM,
		cache:                   make(map[string]*ownerStats),
		minNodePrice:            nodePrice,
		totalEligibleStake:      big.NewInt(0),
		totalEligibleTopUpStake: big.NewInt(0),
		stakingV4EnableEpoch:    args.StakingV4EnableEpoch,
		stakingV4InitEpoch:      args.StakingV4InitEnableEpoch,
	}
	log.Debug("stakingDataProvider: enable epoch for staking v4 init", "epoch", sdp.stakingV4InitEpoch)
	log.Debug("stakingDataProvider: enable epoch for staking v4", "epoch", sdp.stakingV4EnableEpoch)

	args.EpochNotifier.RegisterNotifyHandler(sdp)

	return sdp, nil
}

// Clean will reset the inner state of the called instance
func (sdp *stakingDataProvider) Clean() {
	sdp.mutStakingData.Lock()
	sdp.cache = make(map[string]*ownerStats)
	sdp.totalEligibleStake.SetInt64(0)
	sdp.totalEligibleTopUpStake.SetInt64(0)
	sdp.numOfValidatorsInCurrEpoch = 0
	sdp.mutStakingData.Unlock()
}

// GetTotalStakeEligibleNodes returns the total stake backing the current epoch eligible nodes
// This value is populated by a previous call to PrepareStakingData (done for epoch start)
func (sdp *stakingDataProvider) GetTotalStakeEligibleNodes() *big.Int {
	sdp.mutStakingData.RLock()
	defer sdp.mutStakingData.RUnlock()

	return big.NewInt(0).Set(sdp.totalEligibleStake)
}

// GetTotalTopUpStakeEligibleNodes returns the stake in excess of the minimum stake required, that is backing the
//current epoch eligible nodes
// This value is populated by a previous call to PrepareStakingData (done for epoch start)
func (sdp *stakingDataProvider) GetTotalTopUpStakeEligibleNodes() *big.Int {
	sdp.mutStakingData.RLock()
	defer sdp.mutStakingData.RUnlock()

	return big.NewInt(0).Set(sdp.totalEligibleTopUpStake)
}

// GetNodeStakedTopUp returns the owner of provided bls key staking stats for the current epoch
func (sdp *stakingDataProvider) GetNodeStakedTopUp(blsKey []byte) (*big.Int, error) {
	owner, err := sdp.GetBlsKeyOwner(blsKey)
	if err != nil {
		log.Debug("GetOwnerStakingStats", "key", hex.EncodeToString(blsKey), "error", err)
		return nil, err
	}

	ownerInfo, ok := sdp.cache[owner]
	if !ok {
		return nil, epochStart.ErrOwnerDoesntHaveEligibleNodesInEpoch
	}

	return ownerInfo.eligibleTopUpPerNode, nil
}

// PrepareStakingData prepares the staking data for the given map of node keys per shard
func (sdp *stakingDataProvider) PrepareStakingData(validatorsMap state.ShardValidatorsInfoMapHandler) error {
	sdp.Clean()

	for _, validator := range validatorsMap.GetAllValidatorsInfo() {
		err := sdp.loadDataForBlsKey(validator)
		if err != nil {
			return err
		}
	}

	sdp.processStakingData()

	return nil
}

func (sdp *stakingDataProvider) processStakingData() {
	totalEligibleStake := big.NewInt(0)
	totalEligibleTopUpStake := big.NewInt(0)

	sdp.mutStakingData.Lock()
	defer sdp.mutStakingData.Unlock()

	for _, owner := range sdp.cache {
		ownerEligibleNodes := big.NewInt(int64(owner.numEligible))
		ownerStakePerNode := big.NewInt(0)
		if owner.numStakedNodes == 0 {
			ownerStakePerNode.Set(sdp.minNodePrice)
		} else {
			ownerStakePerNode.Div(owner.totalStaked, big.NewInt(owner.numStakedNodes))
		}

		ownerEligibleStake := big.NewInt(0).Mul(ownerStakePerNode, ownerEligibleNodes)
		owner.eligibleBaseStake = big.NewInt(0).Mul(ownerEligibleNodes, sdp.minNodePrice)
		owner.eligibleTopUpStake = big.NewInt(0).Sub(ownerEligibleStake, owner.eligibleBaseStake)

		totalEligibleStake.Add(totalEligibleStake, ownerEligibleStake)
		totalEligibleTopUpStake.Add(totalEligibleTopUpStake, owner.eligibleTopUpStake)

		owner.eligibleTopUpPerNode = big.NewInt(0).Div(owner.eligibleTopUpStake, ownerEligibleNodes)
	}

	sdp.totalEligibleTopUpStake = totalEligibleTopUpStake
	sdp.totalEligibleStake = totalEligibleStake
}

// FillValidatorInfo will fill the validator info for the bls key if it was not already filled
func (sdp *stakingDataProvider) FillValidatorInfo(validator state.ValidatorInfoHandler) error {
	sdp.mutStakingData.Lock()
	defer sdp.mutStakingData.Unlock()

	_, err := sdp.getAndFillOwnerStats(validator)
	return err
}

func (sdp *stakingDataProvider) getAndFillOwnerStats(validator state.ValidatorInfoHandler) (*ownerStats, error) {
	blsKey := validator.GetPublicKey()
	owner, err := sdp.GetBlsKeyOwner(blsKey)
	if err != nil {
		log.Debug("error fill owner stats", "step", "get owner from bls", "key", hex.EncodeToString(blsKey), "error", err)
		return nil, err
	}

	ownerData, err := sdp.fillOwnerData(owner, validator)
	if err != nil {
		log.Debug("error fill owner stats", "step", "get owner data", "key", hex.EncodeToString(blsKey), "owner", hex.EncodeToString([]byte(owner)), "error", err)
		return nil, err
	}

	if isValidator(validator) {
		sdp.numOfValidatorsInCurrEpoch++
	}

	return ownerData, nil
}

// loadDataForBlsKey will be called for each BLS key that took part in the consensus (no matter the shard ID) so the
// staking data can be recovered from the staking system smart contracts.
// The function will error if something went wrong. It does change the inner state of the called instance.
func (sdp *stakingDataProvider) loadDataForBlsKey(validator state.ValidatorInfoHandler) error {
	sdp.mutStakingData.Lock()
	defer sdp.mutStakingData.Unlock()

	ownerData, err := sdp.getAndFillOwnerStats(validator)
	if err != nil {
		log.Debug("error computing rewards for bls key",
			"step", "get owner data",
			"key", hex.EncodeToString(validator.GetPublicKey()),
			"error", err)
		return err
	}
	ownerData.numEligible++

	return nil
}

// GetOwnersData returns all owner stats
func (sdp *stakingDataProvider) GetOwnersData() map[string]*epochStart.OwnerData {
	sdp.mutStakingData.RLock()
	defer sdp.mutStakingData.RUnlock()

	ret := make(map[string]*epochStart.OwnerData)
	for owner, ownerData := range sdp.cache {
		ret[owner] = &epochStart.OwnerData{
			NumActiveNodes: ownerData.numActiveNodes,
			NumStakedNodes: ownerData.numStakedNodes,
			TotalTopUp:     big.NewInt(0).SetBytes(ownerData.totalTopUp.Bytes()),
			TopUpPerNode:   big.NewInt(0).SetBytes(ownerData.topUpPerNode.Bytes()),
			AuctionList:    make([]state.ValidatorInfoHandler, len(ownerData.auctionList)),
			Qualified:      ownerData.qualified,
		}
		copy(ret[owner].AuctionList, ownerData.auctionList)
	}

	return ret
}

// GetBlsKeyOwner returns the owner's public key of the provided bls key
func (sdp *stakingDataProvider) GetBlsKeyOwner(blsKey []byte) (string, error) {
	vmInput := &vmcommon.ContractCallInput{
		VMInput: vmcommon.VMInput{
			CallerAddr: vm.ValidatorSCAddress,
			Arguments:  [][]byte{blsKey},
			CallValue:  big.NewInt(0),
		},
		RecipientAddr: vm.StakingSCAddress,
		Function:      "getOwner",
	}

	vmOutput, err := sdp.systemVM.RunSmartContractCall(vmInput)
	if err != nil {
		return "", err
	}
	if vmOutput.ReturnCode != vmcommon.Ok {
		return "", fmt.Errorf("%w, error: %v", epochStart.ErrExecutingSystemScCode, vmOutput.ReturnCode)
	}
	data := vmOutput.ReturnData
	if len(data) != 1 {
		return "", fmt.Errorf("%w, getOwner function should have returned exactly one value: the owner address", epochStart.ErrExecutingSystemScCode)
	}

	return string(data[0]), nil
}

func (sdp *stakingDataProvider) fillOwnerData(owner string, validator state.ValidatorInfoHandler) (*ownerStats, error) {
	var err error
	ownerData, exists := sdp.cache[owner]
	if exists {
		updateOwnerData(ownerData, validator)
	} else {
		ownerData, err = sdp.getAndFillOwnerDataFromSC(owner, validator)
		if err != nil {
			return nil, err
		}
		sdp.cache[owner] = ownerData
	}

	return ownerData, nil
}

func updateOwnerData(ownerData *ownerStats, validator state.ValidatorInfoHandler) {
	if isInAuction(validator) {
		ownerData.numActiveNodes--
		ownerData.auctionList = append(ownerData.auctionList, validator.ShallowClone())
	}
}

func (sdp *stakingDataProvider) getAndFillOwnerDataFromSC(owner string, validator state.ValidatorInfoHandler) (*ownerStats, error) {
	ownerInfo, err := sdp.getOwnerInfoFromSC(owner)
	if err != nil {
		return nil, err
	}

	topUpPerNode := big.NewInt(0)
	numStakedNodes := ownerInfo.numStakedWaiting.Int64()
	if numStakedNodes == 0 {
		log.Debug("stakingDataProvider.fillOwnerData",
			"message", epochStart.ErrOwnerHasNoStakedNode,
			"owner", hex.EncodeToString([]byte(owner)),
			"validator", hex.EncodeToString(validator.GetPublicKey()),
		)
	} else {
		topUpPerNode = big.NewInt(0).Div(ownerInfo.topUpValue, ownerInfo.numStakedWaiting)
	}

	ownerData := &ownerStats{
		numEligible:          0,
		numStakedNodes:       numStakedNodes,
		numActiveNodes:       numStakedNodes,
		totalTopUp:           ownerInfo.topUpValue,
		topUpPerNode:         topUpPerNode,
		totalStaked:          ownerInfo.totalStakedValue,
		eligibleBaseStake:    big.NewInt(0).Set(sdp.minNodePrice),
		eligibleTopUpStake:   big.NewInt(0),
		eligibleTopUpPerNode: big.NewInt(0),
		qualified:            true,
	}
	err = sdp.checkAndFillOwnerValidatorAuctionData([]byte(owner), ownerData, validator)
	if err != nil {
		return nil, err
	}

	ownerData.blsKeys = make([][]byte, len(ownerInfo.blsKeys))
	copy(ownerData.blsKeys, ownerInfo.blsKeys)

	return ownerData, nil
}

func (sdp *stakingDataProvider) checkAndFillOwnerValidatorAuctionData(
	ownerPubKey []byte,
	ownerData *ownerStats,
	validator state.ValidatorInfoHandler,
) error {
	validatorInAuction := isInAuction(validator)
	if !validatorInAuction {
		return nil
	}
	if ownerData.numStakedNodes == 0 {
		return fmt.Errorf("stakingDataProvider.checkAndFillOwnerValidatorAuctionData for validator in auction error: %w, owner: %s, node: %s",
			epochStart.ErrOwnerHasNoStakedNode,
			hex.EncodeToString(ownerPubKey),
			hex.EncodeToString(validator.GetPublicKey()),
		)
	}
<<<<<<< HEAD
	// VERY UGLY !!!!!!!!
	/*
		if validatorInAuction && !sdp.flagStakingV4Enable.IsSet() { // todo: here starting staking v4 init + remove if validatorInAuction check
			return fmt.Errorf("stakingDataProvider.checkAndFillOwnerValidatorAuctionData for validator in auction error: %w, owner: %s, node: %s",
				epochStart.ErrReceivedAuctionValidatorsBeforeStakingV4,
				hex.EncodeToString(ownerPubKey),
				hex.EncodeToString(validator.GetPublicKey()),
			)
		}
	*/
=======
	if !sdp.flagStakingV4Initialized.IsSet() {
		return fmt.Errorf("stakingDataProvider.checkAndFillOwnerValidatorAuctionData for validator in auction error: %w, owner: %s, node: %s",
			epochStart.ErrReceivedAuctionValidatorsBeforeStakingV4,
			hex.EncodeToString(ownerPubKey),
			hex.EncodeToString(validator.GetPublicKey()),
		)
	}

>>>>>>> 9dcbbea2
	ownerData.numActiveNodes -= 1
	ownerData.auctionList = []state.ValidatorInfoHandler{validator}

	return nil
}

func (sdp *stakingDataProvider) getOwnerInfoFromSC(owner string) (*ownerInfoSC, error) {
	ownerAddressBytes := []byte(owner)

	vmInput := &vmcommon.ContractCallInput{
		VMInput: vmcommon.VMInput{
			CallerAddr:  vm.EndOfEpochAddress,
			CallValue:   big.NewInt(0),
			GasProvided: math.MaxUint64,
			Arguments:   [][]byte{ownerAddressBytes},
		},
		RecipientAddr: vm.ValidatorSCAddress,
		Function:      "getTotalStakedTopUpStakedBlsKeys",
	}

	vmOutput, err := sdp.systemVM.RunSmartContractCall(vmInput)
	if err != nil {
		return nil, err
	}
	if vmOutput.ReturnCode != vmcommon.Ok {
		return nil, fmt.Errorf("%w, error: %v message: %s", epochStart.ErrExecutingSystemScCode, vmOutput.ReturnCode, vmOutput.ReturnMessage)
	}

	if len(vmOutput.ReturnData) < 3 {
		return nil, fmt.Errorf("%w, getTotalStakedTopUpStakedBlsKeys function should have at least three values", epochStart.ErrExecutingSystemScCode)
	}

	topUpValue := big.NewInt(0).SetBytes(vmOutput.ReturnData[0])
	totalStakedValue := big.NewInt(0).SetBytes(vmOutput.ReturnData[1])
	numStakedWaiting := big.NewInt(0).SetBytes(vmOutput.ReturnData[2])

	return &ownerInfoSC{
		topUpValue:       topUpValue,
		totalStakedValue: totalStakedValue,
		numStakedWaiting: numStakedWaiting,
		blsKeys:          vmOutput.ReturnData[3:],
	}, nil
}

// ComputeUnQualifiedNodes will compute which nodes are not qualified - do not have enough tokens to be validators
func (sdp *stakingDataProvider) ComputeUnQualifiedNodes(validatorsInfo state.ShardValidatorsInfoMapHandler) ([][]byte, map[string][][]byte, error) {
	sdp.mutStakingData.Lock()
	defer sdp.mutStakingData.Unlock()

	mapOwnersKeys := make(map[string][][]byte)
	keysToUnStake := make([][]byte, 0)
	mapBLSKeyStatus, err := sdp.createMapBLSKeyStatus(validatorsInfo)
	if err != nil {
		return nil, nil, err
	}

	for ownerAddress, stakingInfo := range sdp.cache {
		maxQualified := big.NewInt(0).Div(stakingInfo.totalStaked, sdp.minNodePrice)
		if maxQualified.Int64() >= stakingInfo.numStakedNodes {
			continue
		}

		sortedKeys := sdp.arrangeBlsKeysByStatus(mapBLSKeyStatus, stakingInfo.blsKeys)

		numKeysToUnStake := stakingInfo.numStakedNodes - maxQualified.Int64()
		selectedKeys, numRemovedValidators := sdp.selectKeysToUnStake(sortedKeys, numKeysToUnStake)
		if len(selectedKeys) == 0 {
			continue
		}

		keysToUnStake = append(keysToUnStake, selectedKeys...)

		mapOwnersKeys[ownerAddress] = make([][]byte, len(selectedKeys))
		copy(mapOwnersKeys[ownerAddress], selectedKeys)

		stakingInfo.qualified = false
		sdp.numOfValidatorsInCurrEpoch -= uint32(numRemovedValidators)
	}

	return keysToUnStake, mapOwnersKeys, nil
}

func (sdp *stakingDataProvider) createMapBLSKeyStatus(validatorsInfo state.ShardValidatorsInfoMapHandler) (map[string]string, error) {
	mapBLSKeyStatus := make(map[string]string)
	for _, validator := range validatorsInfo.GetAllValidatorsInfo() {
		list := validator.GetList()
		pubKey := validator.GetPublicKey()

		if sdp.flagStakingV4Enable.IsSet() && list == string(common.NewList) {
			return nil, fmt.Errorf("%w, bls key = %s",
				epochStart.ErrReceivedNewListNodeInStakingV4,
				hex.EncodeToString(pubKey),
			)
		}

		mapBLSKeyStatus[string(pubKey)] = list
	}

	return mapBLSKeyStatus, nil
}

func (sdp *stakingDataProvider) selectKeysToUnStake(sortedKeys map[string][][]byte, numToSelect int64) ([][]byte, int) {
	selectedKeys := make([][]byte, 0)
	newNodesList := sdp.getNewNodesList()

	newKeys := sortedKeys[newNodesList]
	if len(newKeys) > 0 {
		selectedKeys = append(selectedKeys, newKeys...)
	}

	if int64(len(selectedKeys)) >= numToSelect {
		return selectedKeys[:numToSelect], 0
	}

	waitingKeys := sortedKeys[string(common.WaitingList)]
	if len(waitingKeys) > 0 {
		selectedKeys = append(selectedKeys, waitingKeys...)
	}

	if int64(len(selectedKeys)) >= numToSelect {
		overFlowKeys := len(selectedKeys) - int(numToSelect)
		removedWaiting := len(waitingKeys) - overFlowKeys
		return selectedKeys[:numToSelect], removedWaiting
	}

	eligibleKeys := sortedKeys[string(common.EligibleList)]
	if len(eligibleKeys) > 0 {
		selectedKeys = append(selectedKeys, eligibleKeys...)
	}

	if int64(len(selectedKeys)) >= numToSelect {
		overFlowKeys := len(selectedKeys) - int(numToSelect)
		removedEligible := len(eligibleKeys) - overFlowKeys
		return selectedKeys[:numToSelect], removedEligible + len(waitingKeys)
	}

	return selectedKeys, len(eligibleKeys) + len(waitingKeys)
}

func (sdp *stakingDataProvider) arrangeBlsKeysByStatus(mapBlsKeyStatus map[string]string, blsKeys [][]byte) map[string][][]byte {
	sortedKeys := make(map[string][][]byte)
	newNodesList := sdp.getNewNodesList()

	for _, blsKey := range blsKeys {
		blsKeyStatus, found := mapBlsKeyStatus[string(blsKey)]
		if !found {
			sortedKeys[newNodesList] = append(sortedKeys[newNodesList], blsKey)
			continue
		}

		sortedKeys[blsKeyStatus] = append(sortedKeys[blsKeyStatus], blsKey)
	}

	return sortedKeys
}

func (sdp *stakingDataProvider) getNewNodesList() string {
	newNodesList := string(common.NewList)
	if sdp.flagStakingV4Enable.IsSet() {
		newNodesList = string(common.AuctionList)
	}

	return newNodesList
}

// GetNumOfValidatorsInCurrentEpoch returns the number of validators(eligible + waiting) in current epoch
func (sdp *stakingDataProvider) GetNumOfValidatorsInCurrentEpoch() uint32 {
	sdp.mutStakingData.RLock()
	defer sdp.mutStakingData.RUnlock()

	return sdp.numOfValidatorsInCurrEpoch
}

// EpochConfirmed is called whenever a new epoch is confirmed
func (sdp *stakingDataProvider) EpochConfirmed(epoch uint32, _ uint64) {
	sdp.flagStakingV4Enable.SetValue(epoch >= sdp.stakingV4EnableEpoch)
	log.Debug("stakingDataProvider: staking v4 enable epoch", "enabled", sdp.flagStakingV4Enable.IsSet())

	sdp.flagStakingV4Initialized.SetValue(epoch >= sdp.stakingV4InitEpoch)
	log.Debug("stakingDataProvider: staking v4 initialized", "enabled", sdp.flagStakingV4Initialized.IsSet())
}

// IsInterfaceNil return true if underlying object is nil
func (sdp *stakingDataProvider) IsInterfaceNil() bool {
	return sdp == nil
}<|MERGE_RESOLUTION|>--- conflicted
+++ resolved
@@ -363,18 +363,6 @@
 			hex.EncodeToString(validator.GetPublicKey()),
 		)
 	}
-<<<<<<< HEAD
-	// VERY UGLY !!!!!!!!
-	/*
-		if validatorInAuction && !sdp.flagStakingV4Enable.IsSet() { // todo: here starting staking v4 init + remove if validatorInAuction check
-			return fmt.Errorf("stakingDataProvider.checkAndFillOwnerValidatorAuctionData for validator in auction error: %w, owner: %s, node: %s",
-				epochStart.ErrReceivedAuctionValidatorsBeforeStakingV4,
-				hex.EncodeToString(ownerPubKey),
-				hex.EncodeToString(validator.GetPublicKey()),
-			)
-		}
-	*/
-=======
 	if !sdp.flagStakingV4Initialized.IsSet() {
 		return fmt.Errorf("stakingDataProvider.checkAndFillOwnerValidatorAuctionData for validator in auction error: %w, owner: %s, node: %s",
 			epochStart.ErrReceivedAuctionValidatorsBeforeStakingV4,
@@ -383,7 +371,6 @@
 		)
 	}
 
->>>>>>> 9dcbbea2
 	ownerData.numActiveNodes -= 1
 	ownerData.auctionList = []state.ValidatorInfoHandler{validator}
 
