package metachain

import (
	"bytes"

	"github.com/multiversx/mx-chain-core-go/core"
	"github.com/multiversx/mx-chain-core-go/core/check"
	"github.com/multiversx/mx-chain-core-go/data"
	"github.com/multiversx/mx-chain-core-go/data/block"
	"github.com/multiversx/mx-chain-go/dataRetriever"
	"github.com/multiversx/mx-chain-go/epochStart"
	"github.com/multiversx/mx-chain-go/process"
)

// ArgsSovereignTrigger defines args needed to create a sovereign trigger
type ArgsSovereignTrigger struct {
	*ArgsNewMetaEpochStartTrigger
	PeerMiniBlocksSyncer process.ValidatorInfoSyncer
}

type sovereignTrigger struct {
	*trigger
	currentEpochValidatorInfoPool epochStart.ValidatorInfoCacher
	peerMiniBlocksSyncer          process.ValidatorInfoSyncer
}

// NewSovereignTrigger creates a new sovereign epoch start trigger
func NewSovereignTrigger(args ArgsSovereignTrigger) (*sovereignTrigger, error) {
	if check.IfNil(args.PeerMiniBlocksSyncer) {
		return nil, epochStart.ErrNilValidatorInfoProcessor
	}

	metaTrigger, err := newTrigger(args.ArgsNewMetaEpochStartTrigger, &block.SovereignChainHeader{}, &sovereignTriggerRegistryCreator{}, dataRetriever.BlockHeaderUnit)
	if err != nil {
		return nil, err
	}

	st := &sovereignTrigger{
		trigger:                       metaTrigger,
		currentEpochValidatorInfoPool: args.DataPool.CurrentEpochValidatorInfo(),
		peerMiniBlocksSyncer:          args.PeerMiniBlocksSyncer,
	}

	args.DataPool.Headers().RegisterHandler(st.receivedBlock)

	return st, nil
}

// SetProcessed sets start of epoch to false and cleans underlying structure
func (st *sovereignTrigger) SetProcessed(header data.HeaderHandler, body data.BodyHandler) {
	st.mutTrigger.Lock()
	defer st.mutTrigger.Unlock()

	sovChainHeader, ok := header.(*block.SovereignChainHeader)
	if !ok {
		log.Error("sovereignTrigger.trigger", "error", data.ErrInvalidTypeAssertion)
		return
	}

	st.baseSetProcessed(sovChainHeader, body)
}

// RevertStateToBlock will revert the state of the trigger to the current block
func (st *sovereignTrigger) RevertStateToBlock(header data.HeaderHandler) error {
	if check.IfNil(header) {
		return epochStart.ErrNilHeaderHandler
	}

	if header.IsStartOfEpochBlock() {
		log.Debug("sovereignTrigger.RevertStateToBlock with epoch start block called")
		st.SetProcessed(header, nil)
		return nil
	}

	st.mutTrigger.RLock()
	prevMeta := st.epochStartMeta
	st.mutTrigger.RUnlock()

	currentHeaderHash, err := core.CalculateHash(st.marshaller, st.hasher, header)
	if err != nil {
		log.Warn("sovereignTrigger.RevertStateToBlock error on hashing", "error", err)
		return err
	}

	if !bytes.Equal(prevMeta.GetPrevHash(), currentHeaderHash) {
		return nil
	}

	log.Debug("sovereignTrigger.RevertStateToBlock to revert behind epoch start block is called")
	err = st.revert(prevMeta)
	if err != nil {
		return err
	}

	st.mutTrigger.Lock()
	st.currentRound = header.GetRound()
	st.mutTrigger.Unlock()

	return nil
}

func (st *sovereignTrigger) revert(header data.HeaderHandler) error {
	if check.IfNil(header) || !header.IsStartOfEpochBlock() || header.GetEpoch() == 0 {
		return nil
	}

	sovMetaHdr, ok := header.(*block.SovereignChainHeader)
	if !ok {
		log.Warn("wrong type assertion in Revert sovereign metachain trigger")
		return epochStart.ErrWrongTypeAssertion
	}

	st.mutTrigger.Lock()
	defer st.mutTrigger.Unlock()

	prevEpochStartIdentifier := core.EpochStartIdentifier(sovMetaHdr.GetEpoch() - 1)
	epochStartMetaBuff, err := st.metaHeaderStorage.SearchFirst([]byte(prevEpochStartIdentifier))
	if err != nil {
		log.Warn("Revert get previous sovereign meta from storage", "error", err)
		return err
	}

	epochStartSovMeta := &block.SovereignChainHeader{}
	err = st.marshaller.Unmarshal(epochStartSovMeta, epochStartMetaBuff)
	if err != nil {
		log.Warn("Revert unmarshal previous sovereign meta", "error", err)
		return err
	}

	st.baseRevert(epochStartSovMeta, sovMetaHdr)
	return nil
}

<<<<<<< HEAD
// receivedMetaBlock is a callback function when a new metablock was received
// upon receiving checks if trigger can be updated
func (st *sovereignTrigger) receivedMetaBlock(headerHandler data.HeaderHandler, _ []byte) {
	st.mutTrigger.Lock()
	defer st.mutTrigger.Unlock()

	metaHdr, ok := headerHandler.(data.MetaHeaderHandler)
=======
// receivedBlock is a callback function when a new block is received
// upon receiving checks if trigger can be updated to notify subscribed epoch change handlers
func (st *sovereignTrigger) receivedBlock(headerHandler data.HeaderHandler, _ []byte) {
	st.mutTrigger.Lock()
	defer st.mutTrigger.Unlock()

	header, ok := headerHandler.(data.MetaHeaderHandler)
>>>>>>> a2ff7dd1
	if !ok {
		return
	}

	if !header.IsStartOfEpochBlock() {
		return
	}

<<<<<<< HEAD
	isMetaStartOfEpochForCurrentEpoch := metaHdr.GetEpoch() == st.epoch && metaHdr.IsStartOfEpochBlock()
=======
	isMetaStartOfEpochForCurrentEpoch := header.GetEpoch() == st.epoch && header.IsStartOfEpochBlock()
>>>>>>> a2ff7dd1
	if isMetaStartOfEpochForCurrentEpoch {
		return
	}

<<<<<<< HEAD
	st.updateTriggerFromMeta(metaHdr)
}

func (st *sovereignTrigger) updateTriggerFromMeta(metaHdr data.MetaHeaderHandler) {
	if !st.checkIfTriggerCanBeActivated(metaHdr) {
		return
	}

	st.epochStartNotifier.NotifyEpochChangeConfirmed(metaHdr.GetEpoch())
}

func (st *sovereignTrigger) checkIfTriggerCanBeActivated(metaHdr data.HeaderHandler) bool {
	missingMiniBlocksHashes, blockBody, err := st.PeerMiniBlocksSyncer.SyncMiniBlocks(metaHdr)
=======
	st.updateTrigger(header)
}

func (st *sovereignTrigger) updateTrigger(header data.MetaHeaderHandler) {
	if !st.checkIfTriggerCanBeActivated(header) {
		return
	}

	st.epochStartNotifier.NotifyEpochChangeConfirmed(header.GetEpoch())
}

func (st *sovereignTrigger) checkIfTriggerCanBeActivated(hdr data.HeaderHandler) bool {
	missingMiniBlocksHashes, blockBody, err := st.peerMiniBlocksSyncer.SyncMiniBlocks(hdr)
>>>>>>> a2ff7dd1
	if err != nil {
		log.Error("sovereignTrigger.checkIfTriggerCanBeActivated.SyncMiniBlocks", "num missing mini blocks", len(missingMiniBlocksHashes), "error", err)
		return false
	}

<<<<<<< HEAD
	missingValidatorsInfoHashes, validatorsInfo, err := st.PeerMiniBlocksSyncer.SyncValidatorsInfo(blockBody)
=======
	missingValidatorsInfoHashes, validatorsInfo, err := st.peerMiniBlocksSyncer.SyncValidatorsInfo(blockBody)
>>>>>>> a2ff7dd1
	if err != nil {
		log.Error("sovereignTrigger.checkIfTriggerCanBeActivated.SyncValidatorsInfo", "num missing validators info", len(missingValidatorsInfoHashes), "error", err)
		return false
	}

	for validatorInfoHash, validatorInfo := range validatorsInfo {
		st.currentEpochValidatorInfoPool.AddValidatorInfo([]byte(validatorInfoHash), validatorInfo)
	}

<<<<<<< HEAD
	st.epochStartNotifier.NotifyAllPrepare(metaHdr, blockBody)
=======
	st.epochStartNotifier.NotifyAllPrepare(hdr, blockBody)
>>>>>>> a2ff7dd1
	return true
}

// IsInterfaceNil checks if the underlying pointer is nil
func (st *sovereignTrigger) IsInterfaceNil() bool {
	return st == nil
}<|MERGE_RESOLUTION|>--- conflicted
+++ resolved
@@ -131,15 +131,6 @@
 	return nil
 }
 
-<<<<<<< HEAD
-// receivedMetaBlock is a callback function when a new metablock was received
-// upon receiving checks if trigger can be updated
-func (st *sovereignTrigger) receivedMetaBlock(headerHandler data.HeaderHandler, _ []byte) {
-	st.mutTrigger.Lock()
-	defer st.mutTrigger.Unlock()
-
-	metaHdr, ok := headerHandler.(data.MetaHeaderHandler)
-=======
 // receivedBlock is a callback function when a new block is received
 // upon receiving checks if trigger can be updated to notify subscribed epoch change handlers
 func (st *sovereignTrigger) receivedBlock(headerHandler data.HeaderHandler, _ []byte) {
@@ -147,7 +138,6 @@
 	defer st.mutTrigger.Unlock()
 
 	header, ok := headerHandler.(data.MetaHeaderHandler)
->>>>>>> a2ff7dd1
 	if !ok {
 		return
 	}
@@ -156,30 +146,11 @@
 		return
 	}
 
-<<<<<<< HEAD
-	isMetaStartOfEpochForCurrentEpoch := metaHdr.GetEpoch() == st.epoch && metaHdr.IsStartOfEpochBlock()
-=======
 	isMetaStartOfEpochForCurrentEpoch := header.GetEpoch() == st.epoch && header.IsStartOfEpochBlock()
->>>>>>> a2ff7dd1
 	if isMetaStartOfEpochForCurrentEpoch {
 		return
 	}
 
-<<<<<<< HEAD
-	st.updateTriggerFromMeta(metaHdr)
-}
-
-func (st *sovereignTrigger) updateTriggerFromMeta(metaHdr data.MetaHeaderHandler) {
-	if !st.checkIfTriggerCanBeActivated(metaHdr) {
-		return
-	}
-
-	st.epochStartNotifier.NotifyEpochChangeConfirmed(metaHdr.GetEpoch())
-}
-
-func (st *sovereignTrigger) checkIfTriggerCanBeActivated(metaHdr data.HeaderHandler) bool {
-	missingMiniBlocksHashes, blockBody, err := st.PeerMiniBlocksSyncer.SyncMiniBlocks(metaHdr)
-=======
 	st.updateTrigger(header)
 }
 
@@ -193,17 +164,12 @@
 
 func (st *sovereignTrigger) checkIfTriggerCanBeActivated(hdr data.HeaderHandler) bool {
 	missingMiniBlocksHashes, blockBody, err := st.peerMiniBlocksSyncer.SyncMiniBlocks(hdr)
->>>>>>> a2ff7dd1
 	if err != nil {
 		log.Error("sovereignTrigger.checkIfTriggerCanBeActivated.SyncMiniBlocks", "num missing mini blocks", len(missingMiniBlocksHashes), "error", err)
 		return false
 	}
 
-<<<<<<< HEAD
-	missingValidatorsInfoHashes, validatorsInfo, err := st.PeerMiniBlocksSyncer.SyncValidatorsInfo(blockBody)
-=======
 	missingValidatorsInfoHashes, validatorsInfo, err := st.peerMiniBlocksSyncer.SyncValidatorsInfo(blockBody)
->>>>>>> a2ff7dd1
 	if err != nil {
 		log.Error("sovereignTrigger.checkIfTriggerCanBeActivated.SyncValidatorsInfo", "num missing validators info", len(missingValidatorsInfoHashes), "error", err)
 		return false
@@ -213,11 +179,7 @@
 		st.currentEpochValidatorInfoPool.AddValidatorInfo([]byte(validatorInfoHash), validatorInfo)
 	}
 
-<<<<<<< HEAD
-	st.epochStartNotifier.NotifyAllPrepare(metaHdr, blockBody)
-=======
 	st.epochStartNotifier.NotifyAllPrepare(hdr, blockBody)
->>>>>>> a2ff7dd1
 	return true
 }
 
