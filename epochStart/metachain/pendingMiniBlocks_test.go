--- conflicted
+++ resolved
@@ -131,10 +131,6 @@
 	//Check miniblocks headers are returned
 	shdMbHdrs, err := pmb.PendingMiniBlockHeaders([]data.HeaderHandler{shardHeader})
 	assert.Nil(t, err)
-<<<<<<< HEAD
-
-=======
->>>>>>> a6a9ec50
 	assert.True(t, isMbInSlice(hash1, shdMbHdrs))
 	assert.True(t, isMbInSlice(hash2, shdMbHdrs))
 	assert.Nil(t, err)
