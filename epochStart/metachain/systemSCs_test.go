package metachain

import (
	"bytes"
	"crypto/rand"
	"errors"
	"fmt"
	"math"
	"math/big"
	"os"
	"strconv"
	"testing"

	arwenConfig "github.com/ElrondNetwork/arwen-wasm-vm/v1_4/config"
	"github.com/ElrondNetwork/elrond-go-core/core"
	"github.com/ElrondNetwork/elrond-go-core/core/check"
	"github.com/ElrondNetwork/elrond-go-core/data/block"
	"github.com/ElrondNetwork/elrond-go-core/data/rewardTx"
	"github.com/ElrondNetwork/elrond-go-core/hashing"
	"github.com/ElrondNetwork/elrond-go-core/hashing/sha256"
	"github.com/ElrondNetwork/elrond-go-core/marshal"
	"github.com/ElrondNetwork/elrond-go/common"
	"github.com/ElrondNetwork/elrond-go/common/enableEpochs"
	"github.com/ElrondNetwork/elrond-go/common/forking"
	"github.com/ElrondNetwork/elrond-go/config"
	"github.com/ElrondNetwork/elrond-go/dataRetriever"
	"github.com/ElrondNetwork/elrond-go/dataRetriever/blockchain"
	"github.com/ElrondNetwork/elrond-go/dataRetriever/dataPool"
	"github.com/ElrondNetwork/elrond-go/epochStart"
	"github.com/ElrondNetwork/elrond-go/epochStart/mock"
	"github.com/ElrondNetwork/elrond-go/genesis/process/disabled"
	"github.com/ElrondNetwork/elrond-go/process"
	economicsHandler "github.com/ElrondNetwork/elrond-go/process/economics"
	vmFactory "github.com/ElrondNetwork/elrond-go/process/factory"
	metaProcess "github.com/ElrondNetwork/elrond-go/process/factory/metachain"
	"github.com/ElrondNetwork/elrond-go/process/peer"
	"github.com/ElrondNetwork/elrond-go/process/smartContract/hooks"
	"github.com/ElrondNetwork/elrond-go/sharding"
	"github.com/ElrondNetwork/elrond-go/state"
	"github.com/ElrondNetwork/elrond-go/state/factory"
	"github.com/ElrondNetwork/elrond-go/state/storagePruningManager"
	"github.com/ElrondNetwork/elrond-go/state/storagePruningManager/evictionWaitingList"
	"github.com/ElrondNetwork/elrond-go/storage"
	"github.com/ElrondNetwork/elrond-go/storage/storageUnit"
	"github.com/ElrondNetwork/elrond-go/testscommon"
	"github.com/ElrondNetwork/elrond-go/testscommon/cryptoMocks"
	dataRetrieverMock "github.com/ElrondNetwork/elrond-go/testscommon/dataRetriever"
	"github.com/ElrondNetwork/elrond-go/testscommon/epochNotifier"
	"github.com/ElrondNetwork/elrond-go/testscommon/shardingMocks"
	statusHandlerMock "github.com/ElrondNetwork/elrond-go/testscommon/statusHandler"
	"github.com/ElrondNetwork/elrond-go/trie"
	"github.com/ElrondNetwork/elrond-go/vm"
	"github.com/ElrondNetwork/elrond-go/vm/systemSmartContracts"
	"github.com/ElrondNetwork/elrond-go/vm/systemSmartContracts/defaults"
	vmcommon "github.com/ElrondNetwork/elrond-vm-common"
	vmcommonBuiltInFunctions "github.com/ElrondNetwork/elrond-vm-common/builtInFunctions"
	"github.com/stretchr/testify/assert"
	"github.com/stretchr/testify/require"
)

type testKeyPair struct {
	walletKey    []byte
	validatorKey []byte
}

func createPhysicalUnit(t *testing.T) (storage.Storer, string) {
	cacheConfig := storageUnit.CacheConfig{
		Name:                 "test",
		Type:                 "SizeLRU",
		SizeInBytes:          314572800,
		SizeInBytesPerSender: 0,
		Capacity:             500000,
		SizePerSender:        0,
		Shards:               0,
	}
	dir := t.TempDir()
	persisterConfig := storageUnit.ArgDB{
		Path:              dir,
		DBType:            "LvlDBSerial",
		BatchDelaySeconds: 2,
		MaxBatchSize:      45000,
		MaxOpenFiles:      10,
	}

	cache, _ := storageUnit.NewCache(cacheConfig)
	persist, _ := storageUnit.NewDB(persisterConfig)
	unit, _ := storageUnit.NewStorageUnit(cache, persist)

	return unit, dir
}

func TestNewSystemSCProcessor(t *testing.T) {
	t.Parallel()

	cfg := config.EnableEpochs{
		StakingV2EnableEpoch: 100,
	}
	args, _ := createFullArgumentsForSystemSCProcessing(cfg, createMemUnit())
	args.Marshalizer = nil
	checkConstructorWithNilArg(t, args, epochStart.ErrNilMarshalizer)

	args, _ = createFullArgumentsForSystemSCProcessing(cfg, createMemUnit())
	args.PeerAccountsDB = nil
	checkConstructorWithNilArg(t, args, epochStart.ErrNilAccountsDB)

	args, _ = createFullArgumentsForSystemSCProcessing(cfg, createMemUnit())
	args.SystemVM = nil
	checkConstructorWithNilArg(t, args, epochStart.ErrNilSystemVM)

	args, _ = createFullArgumentsForSystemSCProcessing(cfg, createMemUnit())
	args.UserAccountsDB = nil
	checkConstructorWithNilArg(t, args, epochStart.ErrNilAccountsDB)

	args, _ = createFullArgumentsForSystemSCProcessing(cfg, createMemUnit())
	args.ValidatorInfoCreator = nil
	checkConstructorWithNilArg(t, args, epochStart.ErrNilValidatorInfoProcessor)

	args, _ = createFullArgumentsForSystemSCProcessing(cfg, createMemUnit())
	args.EndOfEpochCallerAddress = nil
	checkConstructorWithNilArg(t, args, epochStart.ErrNilEndOfEpochCallerAddress)

	args, _ = createFullArgumentsForSystemSCProcessing(cfg, createMemUnit())
	args.StakingSCAddress = nil
	checkConstructorWithNilArg(t, args, epochStart.ErrNilStakingSCAddress)

	args, _ = createFullArgumentsForSystemSCProcessing(cfg, createMemUnit())
	args.ValidatorInfoCreator = nil
	checkConstructorWithNilArg(t, args, epochStart.ErrNilValidatorInfoProcessor)

	args, _ = createFullArgumentsForSystemSCProcessing(cfg, createMemUnit())
	args.ChanceComputer = nil
	checkConstructorWithNilArg(t, args, epochStart.ErrNilChanceComputer)

	args, _ = createFullArgumentsForSystemSCProcessing(cfg, createMemUnit())
	args.GenesisNodesConfig = nil
	checkConstructorWithNilArg(t, args, epochStart.ErrNilGenesisNodesConfig)

	args, _ = createFullArgumentsForSystemSCProcessing(cfg, createMemUnit())
	args.NodesConfigProvider = nil
	checkConstructorWithNilArg(t, args, epochStart.ErrNilNodesConfigProvider)

	args, _ = createFullArgumentsForSystemSCProcessing(cfg, createMemUnit())
	args.StakingDataProvider = nil
	checkConstructorWithNilArg(t, args, epochStart.ErrNilStakingDataProvider)

	args, _ = createFullArgumentsForSystemSCProcessing(cfg, createMemUnit())
	args.EpochNotifier = nil
	checkConstructorWithNilArg(t, args, epochStart.ErrNilEpochStartNotifier)

	args, _ = createFullArgumentsForSystemSCProcessing(cfg, createMemUnit())
	args.EnableEpochsHandler = nil
	checkConstructorWithNilArg(t, args, epochStart.ErrNilEnableEpochsHandler)
}

func checkConstructorWithNilArg(t *testing.T, args ArgsNewEpochStartSystemSCProcessing, expectedErr error) {
	_, err := NewSystemSCProcessor(args)
	require.Equal(t, expectedErr, err)
}

func TestSystemSCProcessor_ProcessSystemSmartContract(t *testing.T) {
	t.Parallel()

	args, _ := createFullArgumentsForSystemSCProcessing(config.EnableEpochs{
		StakingV2EnableEpoch: 1000,
	}, createMemUnit())
	args.ChanceComputer = &mock.ChanceComputerStub{
		GetChanceCalled: func(rating uint32) uint32 {
			if rating == 0 {
				return 10
			}
			return rating
		},
	}
	s, _ := NewSystemSCProcessor(args)

	prepareStakingContractWithData(
		args.UserAccountsDB,
		[]byte("jailedPubKey0"),
		[]byte("waitingPubKey"),
		args.Marshalizer,
		[]byte("rewardAddress"),
		[]byte("rewardAddress"),
	)
	jailedAcc, _ := args.PeerAccountsDB.LoadAccount([]byte("jailedPubKey0"))
	_ = args.PeerAccountsDB.SaveAccount(jailedAcc)

	validatorInfos := make(map[uint32][]*state.ValidatorInfo)
	vInfo := &state.ValidatorInfo{
		PublicKey:       []byte("jailedPubKey0"),
		ShardId:         0,
		List:            string(common.JailedList),
		TempRating:      1,
		RewardAddress:   []byte("address"),
		AccumulatedFees: big.NewInt(0),
	}
	validatorInfos[0] = append(validatorInfos[0], vInfo)
	err := s.ProcessSystemSmartContract(validatorInfos, 0, 0)
	assert.Nil(t, err)

	assert.Equal(t, len(validatorInfos[0]), 1)
	newValidatorInfo := validatorInfos[0][0]
	assert.Equal(t, newValidatorInfo.List, string(common.NewList))
}

func TestSystemSCProcessor_JailedNodesShouldNotBeSwappedAllAtOnce(t *testing.T) {
	t.Parallel()

	testSystemSCProcessorJailedNodesShouldNotBeSwappedAllAtOnce(t, 0)
	testSystemSCProcessorJailedNodesShouldNotBeSwappedAllAtOnce(t, 1000)
}

func testSystemSCProcessorJailedNodesShouldNotBeSwappedAllAtOnce(t *testing.T, saveJailedAlwaysEnableEpoch uint32) {
	args, _ := createFullArgumentsForSystemSCProcessing(config.EnableEpochs{
		StakingV2EnableEpoch:        10000,
		SaveJailedAlwaysEnableEpoch: saveJailedAlwaysEnableEpoch,
	}, createMemUnit())

	args.ChanceComputer = &mock.ChanceComputerStub{
		GetChanceCalled: func(rating uint32) uint32 {
			if rating == 0 {
				return 10
			}
			return rating
		},
	}
	s, _ := NewSystemSCProcessor(args)
	require.NotNil(t, s)

	numEligible := 9
	numWaiting := 5
	numJailed := 8
	stakingScAcc := loadSCAccount(args.UserAccountsDB, vm.StakingSCAddress)
	createEligibleNodes(numEligible, stakingScAcc, args.Marshalizer)
	_ = createWaitingNodes(numWaiting, stakingScAcc, args.UserAccountsDB, args.Marshalizer)
	jailed := createJailedNodes(numJailed, stakingScAcc, args.UserAccountsDB, args.PeerAccountsDB, args.Marshalizer)

	_ = s.userAccountsDB.SaveAccount(stakingScAcc)
	_, _ = s.userAccountsDB.Commit()

	addValidatorData(args.UserAccountsDB, []byte("ownerForAll"), [][]byte{[]byte("stakedPubKey1"), []byte("stakedPubKey2"), []byte("stakedPubKey3")}, big.NewInt(900000), args.Marshalizer)

	validatorsInfo := make(map[uint32][]*state.ValidatorInfo)
	validatorsInfo[0] = append(validatorsInfo[0], jailed...)

	err := s.ProcessSystemSmartContract(validatorsInfo, 0, 0)
	assert.Nil(t, err)
	for i := 0; i < numWaiting; i++ {
		assert.Equal(t, string(common.NewList), validatorsInfo[0][i].List)
	}
	for i := numWaiting; i < numJailed; i++ {
		assert.Equal(t, string(common.JailedList), validatorsInfo[0][i].List)
	}

	newJailedNodes := jailed[numWaiting:numJailed]
	checkNodesStatusInSystemSCDataTrie(t, newJailedNodes, args.UserAccountsDB, args.Marshalizer, saveJailedAlwaysEnableEpoch == 0)
}

func checkNodesStatusInSystemSCDataTrie(t *testing.T, nodes []*state.ValidatorInfo, accounts state.AccountsAdapter, marshalizer marshal.Marshalizer, jailed bool) {
	account, err := accounts.LoadAccount(vm.StakingSCAddress)
	require.Nil(t, err)

	var buff []byte
	systemScAccount, ok := account.(state.UserAccountHandler)
	require.True(t, ok)
	for _, nodeInfo := range nodes {
		buff, err = systemScAccount.DataTrieTracker().RetrieveValue(nodeInfo.PublicKey)
		require.Nil(t, err)
		require.True(t, len(buff) > 0)

		stakingData := &systemSmartContracts.StakedDataV1_1{}
		err = marshalizer.Unmarshal(stakingData, buff)
		require.Nil(t, err)

		assert.Equal(t, jailed, stakingData.Jailed)
	}
}

func TestSystemSCProcessor_NobodyToSwapWithStakingV2(t *testing.T) {
	t.Parallel()

	args, _ := createFullArgumentsForSystemSCProcessing(config.EnableEpochs{}, createMemUnit())
	args.ChanceComputer = &mock.ChanceComputerStub{
		GetChanceCalled: func(rating uint32) uint32 {
			if rating == 0 {
				return 10
			}
			return rating
		},
	}
	s, _ := NewSystemSCProcessor(args)
	require.NotNil(t, s)

	owner1 := append([]byte("owner1"), bytes.Repeat([]byte{1}, 26)...)
	blsKeys := [][]byte{
		[]byte("bls key 1"),
		[]byte("bls key 2"),
		[]byte("bls key 3"),
		[]byte("bls key 4"),
	}

	_ = s.initDelegationSystemSC()
	doStake(t, s.systemVM, s.userAccountsDB, owner1, big.NewInt(1000), blsKeys...)
	doUnStake(t, s.systemVM, s.userAccountsDB, owner1, blsKeys[:3]...)
	validatorsInfo := make(map[uint32][]*state.ValidatorInfo)
	jailed := &state.ValidatorInfo{
		PublicKey:       blsKeys[0],
		ShardId:         0,
		List:            string(common.JailedList),
		TempRating:      1,
		RewardAddress:   []byte("owner1"),
		AccumulatedFees: big.NewInt(0),
	}
	validatorsInfo[0] = append(validatorsInfo[0], jailed)

	err := s.ProcessSystemSmartContract(validatorsInfo, 0, 0)
	assert.Nil(t, err)

	for _, vInfo := range validatorsInfo[0] {
		assert.Equal(t, string(common.JailedList), vInfo.List)
	}

	nodesToUnStake, mapOwnersKeys, err := s.stakingDataProvider.ComputeUnQualifiedNodes(validatorsInfo)
	assert.Nil(t, err)
	assert.Equal(t, 0, len(nodesToUnStake))
	assert.Equal(t, 0, len(mapOwnersKeys))
}

func TestSystemSCProcessor_UpdateStakingV2ShouldWork(t *testing.T) {
	t.Parallel()

	args, _ := createFullArgumentsForSystemSCProcessing(config.EnableEpochs{
		StakingV2EnableEpoch: 1000,
	}, createMemUnit())
	args.ChanceComputer = &mock.ChanceComputerStub{
		GetChanceCalled: func(rating uint32) uint32 {
			if rating == 0 {
				return 10
			}
			return rating
		},
	}
	s, _ := NewSystemSCProcessor(args)
	require.NotNil(t, s)

	owner1 := append([]byte("owner1"), bytes.Repeat([]byte{1}, 26)...)
	owner2 := append([]byte("owner2"), bytes.Repeat([]byte{1}, 26)...)

	blsKeys := [][]byte{
		[]byte("bls key 1"),
		[]byte("bls key 2"),
		[]byte("bls key 3"),
		[]byte("bls key 4"),
	}

	doStake(t, s.systemVM, s.userAccountsDB, owner1, big.NewInt(1000), blsKeys[0], blsKeys[1])
	doStake(t, s.systemVM, s.userAccountsDB, owner2, big.NewInt(1000), blsKeys[2], blsKeys[3])

	args.EpochNotifier.CheckEpoch(&testscommon.HeaderHandlerStub{
		EpochField: 1000000,
	})

	for _, blsKey := range blsKeys {
		checkOwnerOfBlsKey(t, s.systemVM, blsKey, []byte(""))
	}

	err := s.updateOwnersForBlsKeys()
	assert.Nil(t, err)

	checkOwnerOfBlsKey(t, s.systemVM, blsKeys[0], owner1)
	checkOwnerOfBlsKey(t, s.systemVM, blsKeys[1], owner1)
	checkOwnerOfBlsKey(t, s.systemVM, blsKeys[2], owner2)
	checkOwnerOfBlsKey(t, s.systemVM, blsKeys[3], owner2)
}

func TestSystemSCProcessor_UpdateStakingV2MoreKeysShouldWork(t *testing.T) {
	t.Parallel()

	db, dir := createPhysicalUnit(t)
	require.False(t, check.IfNil(db))

	log.Info("using temporary directory", "path", dir)

	sw := core.NewStopWatch()
	sw.Start("complete test")
	defer func() {
		sw.Stop("complete test")
		log.Info("TestSystemSCProcessor_UpdateStakingV2MoreKeysShouldWork time measurements", sw.GetMeasurements()...)
		_ = db.DestroyUnit()
		_ = os.RemoveAll(dir)
	}()

	args, _ := createFullArgumentsForSystemSCProcessing(config.EnableEpochs{
		StakingV2EnableEpoch: 1000,
	}, db)
	args.ChanceComputer = &mock.ChanceComputerStub{
		GetChanceCalled: func(rating uint32) uint32 {
			if rating == 0 {
				return 10
			}
			return rating
		},
	}
	s, _ := NewSystemSCProcessor(args)
	require.NotNil(t, s)

	numKeys := 5000
	keys := make([]*testKeyPair, 0, numKeys)
	for i := 0; i < numKeys; i++ {
		if i%100 == 0 {
			_, err := args.UserAccountsDB.Commit()
			require.Nil(t, err)
		}

		keys = append(keys, createTestKeyPair())
	}

	sw.Start("do stake")
	for _, tkp := range keys {
		doStake(t, s.systemVM, s.userAccountsDB, tkp.walletKey, big.NewInt(1000), tkp.validatorKey)

	}
	sw.Stop("do stake")

	args.EpochNotifier.CheckEpoch(&testscommon.HeaderHandlerStub{
		EpochField: 1000000,
	})

	sw.Start("initial check")
	for _, tkp := range keys {
		checkOwnerOfBlsKey(t, s.systemVM, tkp.validatorKey, []byte(""))
	}
	sw.Stop("initial check")

	sw.Start("updateOwnersForBlsKeys")
	err := s.updateOwnersForBlsKeys()
	sw.Stop("updateOwnersForBlsKeys")
	assert.Nil(t, err)

	sw.Start("final check")
	for _, tkp := range keys {
		checkOwnerOfBlsKey(t, s.systemVM, tkp.validatorKey, tkp.walletKey)
	}
	sw.Stop("final check")
}

func createTestKeyPair() *testKeyPair {
	tkp := &testKeyPair{
		walletKey:    make([]byte, 32),
		validatorKey: make([]byte, 96),
	}

	_, _ = rand.Read(tkp.walletKey)
	_, _ = rand.Read(tkp.validatorKey)

	return tkp
}

func checkOwnerOfBlsKey(t *testing.T, systemVm vmcommon.VMExecutionHandler, blsKey []byte, expectedOwner []byte) {
	vmInput := &vmcommon.ContractCallInput{
		VMInput: vmcommon.VMInput{
			CallerAddr: vm.ValidatorSCAddress,
			Arguments:  [][]byte{blsKey},
			CallValue:  big.NewInt(0),
		},
		RecipientAddr: vm.StakingSCAddress,
		Function:      "getOwner",
	}

	vmOutput, err := systemVm.RunSmartContractCall(vmInput)
	require.Nil(t, err)
	if len(expectedOwner) == 0 {
		require.Equal(t, vmOutput.ReturnCode, vmcommon.UserError)
		return
	}

	require.Equal(t, vmcommon.Ok, vmOutput.ReturnCode)
	require.Equal(t, 1, len(vmOutput.ReturnData))

	assert.Equal(t, len(expectedOwner), len(vmOutput.ReturnData[0]))
	if len(expectedOwner) > 0 {
		assert.Equal(t, expectedOwner, vmOutput.ReturnData[0])
	}
}

func doStake(t *testing.T, systemVm vmcommon.VMExecutionHandler, accountsDB state.AccountsAdapter, owner []byte, nodePrice *big.Int, blsKeys ...[]byte) {
	numBlsKeys := len(blsKeys)
	args := [][]byte{{0, byte(numBlsKeys)}}
	for _, blsKey := range blsKeys {
		args = append(args, blsKey)
		args = append(args, []byte("sig"))
	}

	vmInput := &vmcommon.ContractCallInput{
		VMInput: vmcommon.VMInput{
			CallerAddr:  owner,
			Arguments:   args,
			CallValue:   big.NewInt(0).Mul(big.NewInt(int64(numBlsKeys)), nodePrice),
			GasProvided: math.MaxUint64,
		},
		RecipientAddr: vm.ValidatorSCAddress,
		Function:      "stake",
	}

	vmOutput, err := systemVm.RunSmartContractCall(vmInput)
	require.Nil(t, err)
	require.Equal(t, vmcommon.Ok, vmOutput.ReturnCode)

	saveOutputAccounts(t, accountsDB, vmOutput)
}

func doUnStake(t *testing.T, systemVm vmcommon.VMExecutionHandler, accountsDB state.AccountsAdapter, owner []byte, blsKeys ...[]byte) {
	vmInput := &vmcommon.ContractCallInput{
		VMInput: vmcommon.VMInput{
			CallerAddr:  owner,
			Arguments:   blsKeys,
			CallValue:   big.NewInt(0),
			GasProvided: math.MaxUint64,
		},
		RecipientAddr: vm.ValidatorSCAddress,
		Function:      "unStake",
	}

	vmOutput, err := systemVm.RunSmartContractCall(vmInput)
	require.Nil(t, err)
	require.Equal(t, vmcommon.Ok, vmOutput.ReturnCode)

	saveOutputAccounts(t, accountsDB, vmOutput)
}

func loadSCAccount(accountsDB state.AccountsAdapter, address []byte) state.UserAccountHandler {
	acc, _ := accountsDB.LoadAccount(address)
	stakingSCAcc := acc.(state.UserAccountHandler)

	return stakingSCAcc
}

func createEligibleNodes(numNodes int, stakingSCAcc state.UserAccountHandler, marshalizer marshal.Marshalizer) {
	for i := 0; i < numNodes; i++ {
		stakedData := &systemSmartContracts.StakedDataV2_0{
			Waiting:       false,
			Staked:        true,
			StakedNonce:   0,
			RewardAddress: []byte(fmt.Sprintf("rewardAddress_w%d", i)),
			OwnerAddress:  []byte("ownerForAll"),
			StakeValue:    big.NewInt(100),
		}
		marshaledData, _ := marshalizer.Marshal(stakedData)
		_ = stakingSCAcc.DataTrieTracker().SaveKeyValue([]byte(fmt.Sprintf("waiting_%d", i)), marshaledData)
	}
}

func createJailedNodes(numNodes int, stakingSCAcc state.UserAccountHandler, userAccounts state.AccountsAdapter, peerAccounts state.AccountsAdapter, marshalizer marshal.Marshalizer) []*state.ValidatorInfo {
	validatorInfos := make([]*state.ValidatorInfo, 0)

	for i := 0; i < numNodes; i++ {
		stakedData := &systemSmartContracts.StakedDataV2_0{
			Staked:        true,
			RewardAddress: []byte(fmt.Sprintf("rewardAddress_j%d", i)),
			StakeValue:    big.NewInt(100),
			OwnerAddress:  []byte("ownerForAll"),
		}
		marshaledData, _ := marshalizer.Marshal(stakedData)
		_ = stakingSCAcc.DataTrieTracker().SaveKeyValue([]byte(fmt.Sprintf("jailed__%d", i)), marshaledData)

		_ = userAccounts.SaveAccount(stakingSCAcc)

		jailedAcc, _ := peerAccounts.LoadAccount([]byte(fmt.Sprintf("jailed__%d", i)))
		_ = peerAccounts.SaveAccount(jailedAcc)

		vInfo := &state.ValidatorInfo{
			PublicKey:       []byte(fmt.Sprintf("jailed__%d", i)),
			ShardId:         0,
			List:            string(common.JailedList),
			TempRating:      1,
			RewardAddress:   []byte("address"),
			AccumulatedFees: big.NewInt(0),
		}

		validatorInfos = append(validatorInfos, vInfo)
	}

	return validatorInfos
}

func addValidatorDataWithUnStakedKey(
	accountsDB state.AccountsAdapter,
	ownerKey []byte,
	registeredKeys [][]byte,
	nodePrice *big.Int,
	marshalizer marshal.Marshalizer,
) {
	stakingAccount := loadSCAccount(accountsDB, vm.StakingSCAddress)
	validatorAccount := loadSCAccount(accountsDB, vm.ValidatorSCAddress)

	validatorData := &systemSmartContracts.ValidatorDataV2{
		RegisterNonce:   0,
		Epoch:           0,
		RewardAddress:   ownerKey,
		TotalStakeValue: big.NewInt(0),
		LockedStake:     big.NewInt(0).Mul(nodePrice, big.NewInt(int64(len(registeredKeys)))),
		TotalUnstaked:   big.NewInt(0).Mul(nodePrice, big.NewInt(int64(len(registeredKeys)))),
		BlsPubKeys:      registeredKeys,
		NumRegistered:   uint32(len(registeredKeys)),
	}

	for _, bls := range registeredKeys {
		validatorData.UnstakedInfo = append(validatorData.UnstakedInfo, &systemSmartContracts.UnstakedValue{
			UnstakedEpoch: 1,
			UnstakedValue: nodePrice,
		})

		stakingData := &systemSmartContracts.StakedDataV2_0{
			RegisterNonce: 0,
			StakedNonce:   0,
			Staked:        false,
			UnStakedNonce: 1,
			UnStakedEpoch: 0,
			RewardAddress: ownerKey,
			StakeValue:    nodePrice,
			JailedRound:   0,
			JailedNonce:   0,
			UnJailedNonce: 0,
			Jailed:        false,
			Waiting:       false,
			NumJailed:     0,
			SlashValue:    big.NewInt(0),
			OwnerAddress:  ownerKey,
		}
		marshaledData, _ := marshalizer.Marshal(stakingData)
		_ = stakingAccount.DataTrieTracker().SaveKeyValue(bls, marshaledData)
	}

	marshaledData, _ := marshalizer.Marshal(validatorData)
	_ = validatorAccount.DataTrieTracker().SaveKeyValue(ownerKey, marshaledData)

	_ = accountsDB.SaveAccount(validatorAccount)
	_ = accountsDB.SaveAccount(stakingAccount)
}

func createWaitingNodes(numNodes int, stakingSCAcc state.UserAccountHandler, userAccounts state.AccountsAdapter, marshalizer marshal.Marshalizer) []*state.ValidatorInfo {
	validatorInfos := make([]*state.ValidatorInfo, 0)
	waitingKeyInList := []byte("waiting")
	for i := 0; i < numNodes; i++ {
		stakedData := &systemSmartContracts.StakedDataV2_0{
			Waiting:       true,
			RewardAddress: []byte(fmt.Sprintf("rewardAddress_w%d", i)),
			OwnerAddress:  []byte("ownerForAll"),
			StakeValue:    big.NewInt(100),
		}
		marshaledData, _ := marshalizer.Marshal(stakedData)
		_ = stakingSCAcc.DataTrieTracker().SaveKeyValue([]byte(fmt.Sprintf("waiting_%d", i)), marshaledData)
		previousKey := string(waitingKeyInList)
		waitingKeyInList = []byte("w_" + fmt.Sprintf("waiting_%d", i))
		waitingListHead := &systemSmartContracts.WaitingList{
			FirstKey: []byte("w_" + fmt.Sprintf("waiting_%d", 0)),
			LastKey:  []byte("w_" + fmt.Sprintf("waiting_%d", numNodes-1)),
			Length:   uint32(numNodes),
		}
		marshaledData, _ = marshalizer.Marshal(waitingListHead)
		_ = stakingSCAcc.DataTrieTracker().SaveKeyValue([]byte("waitingList"), marshaledData)

		waitingListElement := &systemSmartContracts.ElementInList{
			BLSPublicKey: []byte(fmt.Sprintf("waiting_%d", i)),
			PreviousKey:  waitingKeyInList,
			NextKey:      []byte("w_" + fmt.Sprintf("waiting_%d", i+1)),
		}
		if i == numNodes-1 {
			waitingListElement.NextKey = make([]byte, 0)
		}
		if i > 0 {
			waitingListElement.PreviousKey = []byte(previousKey)
		}

		marshaledData, _ = marshalizer.Marshal(waitingListElement)
		_ = stakingSCAcc.DataTrieTracker().SaveKeyValue(waitingKeyInList, marshaledData)

		vInfo := &state.ValidatorInfo{
			PublicKey:       []byte(fmt.Sprintf("waiting_%d", i)),
			ShardId:         0,
			List:            string(common.WaitingList),
			TempRating:      1,
			RewardAddress:   []byte("address"),
			AccumulatedFees: big.NewInt(0),
		}

		validatorInfos = append(validatorInfos, vInfo)
	}

	_ = userAccounts.SaveAccount(stakingSCAcc)

	return validatorInfos
}

func addValidatorData(
	accountsDB state.AccountsAdapter,
	ownerKey []byte,
	registeredKeys [][]byte,
	totalStake *big.Int,
	marshalizer marshal.Marshalizer,
) {
	validatorSC := loadSCAccount(accountsDB, vm.ValidatorSCAddress)
	validatorData := &systemSmartContracts.ValidatorDataV2{
		RegisterNonce:   0,
		Epoch:           0,
		RewardAddress:   ownerKey,
		TotalStakeValue: totalStake,
		LockedStake:     big.NewInt(0),
		TotalUnstaked:   big.NewInt(0),
		BlsPubKeys:      registeredKeys,
		NumRegistered:   uint32(len(registeredKeys)),
	}

	marshaledData, _ := marshalizer.Marshal(validatorData)
	_ = validatorSC.DataTrieTracker().SaveKeyValue(ownerKey, marshaledData)

	_ = accountsDB.SaveAccount(validatorSC)
}

func addStakedData(
	accountsDB state.AccountsAdapter,
	stakedKey []byte,
	ownerKey []byte,
	marshalizer marshal.Marshalizer,
) {
	stakingSCAcc := loadSCAccount(accountsDB, vm.StakingSCAddress)
	stakedData := &systemSmartContracts.StakedDataV2_0{
		Staked:        true,
		RewardAddress: ownerKey,
		OwnerAddress:  ownerKey,
		StakeValue:    big.NewInt(0),
	}
	marshaledData, _ := marshalizer.Marshal(stakedData)
	_ = stakingSCAcc.DataTrieTracker().SaveKeyValue(stakedKey, marshaledData)

	_ = accountsDB.SaveAccount(stakingSCAcc)
}

func prepareStakingContractWithData(
	accountsDB state.AccountsAdapter,
	stakedKey []byte,
	waitingKey []byte,
	marshalizer marshal.Marshalizer,
	rewardAddress []byte,
	ownerAddress []byte,
) {
	stakingSCAcc := loadSCAccount(accountsDB, vm.StakingSCAddress)

	stakedData := &systemSmartContracts.StakedDataV2_0{
		Staked:        true,
		RewardAddress: rewardAddress,
		OwnerAddress:  ownerAddress,
		StakeValue:    big.NewInt(100),
	}
	marshaledData, _ := marshalizer.Marshal(stakedData)
	_ = stakingSCAcc.DataTrieTracker().SaveKeyValue(stakedKey, marshaledData)
	_ = accountsDB.SaveAccount(stakingSCAcc)

	saveOneKeyToWaitingList(accountsDB, waitingKey, marshalizer, rewardAddress, ownerAddress)

	validatorSC := loadSCAccount(accountsDB, vm.ValidatorSCAddress)
	validatorData := &systemSmartContracts.ValidatorDataV2{
		RegisterNonce:   0,
		Epoch:           0,
		RewardAddress:   rewardAddress,
		TotalStakeValue: big.NewInt(10000000000),
		LockedStake:     big.NewInt(10000000000),
		TotalUnstaked:   big.NewInt(0),
		NumRegistered:   2,
		BlsPubKeys:      [][]byte{stakedKey, waitingKey},
	}

	marshaledData, _ = marshalizer.Marshal(validatorData)
	_ = validatorSC.DataTrieTracker().SaveKeyValue(rewardAddress, marshaledData)

	_ = accountsDB.SaveAccount(validatorSC)
	_, err := accountsDB.Commit()
	log.LogIfError(err)
}

func saveOneKeyToWaitingList(
	accountsDB state.AccountsAdapter,
	waitingKey []byte,
	marshalizer marshal.Marshalizer,
	rewardAddress []byte,
	ownerAddress []byte,
) {
	stakingSCAcc := loadSCAccount(accountsDB, vm.StakingSCAddress)
	stakedData := &systemSmartContracts.StakedDataV2_0{
		Waiting:       true,
		RewardAddress: rewardAddress,
		OwnerAddress:  ownerAddress,
		StakeValue:    big.NewInt(100),
	}
	marshaledData, _ := marshalizer.Marshal(stakedData)
	_ = stakingSCAcc.DataTrieTracker().SaveKeyValue(waitingKey, marshaledData)

	waitingKeyInList := []byte("w_" + string(waitingKey))
	waitingListHead := &systemSmartContracts.WaitingList{
		FirstKey: waitingKeyInList,
		LastKey:  waitingKeyInList,
		Length:   1,
	}
	marshaledData, _ = marshalizer.Marshal(waitingListHead)
	_ = stakingSCAcc.DataTrieTracker().SaveKeyValue([]byte("waitingList"), marshaledData)

	waitingListElement := &systemSmartContracts.ElementInList{
		BLSPublicKey: waitingKey,
		PreviousKey:  waitingKeyInList,
		NextKey:      make([]byte, 0),
	}
	marshaledData, _ = marshalizer.Marshal(waitingListElement)
	_ = stakingSCAcc.DataTrieTracker().SaveKeyValue(waitingKeyInList, marshaledData)

	_ = accountsDB.SaveAccount(stakingSCAcc)
}

func addKeysToWaitingList(
	accountsDB state.AccountsAdapter,
	waitingKeys [][]byte,
	marshalizer marshal.Marshalizer,
	rewardAddress []byte,
	ownerAddress []byte,
) {
	stakingSCAcc := loadSCAccount(accountsDB, vm.StakingSCAddress)

	for _, waitingKey := range waitingKeys {
		stakedData := &systemSmartContracts.StakedDataV2_0{
			Waiting:       true,
			RewardAddress: rewardAddress,
			OwnerAddress:  ownerAddress,
			StakeValue:    big.NewInt(100),
		}
		marshaledData, _ := marshalizer.Marshal(stakedData)
		_ = stakingSCAcc.DataTrieTracker().SaveKeyValue(waitingKey, marshaledData)
	}

	marshaledData, _ := stakingSCAcc.DataTrieTracker().RetrieveValue([]byte("waitingList"))
	waitingListHead := &systemSmartContracts.WaitingList{}
	_ = marshalizer.Unmarshal(waitingListHead, marshaledData)
	waitingListHead.Length += uint32(len(waitingKeys))
	lastKeyInList := []byte("w_" + string(waitingKeys[len(waitingKeys)-1]))
	waitingListHead.LastKey = lastKeyInList

	marshaledData, _ = marshalizer.Marshal(waitingListHead)
	_ = stakingSCAcc.DataTrieTracker().SaveKeyValue([]byte("waitingList"), marshaledData)

	numWaitingKeys := len(waitingKeys)
	previousKey := waitingListHead.FirstKey
	for i, waitingKey := range waitingKeys {

		waitingKeyInList := []byte("w_" + string(waitingKey))
		waitingListElement := &systemSmartContracts.ElementInList{
			BLSPublicKey: waitingKey,
			PreviousKey:  previousKey,
			NextKey:      make([]byte, 0),
		}

		if i < numWaitingKeys-1 {
			nextKey := []byte("w_" + string(waitingKeys[i+1]))
			waitingListElement.NextKey = nextKey
		}

		marshaledData, _ = marshalizer.Marshal(waitingListElement)
		_ = stakingSCAcc.DataTrieTracker().SaveKeyValue(waitingKeyInList, marshaledData)

		previousKey = waitingKeyInList
	}

	marshaledData, _ = stakingSCAcc.DataTrieTracker().RetrieveValue(waitingListHead.FirstKey)
	waitingListElement := &systemSmartContracts.ElementInList{}
	_ = marshalizer.Unmarshal(waitingListElement, marshaledData)
	waitingListElement.NextKey = []byte("w_" + string(waitingKeys[0]))
	marshaledData, _ = marshalizer.Marshal(waitingListElement)
	_ = stakingSCAcc.DataTrieTracker().SaveKeyValue(waitingListHead.FirstKey, marshaledData)

	_ = accountsDB.SaveAccount(stakingSCAcc)
}

func createAccountsDB(
	hasher hashing.Hasher,
	marshaller marshal.Marshalizer,
	accountFactory state.AccountFactory,
	trieStorageManager common.StorageManager,
) *state.AccountsDB {
	tr, _ := trie.NewTrie(trieStorageManager, marshaller, hasher, 5)
	ewl, _ := evictionWaitingList.NewEvictionWaitingList(10, testscommon.NewMemDbMock(), marshaller)
	spm, _ := storagePruningManager.NewStoragePruningManager(ewl, 10)

	args := state.ArgsAccountsDB{
		Trie:                  tr,
		Hasher:                hasher,
		Marshaller:            marshaller,
		AccountFactory:        accountFactory,
		StoragePruningManager: spm,
		ProcessingMode:        common.Normal,
		ProcessStatusHandler:  &testscommon.ProcessStatusHandlerStub{},
	}
	adb, _ := state.NewAccountsDB(args)
	return adb
}

func createFullArgumentsForSystemSCProcessing(enableEpochsConfig config.EnableEpochs, trieStorer storage.Storer) (ArgsNewEpochStartSystemSCProcessing, vm.SystemSCContainer) {
	hasher := sha256.NewSha256()
	marshalizer := &marshal.GogoProtoMarshalizer{}
	trieFactoryManager, _ := trie.NewTrieStorageManagerWithoutPruning(trieStorer)
	userAccountsDB := createAccountsDB(hasher, marshalizer, factory.NewAccountCreator(), trieFactoryManager)
	peerAccountsDB := createAccountsDB(hasher, marshalizer, factory.NewPeerAccountCreator(), trieFactoryManager)
	en := forking.NewGenericEpochNotifier()
	epochsConfig := &config.EpochConfig{
		EnableEpochs: enableEpochsConfig,
	}
	enableEpochsHandler, _ := enableEpochs.NewEnableEpochsHandler(epochsConfig.EnableEpochs, en)
	argsValidatorsProcessor := peer.ArgValidatorStatisticsProcessor{
		Marshalizer:                          marshalizer,
		NodesCoordinator:                     &shardingMocks.NodesCoordinatorStub{},
		ShardCoordinator:                     &mock.ShardCoordinatorStub{},
		DataPool:                             &dataRetrieverMock.PoolsHolderStub{},
		StorageService:                       &mock.ChainStorerStub{},
		PubkeyConv:                           &mock.PubkeyConverterMock{},
		PeerAdapter:                          peerAccountsDB,
		Rater:                                &mock.RaterStub{},
		RewardsHandler:                       &mock.RewardsHandlerStub{},
		NodesSetup:                           &mock.NodesSetupStub{},
		MaxComputableRounds:                  1,
		MaxConsecutiveRoundsOfRatingDecrease: 2000,
		EnableEpochsHandler:                  enableEpochsHandler,
	}
	vCreator, _ := peer.NewValidatorStatisticsProcessor(argsValidatorsProcessor)

	blockChain, _ := blockchain.NewMetaChain(&statusHandlerMock.AppStatusHandlerStub{})
	testDataPool := dataRetrieverMock.NewPoolsHolderMock()
	argsHook := hooks.ArgBlockChainHook{
<<<<<<< HEAD
		Accounts:            userAccountsDB,
		PubkeyConv:          &mock.PubkeyConverterMock{},
		StorageService:      &mock.ChainStorerStub{},
		BlockChain:          blockChain,
		ShardCoordinator:    &mock.ShardCoordinatorStub{},
		Marshalizer:         marshalizer,
		Uint64Converter:     &mock.Uint64ByteSliceConverterMock{},
		BuiltInFunctions:    vmcommonBuiltInFunctions.NewBuiltInFunctionContainer(),
		NFTStorageHandler:   &testscommon.SimpleNFTStorageHandlerStub{},
		DataPool:            testDataPool,
		CompiledSCPool:      testDataPool.SmartContracts(),
		EnableEpochsHandler: enableEpochsHandler,
		NilCompiledSCStore:  true,
=======
		Accounts:              userAccountsDB,
		PubkeyConv:            &mock.PubkeyConverterMock{},
		StorageService:        &mock.ChainStorerStub{},
		BlockChain:            blockChain,
		ShardCoordinator:      &mock.ShardCoordinatorStub{},
		Marshalizer:           marshalizer,
		Uint64Converter:       &mock.Uint64ByteSliceConverterMock{},
		BuiltInFunctions:      vmcommonBuiltInFunctions.NewBuiltInFunctionContainer(),
		NFTStorageHandler:     &testscommon.SimpleNFTStorageHandlerStub{},
		GlobalSettingsHandler: &testscommon.ESDTGlobalSettingsHandlerStub{},
		DataPool:              testDataPool,
		CompiledSCPool:        testDataPool.SmartContracts(),
		EpochNotifier:         &epochNotifier.EpochNotifierStub{},
		NilCompiledSCStore:    true,
>>>>>>> 376dddf1
	}

	gasSchedule := arwenConfig.MakeGasMapForTests()
	defaults.FillGasMapInternal(gasSchedule, 1)
	signVerifer, _ := disabled.NewMessageSignVerifier(&cryptoMocks.KeyGenStub{})

	nodesSetup := &mock.NodesSetupStub{}

	blockChainHookImpl, _ := hooks.NewBlockChainHookImpl(argsHook)
	argsNewVMContainerFactory := metaProcess.ArgsNewVMContainerFactory{
		BlockChainHook:      blockChainHookImpl,
		PubkeyConv:          argsHook.PubkeyConv,
		Economics:           createEconomicsData(),
		MessageSignVerifier: signVerifer,
		GasSchedule:         mock.NewGasScheduleNotifierMock(gasSchedule),
		NodesConfigProvider: nodesSetup,
		Hasher:              hasher,
		Marshalizer:         marshalizer,
		SystemSCConfig: &config.SystemSmartContractsConfig{
			ESDTSystemSCConfig: config.ESDTSystemSCConfig{
				BaseIssuingCost: "1000",
				OwnerAddress:    "aaaaaa",
			},
			GovernanceSystemSCConfig: config.GovernanceSystemSCConfig{
				Active: config.GovernanceSystemSCConfigActive{
					ProposalCost:     "500",
					MinQuorum:        "50",
					MinPassThreshold: "50",
					MinVetoThreshold: "50",
				},
				FirstWhitelistedAddress: "3132333435363738393031323334353637383930313233343536373839303234",
			},
			StakingSystemSCConfig: config.StakingSystemSCConfig{
				GenesisNodePrice:                     "1000",
				UnJailValue:                          "10",
				MinStepValue:                         "10",
				MinStakeValue:                        "1",
				UnBondPeriod:                         1,
				NumRoundsWithoutBleed:                1,
				MaximumPercentageToBleed:             1,
				BleedPercentagePerRound:              1,
				MaxNumberOfNodesForStake:             5,
				ActivateBLSPubKeyMessageVerification: false,
				MinUnstakeTokensValue:                "1",
			},
			DelegationManagerSystemSCConfig: config.DelegationManagerSystemSCConfig{
				MinCreationDeposit:  "100",
				MinStakeAmount:      "100",
				ConfigChangeAddress: "3132333435363738393031323334353637383930313233343536373839303234",
			},
			DelegationSystemSCConfig: config.DelegationSystemSCConfig{
				MinServiceFee: 0,
				MaxServiceFee: 100,
			},
		},
		ValidatorAccountsDB: peerAccountsDB,
		ChanceComputer:      &mock.ChanceComputerStub{},
		ShardCoordinator:    &mock.ShardCoordinatorStub{},
		EnableEpochsHandler: enableEpochsHandler,
	}
	metaVmFactory, _ := metaProcess.NewVMContainerFactory(argsNewVMContainerFactory)

	vmContainer, _ := metaVmFactory.Create()
	systemVM, _ := vmContainer.Get(vmFactory.SystemVirtualMachine)

	stakingSCprovider, _ := NewStakingDataProvider(systemVM, "1000")
	shardCoordinator, _ := sharding.NewMultiShardCoordinator(3, core.MetachainShardId)

	args := ArgsNewEpochStartSystemSCProcessing{
		SystemVM:                systemVM,
		UserAccountsDB:          userAccountsDB,
		PeerAccountsDB:          peerAccountsDB,
		Marshalizer:             marshalizer,
		StartRating:             5,
		ValidatorInfoCreator:    vCreator,
		EndOfEpochCallerAddress: vm.EndOfEpochAddress,
		StakingSCAddress:        vm.StakingSCAddress,
		ChanceComputer:          &mock.ChanceComputerStub{},
		EpochNotifier:           en,
		GenesisNodesConfig:      nodesSetup,
		StakingDataProvider:     stakingSCprovider,
		NodesConfigProvider: &shardingMocks.NodesCoordinatorStub{
			ConsensusGroupSizeCalled: func(shardID uint32) int {
				if shardID == core.MetachainShardId {
					return 400
				}
				return 63
			},
		},
		ShardCoordinator:      shardCoordinator,
		ESDTOwnerAddressBytes: bytes.Repeat([]byte{1}, 32),
		EnableEpochsHandler:   enableEpochsHandler,
	}
	return args, metaVmFactory.SystemSmartContractContainer()
}

func createEconomicsData() process.EconomicsDataHandler {
	maxGasLimitPerBlock := strconv.FormatUint(1500000000, 10)
	minGasPrice := strconv.FormatUint(10, 10)
	minGasLimit := strconv.FormatUint(10, 10)

	argsNewEconomicsData := economicsHandler.ArgsNewEconomicsData{
		Economics: &config.EconomicsConfig{
			GlobalSettings: config.GlobalSettings{
				GenesisTotalSupply: "2000000000000000000000",
				MinimumInflation:   0,
				YearSettings: []*config.YearSetting{
					{
						Year:             0,
						MaximumInflation: 0.01,
					},
				},
			},
			RewardsSettings: config.RewardsSettings{
				RewardsConfigByEpoch: []config.EpochRewardSettings{
					{
						LeaderPercentage:                 0.1,
						DeveloperPercentage:              0.1,
						ProtocolSustainabilityPercentage: 0.1,
						ProtocolSustainabilityAddress:    "protocol",
						TopUpGradientPoint:               "300000000000000000000",
						TopUpFactor:                      0.25,
					},
				},
			},
			FeeSettings: config.FeeSettings{
				GasLimitSettings: []config.GasLimitSetting{
					{
						MaxGasLimitPerBlock:         maxGasLimitPerBlock,
						MaxGasLimitPerMiniBlock:     maxGasLimitPerBlock,
						MaxGasLimitPerMetaBlock:     maxGasLimitPerBlock,
						MaxGasLimitPerMetaMiniBlock: maxGasLimitPerBlock,
						MaxGasLimitPerTx:            maxGasLimitPerBlock,
						MinGasLimit:                 minGasLimit,
					},
				},
				MinGasPrice:      minGasPrice,
				GasPerDataByte:   "1",
				GasPriceModifier: 1.0,
			},
		},
		EpochNotifier:               &epochNotifier.EpochNotifierStub{},
		EnableEpochsHandler:         &testscommon.EnableEpochsHandlerStub{},
		BuiltInFunctionsCostHandler: &mock.BuiltInCostHandlerStub{},
	}
	economicsData, _ := economicsHandler.NewEconomicsData(argsNewEconomicsData)
	return economicsData
}

func TestSystemSCProcessor_ProcessSystemSmartContractInitDelegationMgr(t *testing.T) {
	t.Parallel()

	args, _ := createFullArgumentsForSystemSCProcessing(config.EnableEpochs{
		StakingV2EnableEpoch: 1000,
	}, createMemUnit())
	s, _ := NewSystemSCProcessor(args)

	validatorInfos := make(map[uint32][]*state.ValidatorInfo)
	err := s.ProcessSystemSmartContract(validatorInfos, 0, 0)
	assert.Nil(t, err)

	acc, err := s.userAccountsDB.GetExistingAccount(vm.DelegationManagerSCAddress)
	assert.Nil(t, err)

	userAcc, _ := acc.(state.UserAccountHandler)
	assert.Equal(t, userAcc.GetOwnerAddress(), vm.DelegationManagerSCAddress)
	assert.NotNil(t, userAcc.GetCodeMetadata())
}

func TestSystemSCProcessor_ProcessDelegationRewardsNothingToExecute(t *testing.T) {
	t.Parallel()

	args, _ := createFullArgumentsForSystemSCProcessing(config.EnableEpochs{
		StakingV2EnableEpoch: 1000,
	}, createMemUnit())
	s, _ := NewSystemSCProcessor(args)

	localCache := dataPool.NewCurrentBlockPool()
	miniBlocks := []*block.MiniBlock{
		{
			SenderShardID:   0,
			ReceiverShardID: 0,
			TxHashes:        [][]byte{[]byte("txHash")},
		},
	}

	err := s.ProcessDelegationRewards(miniBlocks, localCache)
	assert.Nil(t, err)
}

func TestSystemSCProcessor_ProcessDelegationRewardsErrors(t *testing.T) {
	t.Parallel()

	args, _ := createFullArgumentsForSystemSCProcessing(config.EnableEpochs{
		StakingV2EnableEpoch: 1000,
	}, createMemUnit())
	s, _ := NewSystemSCProcessor(args)

	localCache := dataPool.NewCurrentBlockPool()
	miniBlocks := []*block.MiniBlock{
		{
			SenderShardID:   core.MetachainShardId,
			ReceiverShardID: core.MetachainShardId,
			TxHashes:        [][]byte{[]byte("txHash")},
			Type:            block.RewardsBlock,
		},
	}

	err := s.ProcessDelegationRewards(nil, localCache)
	assert.Nil(t, err)

	err = s.ProcessDelegationRewards(miniBlocks, nil)
	assert.Equal(t, err, epochStart.ErrNilLocalTxCache)

	err = s.ProcessDelegationRewards(miniBlocks, localCache)
	assert.Equal(t, err, dataRetriever.ErrTxNotFoundInBlockPool)

	rwdTx := &rewardTx.RewardTx{
		Round:   0,
		Value:   big.NewInt(100),
		RcvAddr: make([]byte, len(vm.StakingSCAddress)),
		Epoch:   0,
	}
	localCache.AddTx([]byte("txHash"), rwdTx)
	copy(rwdTx.RcvAddr, vm.StakingSCAddress)
	err = s.ProcessDelegationRewards(miniBlocks, localCache)
	assert.Equal(t, err, epochStart.ErrSystemDelegationCall)

	rwdTx.RcvAddr[25] = 255
	err = s.ProcessDelegationRewards(miniBlocks, localCache)
	assert.Equal(t, err, vm.ErrUnknownSystemSmartContract)

	rwdTx.RcvAddr = vm.FirstDelegationSCAddress
	err = s.ProcessDelegationRewards(miniBlocks, localCache)
	assert.Equal(t, err, epochStart.ErrSystemDelegationCall)
}

func TestSystemSCProcessor_ProcessDelegationRewards(t *testing.T) {
	t.Parallel()

	args, scContainer := createFullArgumentsForSystemSCProcessing(config.EnableEpochs{
		StakingV2EnableEpoch: 1000,
	}, createMemUnit())
	s, _ := NewSystemSCProcessor(args)

	localCache := dataPool.NewCurrentBlockPool()
	miniBlocks := []*block.MiniBlock{
		{
			SenderShardID:   core.MetachainShardId,
			ReceiverShardID: core.MetachainShardId,
			TxHashes:        [][]byte{[]byte("txHash")},
			Type:            block.RewardsBlock,
		},
	}

	rwdTx := &rewardTx.RewardTx{
		Round:   0,
		Value:   big.NewInt(100),
		RcvAddr: make([]byte, len(vm.FirstDelegationSCAddress)),
		Epoch:   0,
	}
	copy(rwdTx.RcvAddr, vm.FirstDelegationSCAddress)
	rwdTx.RcvAddr[28] = 2
	localCache.AddTx([]byte("txHash"), rwdTx)

	contract, _ := scContainer.Get(vm.FirstDelegationSCAddress)
	_ = scContainer.Add(rwdTx.RcvAddr, contract)

	err := s.ProcessDelegationRewards(miniBlocks, localCache)
	assert.Nil(t, err)

	vmInput := &vmcommon.ContractCallInput{
		VMInput: vmcommon.VMInput{
			CallerAddr:  vm.EndOfEpochAddress,
			Arguments:   [][]byte{big.NewInt(int64(rwdTx.Epoch)).Bytes()},
			CallValue:   big.NewInt(0),
			GasProvided: 1000000,
		},
		RecipientAddr: rwdTx.RcvAddr,
		Function:      "getRewardData",
	}

	vmOutput, err := args.SystemVM.RunSmartContractCall(vmInput)
	assert.Nil(t, err)
	assert.NotNil(t, vmOutput)

	assert.Equal(t, len(vmOutput.ReturnData), 3)
	assert.True(t, bytes.Equal(vmOutput.ReturnData[0], rwdTx.Value.Bytes()))
}

func TestSystemSCProcessor_ProcessSystemSmartContractMaxNodesStakedFromQueue(t *testing.T) {
	t.Parallel()

	args, _ := createFullArgumentsForSystemSCProcessing(config.EnableEpochs{}, createMemUnit())
	args.MaxNodesEnableConfig = []config.MaxNodesChangeConfig{{EpochEnable: 0, MaxNumNodes: 10}}
	s, _ := NewSystemSCProcessor(args)

	prepareStakingContractWithData(
		args.UserAccountsDB,
		[]byte("stakedPubKey0"),
		[]byte("waitingPubKey"),
		args.Marshalizer,
		[]byte("rewardAddress"),
		[]byte("rewardAddress"),
	)

	validatorInfos := make(map[uint32][]*state.ValidatorInfo)
	err := s.ProcessSystemSmartContract(validatorInfos, 0, 0)
	assert.Nil(t, err)

	peerAcc, err := s.getPeerAccount([]byte("waitingPubKey"))
	assert.Nil(t, err)
	assert.True(t, bytes.Equal(peerAcc.GetBLSPublicKey(), []byte("waitingPubKey")))
	assert.Equal(t, peerAcc.GetList(), string(common.NewList))
	numRegistered := getTotalNumberOfRegisteredNodes(t, s)
	assert.Equal(t, 1, numRegistered)
}

func getTotalNumberOfRegisteredNodes(t *testing.T, s *systemSCProcessor) int {
	vmInput := &vmcommon.ContractCallInput{
		VMInput: vmcommon.VMInput{
			CallerAddr: vm.EndOfEpochAddress,
			CallValue:  big.NewInt(0),
			Arguments:  make([][]byte, 0),
		},
		RecipientAddr: vm.StakingSCAddress,
		Function:      "getTotalNumberOfRegisteredNodes",
	}
	vmOutput, errRun := s.systemVM.RunSmartContractCall(vmInput)
	require.Nil(t, errRun)
	require.Equal(t, vmcommon.Ok, vmOutput.ReturnCode)
	require.Equal(t, 1, len(vmOutput.ReturnData))

	value := big.NewInt(0).SetBytes(vmOutput.ReturnData[0])

	return int(value.Int64())
}

func TestSystemSCProcessor_ProcessSystemSmartContractMaxNodesStakedFromQueueOwnerNotSet(t *testing.T) {
	t.Parallel()

	args, _ := createFullArgumentsForSystemSCProcessing(config.EnableEpochs{
		StakingV2EnableEpoch: 10,
	}, createMemUnit())
	args.MaxNodesEnableConfig = []config.MaxNodesChangeConfig{{EpochEnable: 10, MaxNumNodes: 10}}
	s, _ := NewSystemSCProcessor(args)

	prepareStakingContractWithData(
		args.UserAccountsDB,
		[]byte("stakedPubKey0"),
		[]byte("waitingPubKey"),
		args.Marshalizer,
		[]byte("rewardAddress"),
		make([]byte, 0),
	)

	args.EpochNotifier.CheckEpoch(&testscommon.HeaderHandlerStub{
		EpochField: 10,
	})
	validatorInfos := make(map[uint32][]*state.ValidatorInfo)
	err := s.ProcessSystemSmartContract(validatorInfos, 0, 10)
	assert.Nil(t, err)

	peerAcc, err := s.getPeerAccount([]byte("waitingPubKey"))
	assert.Nil(t, err)
	assert.True(t, bytes.Equal(peerAcc.GetBLSPublicKey(), []byte("waitingPubKey")))
	assert.Equal(t, peerAcc.GetList(), string(common.NewList))
}

func TestSystemSCProcessor_ESDTInitShouldWork(t *testing.T) {
	t.Parallel()

	args, _ := createFullArgumentsForSystemSCProcessing(config.EnableEpochs{
		ESDTEnableEpoch:              1,
		SwitchJailWaitingEnableEpoch: 1,
	}, createMemUnit())
	hdr := &block.MetaBlock{
		Epoch: 1,
	}
	args.EpochNotifier.CheckEpoch(hdr)
	s, _ := NewSystemSCProcessor(args)

	initialContractConfig, err := s.extractConfigFromESDTContract()
	require.Nil(t, err)
	require.Equal(t, 4, len(initialContractConfig))
	require.Equal(t, []byte("aaaaaa"), initialContractConfig[0])

	err = s.ProcessSystemSmartContract(nil, 1, 1)

	require.Nil(t, err)

	updatedContractConfig, err := s.extractConfigFromESDTContract()
	require.Nil(t, err)
	require.Equal(t, 4, len(updatedContractConfig))
	require.Equal(t, args.ESDTOwnerAddressBytes, updatedContractConfig[0])
	// the other config values should be unchanged
	for i := 1; i < len(initialContractConfig); i++ {
		assert.Equal(t, initialContractConfig[i], updatedContractConfig[i])
	}
}

func TestSystemSCProcessor_ProcessSystemSmartContractUnStakeOneNodeStakeOthers(t *testing.T) {
	t.Parallel()

	args, _ := createFullArgumentsForSystemSCProcessing(config.EnableEpochs{}, createMemUnit())
	s, _ := NewSystemSCProcessor(args)

	prepareStakingContractWithData(
		args.UserAccountsDB,
		[]byte("stakedPubKey0"),
		[]byte("waitingPubKey"),
		args.Marshalizer,
		[]byte("rewardAddress"),
		[]byte("rewardAddress"),
	)

	addStakedData(args.UserAccountsDB, []byte("stakedPubKey1"), []byte("ownerKey"), args.Marshalizer)
	addStakedData(args.UserAccountsDB, []byte("stakedPubKey2"), []byte("ownerKey"), args.Marshalizer)
	addStakedData(args.UserAccountsDB, []byte("stakedPubKey3"), []byte("ownerKey"), args.Marshalizer)
	addValidatorData(args.UserAccountsDB, []byte("ownerKey"), [][]byte{[]byte("stakedPubKey1"), []byte("stakedPubKey2"), []byte("stakedPubKey3")}, big.NewInt(2000), args.Marshalizer)
	_, _ = args.UserAccountsDB.Commit()

	validatorInfos := make(map[uint32][]*state.ValidatorInfo)
	validatorInfos[0] = append(validatorInfos[0], &state.ValidatorInfo{
		PublicKey:       []byte("stakedPubKey0"),
		List:            string(common.EligibleList),
		RewardAddress:   []byte("rewardAddress"),
		AccumulatedFees: big.NewInt(0),
	})
	validatorInfos[0] = append(validatorInfos[0], &state.ValidatorInfo{
		PublicKey:       []byte("stakedPubKey1"),
		List:            string(common.EligibleList),
		RewardAddress:   []byte("rewardAddress"),
		AccumulatedFees: big.NewInt(0),
	})
	validatorInfos[0] = append(validatorInfos[0], &state.ValidatorInfo{
		PublicKey:       []byte("stakedPubKey2"),
		List:            string(common.EligibleList),
		RewardAddress:   []byte("rewardAddress"),
		AccumulatedFees: big.NewInt(0),
	})
	validatorInfos[0] = append(validatorInfos[0], &state.ValidatorInfo{
		PublicKey:       []byte("stakedPubKey3"),
		List:            string(common.EligibleList),
		RewardAddress:   []byte("rewardAddress"),
		AccumulatedFees: big.NewInt(0),
	})
	for _, vInfo := range validatorInfos[0] {
		jailedAcc, _ := args.PeerAccountsDB.LoadAccount(vInfo.PublicKey)
		_ = args.PeerAccountsDB.SaveAccount(jailedAcc)
	}

	args.EpochNotifier.CheckEpoch(&testscommon.HeaderHandlerStub{
		EpochField: 1, // disable stakingV2OwnerFlag
	})
	err := s.ProcessSystemSmartContract(validatorInfos, 0, 0)
	assert.Nil(t, err)

	peerAcc, err := s.getPeerAccount([]byte("waitingPubKey"))
	assert.Nil(t, err)
	assert.True(t, bytes.Equal(peerAcc.GetBLSPublicKey(), []byte("waitingPubKey")))
	assert.Equal(t, peerAcc.GetList(), string(common.NewList))

	peerAcc, _ = s.getPeerAccount([]byte("stakedPubKey1"))
	assert.Equal(t, peerAcc.GetList(), string(common.LeavingList))

	assert.Equal(t, string(common.LeavingList), validatorInfos[0][1].List)

	assert.Equal(t, 5, len(validatorInfos[0]))
	assert.Equal(t, string(common.NewList), validatorInfos[0][4].List)
}

func TestSystemSCProcessor_ProcessSystemSmartContractUnStakeTheOnlyNodeShouldWork(t *testing.T) {
	t.Parallel()

	args, _ := createFullArgumentsForSystemSCProcessing(config.EnableEpochs{}, createMemUnit())
	s, _ := NewSystemSCProcessor(args)

	prepareStakingContractWithData(
		args.UserAccountsDB,
		[]byte("stakedPubKey0"),
		[]byte("waitingPubKey"),
		args.Marshalizer,
		[]byte("rewardAddress"),
		[]byte("rewardAddress"),
	)

	addStakedData(args.UserAccountsDB, []byte("stakedPubKey1"), []byte("ownerKey"), args.Marshalizer)
	addValidatorDataWithUnStakedKey(args.UserAccountsDB, []byte("ownerKey"), [][]byte{[]byte("stakedPubKey1")}, big.NewInt(1000), args.Marshalizer)
	_, _ = args.UserAccountsDB.Commit()

	validatorInfos := make(map[uint32][]*state.ValidatorInfo)
	validatorInfos[0] = append(validatorInfos[0], &state.ValidatorInfo{
		PublicKey:       []byte("stakedPubKey0"),
		List:            string(common.EligibleList),
		RewardAddress:   []byte("rewardAddress"),
		AccumulatedFees: big.NewInt(0),
	})
	validatorInfos[0] = append(validatorInfos[0], &state.ValidatorInfo{
		PublicKey:       []byte("stakedPubKey1"),
		List:            string(common.EligibleList),
		RewardAddress:   []byte("rewardAddress"),
		AccumulatedFees: big.NewInt(0),
	})

	args.EpochNotifier.CheckEpoch(&testscommon.HeaderHandlerStub{
		EpochField: 1, // disable stakingV2OwnerFlag
	})
	err := s.ProcessSystemSmartContract(validatorInfos, 0, 0)
	assert.Nil(t, err)
}

func addDelegationData(
	accountsDB state.AccountsAdapter,
	delegation []byte,
	stakedKeys [][]byte,
	marshalizer marshal.Marshalizer,
) {
	delegatorSC := loadSCAccount(accountsDB, delegation)
	dStatus := &systemSmartContracts.DelegationContractStatus{
		StakedKeys:    make([]*systemSmartContracts.NodesData, 0),
		NotStakedKeys: make([]*systemSmartContracts.NodesData, 0),
		UnStakedKeys:  make([]*systemSmartContracts.NodesData, 0),
		NumUsers:      0,
	}

	for _, stakedKey := range stakedKeys {
		dStatus.StakedKeys = append(dStatus.StakedKeys, &systemSmartContracts.NodesData{BLSKey: stakedKey, SignedMsg: stakedKey})
	}

	marshaledData, _ := marshalizer.Marshal(dStatus)
	_ = delegatorSC.DataTrieTracker().SaveKeyValue([]byte("delegationStatus"), marshaledData)
	_ = accountsDB.SaveAccount(delegatorSC)
}

func TestSystemSCProcessor_ProcessSystemSmartContractUnStakeFromDelegationContract(t *testing.T) {
	t.Parallel()

	args, scContainer := createFullArgumentsForSystemSCProcessing(config.EnableEpochs{}, createMemUnit())
	s, _ := NewSystemSCProcessor(args)

	delegationAddr := make([]byte, len(vm.FirstDelegationSCAddress))
	copy(delegationAddr, vm.FirstDelegationSCAddress)
	delegationAddr[28] = 2

	contract, _ := scContainer.Get(vm.FirstDelegationSCAddress)
	_ = scContainer.Add(delegationAddr, contract)

	prepareStakingContractWithData(
		args.UserAccountsDB,
		[]byte("stakedPubKey0"),
		[]byte("waitingPubKey"),
		args.Marshalizer,
		delegationAddr,
		delegationAddr,
	)

	addStakedData(args.UserAccountsDB, []byte("stakedPubKey1"), delegationAddr, args.Marshalizer)
	addStakedData(args.UserAccountsDB, []byte("stakedPubKey2"), delegationAddr, args.Marshalizer)
	addStakedData(args.UserAccountsDB, []byte("stakedPubKey3"), delegationAddr, args.Marshalizer)
	allKeys := [][]byte{[]byte("stakedPubKey0"), []byte("waitingPubKey"), []byte("stakedPubKey1"), []byte("stakedPubKey2"), []byte("stakedPubKey3")}
	addValidatorData(args.UserAccountsDB, delegationAddr, allKeys, big.NewInt(3000), args.Marshalizer)
	addDelegationData(args.UserAccountsDB, delegationAddr, allKeys, args.Marshalizer)
	_, _ = args.UserAccountsDB.Commit()

	validatorInfos := make(map[uint32][]*state.ValidatorInfo)
	validatorInfos[0] = append(validatorInfos[0], &state.ValidatorInfo{
		PublicKey:       []byte("stakedPubKey0"),
		List:            string(common.EligibleList),
		RewardAddress:   delegationAddr,
		AccumulatedFees: big.NewInt(0),
	})
	validatorInfos[0] = append(validatorInfos[0], &state.ValidatorInfo{
		PublicKey:       []byte("stakedPubKey1"),
		List:            string(common.EligibleList),
		RewardAddress:   delegationAddr,
		AccumulatedFees: big.NewInt(0),
	})
	validatorInfos[0] = append(validatorInfos[0], &state.ValidatorInfo{
		PublicKey:       []byte("stakedPubKey2"),
		List:            string(common.WaitingList),
		RewardAddress:   delegationAddr,
		AccumulatedFees: big.NewInt(0),
	})
	validatorInfos[0] = append(validatorInfos[0], &state.ValidatorInfo{
		PublicKey:       []byte("stakedPubKey3"),
		List:            string(common.WaitingList),
		RewardAddress:   delegationAddr,
		AccumulatedFees: big.NewInt(0),
	})
	for _, vInfo := range validatorInfos[0] {
		jailedAcc, _ := args.PeerAccountsDB.LoadAccount(vInfo.PublicKey)
		_ = args.PeerAccountsDB.SaveAccount(jailedAcc)
	}

	args.EpochNotifier.CheckEpoch(&testscommon.HeaderHandlerStub{
		EpochField: 1, // disable stakingV2OwnerFlag
	})
	err := s.ProcessSystemSmartContract(validatorInfos, 0, 0)
	assert.Nil(t, err)

	for _, vInfo := range validatorInfos[0] {
		assert.NotEqual(t, string(common.NewList), vInfo.List)
	}

	peerAcc, _ := s.getPeerAccount([]byte("stakedPubKey2"))
	assert.Equal(t, peerAcc.GetList(), string(common.LeavingList))
	assert.Equal(t, 4, len(validatorInfos[0]))

	delegationSC := loadSCAccount(args.UserAccountsDB, delegationAddr)
	marshalledData, err := delegationSC.DataTrie().Get([]byte("delegationStatus"))
	assert.Nil(t, err)
	dStatus := &systemSmartContracts.DelegationContractStatus{
		StakedKeys:    make([]*systemSmartContracts.NodesData, 0),
		NotStakedKeys: make([]*systemSmartContracts.NodesData, 0),
		UnStakedKeys:  make([]*systemSmartContracts.NodesData, 0),
		NumUsers:      0,
	}
	_ = args.Marshalizer.Unmarshal(dStatus, marshalledData)

	assert.Equal(t, 2, len(dStatus.UnStakedKeys))
	assert.Equal(t, 3, len(dStatus.StakedKeys))
	assert.Equal(t, []byte("stakedPubKey2"), dStatus.UnStakedKeys[1].BLSKey)
}

func TestSystemSCProcessor_ProcessSystemSmartContractShouldUnStakeFromAdditionalQueueOnly(t *testing.T) {
	t.Parallel()

	args, scContainer := createFullArgumentsForSystemSCProcessing(config.EnableEpochs{}, createMemUnit())
	s, _ := NewSystemSCProcessor(args)

	delegationAddr := make([]byte, len(vm.FirstDelegationSCAddress))
	copy(delegationAddr, vm.FirstDelegationSCAddress)
	delegationAddr[28] = 2

	contract, _ := scContainer.Get(vm.FirstDelegationSCAddress)
	_ = scContainer.Add(delegationAddr, contract)

	prepareStakingContractWithData(
		args.UserAccountsDB,
		[]byte("stakedPubKey0"),
		[]byte("waitingPubKey"),
		args.Marshalizer,
		delegationAddr,
		delegationAddr,
	)

	addStakedData(args.UserAccountsDB, []byte("stakedPubKey1"), delegationAddr, args.Marshalizer)
	addStakedData(args.UserAccountsDB, []byte("stakedPubKey2"), delegationAddr, args.Marshalizer)
	addStakedData(args.UserAccountsDB, []byte("stakedPubKey3"), delegationAddr, args.Marshalizer)

	listOfKeysInWaiting := [][]byte{[]byte("waitingPubKe1"), []byte("waitingPubKe2"), []byte("waitingPubKe3"), []byte("waitingPubKe4")}
	allStakedKeys := append(listOfKeysInWaiting, []byte("waitingPubKey"), []byte("stakedPubKey0"), []byte("stakedPubKey1"), []byte("stakedPubKey2"), []byte("stakedPubKey3"))
	addKeysToWaitingList(args.UserAccountsDB, listOfKeysInWaiting, args.Marshalizer, delegationAddr, delegationAddr)
	addValidatorData(args.UserAccountsDB, delegationAddr, allStakedKeys, big.NewInt(4000), args.Marshalizer)
	addDelegationData(args.UserAccountsDB, delegationAddr, allStakedKeys, args.Marshalizer)
	_, _ = args.UserAccountsDB.Commit()

	validatorInfos := make(map[uint32][]*state.ValidatorInfo)
	validatorInfos[0] = append(validatorInfos[0], &state.ValidatorInfo{
		PublicKey:       []byte("stakedPubKey0"),
		List:            string(common.EligibleList),
		RewardAddress:   delegationAddr,
		AccumulatedFees: big.NewInt(0),
	})
	validatorInfos[0] = append(validatorInfos[0], &state.ValidatorInfo{
		PublicKey:       []byte("stakedPubKey1"),
		List:            string(common.EligibleList),
		RewardAddress:   delegationAddr,
		AccumulatedFees: big.NewInt(0),
	})
	validatorInfos[0] = append(validatorInfos[0], &state.ValidatorInfo{
		PublicKey:       []byte("stakedPubKey2"),
		List:            string(common.EligibleList),
		RewardAddress:   delegationAddr,
		AccumulatedFees: big.NewInt(0),
	})
	validatorInfos[0] = append(validatorInfos[0], &state.ValidatorInfo{
		PublicKey:       []byte("stakedPubKey3"),
		List:            string(common.EligibleList),
		RewardAddress:   delegationAddr,
		AccumulatedFees: big.NewInt(0),
	})
	for _, vInfo := range validatorInfos[0] {
		jailedAcc, _ := args.PeerAccountsDB.LoadAccount(vInfo.PublicKey)
		_ = args.PeerAccountsDB.SaveAccount(jailedAcc)
	}

	args.EpochNotifier.CheckEpoch(&testscommon.HeaderHandlerStub{
		EpochField: 1, // disable stakingV2OwnerFlag
	})
	err := s.ProcessSystemSmartContract(validatorInfos, 0, 0)
	assert.Nil(t, err)

	for _, vInfo := range validatorInfos[0] {
		assert.Equal(t, string(common.EligibleList), vInfo.List)
	}

	delegationSC := loadSCAccount(args.UserAccountsDB, delegationAddr)
	marshalledData, err := delegationSC.DataTrie().Get([]byte("delegationStatus"))
	assert.Nil(t, err)
	dStatus := &systemSmartContracts.DelegationContractStatus{
		StakedKeys:    make([]*systemSmartContracts.NodesData, 0),
		NotStakedKeys: make([]*systemSmartContracts.NodesData, 0),
		UnStakedKeys:  make([]*systemSmartContracts.NodesData, 0),
		NumUsers:      0,
	}
	_ = args.Marshalizer.Unmarshal(dStatus, marshalledData)

	assert.Equal(t, 5, len(dStatus.UnStakedKeys))
	assert.Equal(t, 4, len(dStatus.StakedKeys))
}

func TestSystemSCProcessor_ProcessSystemSmartContractUnStakeFromAdditionalQueue(t *testing.T) {
	t.Parallel()

	args, scContainer := createFullArgumentsForSystemSCProcessing(config.EnableEpochs{}, createMemUnit())
	s, _ := NewSystemSCProcessor(args)

	delegationAddr := make([]byte, len(vm.FirstDelegationSCAddress))
	copy(delegationAddr, vm.FirstDelegationSCAddress)
	delegationAddr[28] = 2

	contract, _ := scContainer.Get(vm.FirstDelegationSCAddress)
	_ = scContainer.Add(delegationAddr, contract)

	prepareStakingContractWithData(
		args.UserAccountsDB,
		[]byte("stakedPubKey0"),
		[]byte("waitingPubKey"),
		args.Marshalizer,
		delegationAddr,
		delegationAddr,
	)

	addStakedData(args.UserAccountsDB, []byte("stakedPubKey1"), delegationAddr, args.Marshalizer)
	addStakedData(args.UserAccountsDB, []byte("stakedPubKey2"), delegationAddr, args.Marshalizer)
	addStakedData(args.UserAccountsDB, []byte("stakedPubKey3"), delegationAddr, args.Marshalizer)
	addValidatorData(args.UserAccountsDB, delegationAddr, [][]byte{[]byte("stakedPubKey1"), []byte("stakedPubKey2"), []byte("stakedPubKey3"), []byte("waitingPubKey")}, big.NewInt(10000), args.Marshalizer)
	addDelegationData(args.UserAccountsDB, delegationAddr, [][]byte{[]byte("stakedPubKey1"), []byte("stakedPubKey2"), []byte("stakedPubKey3"), []byte("waitingPubKey")}, args.Marshalizer)
	_, _ = args.UserAccountsDB.Commit()

	delegationAddr2 := make([]byte, len(vm.FirstDelegationSCAddress))
	copy(delegationAddr2, vm.FirstDelegationSCAddress)
	delegationAddr2[28] = 5
	_ = scContainer.Add(delegationAddr2, contract)

	listOfKeysInWaiting := [][]byte{[]byte("waitingPubKe1"), []byte("waitingPubKe2"), []byte("waitingPubKe3"), []byte("waitingPubKe4")}
	addKeysToWaitingList(args.UserAccountsDB, listOfKeysInWaiting, args.Marshalizer, delegationAddr2, delegationAddr2)
	addValidatorData(args.UserAccountsDB, delegationAddr2, listOfKeysInWaiting, big.NewInt(2000), args.Marshalizer)
	addDelegationData(args.UserAccountsDB, delegationAddr2, listOfKeysInWaiting, args.Marshalizer)
	_, _ = args.UserAccountsDB.Commit()

	validatorInfos := make(map[uint32][]*state.ValidatorInfo)
	validatorInfos[0] = append(validatorInfos[0], &state.ValidatorInfo{
		PublicKey:       []byte("stakedPubKey0"),
		List:            string(common.EligibleList),
		RewardAddress:   delegationAddr,
		AccumulatedFees: big.NewInt(0),
	})
	validatorInfos[0] = append(validatorInfos[0], &state.ValidatorInfo{
		PublicKey:       []byte("stakedPubKey1"),
		List:            string(common.EligibleList),
		RewardAddress:   delegationAddr,
		AccumulatedFees: big.NewInt(0),
	})
	validatorInfos[0] = append(validatorInfos[0], &state.ValidatorInfo{
		PublicKey:       []byte("stakedPubKey2"),
		List:            string(common.EligibleList),
		RewardAddress:   delegationAddr,
		AccumulatedFees: big.NewInt(0),
	})
	validatorInfos[0] = append(validatorInfos[0], &state.ValidatorInfo{
		PublicKey:       []byte("stakedPubKey3"),
		List:            string(common.EligibleList),
		RewardAddress:   delegationAddr,
		AccumulatedFees: big.NewInt(0),
	})
	for _, vInfo := range validatorInfos[0] {
		peerAcc, _ := args.PeerAccountsDB.LoadAccount(vInfo.PublicKey)
		_ = args.PeerAccountsDB.SaveAccount(peerAcc)
	}
	args.EpochNotifier.CheckEpoch(&testscommon.HeaderHandlerStub{
		EpochField: 1, // disable stakingV2OwnerFlag
	})
	err := s.ProcessSystemSmartContract(validatorInfos, 0, 0)
	assert.Nil(t, err)

	delegationSC := loadSCAccount(args.UserAccountsDB, delegationAddr2)
	marshalledData, err := delegationSC.DataTrie().Get([]byte("delegationStatus"))
	assert.Nil(t, err)
	dStatus := &systemSmartContracts.DelegationContractStatus{
		StakedKeys:    make([]*systemSmartContracts.NodesData, 0),
		NotStakedKeys: make([]*systemSmartContracts.NodesData, 0),
		UnStakedKeys:  make([]*systemSmartContracts.NodesData, 0),
		NumUsers:      0,
	}
	_ = args.Marshalizer.Unmarshal(dStatus, marshalledData)

	assert.Equal(t, 2, len(dStatus.UnStakedKeys))
	assert.Equal(t, 2, len(dStatus.StakedKeys))
	assert.Equal(t, []byte("waitingPubKe4"), dStatus.UnStakedKeys[0].BLSKey)
	assert.Equal(t, []byte("waitingPubKe3"), dStatus.UnStakedKeys[1].BLSKey)

	stakingSCAcc := loadSCAccount(args.UserAccountsDB, vm.StakingSCAddress)
	marshaledData, _ := stakingSCAcc.DataTrieTracker().RetrieveValue([]byte("waitingList"))
	waitingListHead := &systemSmartContracts.WaitingList{}
	_ = args.Marshalizer.Unmarshal(waitingListHead, marshaledData)
	assert.Equal(t, uint32(3), waitingListHead.Length)
}

func TestSystemSCProcessor_ProcessSystemSmartContractWrongValidatorInfoShouldBeCleaned(t *testing.T) {
	t.Parallel()

	args, _ := createFullArgumentsForSystemSCProcessing(config.EnableEpochs{}, createMemUnit())
	s, _ := NewSystemSCProcessor(args)

	prepareStakingContractWithData(
		args.UserAccountsDB,
		[]byte("oneAddress1"),
		[]byte("oneAddress2"),
		args.Marshalizer,
		[]byte("oneAddress1"),
		[]byte("oneAddress1"),
	)

	validatorInfos := make(map[uint32][]*state.ValidatorInfo)
	validatorInfos[0] = append(validatorInfos[0], &state.ValidatorInfo{
		PublicKey:       []byte("stakedPubKey0"),
		List:            "",
		RewardAddress:   []byte("stakedPubKey0"),
		AccumulatedFees: big.NewInt(0),
	})
	validatorInfos[0] = append(validatorInfos[0], &state.ValidatorInfo{
		PublicKey:       []byte("stakedPubKey1"),
		List:            "",
		RewardAddress:   []byte("stakedPubKey0"),
		AccumulatedFees: big.NewInt(0),
	})
	validatorInfos[0] = append(validatorInfos[0], &state.ValidatorInfo{
		PublicKey:       []byte("stakedPubKey2"),
		List:            "",
		RewardAddress:   []byte("stakedPubKey0"),
		AccumulatedFees: big.NewInt(0),
	})
	validatorInfos[0] = append(validatorInfos[0], &state.ValidatorInfo{
		PublicKey:       []byte("stakedPubKey3"),
		List:            "",
		RewardAddress:   []byte("stakedPubKey0"),
		AccumulatedFees: big.NewInt(0),
	})
	validatorInfos[0] = append(validatorInfos[0], &state.ValidatorInfo{
		PublicKey:       []byte("oneAddress1"),
		List:            string(common.EligibleList),
		RewardAddress:   []byte("oneAddress1"),
		AccumulatedFees: big.NewInt(0),
	})

	err := s.ProcessSystemSmartContract(validatorInfos, 0, 0)
	assert.Nil(t, err)

	assert.Equal(t, len(validatorInfos[0]), 1)
}

func TestSystemSCProcessor_TogglePauseUnPause(t *testing.T) {
	t.Parallel()

	args, _ := createFullArgumentsForSystemSCProcessing(config.EnableEpochs{}, createMemUnit())
	s, _ := NewSystemSCProcessor(args)

	err := s.ToggleUnStakeUnBond(true)
	assert.Nil(t, err)

	validatorSC := loadSCAccount(s.userAccountsDB, vm.ValidatorSCAddress)
	value, _ := validatorSC.DataTrie().Get([]byte("unStakeUnBondPause"))
	assert.True(t, value[0] == 1)

	err = s.ToggleUnStakeUnBond(false)
	assert.Nil(t, err)

	validatorSC = loadSCAccount(s.userAccountsDB, vm.ValidatorSCAddress)
	value, _ = validatorSC.DataTrie().Get([]byte("unStakeUnBondPause"))
	assert.True(t, value[0] == 0)
}

func TestSystemSCProcessor_ResetUnJailListErrors(t *testing.T) {
	t.Parallel()

	localErr := errors.New("local error")
	args, _ := createFullArgumentsForSystemSCProcessing(config.EnableEpochs{}, createMemUnit())
	s, _ := NewSystemSCProcessor(args)
	s.systemVM = &mock.VMExecutionHandlerStub{RunSmartContractCallCalled: func(input *vmcommon.ContractCallInput) (*vmcommon.VMOutput, error) {
		return nil, localErr
	}}

	err := s.resetLastUnJailed()
	assert.Equal(t, localErr, err)

	s.systemVM = &mock.VMExecutionHandlerStub{RunSmartContractCallCalled: func(input *vmcommon.ContractCallInput) (*vmcommon.VMOutput, error) {
		return &vmcommon.VMOutput{ReturnCode: vmcommon.UserError}, nil
	}}

	err = s.resetLastUnJailed()
	assert.Equal(t, epochStart.ErrResetLastUnJailedFromQueue, err)
}

func TestSystemSCProcessor_ProcessSystemSmartContractJailAndUnStake(t *testing.T) {
	t.Parallel()

	args, _ := createFullArgumentsForSystemSCProcessing(config.EnableEpochs{}, createMemUnit())
	s, _ := NewSystemSCProcessor(args)

	addStakedData(args.UserAccountsDB, []byte("stakedPubKey0"), []byte("ownerKey"), args.Marshalizer)
	addStakedData(args.UserAccountsDB, []byte("stakedPubKey1"), []byte("ownerKey"), args.Marshalizer)
	addStakedData(args.UserAccountsDB, []byte("stakedPubKey2"), []byte("ownerKey"), args.Marshalizer)
	addStakedData(args.UserAccountsDB, []byte("stakedPubKey3"), []byte("ownerKey"), args.Marshalizer)
	saveOneKeyToWaitingList(args.UserAccountsDB, []byte("waitingPubKey"), args.Marshalizer, []byte("ownerKey"), []byte("ownerKey"))
	addValidatorData(args.UserAccountsDB, []byte("ownerKey"), [][]byte{[]byte("stakedPubKey0"), []byte("stakedPubKey1"), []byte("stakedPubKey2"), []byte("stakedPubKey3"), []byte("waitingPubKey")}, big.NewInt(0), args.Marshalizer)
	_, _ = args.UserAccountsDB.Commit()

	validatorInfos := make(map[uint32][]*state.ValidatorInfo)
	validatorInfos[0] = append(validatorInfos[0], &state.ValidatorInfo{
		PublicKey:       []byte("stakedPubKey0"),
		List:            string(common.EligibleList),
		RewardAddress:   []byte("ownerKey"),
		AccumulatedFees: big.NewInt(0),
	})
	validatorInfos[0] = append(validatorInfos[0], &state.ValidatorInfo{
		PublicKey:       []byte("stakedPubKey1"),
		List:            string(common.EligibleList),
		RewardAddress:   []byte("ownerKey"),
		AccumulatedFees: big.NewInt(0),
	})
	validatorInfos[0] = append(validatorInfos[0], &state.ValidatorInfo{
		PublicKey:       []byte("stakedPubKey2"),
		List:            string(common.EligibleList),
		RewardAddress:   []byte("ownerKey"),
		AccumulatedFees: big.NewInt(0),
	})
	validatorInfos[0] = append(validatorInfos[0], &state.ValidatorInfo{
		PublicKey:       []byte("stakedPubKey3"),
		List:            string(common.EligibleList),
		RewardAddress:   []byte("ownerKey"),
		AccumulatedFees: big.NewInt(0),
	})

	for _, vInfo := range validatorInfos[0] {
		jailedAcc, _ := args.PeerAccountsDB.LoadAccount(vInfo.PublicKey)
		_ = args.PeerAccountsDB.SaveAccount(jailedAcc)
	}

	args.EpochNotifier.CheckEpoch(&testscommon.HeaderHandlerStub{
		EpochField: 1, // disable stakingV2OwnerFlag
	})
	err := s.ProcessSystemSmartContract(validatorInfos, 0, 0)
	assert.Nil(t, err)

	_, err = s.peerAccountsDB.GetExistingAccount([]byte("waitingPubKey"))
	assert.NotNil(t, err)

	assert.Equal(t, 4, len(validatorInfos[0]))
	for _, vInfo := range validatorInfos[0] {
		assert.Equal(t, vInfo.List, string(common.LeavingList))
		peerAcc, _ := s.getPeerAccount(vInfo.PublicKey)
		assert.Equal(t, peerAcc.GetList(), string(common.LeavingList))
	}
}<|MERGE_RESOLUTION|>--- conflicted
+++ resolved
@@ -930,21 +930,6 @@
 	blockChain, _ := blockchain.NewMetaChain(&statusHandlerMock.AppStatusHandlerStub{})
 	testDataPool := dataRetrieverMock.NewPoolsHolderMock()
 	argsHook := hooks.ArgBlockChainHook{
-<<<<<<< HEAD
-		Accounts:            userAccountsDB,
-		PubkeyConv:          &mock.PubkeyConverterMock{},
-		StorageService:      &mock.ChainStorerStub{},
-		BlockChain:          blockChain,
-		ShardCoordinator:    &mock.ShardCoordinatorStub{},
-		Marshalizer:         marshalizer,
-		Uint64Converter:     &mock.Uint64ByteSliceConverterMock{},
-		BuiltInFunctions:    vmcommonBuiltInFunctions.NewBuiltInFunctionContainer(),
-		NFTStorageHandler:   &testscommon.SimpleNFTStorageHandlerStub{},
-		DataPool:            testDataPool,
-		CompiledSCPool:      testDataPool.SmartContracts(),
-		EnableEpochsHandler: enableEpochsHandler,
-		NilCompiledSCStore:  true,
-=======
 		Accounts:              userAccountsDB,
 		PubkeyConv:            &mock.PubkeyConverterMock{},
 		StorageService:        &mock.ChainStorerStub{},
@@ -957,9 +942,8 @@
 		GlobalSettingsHandler: &testscommon.ESDTGlobalSettingsHandlerStub{},
 		DataPool:              testDataPool,
 		CompiledSCPool:        testDataPool.SmartContracts(),
-		EpochNotifier:         &epochNotifier.EpochNotifierStub{},
+		EnableEpochsHandler: enableEpochsHandler,
 		NilCompiledSCStore:    true,
->>>>>>> 376dddf1
 	}
 
 	gasSchedule := arwenConfig.MakeGasMapForTests()
@@ -1305,6 +1289,7 @@
 		StakingV2EnableEpoch: 10,
 	}, createMemUnit())
 	args.MaxNodesEnableConfig = []config.MaxNodesChangeConfig{{EpochEnable: 10, MaxNumNodes: 10}}
+	args.EpochConfig.EnableEpochs.StakingV2EnableEpoch = 10
 	s, _ := NewSystemSCProcessor(args)
 
 	prepareStakingContractWithData(
