package metachain

import (
	"bytes"
	"encoding/hex"
	"fmt"
	"math"
	"math/big"
	"strconv"
	"testing"

	arwenConfig "github.com/ElrondNetwork/arwen-wasm-vm/config"
	"github.com/ElrondNetwork/elrond-go/config"
	"github.com/ElrondNetwork/elrond-go/core"
	"github.com/ElrondNetwork/elrond-go/core/forking"
	"github.com/ElrondNetwork/elrond-go/core/vmcommon"
	"github.com/ElrondNetwork/elrond-go/data"
	"github.com/ElrondNetwork/elrond-go/data/block"
	"github.com/ElrondNetwork/elrond-go/data/blockchain"
	"github.com/ElrondNetwork/elrond-go/data/rewardTx"
	"github.com/ElrondNetwork/elrond-go/data/state"
	"github.com/ElrondNetwork/elrond-go/data/state/factory"
	"github.com/ElrondNetwork/elrond-go/data/trie"
	"github.com/ElrondNetwork/elrond-go/dataRetriever"
	"github.com/ElrondNetwork/elrond-go/dataRetriever/dataPool"
	"github.com/ElrondNetwork/elrond-go/epochStart"
	"github.com/ElrondNetwork/elrond-go/epochStart/mock"
	"github.com/ElrondNetwork/elrond-go/genesis/process/disabled"
	"github.com/ElrondNetwork/elrond-go/hashing"
	"github.com/ElrondNetwork/elrond-go/hashing/sha256"
	"github.com/ElrondNetwork/elrond-go/marshal"
	economics2 "github.com/ElrondNetwork/elrond-go/process/economics"
	vmFactory "github.com/ElrondNetwork/elrond-go/process/factory"
	metaProcess "github.com/ElrondNetwork/elrond-go/process/factory/metachain"
	"github.com/ElrondNetwork/elrond-go/process/peer"
	"github.com/ElrondNetwork/elrond-go/process/smartContract/builtInFunctions"
	"github.com/ElrondNetwork/elrond-go/process/smartContract/hooks"
	"github.com/ElrondNetwork/elrond-go/testscommon"
	"github.com/ElrondNetwork/elrond-go/vm"
	"github.com/ElrondNetwork/elrond-go/vm/systemSmartContracts"
	"github.com/ElrondNetwork/elrond-go/vm/systemSmartContracts/defaults"
	"github.com/stretchr/testify/assert"
	"github.com/stretchr/testify/require"
)

func TestSystemSCProcessor_ProcessSystemSmartContract(t *testing.T) {
	t.Parallel()

	args, _ := createFullArgumentsForSystemSCProcessing(1000)
	args.ChanceComputer = &mock.ChanceComputerStub{
		GetChanceCalled: func(rating uint32) uint32 {
			if rating == 0 {
				return 10
			}
			return rating
		},
	}
	s, _ := NewSystemSCProcessor(args)

	prepareStakingContractWithData(args.UserAccountsDB, []byte("jailedPubKey0"), []byte("waitingPubKey"), args.Marshalizer)
	jailedAcc, _ := args.PeerAccountsDB.LoadAccount([]byte("jailedPubKey0"))
	_ = args.PeerAccountsDB.SaveAccount(jailedAcc)

	validatorInfos := make(map[uint32][]*state.ValidatorInfo)
	vInfo := &state.ValidatorInfo{
		PublicKey:       []byte("jailedPubKey0"),
		ShardId:         0,
		List:            string(core.JailedList),
		TempRating:      1,
		RewardAddress:   []byte("address"),
		AccumulatedFees: big.NewInt(0),
	}
	validatorInfos[0] = append(validatorInfos[0], vInfo)
	err := s.ProcessSystemSmartContract(validatorInfos, 0, 0)
	assert.Nil(t, err)

	assert.Equal(t, len(validatorInfos[0]), 1)
	newValidatorInfo := validatorInfos[0][0]
	assert.Equal(t, newValidatorInfo.List, string(core.NewList))
}

func TestSystemSCProcessor_JailedNodesShouldNotBeSwappedAllAtOnce(t *testing.T) {
	t.Parallel()

	args, _ := createFullArgumentsForSystemSCProcessing(1000)
	args.ChanceComputer = &mock.ChanceComputerStub{
		GetChanceCalled: func(rating uint32) uint32 {
			if rating == 0 {
				return 10
			}
			return rating
		},
	}
	s, _ := NewSystemSCProcessor(args)
	require.NotNil(t, s)

	numEligible := 9
	numWaiting := 5
	numJailed := 8
	stakingScAcc := loadSCAccount(args.UserAccountsDB, vm.StakingSCAddress)
	createEligibleNodes(numEligible, stakingScAcc, args.Marshalizer)
	_ = createWaitingNodes(numWaiting, stakingScAcc, args.UserAccountsDB, args.Marshalizer)
	jailed := createJailedNodes(numJailed, stakingScAcc, args.UserAccountsDB, args.PeerAccountsDB, args.Marshalizer)
	validatorsInfo := make(map[uint32][]*state.ValidatorInfo)
	validatorsInfo[0] = append(validatorsInfo[0], jailed...)

	err := s.ProcessSystemSmartContract(validatorsInfo, 0, 0)
	assert.Nil(t, err)
	for i := 0; i < numWaiting; i++ {
		assert.Equal(t, string(core.NewList), validatorsInfo[0][i].List)
	}
	for i := numWaiting; i < numJailed; i++ {
		assert.Equal(t, string(core.JailedList), validatorsInfo[0][i].List)
	}
}

func TestSystemSCProcessor_UpdateStakingV2ShouldWork(t *testing.T) {
	t.Parallel()

	args, _ := createFullArgumentsForSystemSCProcessing(1000)
	args.StakingV2EnableEpoch = 1
	args.ChanceComputer = &mock.ChanceComputerStub{
		GetChanceCalled: func(rating uint32) uint32 {
			if rating == 0 {
				return 10
			}
			return rating
		},
	}
	s, _ := NewSystemSCProcessor(args)
	require.NotNil(t, s)

	owner1 := append([]byte("owner1"), bytes.Repeat([]byte{1}, 26)...)
	owner2 := append([]byte("owner2"), bytes.Repeat([]byte{1}, 26)...)

	blsKeys := [][]byte{
		[]byte("bls key 1"),
		[]byte("bls key 2"),
		[]byte("bls key 3"),
		[]byte("bls key 4"),
	}

	doStake(t, s.systemVM, s.userAccountsDB, owner1, big.NewInt(1000), blsKeys[0], blsKeys[1])
	doStake(t, s.systemVM, s.userAccountsDB, owner2, big.NewInt(1000), blsKeys[2], blsKeys[3])

	args.EpochNotifier.CheckEpoch(1000000)

	for _, blsKey := range blsKeys {
		checkOwnerOfBlsKey(t, s.systemVM, blsKey, []byte(""))
	}

	err := s.updateOwnersForBlsKeys()
	assert.Nil(t, err)

	checkOwnerOfBlsKey(t, s.systemVM, blsKeys[0], owner1)
	checkOwnerOfBlsKey(t, s.systemVM, blsKeys[1], owner1)
	checkOwnerOfBlsKey(t, s.systemVM, blsKeys[2], owner2)
	checkOwnerOfBlsKey(t, s.systemVM, blsKeys[3], owner2)
}

func checkOwnerOfBlsKey(t *testing.T, systemVm vmcommon.VMExecutionHandler, blsKey []byte, expectedOwner []byte) {
	vmInput := &vmcommon.ContractCallInput{
		VMInput: vmcommon.VMInput{
			CallerAddr: vm.ValidatorSCAddress,
			Arguments:  [][]byte{blsKey},
			CallValue:  big.NewInt(0),
		},
		RecipientAddr: vm.StakingSCAddress,
		Function:      "getOwner",
	}

	vmOutput, err := systemVm.RunSmartContractCall(vmInput)
	require.Nil(t, err)
	require.Equal(t, vmcommon.Ok, vmOutput.ReturnCode)
	require.Equal(t, 1, len(vmOutput.ReturnData))

	assert.Equal(t, []byte(hex.EncodeToString(expectedOwner)), vmOutput.ReturnData[0])
}

func doStake(t *testing.T, systemVm vmcommon.VMExecutionHandler, accountsDB state.AccountsAdapter, owner []byte, nodePrice *big.Int, blsKeys ...[]byte) {
	numBlsKeys := len(blsKeys)
	args := [][]byte{{0, byte(numBlsKeys)}}
	for _, blsKey := range blsKeys {
		args = append(args, blsKey)
		args = append(args, []byte("sig"))
	}

	vmInput := &vmcommon.ContractCallInput{
		VMInput: vmcommon.VMInput{
			CallerAddr:  owner,
			Arguments:   args,
			CallValue:   big.NewInt(0).Mul(big.NewInt(int64(numBlsKeys)), nodePrice),
			GasProvided: math.MaxUint64,
		},
		RecipientAddr: vm.ValidatorSCAddress,
		Function:      "stake",
	}

	vmOutput, err := systemVm.RunSmartContractCall(vmInput)
	require.Nil(t, err)
	require.Equal(t, vmcommon.Ok, vmOutput.ReturnCode)

	saveOutputAccounts(t, accountsDB, vmOutput)
}

func loadSCAccount(accountsDB state.AccountsAdapter, address []byte) state.UserAccountHandler {
	acc, _ := accountsDB.LoadAccount(address)
	stakingSCAcc := acc.(state.UserAccountHandler)

	return stakingSCAcc
}

func createEligibleNodes(numNodes int, stakingSCAcc state.UserAccountHandler, marshalizer marshal.Marshalizer) {
	for i := 0; i < numNodes; i++ {
		stakedData := &systemSmartContracts.StakedDataV2_0{
			Waiting:       false,
			Staked:        true,
			StakedNonce:   0,
			RewardAddress: []byte(fmt.Sprintf("rewardAddress_w%d", i)),
			StakeValue:    big.NewInt(100),
		}
		marshaledData, _ := marshalizer.Marshal(stakedData)
		_ = stakingSCAcc.DataTrieTracker().SaveKeyValue([]byte(fmt.Sprintf("waiting_%d", i)), marshaledData)
	}
}

func createJailedNodes(numNodes int, stakingSCAcc state.UserAccountHandler, userAccounts state.AccountsAdapter, peerAccounts state.AccountsAdapter, marshalizer marshal.Marshalizer) []*state.ValidatorInfo {
	validatorInfos := make([]*state.ValidatorInfo, 0)

	for i := 0; i < numNodes; i++ {
		stakedData := &systemSmartContracts.StakedDataV2_0{
			Staked:        true,
			RewardAddress: []byte(fmt.Sprintf("rewardAddress_j%d", i)),
			StakeValue:    big.NewInt(100),
		}
		marshaledData, _ := marshalizer.Marshal(stakedData)
		_ = stakingSCAcc.DataTrieTracker().SaveKeyValue([]byte(fmt.Sprintf("jailed__%d", i)), marshaledData)

		_ = userAccounts.SaveAccount(stakingSCAcc)

		jailedAcc, _ := peerAccounts.LoadAccount([]byte(fmt.Sprintf("jailed__%d", i)))
		_ = peerAccounts.SaveAccount(jailedAcc)

		vInfo := &state.ValidatorInfo{
			PublicKey:       []byte(fmt.Sprintf("jailed__%d", i)),
			ShardId:         0,
			List:            string(core.JailedList),
			TempRating:      1,
			RewardAddress:   []byte("address"),
			AccumulatedFees: big.NewInt(0),
		}

		validatorInfos = append(validatorInfos, vInfo)
	}

	return validatorInfos
}

func createWaitingNodes(numNodes int, stakingSCAcc state.UserAccountHandler, userAccounts state.AccountsAdapter, marshalizer marshal.Marshalizer) []*state.ValidatorInfo {
	validatorInfos := make([]*state.ValidatorInfo, 0)

	for i := 0; i < numNodes; i++ {
		stakedData := &systemSmartContracts.StakedDataV2_0{
			Waiting:       true,
			RewardAddress: []byte(fmt.Sprintf("rewardAddress_w%d", i)),
			StakeValue:    big.NewInt(100),
		}
		marshaledData, _ := marshalizer.Marshal(stakedData)
		_ = stakingSCAcc.DataTrieTracker().SaveKeyValue([]byte(fmt.Sprintf("waiting_%d", i)), marshaledData)

		waitingKeyInList := []byte("w_" + fmt.Sprintf("waiting_%d", i))
		waitingListHead := &systemSmartContracts.WaitingList{
			FirstKey: []byte("w_" + fmt.Sprintf("waiting_%d", 0)),
			LastKey:  []byte("w_" + fmt.Sprintf("waiting_%d", numNodes-1)),
			Length:   uint32(numNodes),
		}
		marshaledData, _ = marshalizer.Marshal(waitingListHead)
		_ = stakingSCAcc.DataTrieTracker().SaveKeyValue([]byte("waitingList"), marshaledData)

		waitingListElement := &systemSmartContracts.ElementInList{
			BLSPublicKey: []byte(fmt.Sprintf("waiting_%d", i)),
			PreviousKey:  waitingKeyInList,
			NextKey:      []byte("w_" + fmt.Sprintf("waiting_%d", i+1)),
		}
		marshaledData, _ = marshalizer.Marshal(waitingListElement)
		_ = stakingSCAcc.DataTrieTracker().SaveKeyValue(waitingKeyInList, marshaledData)

		vInfo := &state.ValidatorInfo{
			PublicKey:       []byte(fmt.Sprintf("waiting_%d", i)),
			ShardId:         0,
			List:            string(core.WaitingList),
			TempRating:      1,
			RewardAddress:   []byte("address"),
			AccumulatedFees: big.NewInt(0),
		}

		validatorInfos = append(validatorInfos, vInfo)
	}

	_ = userAccounts.SaveAccount(stakingSCAcc)

	return validatorInfos
}

func addValidatorData(
	accountsDB state.AccountsAdapter,
	ownerKey []byte,
	registeredKeys [][]byte,
	totalStake *big.Int,
	marshalizer marshal.Marshalizer,
) {
	validatorSC := loadSCAccount(accountsDB, vm.ValidatorSCAddress)
	validatorData := &systemSmartContracts.ValidatorDataV2{
		RegisterNonce:   0,
		Epoch:           0,
		RewardAddress:   ownerKey,
		TotalStakeValue: totalStake,
		LockedStake:     big.NewInt(0),
		TotalUnstaked:   big.NewInt(0),
		BlsPubKeys:      registeredKeys,
		NumRegistered:   uint32(len(registeredKeys)),
	}

	marshaledData, _ := marshalizer.Marshal(validatorData)
	_ = validatorSC.DataTrieTracker().SaveKeyValue(ownerKey, marshaledData)

	_ = accountsDB.SaveAccount(validatorSC)
}

func addStakedData(
	accountsDB state.AccountsAdapter,
	stakedKey []byte,
	ownerKey []byte,
	marshalizer marshal.Marshalizer,
) {
	stakingSCAcc := loadSCAccount(accountsDB, vm.StakingSCAddress)
	stakedData := &systemSmartContracts.StakedDataV2_0{
		Staked:        true,
		RewardAddress: ownerKey,
		OwnerAddress:  ownerKey,
		StakeValue:    big.NewInt(0),
	}
	marshaledData, _ := marshalizer.Marshal(stakedData)
	_ = stakingSCAcc.DataTrieTracker().SaveKeyValue(stakedKey, marshaledData)

	_ = accountsDB.SaveAccount(stakingSCAcc)
}

func prepareStakingContractWithData(
	accountsDB state.AccountsAdapter,
	stakedKey []byte,
	waitingKey []byte,
	marshalizer marshal.Marshalizer,
) {
	stakingSCAcc := loadSCAccount(accountsDB, vm.StakingSCAddress)

	stakedData := &systemSmartContracts.StakedDataV2_0{
		Staked:        true,
		RewardAddress: []byte("rewardAddress"),
		OwnerAddress:  []byte("rewardAddress"),
		StakeValue:    big.NewInt(100),
	}
	marshaledData, _ := marshalizer.Marshal(stakedData)
	_ = stakingSCAcc.DataTrieTracker().SaveKeyValue(stakedKey, marshaledData)

	stakedData = &systemSmartContracts.StakedDataV2_0{
		Waiting:       true,
		RewardAddress: []byte("rewardAddress"),
		OwnerAddress:  []byte("rewardAddress"),
		StakeValue:    big.NewInt(100),
	}
	marshaledData, _ = marshalizer.Marshal(stakedData)
	_ = stakingSCAcc.DataTrieTracker().SaveKeyValue(waitingKey, marshaledData)

	waitingKeyInList := []byte("w_" + string(waitingKey))
	waitingListHead := &systemSmartContracts.WaitingList{
		FirstKey: waitingKeyInList,
		LastKey:  waitingKeyInList,
		Length:   1,
	}
	marshaledData, _ = marshalizer.Marshal(waitingListHead)
	_ = stakingSCAcc.DataTrieTracker().SaveKeyValue([]byte("waitingList"), marshaledData)

	waitingListElement := &systemSmartContracts.ElementInList{
		BLSPublicKey: waitingKey,
		PreviousKey:  waitingKeyInList,
		NextKey:      make([]byte, 0),
	}
	marshaledData, _ = marshalizer.Marshal(waitingListElement)
	_ = stakingSCAcc.DataTrieTracker().SaveKeyValue(waitingKeyInList, marshaledData)

	_ = accountsDB.SaveAccount(stakingSCAcc)

	validatorSC := loadSCAccount(accountsDB, vm.ValidatorSCAddress)
	validatorData := &systemSmartContracts.ValidatorDataV2{
		RegisterNonce:   0,
		Epoch:           0,
		RewardAddress:   []byte("rewardAddress"),
		TotalStakeValue: big.NewInt(10000000000),
		LockedStake:     big.NewInt(10000000000),
		TotalUnstaked:   big.NewInt(0),
		NumRegistered:   2,
		BlsPubKeys:      [][]byte{stakedKey, waitingKey},
	}

	marshaledData, _ = marshalizer.Marshal(validatorData)
	_ = validatorSC.DataTrieTracker().SaveKeyValue([]byte("rewardAddress"), marshaledData)

	_ = accountsDB.SaveAccount(validatorSC)
}

func createAccountsDB(
	hasher hashing.Hasher,
	marshalizer marshal.Marshalizer,
	accountFactory state.AccountFactory,
	trieStorageManager data.StorageManager,
) *state.AccountsDB {
	tr, _ := trie.NewTrie(trieStorageManager, marshalizer, hasher, 5)
	adb, _ := state.NewAccountsDB(tr, hasher, marshalizer, accountFactory)
	return adb
}

func createFullArgumentsForSystemSCProcessing(stakingV2EnableEpoch uint32) (ArgsNewEpochStartSystemSCProcessing, vm.SystemSCContainer) {
	hasher := sha256.Sha256{}
	marshalizer := &marshal.GogoProtoMarshalizer{}
	trieFactoryManager, _ := trie.NewTrieStorageManagerWithoutPruning(createMemUnit())
	userAccountsDB := createAccountsDB(hasher, marshalizer, factory.NewAccountCreator(), trieFactoryManager)
	peerAccountsDB := createAccountsDB(hasher, marshalizer, factory.NewPeerAccountCreator(), trieFactoryManager)
	epochNotifier := forking.NewGenericEpochNotifier()

	argsValidatorsProcessor := peer.ArgValidatorStatisticsProcessor{
		Marshalizer:         marshalizer,
		NodesCoordinator:    &mock.NodesCoordinatorStub{},
		ShardCoordinator:    &mock.ShardCoordinatorStub{},
		DataPool:            &testscommon.PoolsHolderStub{},
		StorageService:      &mock.ChainStorerStub{},
		PubkeyConv:          &mock.PubkeyConverterMock{},
		PeerAdapter:         peerAccountsDB,
		Rater:               &mock.RaterStub{},
		RewardsHandler:      &mock.RewardsHandlerStub{},
		NodesSetup:          &mock.NodesSetupStub{},
		MaxComputableRounds: 1,
		EpochNotifier:       epochNotifier,
	}
	vCreator, _ := peer.NewValidatorStatisticsProcessor(argsValidatorsProcessor)

	blockChain := blockchain.NewMetaChain()
	testDataPool := testscommon.NewPoolsHolderMock()
	argsHook := hooks.ArgBlockChainHook{
		Accounts:           userAccountsDB,
		PubkeyConv:         &mock.PubkeyConverterMock{},
		StorageService:     &mock.ChainStorerStub{},
		BlockChain:         blockChain,
		ShardCoordinator:   &mock.ShardCoordinatorStub{},
		Marshalizer:        marshalizer,
		Uint64Converter:    &mock.Uint64ByteSliceConverterMock{},
		BuiltInFunctions:   builtInFunctions.NewBuiltInFunctionContainer(),
		DataPool:           testDataPool,
		CompiledSCPool:     testDataPool.SmartContracts(),
		NilCompiledSCStore: true,
	}

	gasSchedule := arwenConfig.MakeGasMapForTests()
	defaults.FillGasMapInternal(gasSchedule, 1)
	signVerifer, _ := disabled.NewMessageSignVerifier(&mock.KeyGenMock{})

	nodesSetup := &mock.NodesSetupStub{}
	argsNewVMContainerFactory := metaProcess.ArgsNewVMContainerFactory{
		ArgBlockChainHook:   argsHook,
		Economics:           createEconomicsData(),
		MessageSignVerifier: signVerifer,
		GasSchedule:         mock.NewGasScheduleNotifierMock(gasSchedule),
		NodesConfigProvider: nodesSetup,
		Hasher:              hasher,
		Marshalizer:         marshalizer,
		SystemSCConfig: &config.SystemSmartContractsConfig{
			ESDTSystemSCConfig: config.ESDTSystemSCConfig{
				BaseIssuingCost: "1000",
				OwnerAddress:    "aaaaaa",
			},
			GovernanceSystemSCConfig: config.GovernanceSystemSCConfig{
				Active: config.GovernanceSystemSCConfigActive{
					ProposalCost:     "500",
					MinQuorum:        "50",
					MinPassThreshold: "50",
					MinVetoThreshold: "50",
				},
			},
			StakingSystemSCConfig: config.StakingSystemSCConfig{
				GenesisNodePrice:                     "1000",
				UnJailValue:                          "10",
				MinStepValue:                         "10",
				MinStakeValue:                        "1",
				UnBondPeriod:                         1,
				StakingV2Epoch:                       stakingV2EnableEpoch,
				StakeEnableEpoch:                     0,
				NumRoundsWithoutBleed:                1,
				MaximumPercentageToBleed:             1,
				BleedPercentagePerRound:              1,
				MaxNumberOfNodesForStake:             5,
				ActivateBLSPubKeyMessageVerification: false,
				MinUnstakeTokensValue:                "1",
			},
			DelegationManagerSystemSCConfig: config.DelegationManagerSystemSCConfig{
				BaseIssuingCost:    "100",
				MinCreationDeposit: "100",
				EnabledEpoch:       0,
			},
			DelegationSystemSCConfig: config.DelegationSystemSCConfig{
				MinStakeAmount: "100",
				EnabledEpoch:   0,
				MinServiceFee:  0,
				MaxServiceFee:  100,
			},
		},
		ValidatorAccountsDB: peerAccountsDB,
		ChanceComputer:      &mock.ChanceComputerStub{},
		EpochNotifier:       epochNotifier,
	}
	metaVmFactory, _ := metaProcess.NewVMContainerFactory(argsNewVMContainerFactory)

	vmContainer, _ := metaVmFactory.Create()
	systemVM, _ := vmContainer.Get(vmFactory.SystemVirtualMachine)

	stakingSCprovider, _ := NewStakingDataProvider(systemVM, "1000")

	args := ArgsNewEpochStartSystemSCProcessing{
		SystemVM:                systemVM,
		UserAccountsDB:          userAccountsDB,
		PeerAccountsDB:          peerAccountsDB,
		Marshalizer:             marshalizer,
		StartRating:             5,
		ValidatorInfoCreator:    vCreator,
		EndOfEpochCallerAddress: vm.EndOfEpochAddress,
		StakingSCAddress:        vm.StakingSCAddress,
		ChanceComputer:          &mock.ChanceComputerStub{},
		EpochNotifier:           epochNotifier,
		GenesisNodesConfig:      nodesSetup,
		StakingV2EnableEpoch:    1000000,
<<<<<<< HEAD
		GovernanceV2EnableEpoch: 1000000,
=======
		StakingDataProvider:     stakingSCprovider,
		NodesConfigProvider: &mock.NodesCoordinatorStub{
			ConsensusGroupSizeCalled: func(shardID uint32) int {
				if shardID == core.MetachainShardId {
					return 400
				}
				return 63
			},
		},
>>>>>>> 5e152256
	}
	return args, metaVmFactory.SystemSmartContractContainer()
}

func createEconomicsData() *economics2.EconomicsData {
	maxGasLimitPerBlock := strconv.FormatUint(1500000000, 10)
	minGasPrice := strconv.FormatUint(10, 10)
	minGasLimit := strconv.FormatUint(10, 10)

	argsNewEconomicsData := economics2.ArgsNewEconomicsData{
		Economics: &config.EconomicsConfig{
			GlobalSettings: config.GlobalSettings{
				GenesisTotalSupply: "2000000000000000000000",
				MinimumInflation:   0,
				YearSettings: []*config.YearSetting{
					{
						Year:             0,
						MaximumInflation: 0.01,
					},
				},
			},
			RewardsSettings: config.RewardsSettings{
				LeaderPercentage:              0.1,
				DeveloperPercentage:           0.1,
				ProtocolSustainabilityAddress: "protocol",
				TopUpGradientPoint:            "300000000000000000000",
				TopUpFactor:                   0.25,
			},
			FeeSettings: config.FeeSettings{
				MaxGasLimitPerBlock:     maxGasLimitPerBlock,
				MaxGasLimitPerMetaBlock: maxGasLimitPerBlock,
				MinGasPrice:             minGasPrice,
				MinGasLimit:             minGasLimit,
				GasPerDataByte:          "1",
				DataLimitForBaseCalc:    "10000",
			},
		},
		PenalizedTooMuchGasEnableEpoch: 0,
		EpochNotifier:                  &mock.EpochNotifierStub{},
	}
	economicsData, _ := economics2.NewEconomicsData(argsNewEconomicsData)
	return economicsData
}

func TestSystemSCProcessor_ProcessSystemSmartContractInitDelegationMgr(t *testing.T) {
	t.Parallel()

	args, _ := createFullArgumentsForSystemSCProcessing(1000)
	s, _ := NewSystemSCProcessor(args)

	s.flagDelegationEnabled.Set()
	validatorInfos := make(map[uint32][]*state.ValidatorInfo)
	err := s.ProcessSystemSmartContract(validatorInfos, 0, 0)
	assert.Nil(t, err)

	acc, err := s.userAccountsDB.GetExistingAccount(vm.DelegationManagerSCAddress)
	assert.Nil(t, err)

	userAcc, _ := acc.(state.UserAccountHandler)
	assert.Equal(t, userAcc.GetOwnerAddress(), vm.DelegationManagerSCAddress)
	assert.NotNil(t, userAcc.GetCodeMetadata())
}

func TestSystemSCProcessor_ProcessDelegationRewardsNothingToExecute(t *testing.T) {
	t.Parallel()

	args, _ := createFullArgumentsForSystemSCProcessing(1000)
	s, _ := NewSystemSCProcessor(args)

	localCache, _ := dataPool.NewCurrentBlockPool()
	miniBlocks := []*block.MiniBlock{
		{
			SenderShardID:   0,
			ReceiverShardID: 0,
			TxHashes:        [][]byte{[]byte("txHash")},
		},
	}

	err := s.ProcessDelegationRewards(miniBlocks, localCache)
	assert.Nil(t, err)
}

func TestSystemSCProcessor_ProcessDelegationRewardsErrors(t *testing.T) {
	t.Parallel()

	args, _ := createFullArgumentsForSystemSCProcessing(1000)
	s, _ := NewSystemSCProcessor(args)

	localCache, _ := dataPool.NewCurrentBlockPool()
	miniBlocks := []*block.MiniBlock{
		{
			SenderShardID:   core.MetachainShardId,
			ReceiverShardID: core.MetachainShardId,
			TxHashes:        [][]byte{[]byte("txHash")},
			Type:            block.RewardsBlock,
		},
	}

	err := s.ProcessDelegationRewards(nil, localCache)
	assert.Nil(t, err)

	err = s.ProcessDelegationRewards(miniBlocks, nil)
	assert.Equal(t, err, epochStart.ErrNilLocalTxCache)

	err = s.ProcessDelegationRewards(miniBlocks, localCache)
	assert.Equal(t, err, dataRetriever.ErrTxNotFoundInBlockPool)

	rwdTx := &rewardTx.RewardTx{
		Round:   0,
		Value:   big.NewInt(100),
		RcvAddr: make([]byte, len(vm.StakingSCAddress)),
		Epoch:   0,
	}
	localCache.AddTx([]byte("txHash"), rwdTx)
	copy(rwdTx.RcvAddr, vm.StakingSCAddress)
	err = s.ProcessDelegationRewards(miniBlocks, localCache)
	assert.Equal(t, err, epochStart.ErrSystemDelegationCall)

	rwdTx.RcvAddr[25] = 255
	err = s.ProcessDelegationRewards(miniBlocks, localCache)
	assert.Equal(t, err, vm.ErrUnknownSystemSmartContract)

	rwdTx.RcvAddr = vm.FirstDelegationSCAddress
	err = s.ProcessDelegationRewards(miniBlocks, localCache)
	assert.Equal(t, err, epochStart.ErrSystemDelegationCall)
}

func TestSystemSCProcessor_ProcessDelegationRewards(t *testing.T) {
	t.Parallel()

	args, scContainer := createFullArgumentsForSystemSCProcessing(1000)
	s, _ := NewSystemSCProcessor(args)

	localCache, _ := dataPool.NewCurrentBlockPool()
	miniBlocks := []*block.MiniBlock{
		{
			SenderShardID:   core.MetachainShardId,
			ReceiverShardID: core.MetachainShardId,
			TxHashes:        [][]byte{[]byte("txHash")},
			Type:            block.RewardsBlock,
		},
	}

	rwdTx := &rewardTx.RewardTx{
		Round:   0,
		Value:   big.NewInt(100),
		RcvAddr: make([]byte, len(vm.FirstDelegationSCAddress)),
		Epoch:   0,
	}
	copy(rwdTx.RcvAddr, vm.FirstDelegationSCAddress)
	rwdTx.RcvAddr[28] = 2
	localCache.AddTx([]byte("txHash"), rwdTx)

	contract, _ := scContainer.Get(vm.FirstDelegationSCAddress)
	_ = scContainer.Add(rwdTx.RcvAddr, contract)

	err := s.ProcessDelegationRewards(miniBlocks, localCache)
	assert.Nil(t, err)

	vmInput := &vmcommon.ContractCallInput{
		VMInput: vmcommon.VMInput{
			CallerAddr:  vm.EndOfEpochAddress,
			Arguments:   [][]byte{big.NewInt(int64(rwdTx.Epoch)).Bytes()},
			CallValue:   big.NewInt(0),
			GasProvided: 1000000,
		},
		RecipientAddr: rwdTx.RcvAddr,
		Function:      "getRewardData",
	}

	vmOutput, err := args.SystemVM.RunSmartContractCall(vmInput)
	assert.Nil(t, err)
	assert.NotNil(t, vmOutput)

	assert.Equal(t, len(vmOutput.ReturnData), 3)
	assert.True(t, bytes.Equal(vmOutput.ReturnData[0], rwdTx.Value.Bytes()))
}

func TestSystemSCProcessor_ProcessSystemSmartContractMaxNodesStakedFromQueue(t *testing.T) {
	t.Parallel()

	args, _ := createFullArgumentsForSystemSCProcessing(0)
	args.MaxNodesEnableConfig = []config.MaxNodesChangeConfig{{EpochEnable: 0, MaxNumNodes: 10}}
	s, _ := NewSystemSCProcessor(args)

	prepareStakingContractWithData(args.UserAccountsDB, []byte("stakedPubKey0"), []byte("waitingPubKey"), args.Marshalizer)

	validatorInfos := make(map[uint32][]*state.ValidatorInfo)
	err := s.ProcessSystemSmartContract(validatorInfos, 0, 0)
	assert.Nil(t, err)

	peerAcc, err := s.getPeerAccount([]byte("waitingPubKey"))
	assert.Nil(t, err)
	assert.True(t, bytes.Equal(peerAcc.GetBLSPublicKey(), []byte("waitingPubKey")))
	assert.Equal(t, peerAcc.GetList(), string(core.NewList))
}

func TestSystemSCProcessor_ProcessSystemSmartContractUnStakeOneNodeStakeOthers(t *testing.T) {
	t.Parallel()

	args, _ := createFullArgumentsForSystemSCProcessing(0)
	args.StakingV2EnableEpoch = 0
	s, _ := NewSystemSCProcessor(args)

	prepareStakingContractWithData(args.UserAccountsDB, []byte("stakedPubKey0"), []byte("waitingPubKey"), args.Marshalizer)

	addStakedData(args.UserAccountsDB, []byte("stakedPubKey1"), []byte("ownerKey"), args.Marshalizer)
	addStakedData(args.UserAccountsDB, []byte("stakedPubKey2"), []byte("ownerKey"), args.Marshalizer)
	addStakedData(args.UserAccountsDB, []byte("stakedPubKey3"), []byte("ownerKey"), args.Marshalizer)
	addValidatorData(args.UserAccountsDB, []byte("ownerKey"), [][]byte{[]byte("stakedPubKey1"), []byte("stakedPubKey2"), []byte("stakedPubKey3")}, big.NewInt(2000), args.Marshalizer)
	_, _ = args.UserAccountsDB.Commit()

	validatorInfos := make(map[uint32][]*state.ValidatorInfo)
	validatorInfos[0] = append(validatorInfos[0], &state.ValidatorInfo{
		PublicKey:       []byte("stakedPubKey0"),
		List:            string(core.EligibleList),
		RewardAddress:   []byte("rewardAddress"),
		AccumulatedFees: big.NewInt(0),
	})
	validatorInfos[0] = append(validatorInfos[0], &state.ValidatorInfo{
		PublicKey:       []byte("stakedPubKey1"),
		List:            string(core.EligibleList),
		RewardAddress:   []byte("rewardAddress"),
		AccumulatedFees: big.NewInt(0),
	})
	validatorInfos[0] = append(validatorInfos[0], &state.ValidatorInfo{
		PublicKey:       []byte("stakedPubKey2"),
		List:            string(core.EligibleList),
		RewardAddress:   []byte("rewardAddress"),
		AccumulatedFees: big.NewInt(0),
	})
	validatorInfos[0] = append(validatorInfos[0], &state.ValidatorInfo{
		PublicKey:       []byte("stakedPubKey3"),
		List:            string(core.EligibleList),
		RewardAddress:   []byte("rewardAddress"),
		AccumulatedFees: big.NewInt(0),
	})

	s.flagSetOwnerEnabled.Unset()
	err := s.ProcessSystemSmartContract(validatorInfos, 0, 0)
	assert.Nil(t, err)

	peerAcc, err := s.getPeerAccount([]byte("waitingPubKey"))
	assert.Nil(t, err)
	assert.True(t, bytes.Equal(peerAcc.GetBLSPublicKey(), []byte("waitingPubKey")))
	assert.Equal(t, peerAcc.GetList(), string(core.NewList))

	peerAcc, _ = s.getPeerAccount([]byte("stakedPubKey1"))
	assert.Equal(t, peerAcc.GetList(), string(core.LeavingList))

	assert.Equal(t, string(core.LeavingList), validatorInfos[0][1].List)

	assert.Equal(t, 5, len(validatorInfos[0]))
	assert.Equal(t, string(core.NewList), validatorInfos[0][4].List)
}<|MERGE_RESOLUTION|>--- conflicted
+++ resolved
@@ -537,9 +537,7 @@
 		EpochNotifier:           epochNotifier,
 		GenesisNodesConfig:      nodesSetup,
 		StakingV2EnableEpoch:    1000000,
-<<<<<<< HEAD
 		GovernanceV2EnableEpoch: 1000000,
-=======
 		StakingDataProvider:     stakingSCprovider,
 		NodesConfigProvider: &mock.NodesCoordinatorStub{
 			ConsensusGroupSizeCalled: func(shardID uint32) int {
@@ -549,7 +547,6 @@
 				return 63
 			},
 		},
->>>>>>> 5e152256
 	}
 	return args, metaVmFactory.SystemSmartContractContainer()
 }
