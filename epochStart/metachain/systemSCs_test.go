package metachain

import (
	"bytes"
	"crypto/rand"
	"errors"
	"fmt"
	"math"
	"math/big"
	"os"
	"strconv"
	"testing"

	"github.com/multiversx/mx-chain-core-go/core"
	"github.com/multiversx/mx-chain-core-go/core/check"
	"github.com/multiversx/mx-chain-core-go/data/block"
	"github.com/multiversx/mx-chain-core-go/data/rewardTx"
	"github.com/multiversx/mx-chain-core-go/hashing"
	"github.com/multiversx/mx-chain-core-go/hashing/sha256"
	"github.com/multiversx/mx-chain-core-go/marshal"
	"github.com/multiversx/mx-chain-go/common"
	"github.com/multiversx/mx-chain-go/common/enablers"
	"github.com/multiversx/mx-chain-go/common/forking"
	"github.com/multiversx/mx-chain-go/config"
	"github.com/multiversx/mx-chain-go/dataRetriever"
	"github.com/multiversx/mx-chain-go/dataRetriever/blockchain"
	"github.com/multiversx/mx-chain-go/dataRetriever/dataPool"
	"github.com/multiversx/mx-chain-go/epochStart"
	"github.com/multiversx/mx-chain-go/epochStart/mock"
	"github.com/multiversx/mx-chain-go/genesis/process/disabled"
	"github.com/multiversx/mx-chain-go/process"
	economicsHandler "github.com/multiversx/mx-chain-go/process/economics"
	vmFactory "github.com/multiversx/mx-chain-go/process/factory"
	metaProcess "github.com/multiversx/mx-chain-go/process/factory/metachain"
	"github.com/multiversx/mx-chain-go/process/peer"
	"github.com/multiversx/mx-chain-go/process/smartContract/hooks"
	"github.com/multiversx/mx-chain-go/sharding"
	"github.com/multiversx/mx-chain-go/state"
	"github.com/multiversx/mx-chain-go/state/factory"
	"github.com/multiversx/mx-chain-go/state/storagePruningManager"
	"github.com/multiversx/mx-chain-go/state/storagePruningManager/evictionWaitingList"
	"github.com/multiversx/mx-chain-go/storage"
	"github.com/multiversx/mx-chain-go/storage/storageunit"
	"github.com/multiversx/mx-chain-go/testscommon"
	"github.com/multiversx/mx-chain-go/testscommon/cryptoMocks"
	dataRetrieverMock "github.com/multiversx/mx-chain-go/testscommon/dataRetriever"
	"github.com/multiversx/mx-chain-go/testscommon/enableEpochsHandlerMock"
	"github.com/multiversx/mx-chain-go/testscommon/epochNotifier"
	"github.com/multiversx/mx-chain-go/testscommon/shardingMocks"
	statusHandlerMock "github.com/multiversx/mx-chain-go/testscommon/statusHandler"
	storageMock "github.com/multiversx/mx-chain-go/testscommon/storage"
	"github.com/multiversx/mx-chain-go/trie"
	"github.com/multiversx/mx-chain-go/vm"
	"github.com/multiversx/mx-chain-go/vm/systemSmartContracts"
	"github.com/multiversx/mx-chain-go/vm/systemSmartContracts/defaults"
	vmcommon "github.com/multiversx/mx-chain-vm-common-go"
	vmcommonBuiltInFunctions "github.com/multiversx/mx-chain-vm-common-go/builtInFunctions"
	wasmConfig "github.com/multiversx/mx-chain-vm-v1_4-go/config"
	"github.com/stretchr/testify/assert"
	"github.com/stretchr/testify/require"
)

type testKeyPair struct {
	walletKey    []byte
	validatorKey []byte
}

func createPhysicalUnit(t *testing.T) (storage.Storer, string) {
	cacheConfig := storageunit.CacheConfig{
		Name:                 "test",
		Type:                 "SizeLRU",
		SizeInBytes:          314572800,
		SizeInBytesPerSender: 0,
		Capacity:             500000,
		SizePerSender:        0,
		Shards:               0,
	}
	dir := t.TempDir()
	persisterConfig := storageunit.ArgDB{
		Path:              dir,
		DBType:            "LvlDBSerial",
		BatchDelaySeconds: 2,
		MaxBatchSize:      45000,
		MaxOpenFiles:      10,
	}

	cache, _ := storageunit.NewCache(cacheConfig)
	persist, _ := storageunit.NewDB(persisterConfig)
	unit, _ := storageunit.NewStorageUnit(cache, persist)

	return unit, dir
}

func TestNewSystemSCProcessor(t *testing.T) {
	t.Parallel()

	cfg := config.EnableEpochs{
		StakingV2EnableEpoch: 100,
	}
	args, _ := createFullArgumentsForSystemSCProcessing(cfg, createMemUnit())
	args.Marshalizer = nil
	checkConstructorWithNilArg(t, args, epochStart.ErrNilMarshalizer)

	args, _ = createFullArgumentsForSystemSCProcessing(cfg, createMemUnit())
	args.PeerAccountsDB = nil
	checkConstructorWithNilArg(t, args, epochStart.ErrNilAccountsDB)

	args, _ = createFullArgumentsForSystemSCProcessing(cfg, createMemUnit())
	args.SystemVM = nil
	checkConstructorWithNilArg(t, args, epochStart.ErrNilSystemVM)

	args, _ = createFullArgumentsForSystemSCProcessing(cfg, createMemUnit())
	args.UserAccountsDB = nil
	checkConstructorWithNilArg(t, args, epochStart.ErrNilAccountsDB)

	args, _ = createFullArgumentsForSystemSCProcessing(cfg, createMemUnit())
	args.ValidatorInfoCreator = nil
	checkConstructorWithNilArg(t, args, epochStart.ErrNilValidatorInfoProcessor)

	args, _ = createFullArgumentsForSystemSCProcessing(cfg, createMemUnit())
	args.EndOfEpochCallerAddress = nil
	checkConstructorWithNilArg(t, args, epochStart.ErrNilEndOfEpochCallerAddress)

	args, _ = createFullArgumentsForSystemSCProcessing(cfg, createMemUnit())
	args.StakingSCAddress = nil
	checkConstructorWithNilArg(t, args, epochStart.ErrNilStakingSCAddress)

	args, _ = createFullArgumentsForSystemSCProcessing(cfg, createMemUnit())
	args.ValidatorInfoCreator = nil
	checkConstructorWithNilArg(t, args, epochStart.ErrNilValidatorInfoProcessor)

	args, _ = createFullArgumentsForSystemSCProcessing(cfg, createMemUnit())
	args.ChanceComputer = nil
	checkConstructorWithNilArg(t, args, epochStart.ErrNilChanceComputer)

	args, _ = createFullArgumentsForSystemSCProcessing(cfg, createMemUnit())
	args.GenesisNodesConfig = nil
	checkConstructorWithNilArg(t, args, epochStart.ErrNilGenesisNodesConfig)

	args, _ = createFullArgumentsForSystemSCProcessing(cfg, createMemUnit())
	args.NodesConfigProvider = nil
	checkConstructorWithNilArg(t, args, epochStart.ErrNilNodesConfigProvider)

	args, _ = createFullArgumentsForSystemSCProcessing(cfg, createMemUnit())
	args.StakingDataProvider = nil
	checkConstructorWithNilArg(t, args, epochStart.ErrNilStakingDataProvider)

	args, _ = createFullArgumentsForSystemSCProcessing(cfg, createMemUnit())
	args.EpochNotifier = nil
	checkConstructorWithNilArg(t, args, epochStart.ErrNilEpochStartNotifier)

	args, _ = createFullArgumentsForSystemSCProcessing(cfg, createMemUnit())
	args.EnableEpochsHandler = nil
	checkConstructorWithNilArg(t, args, epochStart.ErrNilEnableEpochsHandler)
}

func checkConstructorWithNilArg(t *testing.T, args ArgsNewEpochStartSystemSCProcessing, expectedErr error) {
	_, err := NewSystemSCProcessor(args)
	require.Equal(t, expectedErr, err)
}

func TestSystemSCProcessor_ProcessSystemSmartContract(t *testing.T) {
	t.Parallel()

	args, _ := createFullArgumentsForSystemSCProcessing(config.EnableEpochs{
		StakingV2EnableEpoch: 1000,
	}, createMemUnit())
	args.ChanceComputer = &mock.ChanceComputerStub{
		GetChanceCalled: func(rating uint32) uint32 {
			if rating == 0 {
				return 10
			}
			return rating
		},
	}
	s, _ := NewSystemSCProcessor(args)

	prepareStakingContractWithData(
		args.UserAccountsDB,
		[]byte("jailedPubKey0"),
		[]byte("waitingPubKey"),
		args.Marshalizer,
		[]byte("rewardAddress"),
		[]byte("rewardAddress"),
	)
	jailedAcc, _ := args.PeerAccountsDB.LoadAccount([]byte("jailedPubKey0"))
	_ = args.PeerAccountsDB.SaveAccount(jailedAcc)

	validatorInfos := make(map[uint32][]*state.ValidatorInfo)
	vInfo := &state.ValidatorInfo{
		PublicKey:       []byte("jailedPubKey0"),
		ShardId:         0,
		List:            string(common.JailedList),
		TempRating:      1,
		RewardAddress:   []byte("address"),
		AccumulatedFees: big.NewInt(0),
	}
	validatorInfos[0] = append(validatorInfos[0], vInfo)
	err := s.ProcessSystemSmartContract(validatorInfos, 0, 0)
	assert.Nil(t, err)

	assert.Equal(t, len(validatorInfos[0]), 1)
	newValidatorInfo := validatorInfos[0][0]
	assert.Equal(t, newValidatorInfo.List, string(common.NewList))
}

func TestSystemSCProcessor_JailedNodesShouldNotBeSwappedAllAtOnce(t *testing.T) {
	t.Parallel()

	testSystemSCProcessorJailedNodesShouldNotBeSwappedAllAtOnce(t, 0)
	testSystemSCProcessorJailedNodesShouldNotBeSwappedAllAtOnce(t, 1000)
}

func testSystemSCProcessorJailedNodesShouldNotBeSwappedAllAtOnce(t *testing.T, saveJailedAlwaysEnableEpoch uint32) {
	args, _ := createFullArgumentsForSystemSCProcessing(config.EnableEpochs{
		StakingV2EnableEpoch:        10000,
		SaveJailedAlwaysEnableEpoch: saveJailedAlwaysEnableEpoch,
	}, createMemUnit())

	args.ChanceComputer = &mock.ChanceComputerStub{
		GetChanceCalled: func(rating uint32) uint32 {
			if rating == 0 {
				return 10
			}
			return rating
		},
	}
	s, _ := NewSystemSCProcessor(args)
	require.NotNil(t, s)

	numEligible := 9
	numWaiting := 5
	numJailed := 8
	stakingScAcc := loadSCAccount(args.UserAccountsDB, vm.StakingSCAddress)
	createEligibleNodes(numEligible, stakingScAcc, args.Marshalizer)
	_ = createWaitingNodes(numWaiting, stakingScAcc, args.UserAccountsDB, args.Marshalizer)
	jailed := createJailedNodes(numJailed, stakingScAcc, args.UserAccountsDB, args.PeerAccountsDB, args.Marshalizer)

	_ = s.userAccountsDB.SaveAccount(stakingScAcc)
	_, _ = s.userAccountsDB.Commit()

	addValidatorData(args.UserAccountsDB, []byte("ownerForAll"), [][]byte{[]byte("stakedPubKey1"), []byte("stakedPubKey2"), []byte("stakedPubKey3")}, big.NewInt(900000), args.Marshalizer)

	validatorsInfo := make(map[uint32][]*state.ValidatorInfo)
	validatorsInfo[0] = append(validatorsInfo[0], jailed...)

	err := s.ProcessSystemSmartContract(validatorsInfo, 0, 0)
	assert.Nil(t, err)
	for i := 0; i < numWaiting; i++ {
		assert.Equal(t, string(common.NewList), validatorsInfo[0][i].List)
	}
	for i := numWaiting; i < numJailed; i++ {
		assert.Equal(t, string(common.JailedList), validatorsInfo[0][i].List)
	}

	newJailedNodes := jailed[numWaiting:numJailed]
	checkNodesStatusInSystemSCDataTrie(t, newJailedNodes, args.UserAccountsDB, args.Marshalizer, saveJailedAlwaysEnableEpoch == 0)
}

func checkNodesStatusInSystemSCDataTrie(t *testing.T, nodes []*state.ValidatorInfo, accounts state.AccountsAdapter, marshalizer marshal.Marshalizer, jailed bool) {
	account, err := accounts.LoadAccount(vm.StakingSCAddress)
	require.Nil(t, err)

	var buff []byte
	systemScAccount, ok := account.(state.UserAccountHandler)
	require.True(t, ok)
	for _, nodeInfo := range nodes {
		buff, _, err = systemScAccount.RetrieveValue(nodeInfo.PublicKey)
		require.Nil(t, err)
		require.True(t, len(buff) > 0)

		stakingData := &systemSmartContracts.StakedDataV1_1{}
		err = marshalizer.Unmarshal(stakingData, buff)
		require.Nil(t, err)

		assert.Equal(t, jailed, stakingData.Jailed)
	}
}

func TestSystemSCProcessor_NobodyToSwapWithStakingV2(t *testing.T) {
	t.Parallel()

	args, _ := createFullArgumentsForSystemSCProcessing(config.EnableEpochs{}, createMemUnit())
	args.ChanceComputer = &mock.ChanceComputerStub{
		GetChanceCalled: func(rating uint32) uint32 {
			if rating == 0 {
				return 10
			}
			return rating
		},
	}
	s, _ := NewSystemSCProcessor(args)
	require.NotNil(t, s)

	owner1 := append([]byte("owner1"), bytes.Repeat([]byte{1}, 26)...)
	blsKeys := [][]byte{
		[]byte("bls key 1"),
		[]byte("bls key 2"),
		[]byte("bls key 3"),
		[]byte("bls key 4"),
	}

	_ = s.initDelegationSystemSC()
	doStake(t, s.systemVM, s.userAccountsDB, owner1, big.NewInt(1000), blsKeys...)
	doUnStake(t, s.systemVM, s.userAccountsDB, owner1, blsKeys[:3]...)
	validatorsInfo := make(map[uint32][]*state.ValidatorInfo)
	jailed := &state.ValidatorInfo{
		PublicKey:       blsKeys[0],
		ShardId:         0,
		List:            string(common.JailedList),
		TempRating:      1,
		RewardAddress:   []byte("owner1"),
		AccumulatedFees: big.NewInt(0),
	}
	validatorsInfo[0] = append(validatorsInfo[0], jailed)

	err := s.ProcessSystemSmartContract(validatorsInfo, 0, 0)
	assert.Nil(t, err)

	for _, vInfo := range validatorsInfo[0] {
		assert.Equal(t, string(common.JailedList), vInfo.List)
	}

	nodesToUnStake, mapOwnersKeys, err := s.stakingDataProvider.ComputeUnQualifiedNodes(validatorsInfo)
	assert.Nil(t, err)
	assert.Equal(t, 0, len(nodesToUnStake))
	assert.Equal(t, 0, len(mapOwnersKeys))
}

func TestSystemSCProcessor_UpdateStakingV2ShouldWork(t *testing.T) {
	t.Parallel()

	args, _ := createFullArgumentsForSystemSCProcessing(config.EnableEpochs{
		StakingV2EnableEpoch: 1000,
	}, createMemUnit())
	args.ChanceComputer = &mock.ChanceComputerStub{
		GetChanceCalled: func(rating uint32) uint32 {
			if rating == 0 {
				return 10
			}
			return rating
		},
	}
	s, _ := NewSystemSCProcessor(args)
	require.NotNil(t, s)

	owner1 := append([]byte("owner1"), bytes.Repeat([]byte{1}, 26)...)
	owner2 := append([]byte("owner2"), bytes.Repeat([]byte{1}, 26)...)

	blsKeys := [][]byte{
		[]byte("bls key 1"),
		[]byte("bls key 2"),
		[]byte("bls key 3"),
		[]byte("bls key 4"),
	}

	doStake(t, s.systemVM, s.userAccountsDB, owner1, big.NewInt(1000), blsKeys[0], blsKeys[1])
	doStake(t, s.systemVM, s.userAccountsDB, owner2, big.NewInt(1000), blsKeys[2], blsKeys[3])

	args.EpochNotifier.CheckEpoch(&testscommon.HeaderHandlerStub{
		EpochField: 1000000,
	})

	for _, blsKey := range blsKeys {
		checkOwnerOfBlsKey(t, s.systemVM, blsKey, []byte(""))
	}

	err := s.updateOwnersForBlsKeys()
	assert.Nil(t, err)

	checkOwnerOfBlsKey(t, s.systemVM, blsKeys[0], owner1)
	checkOwnerOfBlsKey(t, s.systemVM, blsKeys[1], owner1)
	checkOwnerOfBlsKey(t, s.systemVM, blsKeys[2], owner2)
	checkOwnerOfBlsKey(t, s.systemVM, blsKeys[3], owner2)
}

func TestSystemSCProcessor_UpdateStakingV2MoreKeysShouldWork(t *testing.T) {
	t.Parallel()

	db, dir := createPhysicalUnit(t)
	require.False(t, check.IfNil(db))

	log.Info("using temporary directory", "path", dir)

	sw := core.NewStopWatch()
	sw.Start("complete test")
	defer func() {
		sw.Stop("complete test")
		log.Info("TestSystemSCProcessor_UpdateStakingV2MoreKeysShouldWork time measurements", sw.GetMeasurements()...)
		_ = db.DestroyUnit()
		_ = os.RemoveAll(dir)
	}()

	args, _ := createFullArgumentsForSystemSCProcessing(config.EnableEpochs{
		StakingV2EnableEpoch: 1000,
	}, db)
	args.ChanceComputer = &mock.ChanceComputerStub{
		GetChanceCalled: func(rating uint32) uint32 {
			if rating == 0 {
				return 10
			}
			return rating
		},
	}
	s, _ := NewSystemSCProcessor(args)
	require.NotNil(t, s)

	numKeys := 5000
	keys := make([]*testKeyPair, 0, numKeys)
	for i := 0; i < numKeys; i++ {
		if i%100 == 0 {
			_, err := args.UserAccountsDB.Commit()
			require.Nil(t, err)
		}

		keys = append(keys, createTestKeyPair())
	}

	sw.Start("do stake")
	for _, tkp := range keys {
		doStake(t, s.systemVM, s.userAccountsDB, tkp.walletKey, big.NewInt(1000), tkp.validatorKey)

	}
	sw.Stop("do stake")

	args.EpochNotifier.CheckEpoch(&testscommon.HeaderHandlerStub{
		EpochField: 1000000,
	})

	sw.Start("initial check")
	for _, tkp := range keys {
		checkOwnerOfBlsKey(t, s.systemVM, tkp.validatorKey, []byte(""))
	}
	sw.Stop("initial check")

	sw.Start("updateOwnersForBlsKeys")
	err := s.updateOwnersForBlsKeys()
	sw.Stop("updateOwnersForBlsKeys")
	assert.Nil(t, err)

	sw.Start("final check")
	for _, tkp := range keys {
		checkOwnerOfBlsKey(t, s.systemVM, tkp.validatorKey, tkp.walletKey)
	}
	sw.Stop("final check")
}

func createTestKeyPair() *testKeyPair {
	tkp := &testKeyPair{
		walletKey:    make([]byte, 32),
		validatorKey: make([]byte, 96),
	}

	_, _ = rand.Read(tkp.walletKey)
	_, _ = rand.Read(tkp.validatorKey)

	return tkp
}

func checkOwnerOfBlsKey(t *testing.T, systemVm vmcommon.VMExecutionHandler, blsKey []byte, expectedOwner []byte) {
	vmInput := &vmcommon.ContractCallInput{
		VMInput: vmcommon.VMInput{
			CallerAddr: vm.ValidatorSCAddress,
			Arguments:  [][]byte{blsKey},
			CallValue:  big.NewInt(0),
		},
		RecipientAddr: vm.StakingSCAddress,
		Function:      "getOwner",
	}

	vmOutput, err := systemVm.RunSmartContractCall(vmInput)
	require.Nil(t, err)
	if len(expectedOwner) == 0 {
		require.Equal(t, vmOutput.ReturnCode, vmcommon.UserError)
		return
	}

	require.Equal(t, vmcommon.Ok, vmOutput.ReturnCode)
	require.Equal(t, 1, len(vmOutput.ReturnData))

	assert.Equal(t, len(expectedOwner), len(vmOutput.ReturnData[0]))
	if len(expectedOwner) > 0 {
		assert.Equal(t, expectedOwner, vmOutput.ReturnData[0])
	}
}

func doStake(t *testing.T, systemVm vmcommon.VMExecutionHandler, accountsDB state.AccountsAdapter, owner []byte, nodePrice *big.Int, blsKeys ...[]byte) {
	numBlsKeys := len(blsKeys)
	args := [][]byte{{0, byte(numBlsKeys)}}
	for _, blsKey := range blsKeys {
		args = append(args, blsKey)
		args = append(args, []byte("sig"))
	}

	vmInput := &vmcommon.ContractCallInput{
		VMInput: vmcommon.VMInput{
			CallerAddr:  owner,
			Arguments:   args,
			CallValue:   big.NewInt(0).Mul(big.NewInt(int64(numBlsKeys)), nodePrice),
			GasProvided: math.MaxUint64,
		},
		RecipientAddr: vm.ValidatorSCAddress,
		Function:      "stake",
	}

	vmOutput, err := systemVm.RunSmartContractCall(vmInput)
	require.Nil(t, err)
	require.Equal(t, vmcommon.Ok, vmOutput.ReturnCode)

	saveOutputAccounts(t, accountsDB, vmOutput)
}

func doUnStake(t *testing.T, systemVm vmcommon.VMExecutionHandler, accountsDB state.AccountsAdapter, owner []byte, blsKeys ...[]byte) {
	vmInput := &vmcommon.ContractCallInput{
		VMInput: vmcommon.VMInput{
			CallerAddr:  owner,
			Arguments:   blsKeys,
			CallValue:   big.NewInt(0),
			GasProvided: math.MaxUint64,
		},
		RecipientAddr: vm.ValidatorSCAddress,
		Function:      "unStake",
	}

	vmOutput, err := systemVm.RunSmartContractCall(vmInput)
	require.Nil(t, err)
	require.Equal(t, vmcommon.Ok, vmOutput.ReturnCode)

	saveOutputAccounts(t, accountsDB, vmOutput)
}

func loadSCAccount(accountsDB state.AccountsAdapter, address []byte) state.UserAccountHandler {
	acc, _ := accountsDB.LoadAccount(address)
	stakingSCAcc := acc.(state.UserAccountHandler)

	return stakingSCAcc
}

func createEligibleNodes(numNodes int, stakingSCAcc state.UserAccountHandler, marshalizer marshal.Marshalizer) {
	for i := 0; i < numNodes; i++ {
		stakedData := &systemSmartContracts.StakedDataV2_0{
			Waiting:       false,
			Staked:        true,
			StakedNonce:   0,
			RewardAddress: []byte(fmt.Sprintf("rewardAddress_w%d", i)),
			OwnerAddress:  []byte("ownerForAll"),
			StakeValue:    big.NewInt(100),
		}
		marshaledData, _ := marshalizer.Marshal(stakedData)
		_ = stakingSCAcc.SaveKeyValue([]byte(fmt.Sprintf("waiting_%d", i)), marshaledData)
	}
}

func createJailedNodes(numNodes int, stakingSCAcc state.UserAccountHandler, userAccounts state.AccountsAdapter, peerAccounts state.AccountsAdapter, marshalizer marshal.Marshalizer) []*state.ValidatorInfo {
	validatorInfos := make([]*state.ValidatorInfo, 0)

	for i := 0; i < numNodes; i++ {
		stakedData := &systemSmartContracts.StakedDataV2_0{
			Staked:        true,
			RewardAddress: []byte(fmt.Sprintf("rewardAddress_j%d", i)),
			StakeValue:    big.NewInt(100),
			OwnerAddress:  []byte("ownerForAll"),
		}
		marshaledData, _ := marshalizer.Marshal(stakedData)
		_ = stakingSCAcc.SaveKeyValue([]byte(fmt.Sprintf("jailed__%d", i)), marshaledData)

		_ = userAccounts.SaveAccount(stakingSCAcc)

		jailedAcc, _ := peerAccounts.LoadAccount([]byte(fmt.Sprintf("jailed__%d", i)))
		_ = peerAccounts.SaveAccount(jailedAcc)

		vInfo := &state.ValidatorInfo{
			PublicKey:       []byte(fmt.Sprintf("jailed__%d", i)),
			ShardId:         0,
			List:            string(common.JailedList),
			TempRating:      1,
			RewardAddress:   []byte("address"),
			AccumulatedFees: big.NewInt(0),
		}

		validatorInfos = append(validatorInfos, vInfo)
	}

	return validatorInfos
}

func addValidatorDataWithUnStakedKey(
	accountsDB state.AccountsAdapter,
	ownerKey []byte,
	registeredKeys [][]byte,
	nodePrice *big.Int,
	marshalizer marshal.Marshalizer,
) {
	stakingAccount := loadSCAccount(accountsDB, vm.StakingSCAddress)
	validatorAccount := loadSCAccount(accountsDB, vm.ValidatorSCAddress)

	validatorData := &systemSmartContracts.ValidatorDataV2{
		RegisterNonce:   0,
		Epoch:           0,
		RewardAddress:   ownerKey,
		TotalStakeValue: big.NewInt(0),
		LockedStake:     big.NewInt(0).Mul(nodePrice, big.NewInt(int64(len(registeredKeys)))),
		TotalUnstaked:   big.NewInt(0).Mul(nodePrice, big.NewInt(int64(len(registeredKeys)))),
		BlsPubKeys:      registeredKeys,
		NumRegistered:   uint32(len(registeredKeys)),
	}

	for _, bls := range registeredKeys {
		validatorData.UnstakedInfo = append(validatorData.UnstakedInfo, &systemSmartContracts.UnstakedValue{
			UnstakedEpoch: 1,
			UnstakedValue: nodePrice,
		})

		stakingData := &systemSmartContracts.StakedDataV2_0{
			RegisterNonce: 0,
			StakedNonce:   0,
			Staked:        false,
			UnStakedNonce: 1,
			UnStakedEpoch: 0,
			RewardAddress: ownerKey,
			StakeValue:    nodePrice,
			JailedRound:   0,
			JailedNonce:   0,
			UnJailedNonce: 0,
			Jailed:        false,
			Waiting:       false,
			NumJailed:     0,
			SlashValue:    big.NewInt(0),
			OwnerAddress:  ownerKey,
		}
		marshaledData, _ := marshalizer.Marshal(stakingData)
		_ = stakingAccount.SaveKeyValue(bls, marshaledData)
	}

	marshaledData, _ := marshalizer.Marshal(validatorData)
	_ = validatorAccount.SaveKeyValue(ownerKey, marshaledData)

	_ = accountsDB.SaveAccount(validatorAccount)
	_ = accountsDB.SaveAccount(stakingAccount)
}

func createWaitingNodes(numNodes int, stakingSCAcc state.UserAccountHandler, userAccounts state.AccountsAdapter, marshalizer marshal.Marshalizer) []*state.ValidatorInfo {
	validatorInfos := make([]*state.ValidatorInfo, 0)
	waitingKeyInList := []byte("waiting")
	for i := 0; i < numNodes; i++ {
		stakedData := &systemSmartContracts.StakedDataV2_0{
			Waiting:       true,
			RewardAddress: []byte(fmt.Sprintf("rewardAddress_w%d", i)),
			OwnerAddress:  []byte("ownerForAll"),
			StakeValue:    big.NewInt(100),
		}
		marshaledData, _ := marshalizer.Marshal(stakedData)
		_ = stakingSCAcc.SaveKeyValue([]byte(fmt.Sprintf("waiting_%d", i)), marshaledData)
		previousKey := string(waitingKeyInList)
		waitingKeyInList = []byte("w_" + fmt.Sprintf("waiting_%d", i))
		waitingListHead := &systemSmartContracts.WaitingList{
			FirstKey: []byte("w_" + fmt.Sprintf("waiting_%d", 0)),
			LastKey:  []byte("w_" + fmt.Sprintf("waiting_%d", numNodes-1)),
			Length:   uint32(numNodes),
		}
		marshaledData, _ = marshalizer.Marshal(waitingListHead)
		_ = stakingSCAcc.SaveKeyValue([]byte("waitingList"), marshaledData)

		waitingListElement := &systemSmartContracts.ElementInList{
			BLSPublicKey: []byte(fmt.Sprintf("waiting_%d", i)),
			PreviousKey:  waitingKeyInList,
			NextKey:      []byte("w_" + fmt.Sprintf("waiting_%d", i+1)),
		}
		if i == numNodes-1 {
			waitingListElement.NextKey = make([]byte, 0)
		}
		if i > 0 {
			waitingListElement.PreviousKey = []byte(previousKey)
		}

		marshaledData, _ = marshalizer.Marshal(waitingListElement)
		_ = stakingSCAcc.SaveKeyValue(waitingKeyInList, marshaledData)

		vInfo := &state.ValidatorInfo{
			PublicKey:       []byte(fmt.Sprintf("waiting_%d", i)),
			ShardId:         0,
			List:            string(common.WaitingList),
			TempRating:      1,
			RewardAddress:   []byte("address"),
			AccumulatedFees: big.NewInt(0),
		}

		validatorInfos = append(validatorInfos, vInfo)
	}

	_ = userAccounts.SaveAccount(stakingSCAcc)

	return validatorInfos
}

func addValidatorData(
	accountsDB state.AccountsAdapter,
	ownerKey []byte,
	registeredKeys [][]byte,
	totalStake *big.Int,
	marshalizer marshal.Marshalizer,
) {
	validatorSC := loadSCAccount(accountsDB, vm.ValidatorSCAddress)
	validatorData := &systemSmartContracts.ValidatorDataV2{
		RegisterNonce:   0,
		Epoch:           0,
		RewardAddress:   ownerKey,
		TotalStakeValue: totalStake,
		LockedStake:     big.NewInt(0),
		TotalUnstaked:   big.NewInt(0),
		BlsPubKeys:      registeredKeys,
		NumRegistered:   uint32(len(registeredKeys)),
	}

	marshaledData, _ := marshalizer.Marshal(validatorData)
	_ = validatorSC.SaveKeyValue(ownerKey, marshaledData)

	_ = accountsDB.SaveAccount(validatorSC)
}

func addStakedData(
	accountsDB state.AccountsAdapter,
	stakedKey []byte,
	ownerKey []byte,
	marshalizer marshal.Marshalizer,
) {
	stakingSCAcc := loadSCAccount(accountsDB, vm.StakingSCAddress)
	stakedData := &systemSmartContracts.StakedDataV2_0{
		Staked:        true,
		RewardAddress: ownerKey,
		OwnerAddress:  ownerKey,
		StakeValue:    big.NewInt(0),
	}
	marshaledData, _ := marshalizer.Marshal(stakedData)
	_ = stakingSCAcc.SaveKeyValue(stakedKey, marshaledData)

	_ = accountsDB.SaveAccount(stakingSCAcc)
}

func prepareStakingContractWithData(
	accountsDB state.AccountsAdapter,
	stakedKey []byte,
	waitingKey []byte,
	marshalizer marshal.Marshalizer,
	rewardAddress []byte,
	ownerAddress []byte,
) {
	stakingSCAcc := loadSCAccount(accountsDB, vm.StakingSCAddress)

	stakedData := &systemSmartContracts.StakedDataV2_0{
		Staked:        true,
		RewardAddress: rewardAddress,
		OwnerAddress:  ownerAddress,
		StakeValue:    big.NewInt(100),
	}
	marshaledData, _ := marshalizer.Marshal(stakedData)
	_ = stakingSCAcc.SaveKeyValue(stakedKey, marshaledData)
	_ = accountsDB.SaveAccount(stakingSCAcc)

	saveOneKeyToWaitingList(accountsDB, waitingKey, marshalizer, rewardAddress, ownerAddress)

	validatorSC := loadSCAccount(accountsDB, vm.ValidatorSCAddress)
	validatorData := &systemSmartContracts.ValidatorDataV2{
		RegisterNonce:   0,
		Epoch:           0,
		RewardAddress:   rewardAddress,
		TotalStakeValue: big.NewInt(10000000000),
		LockedStake:     big.NewInt(10000000000),
		TotalUnstaked:   big.NewInt(0),
		NumRegistered:   2,
		BlsPubKeys:      [][]byte{stakedKey, waitingKey},
	}

	marshaledData, _ = marshalizer.Marshal(validatorData)
	_ = validatorSC.SaveKeyValue(rewardAddress, marshaledData)

	_ = accountsDB.SaveAccount(validatorSC)
	_, err := accountsDB.Commit()
	log.LogIfError(err)
}

func saveOneKeyToWaitingList(
	accountsDB state.AccountsAdapter,
	waitingKey []byte,
	marshalizer marshal.Marshalizer,
	rewardAddress []byte,
	ownerAddress []byte,
) {
	stakingSCAcc := loadSCAccount(accountsDB, vm.StakingSCAddress)
	stakedData := &systemSmartContracts.StakedDataV2_0{
		Waiting:       true,
		RewardAddress: rewardAddress,
		OwnerAddress:  ownerAddress,
		StakeValue:    big.NewInt(100),
	}
	marshaledData, _ := marshalizer.Marshal(stakedData)
	_ = stakingSCAcc.SaveKeyValue(waitingKey, marshaledData)

	waitingKeyInList := []byte("w_" + string(waitingKey))
	waitingListHead := &systemSmartContracts.WaitingList{
		FirstKey: waitingKeyInList,
		LastKey:  waitingKeyInList,
		Length:   1,
	}
	marshaledData, _ = marshalizer.Marshal(waitingListHead)
	_ = stakingSCAcc.SaveKeyValue([]byte("waitingList"), marshaledData)

	waitingListElement := &systemSmartContracts.ElementInList{
		BLSPublicKey: waitingKey,
		PreviousKey:  waitingKeyInList,
		NextKey:      make([]byte, 0),
	}
	marshaledData, _ = marshalizer.Marshal(waitingListElement)
	_ = stakingSCAcc.SaveKeyValue(waitingKeyInList, marshaledData)

	_ = accountsDB.SaveAccount(stakingSCAcc)
}

func addKeysToWaitingList(
	accountsDB state.AccountsAdapter,
	waitingKeys [][]byte,
	marshalizer marshal.Marshalizer,
	rewardAddress []byte,
	ownerAddress []byte,
) {
	stakingSCAcc := loadSCAccount(accountsDB, vm.StakingSCAddress)

	for _, waitingKey := range waitingKeys {
		stakedData := &systemSmartContracts.StakedDataV2_0{
			Waiting:       true,
			RewardAddress: rewardAddress,
			OwnerAddress:  ownerAddress,
			StakeValue:    big.NewInt(100),
		}
		marshaledData, _ := marshalizer.Marshal(stakedData)
		_ = stakingSCAcc.SaveKeyValue(waitingKey, marshaledData)
	}

	marshaledData, _, _ := stakingSCAcc.RetrieveValue([]byte("waitingList"))
	waitingListHead := &systemSmartContracts.WaitingList{}
	_ = marshalizer.Unmarshal(waitingListHead, marshaledData)
	waitingListHead.Length += uint32(len(waitingKeys))
	lastKeyInList := []byte("w_" + string(waitingKeys[len(waitingKeys)-1]))
	waitingListHead.LastKey = lastKeyInList

	marshaledData, _ = marshalizer.Marshal(waitingListHead)
	_ = stakingSCAcc.SaveKeyValue([]byte("waitingList"), marshaledData)

	numWaitingKeys := len(waitingKeys)
	previousKey := waitingListHead.FirstKey
	for i, waitingKey := range waitingKeys {

		waitingKeyInList := []byte("w_" + string(waitingKey))
		waitingListElement := &systemSmartContracts.ElementInList{
			BLSPublicKey: waitingKey,
			PreviousKey:  previousKey,
			NextKey:      make([]byte, 0),
		}

		if i < numWaitingKeys-1 {
			nextKey := []byte("w_" + string(waitingKeys[i+1]))
			waitingListElement.NextKey = nextKey
		}

		marshaledData, _ = marshalizer.Marshal(waitingListElement)
		_ = stakingSCAcc.SaveKeyValue(waitingKeyInList, marshaledData)

		previousKey = waitingKeyInList
	}

	marshaledData, _, _ = stakingSCAcc.RetrieveValue(waitingListHead.FirstKey)
	waitingListElement := &systemSmartContracts.ElementInList{}
	_ = marshalizer.Unmarshal(waitingListElement, marshaledData)
	waitingListElement.NextKey = []byte("w_" + string(waitingKeys[0]))
	marshaledData, _ = marshalizer.Marshal(waitingListElement)
	_ = stakingSCAcc.SaveKeyValue(waitingListHead.FirstKey, marshaledData)

	_ = accountsDB.SaveAccount(stakingSCAcc)
}

func createAccountsDB(
	hasher hashing.Hasher,
	marshaller marshal.Marshalizer,
	accountFactory state.AccountFactory,
	trieStorageManager common.StorageManager,
	enableEpochsHandler common.EnableEpochsHandler,
) *state.AccountsDB {
	tr, _ := trie.NewTrie(trieStorageManager, marshaller, hasher, enableEpochsHandler, 5)
	ewlArgs := evictionWaitingList.MemoryEvictionWaitingListArgs{
		RootHashesSize: 100,
		HashesSize:     10000,
	}
	ewl, _ := evictionWaitingList.NewMemoryEvictionWaitingList(ewlArgs)
	spm, _ := storagePruningManager.NewStoragePruningManager(ewl, 10)

	args := state.ArgsAccountsDB{
		Trie:                  tr,
		Hasher:                hasher,
		Marshaller:            marshaller,
		AccountFactory:        accountFactory,
		StoragePruningManager: spm,
		ProcessingMode:        common.Normal,
		ProcessStatusHandler:  &testscommon.ProcessStatusHandlerStub{},
		AppStatusHandler:      &statusHandlerMock.AppStatusHandlerStub{},
		AddressConverter:      &testscommon.PubkeyConverterMock{},
	}
	adb, _ := state.NewAccountsDB(args)
	return adb
}

func createFullArgumentsForSystemSCProcessing(enableEpochsConfig config.EnableEpochs, trieStorer storage.Storer) (ArgsNewEpochStartSystemSCProcessing, vm.SystemSCContainer) {
	hasher := sha256.NewSha256()
	marshalizer := &marshal.GogoProtoMarshalizer{}
	storageManagerArgs := storageMock.GetStorageManagerArgs()
	storageManagerArgs.Marshalizer = marshalizer
	storageManagerArgs.Hasher = hasher
	storageManagerArgs.MainStorer = trieStorer
	storageManagerArgs.CheckpointsStorer = trieStorer

<<<<<<< HEAD
	trieFactoryManager, _ := trie.CreateTrieStorageManager(storageManagerArgs, storageMock.GetStorageManagerOptions())
	userAccountsDB := createAccountsDB(hasher, marshalizer, factory.NewAccountCreator(), trieFactoryManager)
	peerAccountsDB := createAccountsDB(hasher, marshalizer, factory.NewPeerAccountCreator(), trieFactoryManager)
=======
	trieFactoryManager, _ := trie.CreateTrieStorageManager(storageManagerArgs, stateMock.GetStorageManagerOptions())
	argsAccCreator := state.ArgsAccountCreation{
		Hasher:              hasher,
		Marshaller:          marshalizer,
		EnableEpochsHandler: &enableEpochsHandlerMock.EnableEpochsHandlerStub{},
	}
	accCreator, _ := factory.NewAccountCreator(argsAccCreator)
	peerAccCreator := factory.NewPeerAccountCreator()
>>>>>>> f8bcebd3
	en := forking.NewGenericEpochNotifier()
	epochsConfig := &config.EpochConfig{
		EnableEpochs: enableEpochsConfig,
	}
	enableEpochsHandler, _ := enablers.NewEnableEpochsHandler(epochsConfig.EnableEpochs, en)
	userAccountsDB := createAccountsDB(hasher, marshalizer, accCreator, trieFactoryManager, enableEpochsHandler)
	peerAccountsDB := createAccountsDB(hasher, marshalizer, peerAccCreator, trieFactoryManager, enableEpochsHandler)

	argsValidatorsProcessor := peer.ArgValidatorStatisticsProcessor{
		Marshalizer:                          marshalizer,
		NodesCoordinator:                     &shardingMocks.NodesCoordinatorStub{},
		ShardCoordinator:                     &mock.ShardCoordinatorStub{},
		DataPool:                             &dataRetrieverMock.PoolsHolderStub{},
		StorageService:                       &storageMock.ChainStorerStub{},
		PubkeyConv:                           &testscommon.PubkeyConverterMock{},
		PeerAdapter:                          peerAccountsDB,
		Rater:                                &mock.RaterStub{},
		RewardsHandler:                       &mock.RewardsHandlerStub{},
		NodesSetup:                           &mock.NodesSetupStub{},
		MaxComputableRounds:                  1,
		MaxConsecutiveRoundsOfRatingDecrease: 2000,
		EnableEpochsHandler:                  enableEpochsHandler,
	}
	vCreator, _ := peer.NewValidatorStatisticsProcessor(argsValidatorsProcessor)

	blockChain, _ := blockchain.NewMetaChain(&statusHandlerMock.AppStatusHandlerStub{})
	testDataPool := dataRetrieverMock.NewPoolsHolderMock()

	gasSchedule := wasmConfig.MakeGasMapForTests()
	defaults.FillGasMapInternal(gasSchedule, 1)
	signVerifer, _ := disabled.NewMessageSignVerifier(&cryptoMocks.KeyGenStub{})

	gasScheduleNotifier := testscommon.NewGasScheduleNotifierMock(gasSchedule)

	nodesSetup := &mock.NodesSetupStub{}

	argsHook := hooks.ArgBlockChainHook{
		Accounts:                 userAccountsDB,
		PubkeyConv:               &testscommon.PubkeyConverterMock{},
		StorageService:           &storageMock.ChainStorerStub{},
		BlockChain:               blockChain,
		ShardCoordinator:         &mock.ShardCoordinatorStub{},
		Marshalizer:              marshalizer,
		Uint64Converter:          &mock.Uint64ByteSliceConverterMock{},
		BuiltInFunctions:         vmcommonBuiltInFunctions.NewBuiltInFunctionContainer(),
		NFTStorageHandler:        &testscommon.SimpleNFTStorageHandlerStub{},
		GlobalSettingsHandler:    &testscommon.ESDTGlobalSettingsHandlerStub{},
		DataPool:                 testDataPool,
		CompiledSCPool:           testDataPool.SmartContracts(),
		EpochNotifier:            en,
		EnableEpochsHandler:      enableEpochsHandler,
		NilCompiledSCStore:       true,
		GasSchedule:              gasScheduleNotifier,
		Counter:                  &testscommon.BlockChainHookCounterStub{},
		MissingTrieNodesNotifier: &testscommon.MissingTrieNodesNotifierStub{},
	}

	blockChainHookImpl, _ := hooks.NewBlockChainHookImpl(argsHook)
	argsNewVMContainerFactory := metaProcess.ArgsNewVMContainerFactory{
		BlockChainHook:      blockChainHookImpl,
		PubkeyConv:          argsHook.PubkeyConv,
		Economics:           createEconomicsData(),
		MessageSignVerifier: signVerifer,
		GasSchedule:         gasScheduleNotifier,
		NodesConfigProvider: nodesSetup,
		Hasher:              hasher,
		Marshalizer:         marshalizer,
		SystemSCConfig: &config.SystemSmartContractsConfig{
			ESDTSystemSCConfig: config.ESDTSystemSCConfig{
				BaseIssuingCost: "1000",
				OwnerAddress:    "aaaaaa",
			},
			GovernanceSystemSCConfig: config.GovernanceSystemSCConfig{
				V1: config.GovernanceSystemSCConfigV1{
					ProposalCost: "500",
				},
				Active: config.GovernanceSystemSCConfigActive{
					ProposalCost:     "500",
					MinQuorum:        0.5,
					MinPassThreshold: 0.5,
					MinVetoThreshold: 0.5,
					LostProposalFee:  "1",
				},
				OwnerAddress: "3132333435363738393031323334353637383930313233343536373839303234",
			},
			StakingSystemSCConfig: config.StakingSystemSCConfig{
				GenesisNodePrice:                     "1000",
				UnJailValue:                          "10",
				MinStepValue:                         "10",
				MinStakeValue:                        "1",
				UnBondPeriod:                         1,
				NumRoundsWithoutBleed:                1,
				MaximumPercentageToBleed:             1,
				BleedPercentagePerRound:              1,
				MaxNumberOfNodesForStake:             5,
				ActivateBLSPubKeyMessageVerification: false,
				MinUnstakeTokensValue:                "1",
			},
			DelegationManagerSystemSCConfig: config.DelegationManagerSystemSCConfig{
				MinCreationDeposit:  "100",
				MinStakeAmount:      "100",
				ConfigChangeAddress: "3132333435363738393031323334353637383930313233343536373839303234",
			},
			DelegationSystemSCConfig: config.DelegationSystemSCConfig{
				MinServiceFee: 0,
				MaxServiceFee: 100,
			},
		},
		ValidatorAccountsDB: peerAccountsDB,
		UserAccountsDB:      userAccountsDB,
		ChanceComputer:      &mock.ChanceComputerStub{},
		ShardCoordinator:    &mock.ShardCoordinatorStub{},
		EnableEpochsHandler: enableEpochsHandler,
	}
	metaVmFactory, _ := metaProcess.NewVMContainerFactory(argsNewVMContainerFactory)

	vmContainer, _ := metaVmFactory.Create()
	systemVM, _ := vmContainer.Get(vmFactory.SystemVirtualMachine)

	stakingSCprovider, _ := NewStakingDataProvider(systemVM, "1000")
	shardCoordinator, _ := sharding.NewMultiShardCoordinator(3, core.MetachainShardId)

	args := ArgsNewEpochStartSystemSCProcessing{
		SystemVM:                systemVM,
		UserAccountsDB:          userAccountsDB,
		PeerAccountsDB:          peerAccountsDB,
		Marshalizer:             marshalizer,
		StartRating:             5,
		ValidatorInfoCreator:    vCreator,
		EndOfEpochCallerAddress: vm.EndOfEpochAddress,
		StakingSCAddress:        vm.StakingSCAddress,
		ChanceComputer:          &mock.ChanceComputerStub{},
		EpochNotifier:           en,
		GenesisNodesConfig:      nodesSetup,
		StakingDataProvider:     stakingSCprovider,
		NodesConfigProvider: &shardingMocks.NodesCoordinatorStub{
			ConsensusGroupSizeCalled: func(shardID uint32) int {
				if shardID == core.MetachainShardId {
					return 400
				}
				return 63
			},
		},
		ShardCoordinator:      shardCoordinator,
		ESDTOwnerAddressBytes: bytes.Repeat([]byte{1}, 32),
		EnableEpochsHandler:   enableEpochsHandler,
	}
	return args, metaVmFactory.SystemSmartContractContainer()
}

func createEconomicsData() process.EconomicsDataHandler {
	maxGasLimitPerBlock := strconv.FormatUint(1500000000, 10)
	minGasPrice := strconv.FormatUint(10, 10)
	minGasLimit := strconv.FormatUint(10, 10)

	argsNewEconomicsData := economicsHandler.ArgsNewEconomicsData{
		Economics: &config.EconomicsConfig{
			GlobalSettings: config.GlobalSettings{
				GenesisTotalSupply: "2000000000000000000000",
				MinimumInflation:   0,
				YearSettings: []*config.YearSetting{
					{
						Year:             0,
						MaximumInflation: 0.01,
					},
				},
			},
			RewardsSettings: config.RewardsSettings{
				RewardsConfigByEpoch: []config.EpochRewardSettings{
					{
						LeaderPercentage:                 0.1,
						DeveloperPercentage:              0.1,
						ProtocolSustainabilityPercentage: 0.1,
						ProtocolSustainabilityAddress:    "protocol",
						TopUpGradientPoint:               "300000000000000000000",
						TopUpFactor:                      0.25,
					},
				},
			},
			FeeSettings: config.FeeSettings{
				GasLimitSettings: []config.GasLimitSetting{
					{
						MaxGasLimitPerBlock:         maxGasLimitPerBlock,
						MaxGasLimitPerMiniBlock:     maxGasLimitPerBlock,
						MaxGasLimitPerMetaBlock:     maxGasLimitPerBlock,
						MaxGasLimitPerMetaMiniBlock: maxGasLimitPerBlock,
						MaxGasLimitPerTx:            maxGasLimitPerBlock,
						MinGasLimit:                 minGasLimit,
						ExtraGasLimitGuardedTx:      "50000",
					},
				},
				MinGasPrice:            minGasPrice,
				GasPerDataByte:         "1",
				GasPriceModifier:       1.0,
				MaxGasPriceSetGuardian: "100000",
			},
		},
		EpochNotifier:               &epochNotifier.EpochNotifierStub{},
		EnableEpochsHandler:         &enableEpochsHandlerMock.EnableEpochsHandlerStub{},
		BuiltInFunctionsCostHandler: &mock.BuiltInCostHandlerStub{},
		TxVersionChecker:            &testscommon.TxVersionCheckerStub{},
	}
	economicsData, _ := economicsHandler.NewEconomicsData(argsNewEconomicsData)
	return economicsData
}

func TestSystemSCProcessor_ProcessSystemSmartContractInitDelegationMgr(t *testing.T) {
	t.Parallel()

	args, _ := createFullArgumentsForSystemSCProcessing(config.EnableEpochs{
		StakingV2EnableEpoch: 1000,
	}, createMemUnit())
	s, _ := NewSystemSCProcessor(args)

	validatorInfos := make(map[uint32][]*state.ValidatorInfo)
	err := s.ProcessSystemSmartContract(validatorInfos, 0, 0)
	assert.Nil(t, err)

	acc, err := s.userAccountsDB.GetExistingAccount(vm.DelegationManagerSCAddress)
	assert.Nil(t, err)

	userAcc, _ := acc.(state.UserAccountHandler)
	assert.Equal(t, userAcc.GetOwnerAddress(), vm.DelegationManagerSCAddress)
	assert.NotNil(t, userAcc.GetCodeMetadata())
}

func TestSystemSCProcessor_ProcessDelegationRewardsNothingToExecute(t *testing.T) {
	t.Parallel()

	args, _ := createFullArgumentsForSystemSCProcessing(config.EnableEpochs{
		StakingV2EnableEpoch: 1000,
	}, createMemUnit())
	s, _ := NewSystemSCProcessor(args)

	localCache := dataPool.NewCurrentBlockTransactionsPool()
	miniBlocks := []*block.MiniBlock{
		{
			SenderShardID:   0,
			ReceiverShardID: 0,
			TxHashes:        [][]byte{[]byte("txHash")},
		},
	}

	err := s.ProcessDelegationRewards(miniBlocks, localCache)
	assert.Nil(t, err)
}

func TestSystemSCProcessor_ProcessDelegationRewardsErrors(t *testing.T) {
	t.Parallel()

	args, _ := createFullArgumentsForSystemSCProcessing(config.EnableEpochs{
		StakingV2EnableEpoch: 1000,
	}, createMemUnit())
	s, _ := NewSystemSCProcessor(args)

	localCache := dataPool.NewCurrentBlockTransactionsPool()
	miniBlocks := []*block.MiniBlock{
		{
			SenderShardID:   core.MetachainShardId,
			ReceiverShardID: core.MetachainShardId,
			TxHashes:        [][]byte{[]byte("txHash")},
			Type:            block.RewardsBlock,
		},
	}

	err := s.ProcessDelegationRewards(nil, localCache)
	assert.Nil(t, err)

	err = s.ProcessDelegationRewards(miniBlocks, nil)
	assert.Equal(t, err, epochStart.ErrNilLocalTxCache)

	err = s.ProcessDelegationRewards(miniBlocks, localCache)
	assert.Equal(t, err, dataRetriever.ErrTxNotFoundInBlockPool)

	rwdTx := &rewardTx.RewardTx{
		Round:   0,
		Value:   big.NewInt(100),
		RcvAddr: make([]byte, len(vm.StakingSCAddress)),
		Epoch:   0,
	}
	localCache.AddTx([]byte("txHash"), rwdTx)
	copy(rwdTx.RcvAddr, vm.StakingSCAddress)
	err = s.ProcessDelegationRewards(miniBlocks, localCache)
	assert.Equal(t, err, epochStart.ErrSystemDelegationCall)

	rwdTx.RcvAddr[25] = 255
	err = s.ProcessDelegationRewards(miniBlocks, localCache)
	assert.Equal(t, err, vm.ErrUnknownSystemSmartContract)

	rwdTx.RcvAddr = vm.FirstDelegationSCAddress
	err = s.ProcessDelegationRewards(miniBlocks, localCache)
	assert.Equal(t, err, epochStart.ErrSystemDelegationCall)
}

func TestSystemSCProcessor_ProcessDelegationRewards(t *testing.T) {
	t.Parallel()

	args, scContainer := createFullArgumentsForSystemSCProcessing(config.EnableEpochs{
		StakingV2EnableEpoch: 1000,
	}, createMemUnit())
	s, _ := NewSystemSCProcessor(args)

	localCache := dataPool.NewCurrentBlockTransactionsPool()
	miniBlocks := []*block.MiniBlock{
		{
			SenderShardID:   core.MetachainShardId,
			ReceiverShardID: core.MetachainShardId,
			TxHashes:        [][]byte{[]byte("txHash")},
			Type:            block.RewardsBlock,
		},
	}

	rwdTx := &rewardTx.RewardTx{
		Round:   0,
		Value:   big.NewInt(100),
		RcvAddr: generateSecondDelegationAddress(),
		Epoch:   0,
	}
	localCache.AddTx([]byte("txHash"), rwdTx)

	contract, _ := scContainer.Get(vm.FirstDelegationSCAddress)
	_ = scContainer.Add(rwdTx.RcvAddr, contract)

	err := s.ProcessDelegationRewards(miniBlocks, localCache)
	assert.Nil(t, err)

	vmInput := &vmcommon.ContractCallInput{
		VMInput: vmcommon.VMInput{
			CallerAddr:  vm.EndOfEpochAddress,
			Arguments:   [][]byte{big.NewInt(int64(rwdTx.Epoch)).Bytes()},
			CallValue:   big.NewInt(0),
			GasProvided: 1000000,
		},
		RecipientAddr: rwdTx.RcvAddr,
		Function:      "getRewardData",
	}

	vmOutput, err := args.SystemVM.RunSmartContractCall(vmInput)
	assert.Nil(t, err)
	assert.NotNil(t, vmOutput)

	assert.Equal(t, len(vmOutput.ReturnData), 3)
	assert.True(t, bytes.Equal(vmOutput.ReturnData[0], rwdTx.Value.Bytes()))
}

// generateSecondDelegationAddress will generate the address of the second delegation address (the exact next one after vm.FirstDelegationSCAddress)
// by copying the vm.FirstDelegationSCAddress bytes and altering the corresponding position (28-th) to 2
func generateSecondDelegationAddress() []byte {
	address := make([]byte, len(vm.FirstDelegationSCAddress))
	copy(address, vm.FirstDelegationSCAddress)
	address[28] = 2

	return address
}

func TestSystemSCProcessor_ProcessSystemSmartContractMaxNodesStakedFromQueue(t *testing.T) {
	t.Parallel()

	args, _ := createFullArgumentsForSystemSCProcessing(config.EnableEpochs{}, createMemUnit())
	args.MaxNodesEnableConfig = []config.MaxNodesChangeConfig{{EpochEnable: 0, MaxNumNodes: 10}}
	s, _ := NewSystemSCProcessor(args)

	prepareStakingContractWithData(
		args.UserAccountsDB,
		[]byte("stakedPubKey0"),
		[]byte("waitingPubKey"),
		args.Marshalizer,
		[]byte("rewardAddress"),
		[]byte("rewardAddress"),
	)

	validatorInfos := make(map[uint32][]*state.ValidatorInfo)
	err := s.ProcessSystemSmartContract(validatorInfos, 0, 0)
	assert.Nil(t, err)

	peerAcc, err := s.getPeerAccount([]byte("waitingPubKey"))
	assert.Nil(t, err)
	assert.True(t, bytes.Equal(peerAcc.GetBLSPublicKey(), []byte("waitingPubKey")))
	assert.Equal(t, peerAcc.GetList(), string(common.NewList))
	numRegistered := getTotalNumberOfRegisteredNodes(t, s)
	assert.Equal(t, 1, numRegistered)
}

func getTotalNumberOfRegisteredNodes(t *testing.T, s *systemSCProcessor) int {
	vmInput := &vmcommon.ContractCallInput{
		VMInput: vmcommon.VMInput{
			CallerAddr: vm.EndOfEpochAddress,
			CallValue:  big.NewInt(0),
			Arguments:  make([][]byte, 0),
		},
		RecipientAddr: vm.StakingSCAddress,
		Function:      "getTotalNumberOfRegisteredNodes",
	}
	vmOutput, errRun := s.systemVM.RunSmartContractCall(vmInput)
	require.Nil(t, errRun)
	require.Equal(t, vmcommon.Ok, vmOutput.ReturnCode)
	require.Equal(t, 1, len(vmOutput.ReturnData))

	value := big.NewInt(0).SetBytes(vmOutput.ReturnData[0])

	return int(value.Int64())
}

func TestSystemSCProcessor_ProcessSystemSmartContractMaxNodesStakedFromQueueOwnerNotSet(t *testing.T) {
	t.Parallel()

	args, _ := createFullArgumentsForSystemSCProcessing(config.EnableEpochs{
		StakingV2EnableEpoch: 10,
	}, createMemUnit())
	args.MaxNodesEnableConfig = []config.MaxNodesChangeConfig{{EpochEnable: 10, MaxNumNodes: 10}}
	s, _ := NewSystemSCProcessor(args)

	prepareStakingContractWithData(
		args.UserAccountsDB,
		[]byte("stakedPubKey0"),
		[]byte("waitingPubKey"),
		args.Marshalizer,
		[]byte("rewardAddress"),
		make([]byte, 0),
	)

	args.EpochNotifier.CheckEpoch(&testscommon.HeaderHandlerStub{
		EpochField: 10,
	})
	validatorInfos := make(map[uint32][]*state.ValidatorInfo)
	err := s.ProcessSystemSmartContract(validatorInfos, 0, 10)
	assert.Nil(t, err)

	peerAcc, err := s.getPeerAccount([]byte("waitingPubKey"))
	assert.Nil(t, err)
	assert.True(t, bytes.Equal(peerAcc.GetBLSPublicKey(), []byte("waitingPubKey")))
	assert.Equal(t, peerAcc.GetList(), string(common.NewList))
}

func TestSystemSCProcessor_ESDTInitShouldWork(t *testing.T) {
	t.Parallel()

	args, _ := createFullArgumentsForSystemSCProcessing(config.EnableEpochs{
		ESDTEnableEpoch:              1,
		SwitchJailWaitingEnableEpoch: 1,
	}, createMemUnit())
	hdr := &block.MetaBlock{
		Epoch: 1,
	}
	args.EpochNotifier.CheckEpoch(hdr)
	s, _ := NewSystemSCProcessor(args)

	initialContractConfig, err := s.extractConfigFromESDTContract()
	require.Nil(t, err)
	require.Equal(t, 4, len(initialContractConfig))
	require.Equal(t, []byte("aaaaaa"), initialContractConfig[0])

	err = s.ProcessSystemSmartContract(nil, 1, 1)

	require.Nil(t, err)

	updatedContractConfig, err := s.extractConfigFromESDTContract()
	require.Nil(t, err)
	require.Equal(t, 4, len(updatedContractConfig))
	require.Equal(t, args.ESDTOwnerAddressBytes, updatedContractConfig[0])
	// the other config values should be unchanged
	for i := 1; i < len(initialContractConfig); i++ {
		assert.Equal(t, initialContractConfig[i], updatedContractConfig[i])
	}
}

func TestSystemSCProcessor_ProcessSystemSmartContractUnStakeOneNodeStakeOthers(t *testing.T) {
	t.Parallel()

	args, _ := createFullArgumentsForSystemSCProcessing(config.EnableEpochs{}, createMemUnit())
	s, _ := NewSystemSCProcessor(args)

	prepareStakingContractWithData(
		args.UserAccountsDB,
		[]byte("stakedPubKey0"),
		[]byte("waitingPubKey"),
		args.Marshalizer,
		[]byte("rewardAddress"),
		[]byte("rewardAddress"),
	)

	addStakedData(args.UserAccountsDB, []byte("stakedPubKey1"), []byte("ownerKey"), args.Marshalizer)
	addStakedData(args.UserAccountsDB, []byte("stakedPubKey2"), []byte("ownerKey"), args.Marshalizer)
	addStakedData(args.UserAccountsDB, []byte("stakedPubKey3"), []byte("ownerKey"), args.Marshalizer)
	addValidatorData(args.UserAccountsDB, []byte("ownerKey"), [][]byte{[]byte("stakedPubKey1"), []byte("stakedPubKey2"), []byte("stakedPubKey3")}, big.NewInt(2000), args.Marshalizer)
	_, _ = args.UserAccountsDB.Commit()

	validatorInfos := make(map[uint32][]*state.ValidatorInfo)
	validatorInfos[0] = append(validatorInfos[0], &state.ValidatorInfo{
		PublicKey:       []byte("stakedPubKey0"),
		List:            string(common.EligibleList),
		RewardAddress:   []byte("rewardAddress"),
		AccumulatedFees: big.NewInt(0),
	})
	validatorInfos[0] = append(validatorInfos[0], &state.ValidatorInfo{
		PublicKey:       []byte("stakedPubKey1"),
		List:            string(common.EligibleList),
		RewardAddress:   []byte("rewardAddress"),
		AccumulatedFees: big.NewInt(0),
	})
	validatorInfos[0] = append(validatorInfos[0], &state.ValidatorInfo{
		PublicKey:       []byte("stakedPubKey2"),
		List:            string(common.EligibleList),
		RewardAddress:   []byte("rewardAddress"),
		AccumulatedFees: big.NewInt(0),
	})
	validatorInfos[0] = append(validatorInfos[0], &state.ValidatorInfo{
		PublicKey:       []byte("stakedPubKey3"),
		List:            string(common.EligibleList),
		RewardAddress:   []byte("rewardAddress"),
		AccumulatedFees: big.NewInt(0),
	})
	for _, vInfo := range validatorInfos[0] {
		jailedAcc, _ := args.PeerAccountsDB.LoadAccount(vInfo.PublicKey)
		_ = args.PeerAccountsDB.SaveAccount(jailedAcc)
	}

	args.EpochNotifier.CheckEpoch(&testscommon.HeaderHandlerStub{
		EpochField: 1, // disable stakingV2OwnerFlag
	})
	err := s.ProcessSystemSmartContract(validatorInfos, 0, 0)
	assert.Nil(t, err)

	peerAcc, err := s.getPeerAccount([]byte("waitingPubKey"))
	assert.Nil(t, err)
	assert.True(t, bytes.Equal(peerAcc.GetBLSPublicKey(), []byte("waitingPubKey")))
	assert.Equal(t, peerAcc.GetList(), string(common.NewList))

	peerAcc, _ = s.getPeerAccount([]byte("stakedPubKey1"))
	assert.Equal(t, peerAcc.GetList(), string(common.LeavingList))

	assert.Equal(t, string(common.LeavingList), validatorInfos[0][1].List)

	assert.Equal(t, 5, len(validatorInfos[0]))
	assert.Equal(t, string(common.NewList), validatorInfos[0][4].List)
}

func TestSystemSCProcessor_ProcessSystemSmartContractUnStakeTheOnlyNodeShouldWork(t *testing.T) {
	t.Parallel()

	args, _ := createFullArgumentsForSystemSCProcessing(config.EnableEpochs{}, createMemUnit())
	s, _ := NewSystemSCProcessor(args)

	prepareStakingContractWithData(
		args.UserAccountsDB,
		[]byte("stakedPubKey0"),
		[]byte("waitingPubKey"),
		args.Marshalizer,
		[]byte("rewardAddress"),
		[]byte("rewardAddress"),
	)

	addStakedData(args.UserAccountsDB, []byte("stakedPubKey1"), []byte("ownerKey"), args.Marshalizer)
	addValidatorDataWithUnStakedKey(args.UserAccountsDB, []byte("ownerKey"), [][]byte{[]byte("stakedPubKey1")}, big.NewInt(1000), args.Marshalizer)
	_, _ = args.UserAccountsDB.Commit()

	validatorInfos := make(map[uint32][]*state.ValidatorInfo)
	validatorInfos[0] = append(validatorInfos[0], &state.ValidatorInfo{
		PublicKey:       []byte("stakedPubKey0"),
		List:            string(common.EligibleList),
		RewardAddress:   []byte("rewardAddress"),
		AccumulatedFees: big.NewInt(0),
	})
	validatorInfos[0] = append(validatorInfos[0], &state.ValidatorInfo{
		PublicKey:       []byte("stakedPubKey1"),
		List:            string(common.EligibleList),
		RewardAddress:   []byte("rewardAddress"),
		AccumulatedFees: big.NewInt(0),
	})

	args.EpochNotifier.CheckEpoch(&testscommon.HeaderHandlerStub{
		EpochField: 1, // disable stakingV2OwnerFlag
	})
	err := s.ProcessSystemSmartContract(validatorInfos, 0, 0)
	assert.Nil(t, err)
}

func addDelegationData(
	accountsDB state.AccountsAdapter,
	delegation []byte,
	stakedKeys [][]byte,
	marshalizer marshal.Marshalizer,
) {
	delegatorSC := loadSCAccount(accountsDB, delegation)
	dStatus := &systemSmartContracts.DelegationContractStatus{
		StakedKeys:    make([]*systemSmartContracts.NodesData, 0),
		NotStakedKeys: make([]*systemSmartContracts.NodesData, 0),
		UnStakedKeys:  make([]*systemSmartContracts.NodesData, 0),
		NumUsers:      0,
	}

	for _, stakedKey := range stakedKeys {
		dStatus.StakedKeys = append(dStatus.StakedKeys, &systemSmartContracts.NodesData{BLSKey: stakedKey, SignedMsg: stakedKey})
	}

	marshaledData, _ := marshalizer.Marshal(dStatus)
	_ = delegatorSC.SaveKeyValue([]byte("delegationStatus"), marshaledData)
	_ = accountsDB.SaveAccount(delegatorSC)
}

func TestSystemSCProcessor_ProcessSystemSmartContractUnStakeFromDelegationContract(t *testing.T) {
	t.Parallel()

	args, scContainer := createFullArgumentsForSystemSCProcessing(config.EnableEpochs{}, createMemUnit())
	s, _ := NewSystemSCProcessor(args)

	delegationAddr := generateSecondDelegationAddress()

	contract, _ := scContainer.Get(vm.FirstDelegationSCAddress)
	_ = scContainer.Add(delegationAddr, contract)

	prepareStakingContractWithData(
		args.UserAccountsDB,
		[]byte("stakedPubKey0"),
		[]byte("waitingPubKey"),
		args.Marshalizer,
		delegationAddr,
		delegationAddr,
	)

	addStakedData(args.UserAccountsDB, []byte("stakedPubKey1"), delegationAddr, args.Marshalizer)
	addStakedData(args.UserAccountsDB, []byte("stakedPubKey2"), delegationAddr, args.Marshalizer)
	addStakedData(args.UserAccountsDB, []byte("stakedPubKey3"), delegationAddr, args.Marshalizer)
	allKeys := [][]byte{[]byte("stakedPubKey0"), []byte("waitingPubKey"), []byte("stakedPubKey1"), []byte("stakedPubKey2"), []byte("stakedPubKey3")}
	addValidatorData(args.UserAccountsDB, delegationAddr, allKeys, big.NewInt(3000), args.Marshalizer)
	addDelegationData(args.UserAccountsDB, delegationAddr, allKeys, args.Marshalizer)
	_, _ = args.UserAccountsDB.Commit()

	validatorInfos := make(map[uint32][]*state.ValidatorInfo)
	validatorInfos[0] = append(validatorInfos[0], &state.ValidatorInfo{
		PublicKey:       []byte("stakedPubKey0"),
		List:            string(common.EligibleList),
		RewardAddress:   delegationAddr,
		AccumulatedFees: big.NewInt(0),
	})
	validatorInfos[0] = append(validatorInfos[0], &state.ValidatorInfo{
		PublicKey:       []byte("stakedPubKey1"),
		List:            string(common.EligibleList),
		RewardAddress:   delegationAddr,
		AccumulatedFees: big.NewInt(0),
	})
	validatorInfos[0] = append(validatorInfos[0], &state.ValidatorInfo{
		PublicKey:       []byte("stakedPubKey2"),
		List:            string(common.WaitingList),
		RewardAddress:   delegationAddr,
		AccumulatedFees: big.NewInt(0),
	})
	validatorInfos[0] = append(validatorInfos[0], &state.ValidatorInfo{
		PublicKey:       []byte("stakedPubKey3"),
		List:            string(common.WaitingList),
		RewardAddress:   delegationAddr,
		AccumulatedFees: big.NewInt(0),
	})
	for _, vInfo := range validatorInfos[0] {
		jailedAcc, _ := args.PeerAccountsDB.LoadAccount(vInfo.PublicKey)
		_ = args.PeerAccountsDB.SaveAccount(jailedAcc)
	}

	args.EpochNotifier.CheckEpoch(&testscommon.HeaderHandlerStub{
		EpochField: 1, // disable stakingV2OwnerFlag
	})
	err := s.ProcessSystemSmartContract(validatorInfos, 0, 0)
	assert.Nil(t, err)

	for _, vInfo := range validatorInfos[0] {
		assert.NotEqual(t, string(common.NewList), vInfo.List)
	}

	peerAcc, _ := s.getPeerAccount([]byte("stakedPubKey2"))
	assert.Equal(t, peerAcc.GetList(), string(common.LeavingList))
	assert.Equal(t, 4, len(validatorInfos[0]))

	delegationSC := loadSCAccount(args.UserAccountsDB, delegationAddr)
	marshalledData, _, err := delegationSC.RetrieveValue([]byte("delegationStatus"))
	assert.Nil(t, err)
	dStatus := &systemSmartContracts.DelegationContractStatus{
		StakedKeys:    make([]*systemSmartContracts.NodesData, 0),
		NotStakedKeys: make([]*systemSmartContracts.NodesData, 0),
		UnStakedKeys:  make([]*systemSmartContracts.NodesData, 0),
		NumUsers:      0,
	}
	_ = args.Marshalizer.Unmarshal(dStatus, marshalledData)

	assert.Equal(t, 2, len(dStatus.UnStakedKeys))
	assert.Equal(t, 3, len(dStatus.StakedKeys))
	assert.Equal(t, []byte("stakedPubKey2"), dStatus.UnStakedKeys[1].BLSKey)
}

func TestSystemSCProcessor_ProcessSystemSmartContractShouldUnStakeFromAdditionalQueueOnly(t *testing.T) {
	t.Parallel()

	args, scContainer := createFullArgumentsForSystemSCProcessing(config.EnableEpochs{}, createMemUnit())
	s, _ := NewSystemSCProcessor(args)

	delegationAddr := generateSecondDelegationAddress()

	contract, _ := scContainer.Get(vm.FirstDelegationSCAddress)
	_ = scContainer.Add(delegationAddr, contract)

	prepareStakingContractWithData(
		args.UserAccountsDB,
		[]byte("stakedPubKey0"),
		[]byte("waitingPubKey"),
		args.Marshalizer,
		delegationAddr,
		delegationAddr,
	)

	addStakedData(args.UserAccountsDB, []byte("stakedPubKey1"), delegationAddr, args.Marshalizer)
	addStakedData(args.UserAccountsDB, []byte("stakedPubKey2"), delegationAddr, args.Marshalizer)
	addStakedData(args.UserAccountsDB, []byte("stakedPubKey3"), delegationAddr, args.Marshalizer)

	listOfKeysInWaiting := [][]byte{[]byte("waitingPubKe1"), []byte("waitingPubKe2"), []byte("waitingPubKe3"), []byte("waitingPubKe4")}
	allStakedKeys := append(listOfKeysInWaiting, []byte("waitingPubKey"), []byte("stakedPubKey0"), []byte("stakedPubKey1"), []byte("stakedPubKey2"), []byte("stakedPubKey3"))
	addKeysToWaitingList(args.UserAccountsDB, listOfKeysInWaiting, args.Marshalizer, delegationAddr, delegationAddr)
	addValidatorData(args.UserAccountsDB, delegationAddr, allStakedKeys, big.NewInt(4000), args.Marshalizer)
	addDelegationData(args.UserAccountsDB, delegationAddr, allStakedKeys, args.Marshalizer)
	_, _ = args.UserAccountsDB.Commit()

	validatorInfos := make(map[uint32][]*state.ValidatorInfo)
	validatorInfos[0] = append(validatorInfos[0], &state.ValidatorInfo{
		PublicKey:       []byte("stakedPubKey0"),
		List:            string(common.EligibleList),
		RewardAddress:   delegationAddr,
		AccumulatedFees: big.NewInt(0),
	})
	validatorInfos[0] = append(validatorInfos[0], &state.ValidatorInfo{
		PublicKey:       []byte("stakedPubKey1"),
		List:            string(common.EligibleList),
		RewardAddress:   delegationAddr,
		AccumulatedFees: big.NewInt(0),
	})
	validatorInfos[0] = append(validatorInfos[0], &state.ValidatorInfo{
		PublicKey:       []byte("stakedPubKey2"),
		List:            string(common.EligibleList),
		RewardAddress:   delegationAddr,
		AccumulatedFees: big.NewInt(0),
	})
	validatorInfos[0] = append(validatorInfos[0], &state.ValidatorInfo{
		PublicKey:       []byte("stakedPubKey3"),
		List:            string(common.EligibleList),
		RewardAddress:   delegationAddr,
		AccumulatedFees: big.NewInt(0),
	})
	for _, vInfo := range validatorInfos[0] {
		jailedAcc, _ := args.PeerAccountsDB.LoadAccount(vInfo.PublicKey)
		_ = args.PeerAccountsDB.SaveAccount(jailedAcc)
	}

	args.EpochNotifier.CheckEpoch(&testscommon.HeaderHandlerStub{
		EpochField: 1, // disable stakingV2OwnerFlag
	})
	err := s.ProcessSystemSmartContract(validatorInfos, 0, 0)
	assert.Nil(t, err)

	for _, vInfo := range validatorInfos[0] {
		assert.Equal(t, string(common.EligibleList), vInfo.List)
	}

	delegationSC := loadSCAccount(args.UserAccountsDB, delegationAddr)
	marshalledData, _, err := delegationSC.RetrieveValue([]byte("delegationStatus"))
	assert.Nil(t, err)
	dStatus := &systemSmartContracts.DelegationContractStatus{
		StakedKeys:    make([]*systemSmartContracts.NodesData, 0),
		NotStakedKeys: make([]*systemSmartContracts.NodesData, 0),
		UnStakedKeys:  make([]*systemSmartContracts.NodesData, 0),
		NumUsers:      0,
	}
	_ = args.Marshalizer.Unmarshal(dStatus, marshalledData)

	assert.Equal(t, 5, len(dStatus.UnStakedKeys))
	assert.Equal(t, 4, len(dStatus.StakedKeys))
}

func TestSystemSCProcessor_ProcessSystemSmartContractUnStakeFromAdditionalQueue(t *testing.T) {
	t.Parallel()

	args, scContainer := createFullArgumentsForSystemSCProcessing(config.EnableEpochs{}, createMemUnit())
	s, _ := NewSystemSCProcessor(args)

	delegationAddr := generateSecondDelegationAddress()

	contract, _ := scContainer.Get(vm.FirstDelegationSCAddress)
	_ = scContainer.Add(delegationAddr, contract)

	prepareStakingContractWithData(
		args.UserAccountsDB,
		[]byte("stakedPubKey0"),
		[]byte("waitingPubKey"),
		args.Marshalizer,
		delegationAddr,
		delegationAddr,
	)

	addStakedData(args.UserAccountsDB, []byte("stakedPubKey1"), delegationAddr, args.Marshalizer)
	addStakedData(args.UserAccountsDB, []byte("stakedPubKey2"), delegationAddr, args.Marshalizer)
	addStakedData(args.UserAccountsDB, []byte("stakedPubKey3"), delegationAddr, args.Marshalizer)
	addValidatorData(args.UserAccountsDB, delegationAddr, [][]byte{[]byte("stakedPubKey1"), []byte("stakedPubKey2"), []byte("stakedPubKey3"), []byte("waitingPubKey")}, big.NewInt(10000), args.Marshalizer)
	addDelegationData(args.UserAccountsDB, delegationAddr, [][]byte{[]byte("stakedPubKey1"), []byte("stakedPubKey2"), []byte("stakedPubKey3"), []byte("waitingPubKey")}, args.Marshalizer)
	_, _ = args.UserAccountsDB.Commit()

	delegationAddr2 := generateSecondDelegationAddress()
	delegationAddr2[28] = 5 // the fifth delegation address
	_ = scContainer.Add(delegationAddr2, contract)

	listOfKeysInWaiting := [][]byte{[]byte("waitingPubKe1"), []byte("waitingPubKe2"), []byte("waitingPubKe3"), []byte("waitingPubKe4")}
	addKeysToWaitingList(args.UserAccountsDB, listOfKeysInWaiting, args.Marshalizer, delegationAddr2, delegationAddr2)
	addValidatorData(args.UserAccountsDB, delegationAddr2, listOfKeysInWaiting, big.NewInt(2000), args.Marshalizer)
	addDelegationData(args.UserAccountsDB, delegationAddr2, listOfKeysInWaiting, args.Marshalizer)
	_, _ = args.UserAccountsDB.Commit()

	validatorInfos := make(map[uint32][]*state.ValidatorInfo)
	validatorInfos[0] = append(validatorInfos[0], &state.ValidatorInfo{
		PublicKey:       []byte("stakedPubKey0"),
		List:            string(common.EligibleList),
		RewardAddress:   delegationAddr,
		AccumulatedFees: big.NewInt(0),
	})
	validatorInfos[0] = append(validatorInfos[0], &state.ValidatorInfo{
		PublicKey:       []byte("stakedPubKey1"),
		List:            string(common.EligibleList),
		RewardAddress:   delegationAddr,
		AccumulatedFees: big.NewInt(0),
	})
	validatorInfos[0] = append(validatorInfos[0], &state.ValidatorInfo{
		PublicKey:       []byte("stakedPubKey2"),
		List:            string(common.EligibleList),
		RewardAddress:   delegationAddr,
		AccumulatedFees: big.NewInt(0),
	})
	validatorInfos[0] = append(validatorInfos[0], &state.ValidatorInfo{
		PublicKey:       []byte("stakedPubKey3"),
		List:            string(common.EligibleList),
		RewardAddress:   delegationAddr,
		AccumulatedFees: big.NewInt(0),
	})
	for _, vInfo := range validatorInfos[0] {
		peerAcc, _ := args.PeerAccountsDB.LoadAccount(vInfo.PublicKey)
		_ = args.PeerAccountsDB.SaveAccount(peerAcc)
	}
	args.EpochNotifier.CheckEpoch(&testscommon.HeaderHandlerStub{
		EpochField: 1, // disable stakingV2OwnerFlag
	})
	err := s.ProcessSystemSmartContract(validatorInfos, 0, 0)
	assert.Nil(t, err)

	delegationSC := loadSCAccount(args.UserAccountsDB, delegationAddr2)
	marshalledData, _, err := delegationSC.RetrieveValue([]byte("delegationStatus"))
	assert.Nil(t, err)
	dStatus := &systemSmartContracts.DelegationContractStatus{
		StakedKeys:    make([]*systemSmartContracts.NodesData, 0),
		NotStakedKeys: make([]*systemSmartContracts.NodesData, 0),
		UnStakedKeys:  make([]*systemSmartContracts.NodesData, 0),
		NumUsers:      0,
	}
	_ = args.Marshalizer.Unmarshal(dStatus, marshalledData)

	assert.Equal(t, 2, len(dStatus.UnStakedKeys))
	assert.Equal(t, 2, len(dStatus.StakedKeys))
	assert.Equal(t, []byte("waitingPubKe4"), dStatus.UnStakedKeys[0].BLSKey)
	assert.Equal(t, []byte("waitingPubKe3"), dStatus.UnStakedKeys[1].BLSKey)

	stakingSCAcc := loadSCAccount(args.UserAccountsDB, vm.StakingSCAddress)
	marshaledData, _, _ := stakingSCAcc.RetrieveValue([]byte("waitingList"))
	waitingListHead := &systemSmartContracts.WaitingList{}
	_ = args.Marshalizer.Unmarshal(waitingListHead, marshaledData)
	assert.Equal(t, uint32(3), waitingListHead.Length)
}

func TestSystemSCProcessor_ProcessSystemSmartContractWrongValidatorInfoShouldBeCleaned(t *testing.T) {
	t.Parallel()

	args, _ := createFullArgumentsForSystemSCProcessing(config.EnableEpochs{}, createMemUnit())
	s, _ := NewSystemSCProcessor(args)

	prepareStakingContractWithData(
		args.UserAccountsDB,
		[]byte("oneAddress1"),
		[]byte("oneAddress2"),
		args.Marshalizer,
		[]byte("oneAddress1"),
		[]byte("oneAddress1"),
	)

	validatorInfos := make(map[uint32][]*state.ValidatorInfo)
	validatorInfos[0] = append(validatorInfos[0], &state.ValidatorInfo{
		PublicKey:       []byte("stakedPubKey0"),
		List:            "",
		RewardAddress:   []byte("stakedPubKey0"),
		AccumulatedFees: big.NewInt(0),
	})
	validatorInfos[0] = append(validatorInfos[0], &state.ValidatorInfo{
		PublicKey:       []byte("stakedPubKey1"),
		List:            "",
		RewardAddress:   []byte("stakedPubKey0"),
		AccumulatedFees: big.NewInt(0),
	})
	validatorInfos[0] = append(validatorInfos[0], &state.ValidatorInfo{
		PublicKey:       []byte("stakedPubKey2"),
		List:            "",
		RewardAddress:   []byte("stakedPubKey0"),
		AccumulatedFees: big.NewInt(0),
	})
	validatorInfos[0] = append(validatorInfos[0], &state.ValidatorInfo{
		PublicKey:       []byte("stakedPubKey3"),
		List:            "",
		RewardAddress:   []byte("stakedPubKey0"),
		AccumulatedFees: big.NewInt(0),
	})
	validatorInfos[0] = append(validatorInfos[0], &state.ValidatorInfo{
		PublicKey:       []byte("oneAddress1"),
		List:            string(common.EligibleList),
		RewardAddress:   []byte("oneAddress1"),
		AccumulatedFees: big.NewInt(0),
	})

	err := s.ProcessSystemSmartContract(validatorInfos, 0, 0)
	assert.Nil(t, err)

	assert.Equal(t, len(validatorInfos[0]), 1)
}

func TestSystemSCProcessor_TogglePauseUnPause(t *testing.T) {
	t.Parallel()

	args, _ := createFullArgumentsForSystemSCProcessing(config.EnableEpochs{}, createMemUnit())
	s, _ := NewSystemSCProcessor(args)

	err := s.ToggleUnStakeUnBond(true)
	assert.Nil(t, err)

	validatorSC := loadSCAccount(s.userAccountsDB, vm.ValidatorSCAddress)
	value, _, _ := validatorSC.RetrieveValue([]byte("unStakeUnBondPause"))
	assert.True(t, value[0] == 1)

	err = s.ToggleUnStakeUnBond(false)
	assert.Nil(t, err)

	validatorSC = loadSCAccount(s.userAccountsDB, vm.ValidatorSCAddress)
	value, _, _ = validatorSC.RetrieveValue([]byte("unStakeUnBondPause"))
	assert.True(t, value[0] == 0)
}

func TestSystemSCProcessor_ResetUnJailListErrors(t *testing.T) {
	t.Parallel()

	localErr := errors.New("local error")
	args, _ := createFullArgumentsForSystemSCProcessing(config.EnableEpochs{}, createMemUnit())
	s, _ := NewSystemSCProcessor(args)
	s.systemVM = &mock.VMExecutionHandlerStub{RunSmartContractCallCalled: func(input *vmcommon.ContractCallInput) (*vmcommon.VMOutput, error) {
		return nil, localErr
	}}

	err := s.resetLastUnJailed()
	assert.Equal(t, localErr, err)

	s.systemVM = &mock.VMExecutionHandlerStub{RunSmartContractCallCalled: func(input *vmcommon.ContractCallInput) (*vmcommon.VMOutput, error) {
		return &vmcommon.VMOutput{ReturnCode: vmcommon.UserError}, nil
	}}

	err = s.resetLastUnJailed()
	assert.Equal(t, epochStart.ErrResetLastUnJailedFromQueue, err)
}

func TestSystemSCProcessor_ProcessSystemSmartContractJailAndUnStake(t *testing.T) {
	t.Parallel()

	args, _ := createFullArgumentsForSystemSCProcessing(config.EnableEpochs{}, createMemUnit())
	s, _ := NewSystemSCProcessor(args)

	addStakedData(args.UserAccountsDB, []byte("stakedPubKey0"), []byte("ownerKey"), args.Marshalizer)
	addStakedData(args.UserAccountsDB, []byte("stakedPubKey1"), []byte("ownerKey"), args.Marshalizer)
	addStakedData(args.UserAccountsDB, []byte("stakedPubKey2"), []byte("ownerKey"), args.Marshalizer)
	addStakedData(args.UserAccountsDB, []byte("stakedPubKey3"), []byte("ownerKey"), args.Marshalizer)
	saveOneKeyToWaitingList(args.UserAccountsDB, []byte("waitingPubKey"), args.Marshalizer, []byte("ownerKey"), []byte("ownerKey"))
	addValidatorData(args.UserAccountsDB, []byte("ownerKey"), [][]byte{[]byte("stakedPubKey0"), []byte("stakedPubKey1"), []byte("stakedPubKey2"), []byte("stakedPubKey3"), []byte("waitingPubKey")}, big.NewInt(0), args.Marshalizer)
	_, _ = args.UserAccountsDB.Commit()

	validatorInfos := make(map[uint32][]*state.ValidatorInfo)
	validatorInfos[0] = append(validatorInfos[0], &state.ValidatorInfo{
		PublicKey:       []byte("stakedPubKey0"),
		List:            string(common.EligibleList),
		RewardAddress:   []byte("ownerKey"),
		AccumulatedFees: big.NewInt(0),
	})
	validatorInfos[0] = append(validatorInfos[0], &state.ValidatorInfo{
		PublicKey:       []byte("stakedPubKey1"),
		List:            string(common.EligibleList),
		RewardAddress:   []byte("ownerKey"),
		AccumulatedFees: big.NewInt(0),
	})
	validatorInfos[0] = append(validatorInfos[0], &state.ValidatorInfo{
		PublicKey:       []byte("stakedPubKey2"),
		List:            string(common.EligibleList),
		RewardAddress:   []byte("ownerKey"),
		AccumulatedFees: big.NewInt(0),
	})
	validatorInfos[0] = append(validatorInfos[0], &state.ValidatorInfo{
		PublicKey:       []byte("stakedPubKey3"),
		List:            string(common.EligibleList),
		RewardAddress:   []byte("ownerKey"),
		AccumulatedFees: big.NewInt(0),
	})

	for _, vInfo := range validatorInfos[0] {
		jailedAcc, _ := args.PeerAccountsDB.LoadAccount(vInfo.PublicKey)
		_ = args.PeerAccountsDB.SaveAccount(jailedAcc)
	}

	args.EpochNotifier.CheckEpoch(&testscommon.HeaderHandlerStub{
		EpochField: 1, // disable stakingV2OwnerFlag
	})
	err := s.ProcessSystemSmartContract(validatorInfos, 0, 0)
	assert.Nil(t, err)

	_, err = s.peerAccountsDB.GetExistingAccount([]byte("waitingPubKey"))
	assert.NotNil(t, err)

	assert.Equal(t, 4, len(validatorInfos[0]))
	for _, vInfo := range validatorInfos[0] {
		assert.Equal(t, vInfo.List, string(common.LeavingList))
		peerAcc, _ := s.getPeerAccount(vInfo.PublicKey)
		assert.Equal(t, peerAcc.GetList(), string(common.LeavingList))
	}
}<|MERGE_RESOLUTION|>--- conflicted
+++ resolved
@@ -917,12 +917,7 @@
 	storageManagerArgs.MainStorer = trieStorer
 	storageManagerArgs.CheckpointsStorer = trieStorer
 
-<<<<<<< HEAD
 	trieFactoryManager, _ := trie.CreateTrieStorageManager(storageManagerArgs, storageMock.GetStorageManagerOptions())
-	userAccountsDB := createAccountsDB(hasher, marshalizer, factory.NewAccountCreator(), trieFactoryManager)
-	peerAccountsDB := createAccountsDB(hasher, marshalizer, factory.NewPeerAccountCreator(), trieFactoryManager)
-=======
-	trieFactoryManager, _ := trie.CreateTrieStorageManager(storageManagerArgs, stateMock.GetStorageManagerOptions())
 	argsAccCreator := state.ArgsAccountCreation{
 		Hasher:              hasher,
 		Marshaller:          marshalizer,
@@ -930,7 +925,6 @@
 	}
 	accCreator, _ := factory.NewAccountCreator(argsAccCreator)
 	peerAccCreator := factory.NewPeerAccountCreator()
->>>>>>> f8bcebd3
 	en := forking.NewGenericEpochNotifier()
 	epochsConfig := &config.EpochConfig{
 		EnableEpochs: enableEpochsConfig,
