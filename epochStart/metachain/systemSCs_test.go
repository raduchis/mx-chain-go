package metachain

import (
	"bytes"
	"crypto/rand"
	"errors"
	"fmt"
	"math"
	"math/big"
	"os"
	"strconv"
	"testing"

	"github.com/multiversx/mx-chain-core-go/core"
	"github.com/multiversx/mx-chain-core-go/core/check"
	"github.com/multiversx/mx-chain-core-go/data/block"
	"github.com/multiversx/mx-chain-core-go/data/rewardTx"
	"github.com/multiversx/mx-chain-core-go/hashing"
	"github.com/multiversx/mx-chain-core-go/hashing/sha256"
	"github.com/multiversx/mx-chain-core-go/marshal"
	"github.com/multiversx/mx-chain-go/common"
	"github.com/multiversx/mx-chain-go/common/enablers"
	"github.com/multiversx/mx-chain-go/common/forking"
	"github.com/multiversx/mx-chain-go/config"
	"github.com/multiversx/mx-chain-go/dataRetriever"
	"github.com/multiversx/mx-chain-go/dataRetriever/blockchain"
	"github.com/multiversx/mx-chain-go/dataRetriever/dataPool"
	"github.com/multiversx/mx-chain-go/epochStart"
	"github.com/multiversx/mx-chain-go/epochStart/mock"
	"github.com/multiversx/mx-chain-go/genesis/process/disabled"
	"github.com/multiversx/mx-chain-go/process"
	economicsHandler "github.com/multiversx/mx-chain-go/process/economics"
	vmFactory "github.com/multiversx/mx-chain-go/process/factory"
	metaProcess "github.com/multiversx/mx-chain-go/process/factory/metachain"
	"github.com/multiversx/mx-chain-go/process/peer"
	"github.com/multiversx/mx-chain-go/process/smartContract/hooks"
	"github.com/multiversx/mx-chain-go/sharding"
	"github.com/multiversx/mx-chain-go/state"
	"github.com/multiversx/mx-chain-go/state/factory"
	"github.com/multiversx/mx-chain-go/state/storagePruningManager"
	"github.com/multiversx/mx-chain-go/state/storagePruningManager/evictionWaitingList"
	"github.com/multiversx/mx-chain-go/storage"
	"github.com/multiversx/mx-chain-go/storage/storageunit"
	"github.com/multiversx/mx-chain-go/testscommon"
	"github.com/multiversx/mx-chain-go/testscommon/cryptoMocks"
	dataRetrieverMock "github.com/multiversx/mx-chain-go/testscommon/dataRetriever"
	"github.com/multiversx/mx-chain-go/testscommon/enableEpochsHandlerMock"
	"github.com/multiversx/mx-chain-go/testscommon/epochNotifier"
	"github.com/multiversx/mx-chain-go/testscommon/shardingMocks"
	statusHandlerMock "github.com/multiversx/mx-chain-go/testscommon/statusHandler"
	stateMock "github.com/multiversx/mx-chain-go/testscommon/storage"
	storageStubs "github.com/multiversx/mx-chain-go/testscommon/storage"
	"github.com/multiversx/mx-chain-go/trie"
	"github.com/multiversx/mx-chain-go/vm"
	"github.com/multiversx/mx-chain-go/vm/systemSmartContracts"
	"github.com/multiversx/mx-chain-go/vm/systemSmartContracts/defaults"
	vmcommon "github.com/multiversx/mx-chain-vm-common-go"
	vmcommonBuiltInFunctions "github.com/multiversx/mx-chain-vm-common-go/builtInFunctions"
	wasmConfig "github.com/multiversx/mx-chain-vm-v1_4-go/config"
	"github.com/stretchr/testify/assert"
	"github.com/stretchr/testify/require"
)

type testKeyPair struct {
	walletKey    []byte
	validatorKey []byte
}

func createPhysicalUnit(t *testing.T) (storage.Storer, string) {
	cacheConfig := storageunit.CacheConfig{
		Name:                 "test",
		Type:                 "SizeLRU",
		SizeInBytes:          314572800,
		SizeInBytesPerSender: 0,
		Capacity:             500000,
		SizePerSender:        0,
		Shards:               0,
	}
	dir := t.TempDir()
	persisterConfig := storageunit.ArgDB{
		Path:              dir,
		DBType:            "LvlDBSerial",
		BatchDelaySeconds: 2,
		MaxBatchSize:      45000,
		MaxOpenFiles:      10,
	}

	cache, _ := storageunit.NewCache(cacheConfig)
	persist, _ := storageunit.NewDB(persisterConfig)
	unit, _ := storageunit.NewStorageUnit(cache, persist)

	return unit, dir
}

func TestNewSystemSCProcessor(t *testing.T) {
	t.Parallel()

	cfg := config.EnableEpochs{
		StakingV2EnableEpoch: 100,
	}
	args, _ := createFullArgumentsForSystemSCProcessing(cfg, createMemUnit())
	args.Marshalizer = nil
	checkConstructorWithNilArg(t, args, epochStart.ErrNilMarshalizer)

	args, _ = createFullArgumentsForSystemSCProcessing(cfg, createMemUnit())
	args.PeerAccountsDB = nil
	checkConstructorWithNilArg(t, args, epochStart.ErrNilAccountsDB)

	args, _ = createFullArgumentsForSystemSCProcessing(cfg, createMemUnit())
	args.SystemVM = nil
	checkConstructorWithNilArg(t, args, epochStart.ErrNilSystemVM)

	args, _ = createFullArgumentsForSystemSCProcessing(cfg, createMemUnit())
	args.UserAccountsDB = nil
	checkConstructorWithNilArg(t, args, epochStart.ErrNilAccountsDB)

	args, _ = createFullArgumentsForSystemSCProcessing(cfg, createMemUnit())
	args.ValidatorInfoCreator = nil
	checkConstructorWithNilArg(t, args, epochStart.ErrNilValidatorInfoProcessor)

	args, _ = createFullArgumentsForSystemSCProcessing(cfg, createMemUnit())
	args.EndOfEpochCallerAddress = nil
	checkConstructorWithNilArg(t, args, epochStart.ErrNilEndOfEpochCallerAddress)

	args, _ = createFullArgumentsForSystemSCProcessing(cfg, createMemUnit())
	args.StakingSCAddress = nil
	checkConstructorWithNilArg(t, args, epochStart.ErrNilStakingSCAddress)

	args, _ = createFullArgumentsForSystemSCProcessing(cfg, createMemUnit())
	args.ValidatorInfoCreator = nil
	checkConstructorWithNilArg(t, args, epochStart.ErrNilValidatorInfoProcessor)

	args, _ = createFullArgumentsForSystemSCProcessing(cfg, createMemUnit())
	args.ChanceComputer = nil
	checkConstructorWithNilArg(t, args, epochStart.ErrNilChanceComputer)

	args, _ = createFullArgumentsForSystemSCProcessing(cfg, createMemUnit())
	args.GenesisNodesConfig = nil
	checkConstructorWithNilArg(t, args, epochStart.ErrNilGenesisNodesConfig)

	args, _ = createFullArgumentsForSystemSCProcessing(cfg, createMemUnit())
	args.NodesConfigProvider = nil
	checkConstructorWithNilArg(t, args, epochStart.ErrNilNodesConfigProvider)

	args, _ = createFullArgumentsForSystemSCProcessing(cfg, createMemUnit())
	args.StakingDataProvider = nil
	checkConstructorWithNilArg(t, args, epochStart.ErrNilStakingDataProvider)

	args, _ = createFullArgumentsForSystemSCProcessing(cfg, createMemUnit())
	args.EpochNotifier = nil
	checkConstructorWithNilArg(t, args, epochStart.ErrNilEpochStartNotifier)

	args, _ = createFullArgumentsForSystemSCProcessing(cfg, createMemUnit())
	args.EnableEpochsHandler = nil
	checkConstructorWithNilArg(t, args, epochStart.ErrNilEnableEpochsHandler)
}

func checkConstructorWithNilArg(t *testing.T, args ArgsNewEpochStartSystemSCProcessing, expectedErr error) {
	_, err := NewSystemSCProcessor(args)
	require.Equal(t, expectedErr, err)
}

func TestSystemSCProcessor_ProcessSystemSmartContract(t *testing.T) {
	t.Parallel()

	args, _ := createFullArgumentsForSystemSCProcessing(config.EnableEpochs{
		StakingV2EnableEpoch: 1000,
	}, createMemUnit())
	args.ChanceComputer = &mock.ChanceComputerStub{
		GetChanceCalled: func(rating uint32) uint32 {
			if rating == 0 {
				return 10
			}
			return rating
		},
	}
	s, _ := NewSystemSCProcessor(args)

	prepareStakingContractWithData(
		args.UserAccountsDB,
		[]byte("jailedPubKey0"),
		[]byte("waitingPubKey"),
		args.Marshalizer,
		[]byte("rewardAddress"),
		[]byte("rewardAddress"),
	)
	jailedAcc, _ := args.PeerAccountsDB.LoadAccount([]byte("jailedPubKey0"))
	_ = args.PeerAccountsDB.SaveAccount(jailedAcc)

	validatorInfos := make(map[uint32][]*state.ValidatorInfo)
	vInfo := &state.ValidatorInfo{
		PublicKey:       []byte("jailedPubKey0"),
		ShardId:         0,
		List:            string(common.JailedList),
		TempRating:      1,
		RewardAddress:   []byte("address"),
		AccumulatedFees: big.NewInt(0),
	}
	validatorInfos[0] = append(validatorInfos[0], vInfo)
	err := s.ProcessSystemSmartContract(validatorInfos, 0, 0)
	assert.Nil(t, err)

	assert.Equal(t, len(validatorInfos[0]), 1)
	newValidatorInfo := validatorInfos[0][0]
	assert.Equal(t, newValidatorInfo.List, string(common.NewList))
}

func TestSystemSCProcessor_JailedNodesShouldNotBeSwappedAllAtOnce(t *testing.T) {
	t.Parallel()

	testSystemSCProcessorJailedNodesShouldNotBeSwappedAllAtOnce(t, 0)
	testSystemSCProcessorJailedNodesShouldNotBeSwappedAllAtOnce(t, 1000)
}

func testSystemSCProcessorJailedNodesShouldNotBeSwappedAllAtOnce(t *testing.T, saveJailedAlwaysEnableEpoch uint32) {
	args, _ := createFullArgumentsForSystemSCProcessing(config.EnableEpochs{
		StakingV2EnableEpoch:        10000,
		SaveJailedAlwaysEnableEpoch: saveJailedAlwaysEnableEpoch,
	}, createMemUnit())

	args.ChanceComputer = &mock.ChanceComputerStub{
		GetChanceCalled: func(rating uint32) uint32 {
			if rating == 0 {
				return 10
			}
			return rating
		},
	}
	s, _ := NewSystemSCProcessor(args)
	require.NotNil(t, s)

	numEligible := 9
	numWaiting := 5
	numJailed := 8
	stakingScAcc := loadSCAccount(args.UserAccountsDB, vm.StakingSCAddress)
	createEligibleNodes(numEligible, stakingScAcc, args.Marshalizer)
	_ = createWaitingNodes(numWaiting, stakingScAcc, args.UserAccountsDB, args.Marshalizer)
	jailed := createJailedNodes(numJailed, stakingScAcc, args.UserAccountsDB, args.PeerAccountsDB, args.Marshalizer)

	_ = s.userAccountsDB.SaveAccount(stakingScAcc)
	_, _ = s.userAccountsDB.Commit()

	addValidatorData(args.UserAccountsDB, []byte("ownerForAll"), [][]byte{[]byte("stakedPubKey1"), []byte("stakedPubKey2"), []byte("stakedPubKey3")}, big.NewInt(900000), args.Marshalizer)

	validatorsInfo := make(map[uint32][]*state.ValidatorInfo)
	validatorsInfo[0] = append(validatorsInfo[0], jailed...)

	err := s.ProcessSystemSmartContract(validatorsInfo, 0, 0)
	assert.Nil(t, err)
	for i := 0; i < numWaiting; i++ {
		assert.Equal(t, string(common.NewList), validatorsInfo[0][i].List)
	}
	for i := numWaiting; i < numJailed; i++ {
		assert.Equal(t, string(common.JailedList), validatorsInfo[0][i].List)
	}

	newJailedNodes := jailed[numWaiting:numJailed]
	checkNodesStatusInSystemSCDataTrie(t, newJailedNodes, args.UserAccountsDB, args.Marshalizer, saveJailedAlwaysEnableEpoch == 0)
}

func checkNodesStatusInSystemSCDataTrie(t *testing.T, nodes []*state.ValidatorInfo, accounts state.AccountsAdapter, marshalizer marshal.Marshalizer, jailed bool) {
	account, err := accounts.LoadAccount(vm.StakingSCAddress)
	require.Nil(t, err)

	var buff []byte
	systemScAccount, ok := account.(state.UserAccountHandler)
	require.True(t, ok)
	for _, nodeInfo := range nodes {
		buff, _, err = systemScAccount.RetrieveValue(nodeInfo.PublicKey)
		require.Nil(t, err)
		require.True(t, len(buff) > 0)

		stakingData := &systemSmartContracts.StakedDataV1_1{}
		err = marshalizer.Unmarshal(stakingData, buff)
		require.Nil(t, err)

		assert.Equal(t, jailed, stakingData.Jailed)
	}
}

func TestSystemSCProcessor_NobodyToSwapWithStakingV2(t *testing.T) {
	t.Parallel()

	args, _ := createFullArgumentsForSystemSCProcessing(config.EnableEpochs{}, createMemUnit())
	args.ChanceComputer = &mock.ChanceComputerStub{
		GetChanceCalled: func(rating uint32) uint32 {
			if rating == 0 {
				return 10
			}
			return rating
		},
	}
	s, _ := NewSystemSCProcessor(args)
	require.NotNil(t, s)

	owner1 := append([]byte("owner1"), bytes.Repeat([]byte{1}, 26)...)
	blsKeys := [][]byte{
		[]byte("bls key 1"),
		[]byte("bls key 2"),
		[]byte("bls key 3"),
		[]byte("bls key 4"),
	}

	_ = s.initDelegationSystemSC()
	doStake(t, s.systemVM, s.userAccountsDB, owner1, big.NewInt(1000), blsKeys...)
	doUnStake(t, s.systemVM, s.userAccountsDB, owner1, blsKeys[:3]...)
	validatorsInfo := make(map[uint32][]*state.ValidatorInfo)
	jailed := &state.ValidatorInfo{
		PublicKey:       blsKeys[0],
		ShardId:         0,
		List:            string(common.JailedList),
		TempRating:      1,
		RewardAddress:   []byte("owner1"),
		AccumulatedFees: big.NewInt(0),
	}
	validatorsInfo[0] = append(validatorsInfo[0], jailed)

	err := s.ProcessSystemSmartContract(validatorsInfo, 0, 0)
	assert.Nil(t, err)

	for _, vInfo := range validatorsInfo[0] {
		assert.Equal(t, string(common.JailedList), vInfo.List)
	}

	nodesToUnStake, mapOwnersKeys, err := s.stakingDataProvider.ComputeUnQualifiedNodes(validatorsInfo)
	assert.Nil(t, err)
	assert.Equal(t, 0, len(nodesToUnStake))
	assert.Equal(t, 0, len(mapOwnersKeys))
}

func TestSystemSCProcessor_UpdateStakingV2ShouldWork(t *testing.T) {
	t.Parallel()

	args, _ := createFullArgumentsForSystemSCProcessing(config.EnableEpochs{
		StakingV2EnableEpoch: 1000,
	}, createMemUnit())
	args.ChanceComputer = &mock.ChanceComputerStub{
		GetChanceCalled: func(rating uint32) uint32 {
			if rating == 0 {
				return 10
			}
			return rating
		},
	}
	s, _ := NewSystemSCProcessor(args)
	require.NotNil(t, s)

	owner1 := append([]byte("owner1"), bytes.Repeat([]byte{1}, 26)...)
	owner2 := append([]byte("owner2"), bytes.Repeat([]byte{1}, 26)...)

	blsKeys := [][]byte{
		[]byte("bls key 1"),
		[]byte("bls key 2"),
		[]byte("bls key 3"),
		[]byte("bls key 4"),
	}

	doStake(t, s.systemVM, s.userAccountsDB, owner1, big.NewInt(1000), blsKeys[0], blsKeys[1])
	doStake(t, s.systemVM, s.userAccountsDB, owner2, big.NewInt(1000), blsKeys[2], blsKeys[3])

	args.EpochNotifier.CheckEpoch(&testscommon.HeaderHandlerStub{
		EpochField: 1000000,
	})

	for _, blsKey := range blsKeys {
		checkOwnerOfBlsKey(t, s.systemVM, blsKey, []byte(""))
	}

	err := s.updateOwnersForBlsKeys()
	assert.Nil(t, err)

	checkOwnerOfBlsKey(t, s.systemVM, blsKeys[0], owner1)
	checkOwnerOfBlsKey(t, s.systemVM, blsKeys[1], owner1)
	checkOwnerOfBlsKey(t, s.systemVM, blsKeys[2], owner2)
	checkOwnerOfBlsKey(t, s.systemVM, blsKeys[3], owner2)
}

func TestSystemSCProcessor_UpdateStakingV2MoreKeysShouldWork(t *testing.T) {
	t.Parallel()

	db, dir := createPhysicalUnit(t)
	require.False(t, check.IfNil(db))

	log.Info("using temporary directory", "path", dir)

	sw := core.NewStopWatch()
	sw.Start("complete test")
	defer func() {
		sw.Stop("complete test")
		log.Info("TestSystemSCProcessor_UpdateStakingV2MoreKeysShouldWork time measurements", sw.GetMeasurements()...)
		_ = db.DestroyUnit()
		_ = os.RemoveAll(dir)
	}()

	args, _ := createFullArgumentsForSystemSCProcessing(config.EnableEpochs{
		StakingV2EnableEpoch: 1000,
	}, db)
	args.ChanceComputer = &mock.ChanceComputerStub{
		GetChanceCalled: func(rating uint32) uint32 {
			if rating == 0 {
				return 10
			}
			return rating
		},
	}
	s, _ := NewSystemSCProcessor(args)
	require.NotNil(t, s)

	numKeys := 5000
	keys := make([]*testKeyPair, 0, numKeys)
	for i := 0; i < numKeys; i++ {
		if i%100 == 0 {
			_, err := args.UserAccountsDB.Commit()
			require.Nil(t, err)
		}

		keys = append(keys, createTestKeyPair())
	}

	sw.Start("do stake")
	for _, tkp := range keys {
		doStake(t, s.systemVM, s.userAccountsDB, tkp.walletKey, big.NewInt(1000), tkp.validatorKey)

	}
	sw.Stop("do stake")

	args.EpochNotifier.CheckEpoch(&testscommon.HeaderHandlerStub{
		EpochField: 1000000,
	})

	sw.Start("initial check")
	for _, tkp := range keys {
		checkOwnerOfBlsKey(t, s.systemVM, tkp.validatorKey, []byte(""))
	}
	sw.Stop("initial check")

	sw.Start("updateOwnersForBlsKeys")
	err := s.updateOwnersForBlsKeys()
	sw.Stop("updateOwnersForBlsKeys")
	assert.Nil(t, err)

	sw.Start("final check")
	for _, tkp := range keys {
		checkOwnerOfBlsKey(t, s.systemVM, tkp.validatorKey, tkp.walletKey)
	}
	sw.Stop("final check")
}

func createTestKeyPair() *testKeyPair {
	tkp := &testKeyPair{
		walletKey:    make([]byte, 32),
		validatorKey: make([]byte, 96),
	}

	_, _ = rand.Read(tkp.walletKey)
	_, _ = rand.Read(tkp.validatorKey)

	return tkp
}

func checkOwnerOfBlsKey(t *testing.T, systemVm vmcommon.VMExecutionHandler, blsKey []byte, expectedOwner []byte) {
	vmInput := &vmcommon.ContractCallInput{
		VMInput: vmcommon.VMInput{
			CallerAddr: vm.ValidatorSCAddress,
			Arguments:  [][]byte{blsKey},
			CallValue:  big.NewInt(0),
		},
		RecipientAddr: vm.StakingSCAddress,
		Function:      "getOwner",
	}

	vmOutput, err := systemVm.RunSmartContractCall(vmInput)
	require.Nil(t, err)
	if len(expectedOwner) == 0 {
		require.Equal(t, vmOutput.ReturnCode, vmcommon.UserError)
		return
	}

	require.Equal(t, vmcommon.Ok, vmOutput.ReturnCode)
	require.Equal(t, 1, len(vmOutput.ReturnData))

	assert.Equal(t, len(expectedOwner), len(vmOutput.ReturnData[0]))
	if len(expectedOwner) > 0 {
		assert.Equal(t, expectedOwner, vmOutput.ReturnData[0])
	}
}

func doStake(t *testing.T, systemVm vmcommon.VMExecutionHandler, accountsDB state.AccountsAdapter, owner []byte, nodePrice *big.Int, blsKeys ...[]byte) {
	numBlsKeys := len(blsKeys)
	args := [][]byte{{0, byte(numBlsKeys)}}
	for _, blsKey := range blsKeys {
		args = append(args, blsKey)
		args = append(args, []byte("sig"))
	}

	vmInput := &vmcommon.ContractCallInput{
		VMInput: vmcommon.VMInput{
			CallerAddr:  owner,
			Arguments:   args,
			CallValue:   big.NewInt(0).Mul(big.NewInt(int64(numBlsKeys)), nodePrice),
			GasProvided: math.MaxUint64,
		},
		RecipientAddr: vm.ValidatorSCAddress,
		Function:      "stake",
	}

	vmOutput, err := systemVm.RunSmartContractCall(vmInput)
	require.Nil(t, err)
	require.Equal(t, vmcommon.Ok, vmOutput.ReturnCode)

	saveOutputAccounts(t, accountsDB, vmOutput)
}

func doUnStake(t *testing.T, systemVm vmcommon.VMExecutionHandler, accountsDB state.AccountsAdapter, owner []byte, blsKeys ...[]byte) {
	vmInput := &vmcommon.ContractCallInput{
		VMInput: vmcommon.VMInput{
			CallerAddr:  owner,
			Arguments:   blsKeys,
			CallValue:   big.NewInt(0),
			GasProvided: math.MaxUint64,
		},
		RecipientAddr: vm.ValidatorSCAddress,
		Function:      "unStake",
	}

	vmOutput, err := systemVm.RunSmartContractCall(vmInput)
	require.Nil(t, err)
	require.Equal(t, vmcommon.Ok, vmOutput.ReturnCode)

	saveOutputAccounts(t, accountsDB, vmOutput)
}

func loadSCAccount(accountsDB state.AccountsAdapter, address []byte) state.UserAccountHandler {
	acc, _ := accountsDB.LoadAccount(address)
	stakingSCAcc := acc.(state.UserAccountHandler)

	return stakingSCAcc
}

func createEligibleNodes(numNodes int, stakingSCAcc state.UserAccountHandler, marshalizer marshal.Marshalizer) {
	for i := 0; i < numNodes; i++ {
		stakedData := &systemSmartContracts.StakedDataV2_0{
			Waiting:       false,
			Staked:        true,
			StakedNonce:   0,
			RewardAddress: []byte(fmt.Sprintf("rewardAddress_w%d", i)),
			OwnerAddress:  []byte("ownerForAll"),
			StakeValue:    big.NewInt(100),
		}
		marshaledData, _ := marshalizer.Marshal(stakedData)
		_ = stakingSCAcc.SaveKeyValue([]byte(fmt.Sprintf("waiting_%d", i)), marshaledData)
	}
}

func createJailedNodes(numNodes int, stakingSCAcc state.UserAccountHandler, userAccounts state.AccountsAdapter, peerAccounts state.AccountsAdapter, marshalizer marshal.Marshalizer) []*state.ValidatorInfo {
	validatorInfos := make([]*state.ValidatorInfo, 0)

	for i := 0; i < numNodes; i++ {
		stakedData := &systemSmartContracts.StakedDataV2_0{
			Staked:        true,
			RewardAddress: []byte(fmt.Sprintf("rewardAddress_j%d", i)),
			StakeValue:    big.NewInt(100),
			OwnerAddress:  []byte("ownerForAll"),
		}
		marshaledData, _ := marshalizer.Marshal(stakedData)
		_ = stakingSCAcc.SaveKeyValue([]byte(fmt.Sprintf("jailed__%d", i)), marshaledData)

		_ = userAccounts.SaveAccount(stakingSCAcc)

		jailedAcc, _ := peerAccounts.LoadAccount([]byte(fmt.Sprintf("jailed__%d", i)))
		_ = peerAccounts.SaveAccount(jailedAcc)

		vInfo := &state.ValidatorInfo{
			PublicKey:       []byte(fmt.Sprintf("jailed__%d", i)),
			ShardId:         0,
			List:            string(common.JailedList),
			TempRating:      1,
			RewardAddress:   []byte("address"),
			AccumulatedFees: big.NewInt(0),
		}

		validatorInfos = append(validatorInfos, vInfo)
	}

	return validatorInfos
}

func addValidatorDataWithUnStakedKey(
	accountsDB state.AccountsAdapter,
	ownerKey []byte,
	registeredKeys [][]byte,
	nodePrice *big.Int,
	marshalizer marshal.Marshalizer,
) {
	stakingAccount := loadSCAccount(accountsDB, vm.StakingSCAddress)
	validatorAccount := loadSCAccount(accountsDB, vm.ValidatorSCAddress)

	validatorData := &systemSmartContracts.ValidatorDataV2{
		RegisterNonce:   0,
		Epoch:           0,
		RewardAddress:   ownerKey,
		TotalStakeValue: big.NewInt(0),
		LockedStake:     big.NewInt(0).Mul(nodePrice, big.NewInt(int64(len(registeredKeys)))),
		TotalUnstaked:   big.NewInt(0).Mul(nodePrice, big.NewInt(int64(len(registeredKeys)))),
		BlsPubKeys:      registeredKeys,
		NumRegistered:   uint32(len(registeredKeys)),
	}

	for _, bls := range registeredKeys {
		validatorData.UnstakedInfo = append(validatorData.UnstakedInfo, &systemSmartContracts.UnstakedValue{
			UnstakedEpoch: 1,
			UnstakedValue: nodePrice,
		})

		stakingData := &systemSmartContracts.StakedDataV2_0{
			RegisterNonce: 0,
			StakedNonce:   0,
			Staked:        false,
			UnStakedNonce: 1,
			UnStakedEpoch: 0,
			RewardAddress: ownerKey,
			StakeValue:    nodePrice,
			JailedRound:   0,
			JailedNonce:   0,
			UnJailedNonce: 0,
			Jailed:        false,
			Waiting:       false,
			NumJailed:     0,
			SlashValue:    big.NewInt(0),
			OwnerAddress:  ownerKey,
		}
		marshaledData, _ := marshalizer.Marshal(stakingData)
		_ = stakingAccount.SaveKeyValue(bls, marshaledData)
	}

	marshaledData, _ := marshalizer.Marshal(validatorData)
	_ = validatorAccount.SaveKeyValue(ownerKey, marshaledData)

	_ = accountsDB.SaveAccount(validatorAccount)
	_ = accountsDB.SaveAccount(stakingAccount)
}

func createWaitingNodes(numNodes int, stakingSCAcc state.UserAccountHandler, userAccounts state.AccountsAdapter, marshalizer marshal.Marshalizer) []*state.ValidatorInfo {
	validatorInfos := make([]*state.ValidatorInfo, 0)
	waitingKeyInList := []byte("waiting")
	for i := 0; i < numNodes; i++ {
		stakedData := &systemSmartContracts.StakedDataV2_0{
			Waiting:       true,
			RewardAddress: []byte(fmt.Sprintf("rewardAddress_w%d", i)),
			OwnerAddress:  []byte("ownerForAll"),
			StakeValue:    big.NewInt(100),
		}
		marshaledData, _ := marshalizer.Marshal(stakedData)
		_ = stakingSCAcc.SaveKeyValue([]byte(fmt.Sprintf("waiting_%d", i)), marshaledData)
		previousKey := string(waitingKeyInList)
		waitingKeyInList = []byte("w_" + fmt.Sprintf("waiting_%d", i))
		waitingListHead := &systemSmartContracts.WaitingList{
			FirstKey: []byte("w_" + fmt.Sprintf("waiting_%d", 0)),
			LastKey:  []byte("w_" + fmt.Sprintf("waiting_%d", numNodes-1)),
			Length:   uint32(numNodes),
		}
		marshaledData, _ = marshalizer.Marshal(waitingListHead)
		_ = stakingSCAcc.SaveKeyValue([]byte("waitingList"), marshaledData)

		waitingListElement := &systemSmartContracts.ElementInList{
			BLSPublicKey: []byte(fmt.Sprintf("waiting_%d", i)),
			PreviousKey:  waitingKeyInList,
			NextKey:      []byte("w_" + fmt.Sprintf("waiting_%d", i+1)),
		}
		if i == numNodes-1 {
			waitingListElement.NextKey = make([]byte, 0)
		}
		if i > 0 {
			waitingListElement.PreviousKey = []byte(previousKey)
		}

		marshaledData, _ = marshalizer.Marshal(waitingListElement)
		_ = stakingSCAcc.SaveKeyValue(waitingKeyInList, marshaledData)

		vInfo := &state.ValidatorInfo{
			PublicKey:       []byte(fmt.Sprintf("waiting_%d", i)),
			ShardId:         0,
			List:            string(common.WaitingList),
			TempRating:      1,
			RewardAddress:   []byte("address"),
			AccumulatedFees: big.NewInt(0),
		}

		validatorInfos = append(validatorInfos, vInfo)
	}

	_ = userAccounts.SaveAccount(stakingSCAcc)

	return validatorInfos
}

func addValidatorData(
	accountsDB state.AccountsAdapter,
	ownerKey []byte,
	registeredKeys [][]byte,
	totalStake *big.Int,
	marshalizer marshal.Marshalizer,
) {
	validatorSC := loadSCAccount(accountsDB, vm.ValidatorSCAddress)
	validatorData := &systemSmartContracts.ValidatorDataV2{
		RegisterNonce:   0,
		Epoch:           0,
		RewardAddress:   ownerKey,
		TotalStakeValue: totalStake,
		LockedStake:     big.NewInt(0),
		TotalUnstaked:   big.NewInt(0),
		BlsPubKeys:      registeredKeys,
		NumRegistered:   uint32(len(registeredKeys)),
	}

	marshaledData, _ := marshalizer.Marshal(validatorData)
	_ = validatorSC.SaveKeyValue(ownerKey, marshaledData)

	_ = accountsDB.SaveAccount(validatorSC)
}

func addStakedData(
	accountsDB state.AccountsAdapter,
	stakedKey []byte,
	ownerKey []byte,
	marshalizer marshal.Marshalizer,
) {
	stakingSCAcc := loadSCAccount(accountsDB, vm.StakingSCAddress)
	stakedData := &systemSmartContracts.StakedDataV2_0{
		Staked:        true,
		RewardAddress: ownerKey,
		OwnerAddress:  ownerKey,
		StakeValue:    big.NewInt(0),
	}
	marshaledData, _ := marshalizer.Marshal(stakedData)
	_ = stakingSCAcc.SaveKeyValue(stakedKey, marshaledData)

	_ = accountsDB.SaveAccount(stakingSCAcc)
}

func prepareStakingContractWithData(
	accountsDB state.AccountsAdapter,
	stakedKey []byte,
	waitingKey []byte,
	marshalizer marshal.Marshalizer,
	rewardAddress []byte,
	ownerAddress []byte,
) {
	stakingSCAcc := loadSCAccount(accountsDB, vm.StakingSCAddress)

	stakedData := &systemSmartContracts.StakedDataV2_0{
		Staked:        true,
		RewardAddress: rewardAddress,
		OwnerAddress:  ownerAddress,
		StakeValue:    big.NewInt(100),
	}
	marshaledData, _ := marshalizer.Marshal(stakedData)
	_ = stakingSCAcc.SaveKeyValue(stakedKey, marshaledData)
	_ = accountsDB.SaveAccount(stakingSCAcc)

	saveOneKeyToWaitingList(accountsDB, waitingKey, marshalizer, rewardAddress, ownerAddress)

	validatorSC := loadSCAccount(accountsDB, vm.ValidatorSCAddress)
	validatorData := &systemSmartContracts.ValidatorDataV2{
		RegisterNonce:   0,
		Epoch:           0,
		RewardAddress:   rewardAddress,
		TotalStakeValue: big.NewInt(10000000000),
		LockedStake:     big.NewInt(10000000000),
		TotalUnstaked:   big.NewInt(0),
		NumRegistered:   2,
		BlsPubKeys:      [][]byte{stakedKey, waitingKey},
	}

	marshaledData, _ = marshalizer.Marshal(validatorData)
	_ = validatorSC.SaveKeyValue(rewardAddress, marshaledData)

	_ = accountsDB.SaveAccount(validatorSC)
	_, err := accountsDB.Commit()
	log.LogIfError(err)
}

func saveOneKeyToWaitingList(
	accountsDB state.AccountsAdapter,
	waitingKey []byte,
	marshalizer marshal.Marshalizer,
	rewardAddress []byte,
	ownerAddress []byte,
) {
	stakingSCAcc := loadSCAccount(accountsDB, vm.StakingSCAddress)
	stakedData := &systemSmartContracts.StakedDataV2_0{
		Waiting:       true,
		RewardAddress: rewardAddress,
		OwnerAddress:  ownerAddress,
		StakeValue:    big.NewInt(100),
	}
	marshaledData, _ := marshalizer.Marshal(stakedData)
	_ = stakingSCAcc.SaveKeyValue(waitingKey, marshaledData)

	waitingKeyInList := []byte("w_" + string(waitingKey))
	waitingListHead := &systemSmartContracts.WaitingList{
		FirstKey: waitingKeyInList,
		LastKey:  waitingKeyInList,
		Length:   1,
	}
	marshaledData, _ = marshalizer.Marshal(waitingListHead)
	_ = stakingSCAcc.SaveKeyValue([]byte("waitingList"), marshaledData)

	waitingListElement := &systemSmartContracts.ElementInList{
		BLSPublicKey: waitingKey,
		PreviousKey:  waitingKeyInList,
		NextKey:      make([]byte, 0),
	}
	marshaledData, _ = marshalizer.Marshal(waitingListElement)
	_ = stakingSCAcc.SaveKeyValue(waitingKeyInList, marshaledData)

	_ = accountsDB.SaveAccount(stakingSCAcc)
}

func addKeysToWaitingList(
	accountsDB state.AccountsAdapter,
	waitingKeys [][]byte,
	marshalizer marshal.Marshalizer,
	rewardAddress []byte,
	ownerAddress []byte,
) {
	stakingSCAcc := loadSCAccount(accountsDB, vm.StakingSCAddress)

	for _, waitingKey := range waitingKeys {
		stakedData := &systemSmartContracts.StakedDataV2_0{
			Waiting:       true,
			RewardAddress: rewardAddress,
			OwnerAddress:  ownerAddress,
			StakeValue:    big.NewInt(100),
		}
		marshaledData, _ := marshalizer.Marshal(stakedData)
		_ = stakingSCAcc.SaveKeyValue(waitingKey, marshaledData)
	}

	marshaledData, _, _ := stakingSCAcc.RetrieveValue([]byte("waitingList"))
	waitingListHead := &systemSmartContracts.WaitingList{}
	_ = marshalizer.Unmarshal(waitingListHead, marshaledData)
	waitingListHead.Length += uint32(len(waitingKeys))
	lastKeyInList := []byte("w_" + string(waitingKeys[len(waitingKeys)-1]))
	waitingListHead.LastKey = lastKeyInList

	marshaledData, _ = marshalizer.Marshal(waitingListHead)
	_ = stakingSCAcc.SaveKeyValue([]byte("waitingList"), marshaledData)

	numWaitingKeys := len(waitingKeys)
	previousKey := waitingListHead.FirstKey
	for i, waitingKey := range waitingKeys {

		waitingKeyInList := []byte("w_" + string(waitingKey))
		waitingListElement := &systemSmartContracts.ElementInList{
			BLSPublicKey: waitingKey,
			PreviousKey:  previousKey,
			NextKey:      make([]byte, 0),
		}

		if i < numWaitingKeys-1 {
			nextKey := []byte("w_" + string(waitingKeys[i+1]))
			waitingListElement.NextKey = nextKey
		}

		marshaledData, _ = marshalizer.Marshal(waitingListElement)
		_ = stakingSCAcc.SaveKeyValue(waitingKeyInList, marshaledData)

		previousKey = waitingKeyInList
	}

	marshaledData, _, _ = stakingSCAcc.RetrieveValue(waitingListHead.FirstKey)
	waitingListElement := &systemSmartContracts.ElementInList{}
	_ = marshalizer.Unmarshal(waitingListElement, marshaledData)
	waitingListElement.NextKey = []byte("w_" + string(waitingKeys[0]))
	marshaledData, _ = marshalizer.Marshal(waitingListElement)
	_ = stakingSCAcc.SaveKeyValue(waitingListHead.FirstKey, marshaledData)

	_ = accountsDB.SaveAccount(stakingSCAcc)
}

func createAccountsDB(
	hasher hashing.Hasher,
	marshaller marshal.Marshalizer,
	accountFactory state.AccountFactory,
	trieStorageManager common.StorageManager,
	enableEpochsHandler common.EnableEpochsHandler,
) *state.AccountsDB {
	tr, _ := trie.NewTrie(trieStorageManager, marshaller, hasher, enableEpochsHandler, 5)
	ewlArgs := evictionWaitingList.MemoryEvictionWaitingListArgs{
		RootHashesSize: 100,
		HashesSize:     10000,
	}
	ewl, _ := evictionWaitingList.NewMemoryEvictionWaitingList(ewlArgs)
	spm, _ := storagePruningManager.NewStoragePruningManager(ewl, 10)

	args := state.ArgsAccountsDB{
		Trie:                  tr,
		Hasher:                hasher,
		Marshaller:            marshaller,
		AccountFactory:        accountFactory,
		StoragePruningManager: spm,
		ProcessingMode:        common.Normal,
		ProcessStatusHandler:  &testscommon.ProcessStatusHandlerStub{},
		AppStatusHandler:      &statusHandlerMock.AppStatusHandlerStub{},
		AddressConverter:      &testscommon.PubkeyConverterMock{},
	}
	adb, _ := state.NewAccountsDB(args)
	return adb
}

func createFullArgumentsForSystemSCProcessing(enableEpochsConfig config.EnableEpochs, trieStorer storage.Storer) (ArgsNewEpochStartSystemSCProcessing, vm.SystemSCContainer) {
	hasher := sha256.NewSha256()
	marshalizer := &marshal.GogoProtoMarshalizer{}
	storageManagerArgs := stateMock.GetStorageManagerArgs()
	storageManagerArgs.Marshalizer = marshalizer
	storageManagerArgs.Hasher = hasher
	storageManagerArgs.MainStorer = trieStorer
	storageManagerArgs.CheckpointsStorer = trieStorer

<<<<<<< HEAD
	trieFactoryManager, _ := trie.CreateTrieStorageManager(storageManagerArgs, options)
	argsAccCreator := state.ArgsAccountCreation{
		Hasher:              hasher,
		Marshaller:          marshalizer,
		EnableEpochsHandler: &enableEpochsHandlerMock.EnableEpochsHandlerStub{},
	}
	accCreator, _ := factory.NewAccountCreator(argsAccCreator)
	peerAccCreator := factory.NewPeerAccountCreator()
=======
	trieFactoryManager, _ := trie.CreateTrieStorageManager(storageManagerArgs, stateMock.GetStorageManagerOptions())
	userAccountsDB := createAccountsDB(hasher, marshalizer, factory.NewAccountCreator(), trieFactoryManager)
	peerAccountsDB := createAccountsDB(hasher, marshalizer, factory.NewPeerAccountCreator(), trieFactoryManager)
>>>>>>> d3ebeb7f
	en := forking.NewGenericEpochNotifier()
	epochsConfig := &config.EpochConfig{
		EnableEpochs: enableEpochsConfig,
	}
	enableEpochsHandler, _ := enablers.NewEnableEpochsHandler(epochsConfig.EnableEpochs, en)
	userAccountsDB := createAccountsDB(hasher, marshalizer, accCreator, trieFactoryManager, enableEpochsHandler)
	peerAccountsDB := createAccountsDB(hasher, marshalizer, peerAccCreator, trieFactoryManager, enableEpochsHandler)

	argsValidatorsProcessor := peer.ArgValidatorStatisticsProcessor{
		Marshalizer:                          marshalizer,
		NodesCoordinator:                     &shardingMocks.NodesCoordinatorStub{},
		ShardCoordinator:                     &mock.ShardCoordinatorStub{},
		DataPool:                             &dataRetrieverMock.PoolsHolderStub{},
		StorageService:                       &storageStubs.ChainStorerStub{},
		PubkeyConv:                           &testscommon.PubkeyConverterMock{},
		PeerAdapter:                          peerAccountsDB,
		Rater:                                &mock.RaterStub{},
		RewardsHandler:                       &mock.RewardsHandlerStub{},
		NodesSetup:                           &mock.NodesSetupStub{},
		MaxComputableRounds:                  1,
		MaxConsecutiveRoundsOfRatingDecrease: 2000,
		EnableEpochsHandler:                  enableEpochsHandler,
	}
	vCreator, _ := peer.NewValidatorStatisticsProcessor(argsValidatorsProcessor)

	blockChain, _ := blockchain.NewMetaChain(&statusHandlerMock.AppStatusHandlerStub{})
	testDataPool := dataRetrieverMock.NewPoolsHolderMock()

	gasSchedule := wasmConfig.MakeGasMapForTests()
	defaults.FillGasMapInternal(gasSchedule, 1)
	signVerifer, _ := disabled.NewMessageSignVerifier(&cryptoMocks.KeyGenStub{})

	gasScheduleNotifier := testscommon.NewGasScheduleNotifierMock(gasSchedule)

	nodesSetup := &mock.NodesSetupStub{}

	argsHook := hooks.ArgBlockChainHook{
		Accounts:                 userAccountsDB,
		PubkeyConv:               &testscommon.PubkeyConverterMock{},
		StorageService:           &storageStubs.ChainStorerStub{},
		BlockChain:               blockChain,
		ShardCoordinator:         &mock.ShardCoordinatorStub{},
		Marshalizer:              marshalizer,
		Uint64Converter:          &mock.Uint64ByteSliceConverterMock{},
		BuiltInFunctions:         vmcommonBuiltInFunctions.NewBuiltInFunctionContainer(),
		NFTStorageHandler:        &testscommon.SimpleNFTStorageHandlerStub{},
		GlobalSettingsHandler:    &testscommon.ESDTGlobalSettingsHandlerStub{},
		DataPool:                 testDataPool,
		CompiledSCPool:           testDataPool.SmartContracts(),
		EpochNotifier:            en,
		EnableEpochsHandler:      enableEpochsHandler,
		NilCompiledSCStore:       true,
		GasSchedule:              gasScheduleNotifier,
		Counter:                  &testscommon.BlockChainHookCounterStub{},
		MissingTrieNodesNotifier: &testscommon.MissingTrieNodesNotifierStub{},
	}

	blockChainHookImpl, _ := hooks.NewBlockChainHookImpl(argsHook)
	argsNewVMContainerFactory := metaProcess.ArgsNewVMContainerFactory{
		BlockChainHook:      blockChainHookImpl,
		PubkeyConv:          argsHook.PubkeyConv,
		Economics:           createEconomicsData(),
		MessageSignVerifier: signVerifer,
		GasSchedule:         gasScheduleNotifier,
		NodesConfigProvider: nodesSetup,
		Hasher:              hasher,
		Marshalizer:         marshalizer,
		SystemSCConfig: &config.SystemSmartContractsConfig{
			ESDTSystemSCConfig: config.ESDTSystemSCConfig{
				BaseIssuingCost: "1000",
				OwnerAddress:    "aaaaaa",
			},
			GovernanceSystemSCConfig: config.GovernanceSystemSCConfig{
				V1: config.GovernanceSystemSCConfigV1{
					ProposalCost: "500",
				},
				Active: config.GovernanceSystemSCConfigActive{
					ProposalCost:     "500",
					MinQuorum:        0.5,
					MinPassThreshold: 0.5,
					MinVetoThreshold: 0.5,
					LostProposalFee:  "1",
				},
				OwnerAddress: "3132333435363738393031323334353637383930313233343536373839303234",
			},
			StakingSystemSCConfig: config.StakingSystemSCConfig{
				GenesisNodePrice:                     "1000",
				UnJailValue:                          "10",
				MinStepValue:                         "10",
				MinStakeValue:                        "1",
				UnBondPeriod:                         1,
				NumRoundsWithoutBleed:                1,
				MaximumPercentageToBleed:             1,
				BleedPercentagePerRound:              1,
				MaxNumberOfNodesForStake:             5,
				ActivateBLSPubKeyMessageVerification: false,
				MinUnstakeTokensValue:                "1",
			},
			DelegationManagerSystemSCConfig: config.DelegationManagerSystemSCConfig{
				MinCreationDeposit:  "100",
				MinStakeAmount:      "100",
				ConfigChangeAddress: "3132333435363738393031323334353637383930313233343536373839303234",
			},
			DelegationSystemSCConfig: config.DelegationSystemSCConfig{
				MinServiceFee: 0,
				MaxServiceFee: 100,
			},
		},
		ValidatorAccountsDB: peerAccountsDB,
		ChanceComputer:      &mock.ChanceComputerStub{},
		ShardCoordinator:    &mock.ShardCoordinatorStub{},
		EnableEpochsHandler: enableEpochsHandler,
	}
	metaVmFactory, _ := metaProcess.NewVMContainerFactory(argsNewVMContainerFactory)

	vmContainer, _ := metaVmFactory.Create()
	systemVM, _ := vmContainer.Get(vmFactory.SystemVirtualMachine)

	stakingSCprovider, _ := NewStakingDataProvider(systemVM, "1000")
	shardCoordinator, _ := sharding.NewMultiShardCoordinator(3, core.MetachainShardId)

	args := ArgsNewEpochStartSystemSCProcessing{
		SystemVM:                systemVM,
		UserAccountsDB:          userAccountsDB,
		PeerAccountsDB:          peerAccountsDB,
		Marshalizer:             marshalizer,
		StartRating:             5,
		ValidatorInfoCreator:    vCreator,
		EndOfEpochCallerAddress: vm.EndOfEpochAddress,
		StakingSCAddress:        vm.StakingSCAddress,
		ChanceComputer:          &mock.ChanceComputerStub{},
		EpochNotifier:           en,
		GenesisNodesConfig:      nodesSetup,
		StakingDataProvider:     stakingSCprovider,
		NodesConfigProvider: &shardingMocks.NodesCoordinatorStub{
			ConsensusGroupSizeCalled: func(shardID uint32) int {
				if shardID == core.MetachainShardId {
					return 400
				}
				return 63
			},
		},
		ShardCoordinator:      shardCoordinator,
		ESDTOwnerAddressBytes: bytes.Repeat([]byte{1}, 32),
		EnableEpochsHandler:   enableEpochsHandler,
	}
	return args, metaVmFactory.SystemSmartContractContainer()
}

func createEconomicsData() process.EconomicsDataHandler {
	maxGasLimitPerBlock := strconv.FormatUint(1500000000, 10)
	minGasPrice := strconv.FormatUint(10, 10)
	minGasLimit := strconv.FormatUint(10, 10)

	argsNewEconomicsData := economicsHandler.ArgsNewEconomicsData{
		Economics: &config.EconomicsConfig{
			GlobalSettings: config.GlobalSettings{
				GenesisTotalSupply: "2000000000000000000000",
				MinimumInflation:   0,
				YearSettings: []*config.YearSetting{
					{
						Year:             0,
						MaximumInflation: 0.01,
					},
				},
			},
			RewardsSettings: config.RewardsSettings{
				RewardsConfigByEpoch: []config.EpochRewardSettings{
					{
						LeaderPercentage:                 0.1,
						DeveloperPercentage:              0.1,
						ProtocolSustainabilityPercentage: 0.1,
						ProtocolSustainabilityAddress:    "protocol",
						TopUpGradientPoint:               "300000000000000000000",
						TopUpFactor:                      0.25,
					},
				},
			},
			FeeSettings: config.FeeSettings{
				GasLimitSettings: []config.GasLimitSetting{
					{
						MaxGasLimitPerBlock:         maxGasLimitPerBlock,
						MaxGasLimitPerMiniBlock:     maxGasLimitPerBlock,
						MaxGasLimitPerMetaBlock:     maxGasLimitPerBlock,
						MaxGasLimitPerMetaMiniBlock: maxGasLimitPerBlock,
						MaxGasLimitPerTx:            maxGasLimitPerBlock,
						MinGasLimit:                 minGasLimit,
						ExtraGasLimitGuardedTx:      "50000",
					},
				},
				MinGasPrice:            minGasPrice,
				GasPerDataByte:         "1",
				GasPriceModifier:       1.0,
				MaxGasPriceSetGuardian: "100000",
			},
		},
		EpochNotifier:               &epochNotifier.EpochNotifierStub{},
		EnableEpochsHandler:         &enableEpochsHandlerMock.EnableEpochsHandlerStub{},
		BuiltInFunctionsCostHandler: &mock.BuiltInCostHandlerStub{},
		TxVersionChecker:            &testscommon.TxVersionCheckerStub{},
	}
	economicsData, _ := economicsHandler.NewEconomicsData(argsNewEconomicsData)
	return economicsData
}

func TestSystemSCProcessor_ProcessSystemSmartContractInitDelegationMgr(t *testing.T) {
	t.Parallel()

	args, _ := createFullArgumentsForSystemSCProcessing(config.EnableEpochs{
		StakingV2EnableEpoch: 1000,
	}, createMemUnit())
	s, _ := NewSystemSCProcessor(args)

	validatorInfos := make(map[uint32][]*state.ValidatorInfo)
	err := s.ProcessSystemSmartContract(validatorInfos, 0, 0)
	assert.Nil(t, err)

	acc, err := s.userAccountsDB.GetExistingAccount(vm.DelegationManagerSCAddress)
	assert.Nil(t, err)

	userAcc, _ := acc.(state.UserAccountHandler)
	assert.Equal(t, userAcc.GetOwnerAddress(), vm.DelegationManagerSCAddress)
	assert.NotNil(t, userAcc.GetCodeMetadata())
}

func TestSystemSCProcessor_ProcessDelegationRewardsNothingToExecute(t *testing.T) {
	t.Parallel()

	args, _ := createFullArgumentsForSystemSCProcessing(config.EnableEpochs{
		StakingV2EnableEpoch: 1000,
	}, createMemUnit())
	s, _ := NewSystemSCProcessor(args)

	localCache := dataPool.NewCurrentBlockTransactionsPool()
	miniBlocks := []*block.MiniBlock{
		{
			SenderShardID:   0,
			ReceiverShardID: 0,
			TxHashes:        [][]byte{[]byte("txHash")},
		},
	}

	err := s.ProcessDelegationRewards(miniBlocks, localCache)
	assert.Nil(t, err)
}

func TestSystemSCProcessor_ProcessDelegationRewardsErrors(t *testing.T) {
	t.Parallel()

	args, _ := createFullArgumentsForSystemSCProcessing(config.EnableEpochs{
		StakingV2EnableEpoch: 1000,
	}, createMemUnit())
	s, _ := NewSystemSCProcessor(args)

	localCache := dataPool.NewCurrentBlockTransactionsPool()
	miniBlocks := []*block.MiniBlock{
		{
			SenderShardID:   core.MetachainShardId,
			ReceiverShardID: core.MetachainShardId,
			TxHashes:        [][]byte{[]byte("txHash")},
			Type:            block.RewardsBlock,
		},
	}

	err := s.ProcessDelegationRewards(nil, localCache)
	assert.Nil(t, err)

	err = s.ProcessDelegationRewards(miniBlocks, nil)
	assert.Equal(t, err, epochStart.ErrNilLocalTxCache)

	err = s.ProcessDelegationRewards(miniBlocks, localCache)
	assert.Equal(t, err, dataRetriever.ErrTxNotFoundInBlockPool)

	rwdTx := &rewardTx.RewardTx{
		Round:   0,
		Value:   big.NewInt(100),
		RcvAddr: make([]byte, len(vm.StakingSCAddress)),
		Epoch:   0,
	}
	localCache.AddTx([]byte("txHash"), rwdTx)
	copy(rwdTx.RcvAddr, vm.StakingSCAddress)
	err = s.ProcessDelegationRewards(miniBlocks, localCache)
	assert.Equal(t, err, epochStart.ErrSystemDelegationCall)

	rwdTx.RcvAddr[25] = 255
	err = s.ProcessDelegationRewards(miniBlocks, localCache)
	assert.Equal(t, err, vm.ErrUnknownSystemSmartContract)

	rwdTx.RcvAddr = vm.FirstDelegationSCAddress
	err = s.ProcessDelegationRewards(miniBlocks, localCache)
	assert.Equal(t, err, epochStart.ErrSystemDelegationCall)
}

func TestSystemSCProcessor_ProcessDelegationRewards(t *testing.T) {
	t.Parallel()

	args, scContainer := createFullArgumentsForSystemSCProcessing(config.EnableEpochs{
		StakingV2EnableEpoch: 1000,
	}, createMemUnit())
	s, _ := NewSystemSCProcessor(args)

	localCache := dataPool.NewCurrentBlockTransactionsPool()
	miniBlocks := []*block.MiniBlock{
		{
			SenderShardID:   core.MetachainShardId,
			ReceiverShardID: core.MetachainShardId,
			TxHashes:        [][]byte{[]byte("txHash")},
			Type:            block.RewardsBlock,
		},
	}

	rwdTx := &rewardTx.RewardTx{
		Round:   0,
		Value:   big.NewInt(100),
		RcvAddr: make([]byte, len(vm.FirstDelegationSCAddress)),
		Epoch:   0,
	}
	copy(rwdTx.RcvAddr, vm.FirstDelegationSCAddress)
	rwdTx.RcvAddr[28] = 2
	localCache.AddTx([]byte("txHash"), rwdTx)

	contract, _ := scContainer.Get(vm.FirstDelegationSCAddress)
	_ = scContainer.Add(rwdTx.RcvAddr, contract)

	err := s.ProcessDelegationRewards(miniBlocks, localCache)
	assert.Nil(t, err)

	vmInput := &vmcommon.ContractCallInput{
		VMInput: vmcommon.VMInput{
			CallerAddr:  vm.EndOfEpochAddress,
			Arguments:   [][]byte{big.NewInt(int64(rwdTx.Epoch)).Bytes()},
			CallValue:   big.NewInt(0),
			GasProvided: 1000000,
		},
		RecipientAddr: rwdTx.RcvAddr,
		Function:      "getRewardData",
	}

	vmOutput, err := args.SystemVM.RunSmartContractCall(vmInput)
	assert.Nil(t, err)
	assert.NotNil(t, vmOutput)

	assert.Equal(t, len(vmOutput.ReturnData), 3)
	assert.True(t, bytes.Equal(vmOutput.ReturnData[0], rwdTx.Value.Bytes()))
}

func TestSystemSCProcessor_ProcessSystemSmartContractMaxNodesStakedFromQueue(t *testing.T) {
	t.Parallel()

	args, _ := createFullArgumentsForSystemSCProcessing(config.EnableEpochs{}, createMemUnit())
	args.MaxNodesEnableConfig = []config.MaxNodesChangeConfig{{EpochEnable: 0, MaxNumNodes: 10}}
	s, _ := NewSystemSCProcessor(args)

	prepareStakingContractWithData(
		args.UserAccountsDB,
		[]byte("stakedPubKey0"),
		[]byte("waitingPubKey"),
		args.Marshalizer,
		[]byte("rewardAddress"),
		[]byte("rewardAddress"),
	)

	validatorInfos := make(map[uint32][]*state.ValidatorInfo)
	err := s.ProcessSystemSmartContract(validatorInfos, 0, 0)
	assert.Nil(t, err)

	peerAcc, err := s.getPeerAccount([]byte("waitingPubKey"))
	assert.Nil(t, err)
	assert.True(t, bytes.Equal(peerAcc.GetBLSPublicKey(), []byte("waitingPubKey")))
	assert.Equal(t, peerAcc.GetList(), string(common.NewList))
	numRegistered := getTotalNumberOfRegisteredNodes(t, s)
	assert.Equal(t, 1, numRegistered)
}

func getTotalNumberOfRegisteredNodes(t *testing.T, s *systemSCProcessor) int {
	vmInput := &vmcommon.ContractCallInput{
		VMInput: vmcommon.VMInput{
			CallerAddr: vm.EndOfEpochAddress,
			CallValue:  big.NewInt(0),
			Arguments:  make([][]byte, 0),
		},
		RecipientAddr: vm.StakingSCAddress,
		Function:      "getTotalNumberOfRegisteredNodes",
	}
	vmOutput, errRun := s.systemVM.RunSmartContractCall(vmInput)
	require.Nil(t, errRun)
	require.Equal(t, vmcommon.Ok, vmOutput.ReturnCode)
	require.Equal(t, 1, len(vmOutput.ReturnData))

	value := big.NewInt(0).SetBytes(vmOutput.ReturnData[0])

	return int(value.Int64())
}

func TestSystemSCProcessor_ProcessSystemSmartContractMaxNodesStakedFromQueueOwnerNotSet(t *testing.T) {
	t.Parallel()

	args, _ := createFullArgumentsForSystemSCProcessing(config.EnableEpochs{
		StakingV2EnableEpoch: 10,
	}, createMemUnit())
	args.MaxNodesEnableConfig = []config.MaxNodesChangeConfig{{EpochEnable: 10, MaxNumNodes: 10}}
	s, _ := NewSystemSCProcessor(args)

	prepareStakingContractWithData(
		args.UserAccountsDB,
		[]byte("stakedPubKey0"),
		[]byte("waitingPubKey"),
		args.Marshalizer,
		[]byte("rewardAddress"),
		make([]byte, 0),
	)

	args.EpochNotifier.CheckEpoch(&testscommon.HeaderHandlerStub{
		EpochField: 10,
	})
	validatorInfos := make(map[uint32][]*state.ValidatorInfo)
	err := s.ProcessSystemSmartContract(validatorInfos, 0, 10)
	assert.Nil(t, err)

	peerAcc, err := s.getPeerAccount([]byte("waitingPubKey"))
	assert.Nil(t, err)
	assert.True(t, bytes.Equal(peerAcc.GetBLSPublicKey(), []byte("waitingPubKey")))
	assert.Equal(t, peerAcc.GetList(), string(common.NewList))
}

func TestSystemSCProcessor_ESDTInitShouldWork(t *testing.T) {
	t.Parallel()

	args, _ := createFullArgumentsForSystemSCProcessing(config.EnableEpochs{
		ESDTEnableEpoch:              1,
		SwitchJailWaitingEnableEpoch: 1,
	}, createMemUnit())
	hdr := &block.MetaBlock{
		Epoch: 1,
	}
	args.EpochNotifier.CheckEpoch(hdr)
	s, _ := NewSystemSCProcessor(args)

	initialContractConfig, err := s.extractConfigFromESDTContract()
	require.Nil(t, err)
	require.Equal(t, 4, len(initialContractConfig))
	require.Equal(t, []byte("aaaaaa"), initialContractConfig[0])

	err = s.ProcessSystemSmartContract(nil, 1, 1)

	require.Nil(t, err)

	updatedContractConfig, err := s.extractConfigFromESDTContract()
	require.Nil(t, err)
	require.Equal(t, 4, len(updatedContractConfig))
	require.Equal(t, args.ESDTOwnerAddressBytes, updatedContractConfig[0])
	// the other config values should be unchanged
	for i := 1; i < len(initialContractConfig); i++ {
		assert.Equal(t, initialContractConfig[i], updatedContractConfig[i])
	}
}

func TestSystemSCProcessor_ProcessSystemSmartContractUnStakeOneNodeStakeOthers(t *testing.T) {
	t.Parallel()

	args, _ := createFullArgumentsForSystemSCProcessing(config.EnableEpochs{}, createMemUnit())
	s, _ := NewSystemSCProcessor(args)

	prepareStakingContractWithData(
		args.UserAccountsDB,
		[]byte("stakedPubKey0"),
		[]byte("waitingPubKey"),
		args.Marshalizer,
		[]byte("rewardAddress"),
		[]byte("rewardAddress"),
	)

	addStakedData(args.UserAccountsDB, []byte("stakedPubKey1"), []byte("ownerKey"), args.Marshalizer)
	addStakedData(args.UserAccountsDB, []byte("stakedPubKey2"), []byte("ownerKey"), args.Marshalizer)
	addStakedData(args.UserAccountsDB, []byte("stakedPubKey3"), []byte("ownerKey"), args.Marshalizer)
	addValidatorData(args.UserAccountsDB, []byte("ownerKey"), [][]byte{[]byte("stakedPubKey1"), []byte("stakedPubKey2"), []byte("stakedPubKey3")}, big.NewInt(2000), args.Marshalizer)
	_, _ = args.UserAccountsDB.Commit()

	validatorInfos := make(map[uint32][]*state.ValidatorInfo)
	validatorInfos[0] = append(validatorInfos[0], &state.ValidatorInfo{
		PublicKey:       []byte("stakedPubKey0"),
		List:            string(common.EligibleList),
		RewardAddress:   []byte("rewardAddress"),
		AccumulatedFees: big.NewInt(0),
	})
	validatorInfos[0] = append(validatorInfos[0], &state.ValidatorInfo{
		PublicKey:       []byte("stakedPubKey1"),
		List:            string(common.EligibleList),
		RewardAddress:   []byte("rewardAddress"),
		AccumulatedFees: big.NewInt(0),
	})
	validatorInfos[0] = append(validatorInfos[0], &state.ValidatorInfo{
		PublicKey:       []byte("stakedPubKey2"),
		List:            string(common.EligibleList),
		RewardAddress:   []byte("rewardAddress"),
		AccumulatedFees: big.NewInt(0),
	})
	validatorInfos[0] = append(validatorInfos[0], &state.ValidatorInfo{
		PublicKey:       []byte("stakedPubKey3"),
		List:            string(common.EligibleList),
		RewardAddress:   []byte("rewardAddress"),
		AccumulatedFees: big.NewInt(0),
	})
	for _, vInfo := range validatorInfos[0] {
		jailedAcc, _ := args.PeerAccountsDB.LoadAccount(vInfo.PublicKey)
		_ = args.PeerAccountsDB.SaveAccount(jailedAcc)
	}

	args.EpochNotifier.CheckEpoch(&testscommon.HeaderHandlerStub{
		EpochField: 1, // disable stakingV2OwnerFlag
	})
	err := s.ProcessSystemSmartContract(validatorInfos, 0, 0)
	assert.Nil(t, err)

	peerAcc, err := s.getPeerAccount([]byte("waitingPubKey"))
	assert.Nil(t, err)
	assert.True(t, bytes.Equal(peerAcc.GetBLSPublicKey(), []byte("waitingPubKey")))
	assert.Equal(t, peerAcc.GetList(), string(common.NewList))

	peerAcc, _ = s.getPeerAccount([]byte("stakedPubKey1"))
	assert.Equal(t, peerAcc.GetList(), string(common.LeavingList))

	assert.Equal(t, string(common.LeavingList), validatorInfos[0][1].List)

	assert.Equal(t, 5, len(validatorInfos[0]))
	assert.Equal(t, string(common.NewList), validatorInfos[0][4].List)
}

func TestSystemSCProcessor_ProcessSystemSmartContractUnStakeTheOnlyNodeShouldWork(t *testing.T) {
	t.Parallel()

	args, _ := createFullArgumentsForSystemSCProcessing(config.EnableEpochs{}, createMemUnit())
	s, _ := NewSystemSCProcessor(args)

	prepareStakingContractWithData(
		args.UserAccountsDB,
		[]byte("stakedPubKey0"),
		[]byte("waitingPubKey"),
		args.Marshalizer,
		[]byte("rewardAddress"),
		[]byte("rewardAddress"),
	)

	addStakedData(args.UserAccountsDB, []byte("stakedPubKey1"), []byte("ownerKey"), args.Marshalizer)
	addValidatorDataWithUnStakedKey(args.UserAccountsDB, []byte("ownerKey"), [][]byte{[]byte("stakedPubKey1")}, big.NewInt(1000), args.Marshalizer)
	_, _ = args.UserAccountsDB.Commit()

	validatorInfos := make(map[uint32][]*state.ValidatorInfo)
	validatorInfos[0] = append(validatorInfos[0], &state.ValidatorInfo{
		PublicKey:       []byte("stakedPubKey0"),
		List:            string(common.EligibleList),
		RewardAddress:   []byte("rewardAddress"),
		AccumulatedFees: big.NewInt(0),
	})
	validatorInfos[0] = append(validatorInfos[0], &state.ValidatorInfo{
		PublicKey:       []byte("stakedPubKey1"),
		List:            string(common.EligibleList),
		RewardAddress:   []byte("rewardAddress"),
		AccumulatedFees: big.NewInt(0),
	})

	args.EpochNotifier.CheckEpoch(&testscommon.HeaderHandlerStub{
		EpochField: 1, // disable stakingV2OwnerFlag
	})
	err := s.ProcessSystemSmartContract(validatorInfos, 0, 0)
	assert.Nil(t, err)
}

func addDelegationData(
	accountsDB state.AccountsAdapter,
	delegation []byte,
	stakedKeys [][]byte,
	marshalizer marshal.Marshalizer,
) {
	delegatorSC := loadSCAccount(accountsDB, delegation)
	dStatus := &systemSmartContracts.DelegationContractStatus{
		StakedKeys:    make([]*systemSmartContracts.NodesData, 0),
		NotStakedKeys: make([]*systemSmartContracts.NodesData, 0),
		UnStakedKeys:  make([]*systemSmartContracts.NodesData, 0),
		NumUsers:      0,
	}

	for _, stakedKey := range stakedKeys {
		dStatus.StakedKeys = append(dStatus.StakedKeys, &systemSmartContracts.NodesData{BLSKey: stakedKey, SignedMsg: stakedKey})
	}

	marshaledData, _ := marshalizer.Marshal(dStatus)
	_ = delegatorSC.SaveKeyValue([]byte("delegationStatus"), marshaledData)
	_ = accountsDB.SaveAccount(delegatorSC)
}

func TestSystemSCProcessor_ProcessSystemSmartContractUnStakeFromDelegationContract(t *testing.T) {
	t.Parallel()

	args, scContainer := createFullArgumentsForSystemSCProcessing(config.EnableEpochs{}, createMemUnit())
	s, _ := NewSystemSCProcessor(args)

	delegationAddr := make([]byte, len(vm.FirstDelegationSCAddress))
	copy(delegationAddr, vm.FirstDelegationSCAddress)
	delegationAddr[28] = 2

	contract, _ := scContainer.Get(vm.FirstDelegationSCAddress)
	_ = scContainer.Add(delegationAddr, contract)

	prepareStakingContractWithData(
		args.UserAccountsDB,
		[]byte("stakedPubKey0"),
		[]byte("waitingPubKey"),
		args.Marshalizer,
		delegationAddr,
		delegationAddr,
	)

	addStakedData(args.UserAccountsDB, []byte("stakedPubKey1"), delegationAddr, args.Marshalizer)
	addStakedData(args.UserAccountsDB, []byte("stakedPubKey2"), delegationAddr, args.Marshalizer)
	addStakedData(args.UserAccountsDB, []byte("stakedPubKey3"), delegationAddr, args.Marshalizer)
	allKeys := [][]byte{[]byte("stakedPubKey0"), []byte("waitingPubKey"), []byte("stakedPubKey1"), []byte("stakedPubKey2"), []byte("stakedPubKey3")}
	addValidatorData(args.UserAccountsDB, delegationAddr, allKeys, big.NewInt(3000), args.Marshalizer)
	addDelegationData(args.UserAccountsDB, delegationAddr, allKeys, args.Marshalizer)
	_, _ = args.UserAccountsDB.Commit()

	validatorInfos := make(map[uint32][]*state.ValidatorInfo)
	validatorInfos[0] = append(validatorInfos[0], &state.ValidatorInfo{
		PublicKey:       []byte("stakedPubKey0"),
		List:            string(common.EligibleList),
		RewardAddress:   delegationAddr,
		AccumulatedFees: big.NewInt(0),
	})
	validatorInfos[0] = append(validatorInfos[0], &state.ValidatorInfo{
		PublicKey:       []byte("stakedPubKey1"),
		List:            string(common.EligibleList),
		RewardAddress:   delegationAddr,
		AccumulatedFees: big.NewInt(0),
	})
	validatorInfos[0] = append(validatorInfos[0], &state.ValidatorInfo{
		PublicKey:       []byte("stakedPubKey2"),
		List:            string(common.WaitingList),
		RewardAddress:   delegationAddr,
		AccumulatedFees: big.NewInt(0),
	})
	validatorInfos[0] = append(validatorInfos[0], &state.ValidatorInfo{
		PublicKey:       []byte("stakedPubKey3"),
		List:            string(common.WaitingList),
		RewardAddress:   delegationAddr,
		AccumulatedFees: big.NewInt(0),
	})
	for _, vInfo := range validatorInfos[0] {
		jailedAcc, _ := args.PeerAccountsDB.LoadAccount(vInfo.PublicKey)
		_ = args.PeerAccountsDB.SaveAccount(jailedAcc)
	}

	args.EpochNotifier.CheckEpoch(&testscommon.HeaderHandlerStub{
		EpochField: 1, // disable stakingV2OwnerFlag
	})
	err := s.ProcessSystemSmartContract(validatorInfos, 0, 0)
	assert.Nil(t, err)

	for _, vInfo := range validatorInfos[0] {
		assert.NotEqual(t, string(common.NewList), vInfo.List)
	}

	peerAcc, _ := s.getPeerAccount([]byte("stakedPubKey2"))
	assert.Equal(t, peerAcc.GetList(), string(common.LeavingList))
	assert.Equal(t, 4, len(validatorInfos[0]))

	delegationSC := loadSCAccount(args.UserAccountsDB, delegationAddr)
	marshalledData, _, err := delegationSC.RetrieveValue([]byte("delegationStatus"))
	assert.Nil(t, err)
	dStatus := &systemSmartContracts.DelegationContractStatus{
		StakedKeys:    make([]*systemSmartContracts.NodesData, 0),
		NotStakedKeys: make([]*systemSmartContracts.NodesData, 0),
		UnStakedKeys:  make([]*systemSmartContracts.NodesData, 0),
		NumUsers:      0,
	}
	_ = args.Marshalizer.Unmarshal(dStatus, marshalledData)

	assert.Equal(t, 2, len(dStatus.UnStakedKeys))
	assert.Equal(t, 3, len(dStatus.StakedKeys))
	assert.Equal(t, []byte("stakedPubKey2"), dStatus.UnStakedKeys[1].BLSKey)
}

func TestSystemSCProcessor_ProcessSystemSmartContractShouldUnStakeFromAdditionalQueueOnly(t *testing.T) {
	t.Parallel()

	args, scContainer := createFullArgumentsForSystemSCProcessing(config.EnableEpochs{}, createMemUnit())
	s, _ := NewSystemSCProcessor(args)

	delegationAddr := make([]byte, len(vm.FirstDelegationSCAddress))
	copy(delegationAddr, vm.FirstDelegationSCAddress)
	delegationAddr[28] = 2

	contract, _ := scContainer.Get(vm.FirstDelegationSCAddress)
	_ = scContainer.Add(delegationAddr, contract)

	prepareStakingContractWithData(
		args.UserAccountsDB,
		[]byte("stakedPubKey0"),
		[]byte("waitingPubKey"),
		args.Marshalizer,
		delegationAddr,
		delegationAddr,
	)

	addStakedData(args.UserAccountsDB, []byte("stakedPubKey1"), delegationAddr, args.Marshalizer)
	addStakedData(args.UserAccountsDB, []byte("stakedPubKey2"), delegationAddr, args.Marshalizer)
	addStakedData(args.UserAccountsDB, []byte("stakedPubKey3"), delegationAddr, args.Marshalizer)

	listOfKeysInWaiting := [][]byte{[]byte("waitingPubKe1"), []byte("waitingPubKe2"), []byte("waitingPubKe3"), []byte("waitingPubKe4")}
	allStakedKeys := append(listOfKeysInWaiting, []byte("waitingPubKey"), []byte("stakedPubKey0"), []byte("stakedPubKey1"), []byte("stakedPubKey2"), []byte("stakedPubKey3"))
	addKeysToWaitingList(args.UserAccountsDB, listOfKeysInWaiting, args.Marshalizer, delegationAddr, delegationAddr)
	addValidatorData(args.UserAccountsDB, delegationAddr, allStakedKeys, big.NewInt(4000), args.Marshalizer)
	addDelegationData(args.UserAccountsDB, delegationAddr, allStakedKeys, args.Marshalizer)
	_, _ = args.UserAccountsDB.Commit()

	validatorInfos := make(map[uint32][]*state.ValidatorInfo)
	validatorInfos[0] = append(validatorInfos[0], &state.ValidatorInfo{
		PublicKey:       []byte("stakedPubKey0"),
		List:            string(common.EligibleList),
		RewardAddress:   delegationAddr,
		AccumulatedFees: big.NewInt(0),
	})
	validatorInfos[0] = append(validatorInfos[0], &state.ValidatorInfo{
		PublicKey:       []byte("stakedPubKey1"),
		List:            string(common.EligibleList),
		RewardAddress:   delegationAddr,
		AccumulatedFees: big.NewInt(0),
	})
	validatorInfos[0] = append(validatorInfos[0], &state.ValidatorInfo{
		PublicKey:       []byte("stakedPubKey2"),
		List:            string(common.EligibleList),
		RewardAddress:   delegationAddr,
		AccumulatedFees: big.NewInt(0),
	})
	validatorInfos[0] = append(validatorInfos[0], &state.ValidatorInfo{
		PublicKey:       []byte("stakedPubKey3"),
		List:            string(common.EligibleList),
		RewardAddress:   delegationAddr,
		AccumulatedFees: big.NewInt(0),
	})
	for _, vInfo := range validatorInfos[0] {
		jailedAcc, _ := args.PeerAccountsDB.LoadAccount(vInfo.PublicKey)
		_ = args.PeerAccountsDB.SaveAccount(jailedAcc)
	}

	args.EpochNotifier.CheckEpoch(&testscommon.HeaderHandlerStub{
		EpochField: 1, // disable stakingV2OwnerFlag
	})
	err := s.ProcessSystemSmartContract(validatorInfos, 0, 0)
	assert.Nil(t, err)

	for _, vInfo := range validatorInfos[0] {
		assert.Equal(t, string(common.EligibleList), vInfo.List)
	}

	delegationSC := loadSCAccount(args.UserAccountsDB, delegationAddr)
	marshalledData, _, err := delegationSC.RetrieveValue([]byte("delegationStatus"))
	assert.Nil(t, err)
	dStatus := &systemSmartContracts.DelegationContractStatus{
		StakedKeys:    make([]*systemSmartContracts.NodesData, 0),
		NotStakedKeys: make([]*systemSmartContracts.NodesData, 0),
		UnStakedKeys:  make([]*systemSmartContracts.NodesData, 0),
		NumUsers:      0,
	}
	_ = args.Marshalizer.Unmarshal(dStatus, marshalledData)

	assert.Equal(t, 5, len(dStatus.UnStakedKeys))
	assert.Equal(t, 4, len(dStatus.StakedKeys))
}

func TestSystemSCProcessor_ProcessSystemSmartContractUnStakeFromAdditionalQueue(t *testing.T) {
	t.Parallel()

	args, scContainer := createFullArgumentsForSystemSCProcessing(config.EnableEpochs{}, createMemUnit())
	s, _ := NewSystemSCProcessor(args)

	delegationAddr := make([]byte, len(vm.FirstDelegationSCAddress))
	copy(delegationAddr, vm.FirstDelegationSCAddress)
	delegationAddr[28] = 2

	contract, _ := scContainer.Get(vm.FirstDelegationSCAddress)
	_ = scContainer.Add(delegationAddr, contract)

	prepareStakingContractWithData(
		args.UserAccountsDB,
		[]byte("stakedPubKey0"),
		[]byte("waitingPubKey"),
		args.Marshalizer,
		delegationAddr,
		delegationAddr,
	)

	addStakedData(args.UserAccountsDB, []byte("stakedPubKey1"), delegationAddr, args.Marshalizer)
	addStakedData(args.UserAccountsDB, []byte("stakedPubKey2"), delegationAddr, args.Marshalizer)
	addStakedData(args.UserAccountsDB, []byte("stakedPubKey3"), delegationAddr, args.Marshalizer)
	addValidatorData(args.UserAccountsDB, delegationAddr, [][]byte{[]byte("stakedPubKey1"), []byte("stakedPubKey2"), []byte("stakedPubKey3"), []byte("waitingPubKey")}, big.NewInt(10000), args.Marshalizer)
	addDelegationData(args.UserAccountsDB, delegationAddr, [][]byte{[]byte("stakedPubKey1"), []byte("stakedPubKey2"), []byte("stakedPubKey3"), []byte("waitingPubKey")}, args.Marshalizer)
	_, _ = args.UserAccountsDB.Commit()

	delegationAddr2 := make([]byte, len(vm.FirstDelegationSCAddress))
	copy(delegationAddr2, vm.FirstDelegationSCAddress)
	delegationAddr2[28] = 5
	_ = scContainer.Add(delegationAddr2, contract)

	listOfKeysInWaiting := [][]byte{[]byte("waitingPubKe1"), []byte("waitingPubKe2"), []byte("waitingPubKe3"), []byte("waitingPubKe4")}
	addKeysToWaitingList(args.UserAccountsDB, listOfKeysInWaiting, args.Marshalizer, delegationAddr2, delegationAddr2)
	addValidatorData(args.UserAccountsDB, delegationAddr2, listOfKeysInWaiting, big.NewInt(2000), args.Marshalizer)
	addDelegationData(args.UserAccountsDB, delegationAddr2, listOfKeysInWaiting, args.Marshalizer)
	_, _ = args.UserAccountsDB.Commit()

	validatorInfos := make(map[uint32][]*state.ValidatorInfo)
	validatorInfos[0] = append(validatorInfos[0], &state.ValidatorInfo{
		PublicKey:       []byte("stakedPubKey0"),
		List:            string(common.EligibleList),
		RewardAddress:   delegationAddr,
		AccumulatedFees: big.NewInt(0),
	})
	validatorInfos[0] = append(validatorInfos[0], &state.ValidatorInfo{
		PublicKey:       []byte("stakedPubKey1"),
		List:            string(common.EligibleList),
		RewardAddress:   delegationAddr,
		AccumulatedFees: big.NewInt(0),
	})
	validatorInfos[0] = append(validatorInfos[0], &state.ValidatorInfo{
		PublicKey:       []byte("stakedPubKey2"),
		List:            string(common.EligibleList),
		RewardAddress:   delegationAddr,
		AccumulatedFees: big.NewInt(0),
	})
	validatorInfos[0] = append(validatorInfos[0], &state.ValidatorInfo{
		PublicKey:       []byte("stakedPubKey3"),
		List:            string(common.EligibleList),
		RewardAddress:   delegationAddr,
		AccumulatedFees: big.NewInt(0),
	})
	for _, vInfo := range validatorInfos[0] {
		peerAcc, _ := args.PeerAccountsDB.LoadAccount(vInfo.PublicKey)
		_ = args.PeerAccountsDB.SaveAccount(peerAcc)
	}
	args.EpochNotifier.CheckEpoch(&testscommon.HeaderHandlerStub{
		EpochField: 1, // disable stakingV2OwnerFlag
	})
	err := s.ProcessSystemSmartContract(validatorInfos, 0, 0)
	assert.Nil(t, err)

	delegationSC := loadSCAccount(args.UserAccountsDB, delegationAddr2)
	marshalledData, _, err := delegationSC.RetrieveValue([]byte("delegationStatus"))
	assert.Nil(t, err)
	dStatus := &systemSmartContracts.DelegationContractStatus{
		StakedKeys:    make([]*systemSmartContracts.NodesData, 0),
		NotStakedKeys: make([]*systemSmartContracts.NodesData, 0),
		UnStakedKeys:  make([]*systemSmartContracts.NodesData, 0),
		NumUsers:      0,
	}
	_ = args.Marshalizer.Unmarshal(dStatus, marshalledData)

	assert.Equal(t, 2, len(dStatus.UnStakedKeys))
	assert.Equal(t, 2, len(dStatus.StakedKeys))
	assert.Equal(t, []byte("waitingPubKe4"), dStatus.UnStakedKeys[0].BLSKey)
	assert.Equal(t, []byte("waitingPubKe3"), dStatus.UnStakedKeys[1].BLSKey)

	stakingSCAcc := loadSCAccount(args.UserAccountsDB, vm.StakingSCAddress)
	marshaledData, _, _ := stakingSCAcc.RetrieveValue([]byte("waitingList"))
	waitingListHead := &systemSmartContracts.WaitingList{}
	_ = args.Marshalizer.Unmarshal(waitingListHead, marshaledData)
	assert.Equal(t, uint32(3), waitingListHead.Length)
}

func TestSystemSCProcessor_ProcessSystemSmartContractWrongValidatorInfoShouldBeCleaned(t *testing.T) {
	t.Parallel()

	args, _ := createFullArgumentsForSystemSCProcessing(config.EnableEpochs{}, createMemUnit())
	s, _ := NewSystemSCProcessor(args)

	prepareStakingContractWithData(
		args.UserAccountsDB,
		[]byte("oneAddress1"),
		[]byte("oneAddress2"),
		args.Marshalizer,
		[]byte("oneAddress1"),
		[]byte("oneAddress1"),
	)

	validatorInfos := make(map[uint32][]*state.ValidatorInfo)
	validatorInfos[0] = append(validatorInfos[0], &state.ValidatorInfo{
		PublicKey:       []byte("stakedPubKey0"),
		List:            "",
		RewardAddress:   []byte("stakedPubKey0"),
		AccumulatedFees: big.NewInt(0),
	})
	validatorInfos[0] = append(validatorInfos[0], &state.ValidatorInfo{
		PublicKey:       []byte("stakedPubKey1"),
		List:            "",
		RewardAddress:   []byte("stakedPubKey0"),
		AccumulatedFees: big.NewInt(0),
	})
	validatorInfos[0] = append(validatorInfos[0], &state.ValidatorInfo{
		PublicKey:       []byte("stakedPubKey2"),
		List:            "",
		RewardAddress:   []byte("stakedPubKey0"),
		AccumulatedFees: big.NewInt(0),
	})
	validatorInfos[0] = append(validatorInfos[0], &state.ValidatorInfo{
		PublicKey:       []byte("stakedPubKey3"),
		List:            "",
		RewardAddress:   []byte("stakedPubKey0"),
		AccumulatedFees: big.NewInt(0),
	})
	validatorInfos[0] = append(validatorInfos[0], &state.ValidatorInfo{
		PublicKey:       []byte("oneAddress1"),
		List:            string(common.EligibleList),
		RewardAddress:   []byte("oneAddress1"),
		AccumulatedFees: big.NewInt(0),
	})

	err := s.ProcessSystemSmartContract(validatorInfos, 0, 0)
	assert.Nil(t, err)

	assert.Equal(t, len(validatorInfos[0]), 1)
}

func TestSystemSCProcessor_TogglePauseUnPause(t *testing.T) {
	t.Parallel()

	args, _ := createFullArgumentsForSystemSCProcessing(config.EnableEpochs{}, createMemUnit())
	s, _ := NewSystemSCProcessor(args)

	err := s.ToggleUnStakeUnBond(true)
	assert.Nil(t, err)

	validatorSC := loadSCAccount(s.userAccountsDB, vm.ValidatorSCAddress)
	value, _, _ := validatorSC.RetrieveValue([]byte("unStakeUnBondPause"))
	assert.True(t, value[0] == 1)

	err = s.ToggleUnStakeUnBond(false)
	assert.Nil(t, err)

	validatorSC = loadSCAccount(s.userAccountsDB, vm.ValidatorSCAddress)
	value, _, _ = validatorSC.RetrieveValue([]byte("unStakeUnBondPause"))
	assert.True(t, value[0] == 0)
}

func TestSystemSCProcessor_ResetUnJailListErrors(t *testing.T) {
	t.Parallel()

	localErr := errors.New("local error")
	args, _ := createFullArgumentsForSystemSCProcessing(config.EnableEpochs{}, createMemUnit())
	s, _ := NewSystemSCProcessor(args)
	s.systemVM = &mock.VMExecutionHandlerStub{RunSmartContractCallCalled: func(input *vmcommon.ContractCallInput) (*vmcommon.VMOutput, error) {
		return nil, localErr
	}}

	err := s.resetLastUnJailed()
	assert.Equal(t, localErr, err)

	s.systemVM = &mock.VMExecutionHandlerStub{RunSmartContractCallCalled: func(input *vmcommon.ContractCallInput) (*vmcommon.VMOutput, error) {
		return &vmcommon.VMOutput{ReturnCode: vmcommon.UserError}, nil
	}}

	err = s.resetLastUnJailed()
	assert.Equal(t, epochStart.ErrResetLastUnJailedFromQueue, err)
}

func TestSystemSCProcessor_ProcessSystemSmartContractJailAndUnStake(t *testing.T) {
	t.Parallel()

	args, _ := createFullArgumentsForSystemSCProcessing(config.EnableEpochs{}, createMemUnit())
	s, _ := NewSystemSCProcessor(args)

	addStakedData(args.UserAccountsDB, []byte("stakedPubKey0"), []byte("ownerKey"), args.Marshalizer)
	addStakedData(args.UserAccountsDB, []byte("stakedPubKey1"), []byte("ownerKey"), args.Marshalizer)
	addStakedData(args.UserAccountsDB, []byte("stakedPubKey2"), []byte("ownerKey"), args.Marshalizer)
	addStakedData(args.UserAccountsDB, []byte("stakedPubKey3"), []byte("ownerKey"), args.Marshalizer)
	saveOneKeyToWaitingList(args.UserAccountsDB, []byte("waitingPubKey"), args.Marshalizer, []byte("ownerKey"), []byte("ownerKey"))
	addValidatorData(args.UserAccountsDB, []byte("ownerKey"), [][]byte{[]byte("stakedPubKey0"), []byte("stakedPubKey1"), []byte("stakedPubKey2"), []byte("stakedPubKey3"), []byte("waitingPubKey")}, big.NewInt(0), args.Marshalizer)
	_, _ = args.UserAccountsDB.Commit()

	validatorInfos := make(map[uint32][]*state.ValidatorInfo)
	validatorInfos[0] = append(validatorInfos[0], &state.ValidatorInfo{
		PublicKey:       []byte("stakedPubKey0"),
		List:            string(common.EligibleList),
		RewardAddress:   []byte("ownerKey"),
		AccumulatedFees: big.NewInt(0),
	})
	validatorInfos[0] = append(validatorInfos[0], &state.ValidatorInfo{
		PublicKey:       []byte("stakedPubKey1"),
		List:            string(common.EligibleList),
		RewardAddress:   []byte("ownerKey"),
		AccumulatedFees: big.NewInt(0),
	})
	validatorInfos[0] = append(validatorInfos[0], &state.ValidatorInfo{
		PublicKey:       []byte("stakedPubKey2"),
		List:            string(common.EligibleList),
		RewardAddress:   []byte("ownerKey"),
		AccumulatedFees: big.NewInt(0),
	})
	validatorInfos[0] = append(validatorInfos[0], &state.ValidatorInfo{
		PublicKey:       []byte("stakedPubKey3"),
		List:            string(common.EligibleList),
		RewardAddress:   []byte("ownerKey"),
		AccumulatedFees: big.NewInt(0),
	})

	for _, vInfo := range validatorInfos[0] {
		jailedAcc, _ := args.PeerAccountsDB.LoadAccount(vInfo.PublicKey)
		_ = args.PeerAccountsDB.SaveAccount(jailedAcc)
	}

	args.EpochNotifier.CheckEpoch(&testscommon.HeaderHandlerStub{
		EpochField: 1, // disable stakingV2OwnerFlag
	})
	err := s.ProcessSystemSmartContract(validatorInfos, 0, 0)
	assert.Nil(t, err)

	_, err = s.peerAccountsDB.GetExistingAccount([]byte("waitingPubKey"))
	assert.NotNil(t, err)

	assert.Equal(t, 4, len(validatorInfos[0]))
	for _, vInfo := range validatorInfos[0] {
		assert.Equal(t, vInfo.List, string(common.LeavingList))
		peerAcc, _ := s.getPeerAccount(vInfo.PublicKey)
		assert.Equal(t, peerAcc.GetList(), string(common.LeavingList))
	}
}<|MERGE_RESOLUTION|>--- conflicted
+++ resolved
@@ -918,8 +918,7 @@
 	storageManagerArgs.MainStorer = trieStorer
 	storageManagerArgs.CheckpointsStorer = trieStorer
 
-<<<<<<< HEAD
-	trieFactoryManager, _ := trie.CreateTrieStorageManager(storageManagerArgs, options)
+	trieFactoryManager, _ := trie.CreateTrieStorageManager(storageManagerArgs, stateMock.GetStorageManagerOptions())
 	argsAccCreator := state.ArgsAccountCreation{
 		Hasher:              hasher,
 		Marshaller:          marshalizer,
@@ -927,11 +926,6 @@
 	}
 	accCreator, _ := factory.NewAccountCreator(argsAccCreator)
 	peerAccCreator := factory.NewPeerAccountCreator()
-=======
-	trieFactoryManager, _ := trie.CreateTrieStorageManager(storageManagerArgs, stateMock.GetStorageManagerOptions())
-	userAccountsDB := createAccountsDB(hasher, marshalizer, factory.NewAccountCreator(), trieFactoryManager)
-	peerAccountsDB := createAccountsDB(hasher, marshalizer, factory.NewPeerAccountCreator(), trieFactoryManager)
->>>>>>> d3ebeb7f
 	en := forking.NewGenericEpochNotifier()
 	epochsConfig := &config.EpochConfig{
 		EnableEpochs: enableEpochsConfig,
