package metachain

import (
	"bytes"
	"crypto/rand"
	"errors"
	"fmt"
	"math"
	"math/big"
	"os"
	"testing"

	arwenConfig "github.com/ElrondNetwork/arwen-wasm-vm/v1_4/config"
	"github.com/ElrondNetwork/elrond-go-core/core"
	"github.com/ElrondNetwork/elrond-go-core/core/check"
	"github.com/ElrondNetwork/elrond-go-core/data/block"
	"github.com/ElrondNetwork/elrond-go-core/data/rewardTx"
	"github.com/ElrondNetwork/elrond-go-core/hashing"
	"github.com/ElrondNetwork/elrond-go-core/hashing/sha256"
	"github.com/ElrondNetwork/elrond-go-core/marshal"
	"github.com/ElrondNetwork/elrond-go/common"
	"github.com/ElrondNetwork/elrond-go/common/forking"
	"github.com/ElrondNetwork/elrond-go/config"
	"github.com/ElrondNetwork/elrond-go/dataRetriever"
	"github.com/ElrondNetwork/elrond-go/dataRetriever/blockchain"
	"github.com/ElrondNetwork/elrond-go/dataRetriever/dataPool"
	"github.com/ElrondNetwork/elrond-go/epochStart"
	"github.com/ElrondNetwork/elrond-go/epochStart/mock"
	"github.com/ElrondNetwork/elrond-go/epochStart/notifier"
	"github.com/ElrondNetwork/elrond-go/genesis/process/disabled"
	vmFactory "github.com/ElrondNetwork/elrond-go/process/factory"
	metaProcess "github.com/ElrondNetwork/elrond-go/process/factory/metachain"
	"github.com/ElrondNetwork/elrond-go/process/peer"
	"github.com/ElrondNetwork/elrond-go/process/smartContract/builtInFunctions"
	"github.com/ElrondNetwork/elrond-go/process/smartContract/hooks"
	"github.com/ElrondNetwork/elrond-go/sharding"
	"github.com/ElrondNetwork/elrond-go/state"
	"github.com/ElrondNetwork/elrond-go/state/factory"
	"github.com/ElrondNetwork/elrond-go/state/storagePruningManager"
	"github.com/ElrondNetwork/elrond-go/state/storagePruningManager/evictionWaitingList"
	"github.com/ElrondNetwork/elrond-go/storage"
	"github.com/ElrondNetwork/elrond-go/storage/storageUnit"
	"github.com/ElrondNetwork/elrond-go/testscommon"
	"github.com/ElrondNetwork/elrond-go/testscommon/cryptoMocks"
	dataRetrieverMock "github.com/ElrondNetwork/elrond-go/testscommon/dataRetriever"
	"github.com/ElrondNetwork/elrond-go/testscommon/epochNotifier"
	"github.com/ElrondNetwork/elrond-go/testscommon/shardingMocks"
	"github.com/ElrondNetwork/elrond-go/testscommon/stakingcommon"
	statusHandlerMock "github.com/ElrondNetwork/elrond-go/testscommon/statusHandler"
	"github.com/ElrondNetwork/elrond-go/trie"
	"github.com/ElrondNetwork/elrond-go/vm"
	"github.com/ElrondNetwork/elrond-go/vm/systemSmartContracts"
	"github.com/ElrondNetwork/elrond-go/vm/systemSmartContracts/defaults"
	vmcommon "github.com/ElrondNetwork/elrond-vm-common"
	"github.com/stretchr/testify/assert"
	"github.com/stretchr/testify/require"
)

type testKeyPair struct {
	walletKey    []byte
	validatorKey []byte
}

func createPhysicalUnit(t *testing.T) (storage.Storer, string) {
	cacheConfig := storageUnit.CacheConfig{
		Name:                 "test",
		Type:                 "SizeLRU",
		SizeInBytes:          314572800,
		SizeInBytesPerSender: 0,
		Capacity:             500000,
		SizePerSender:        0,
		Shards:               0,
	}
	dir := t.TempDir()
	persisterConfig := storageUnit.ArgDB{
		Path:              dir,
		DBType:            "LvlDBSerial",
		BatchDelaySeconds: 2,
		MaxBatchSize:      45000,
		MaxOpenFiles:      10,
	}

	cache, _ := storageUnit.NewCache(cacheConfig)
	persist, _ := storageUnit.NewDB(persisterConfig)
	unit, _ := storageUnit.NewStorageUnit(cache, persist)

	return unit, dir
}

func TestNewSystemSCProcessor(t *testing.T) {
	t.Parallel()

	args, _ := createFullArgumentsForSystemSCProcessing(100, createMemUnit())
	args.Marshalizer = nil
	checkConstructorWithNilArg(t, args, epochStart.ErrNilMarshalizer)

	args, _ = createFullArgumentsForSystemSCProcessing(100, createMemUnit())
	args.PeerAccountsDB = nil
	checkConstructorWithNilArg(t, args, epochStart.ErrNilAccountsDB)

	args, _ = createFullArgumentsForSystemSCProcessing(100, createMemUnit())
	args.SystemVM = nil
	checkConstructorWithNilArg(t, args, epochStart.ErrNilSystemVM)

	args, _ = createFullArgumentsForSystemSCProcessing(100, createMemUnit())
	args.UserAccountsDB = nil
	checkConstructorWithNilArg(t, args, epochStart.ErrNilAccountsDB)

	args, _ = createFullArgumentsForSystemSCProcessing(100, createMemUnit())
	args.ValidatorInfoCreator = nil
	checkConstructorWithNilArg(t, args, epochStart.ErrNilValidatorInfoProcessor)

	args, _ = createFullArgumentsForSystemSCProcessing(100, createMemUnit())
	args.EndOfEpochCallerAddress = nil
	checkConstructorWithNilArg(t, args, epochStart.ErrNilEndOfEpochCallerAddress)

	args, _ = createFullArgumentsForSystemSCProcessing(100, createMemUnit())
	args.StakingSCAddress = nil
	checkConstructorWithNilArg(t, args, epochStart.ErrNilStakingSCAddress)

	args, _ = createFullArgumentsForSystemSCProcessing(100, createMemUnit())
	args.ValidatorInfoCreator = nil
	checkConstructorWithNilArg(t, args, epochStart.ErrNilValidatorInfoProcessor)

	args, _ = createFullArgumentsForSystemSCProcessing(100, createMemUnit())
	args.ChanceComputer = nil
	checkConstructorWithNilArg(t, args, epochStart.ErrNilChanceComputer)

	args, _ = createFullArgumentsForSystemSCProcessing(100, createMemUnit())
	args.GenesisNodesConfig = nil
	checkConstructorWithNilArg(t, args, epochStart.ErrNilGenesisNodesConfig)

	args, _ = createFullArgumentsForSystemSCProcessing(100, createMemUnit())
	args.NodesConfigProvider = nil
	checkConstructorWithNilArg(t, args, epochStart.ErrNilNodesConfigProvider)

	args, _ = createFullArgumentsForSystemSCProcessing(100, createMemUnit())
	args.StakingDataProvider = nil
	checkConstructorWithNilArg(t, args, epochStart.ErrNilStakingDataProvider)

	args, _ = createFullArgumentsForSystemSCProcessing(100, createMemUnit())
	args.EpochNotifier = nil
	checkConstructorWithNilArg(t, args, epochStart.ErrNilEpochStartNotifier)
}

func checkConstructorWithNilArg(t *testing.T, args ArgsNewEpochStartSystemSCProcessing, expectedErr error) {
	_, err := NewSystemSCProcessor(args)
	require.Equal(t, expectedErr, err)
}

func TestSystemSCProcessor_ProcessSystemSmartContract(t *testing.T) {
	t.Parallel()

	args, _ := createFullArgumentsForSystemSCProcessing(1000, createMemUnit())
	args.ChanceComputer = &mock.ChanceComputerStub{
		GetChanceCalled: func(rating uint32) uint32 {
			if rating == 0 {
				return 10
			}
			return rating
		},
	}
	s, _ := NewSystemSCProcessor(args)

	prepareStakingContractWithData(
		args.UserAccountsDB,
		[]byte("jailedPubKey0"),
		[]byte("waitingPubKey"),
		args.Marshalizer,
		[]byte("rewardAddress"),
		[]byte("rewardAddress"),
	)
	jailedAcc, _ := args.PeerAccountsDB.LoadAccount([]byte("jailedPubKey0"))
	_ = args.PeerAccountsDB.SaveAccount(jailedAcc)

	validatorsInfo := state.NewShardValidatorsInfoMap()
	vInfo := &state.ValidatorInfo{
		PublicKey:       []byte("jailedPubKey0"),
		ShardId:         0,
		List:            string(common.JailedList),
		TempRating:      1,
		RewardAddress:   []byte("address"),
		AccumulatedFees: big.NewInt(0),
	}
	_ = validatorsInfo.Add(vInfo)
	err := s.ProcessSystemSmartContract(validatorsInfo, &block.Header{})
	assert.Nil(t, err)

	assert.Len(t, validatorsInfo.GetShardValidatorsInfoMap()[0], 1)
	newValidatorInfo := validatorsInfo.GetShardValidatorsInfoMap()[0][0]
	assert.Equal(t, newValidatorInfo.GetList(), string(common.NewList))
}

func TestSystemSCProcessor_JailedNodesShouldNotBeSwappedAllAtOnce(t *testing.T) {
	t.Parallel()

	testSystemSCProcessorJailedNodesShouldNotBeSwappedAllAtOnce(t, 0)
	testSystemSCProcessorJailedNodesShouldNotBeSwappedAllAtOnce(t, 1000)
}

func testSystemSCProcessorJailedNodesShouldNotBeSwappedAllAtOnce(t *testing.T, saveJailedAlwaysEnableEpoch uint32) {
	args, _ := createFullArgumentsForSystemSCProcessing(10000, createMemUnit())
	args.EpochConfig.EnableEpochs.SaveJailedAlwaysEnableEpoch = saveJailedAlwaysEnableEpoch

	args.ChanceComputer = &mock.ChanceComputerStub{
		GetChanceCalled: func(rating uint32) uint32 {
			if rating == 0 {
				return 10
			}
			return rating
		},
	}
	s, _ := NewSystemSCProcessor(args)
	require.NotNil(t, s)

	numEligible := 9
	numWaiting := 5
	numJailed := 8
	stakingScAcc := stakingcommon.LoadUserAccount(args.UserAccountsDB, vm.StakingSCAddress)
	createEligibleNodes(numEligible, stakingScAcc, args.Marshalizer)
	_ = createWaitingNodes(numWaiting, stakingScAcc, args.UserAccountsDB, args.Marshalizer)
	jailed := createJailedNodes(numJailed, stakingScAcc, args.UserAccountsDB, args.PeerAccountsDB, args.Marshalizer)

	_ = s.userAccountsDB.SaveAccount(stakingScAcc)
	_, _ = s.userAccountsDB.Commit()

	stakingcommon.AddValidatorData(args.UserAccountsDB, []byte("ownerForAll"), [][]byte{[]byte("stakedPubKey1"), []byte("stakedPubKey2"), []byte("stakedPubKey3")}, big.NewInt(900000), args.Marshalizer)

	validatorsInfo := state.NewShardValidatorsInfoMap()
	_ = validatorsInfo.SetValidatorsInShard(0, jailed)

	err := s.ProcessSystemSmartContract(validatorsInfo, &block.Header{})
	assert.Nil(t, err)
	for i := 0; i < numWaiting; i++ {
		assert.Equal(t, string(common.NewList), validatorsInfo.GetShardValidatorsInfoMap()[0][i].GetList())
	}
	for i := numWaiting; i < numJailed; i++ {
		assert.Equal(t, string(common.JailedList), validatorsInfo.GetShardValidatorsInfoMap()[0][i].GetList())
	}

	newJailedNodes := jailed[numWaiting:numJailed]
	checkNodesStatusInSystemSCDataTrie(t, newJailedNodes, args.UserAccountsDB, args.Marshalizer, saveJailedAlwaysEnableEpoch == 0)
}

func checkNodesStatusInSystemSCDataTrie(t *testing.T, nodes []state.ValidatorInfoHandler, accounts state.AccountsAdapter, marshalizer marshal.Marshalizer, jailed bool) {
	account, err := accounts.LoadAccount(vm.StakingSCAddress)
	require.Nil(t, err)

	var buff []byte
	systemScAccount, ok := account.(state.UserAccountHandler)
	require.True(t, ok)
	for _, nodeInfo := range nodes {
		buff, err = systemScAccount.DataTrieTracker().RetrieveValue(nodeInfo.GetPublicKey())
		require.Nil(t, err)
		require.True(t, len(buff) > 0)

		stakingData := &systemSmartContracts.StakedDataV1_1{}
		err = marshalizer.Unmarshal(stakingData, buff)
		require.Nil(t, err)

		assert.Equal(t, jailed, stakingData.Jailed)
	}
}

func TestSystemSCProcessor_NobodyToSwapWithStakingV2(t *testing.T) {
	t.Parallel()

	args, _ := createFullArgumentsForSystemSCProcessing(0, createMemUnit())
	args.ChanceComputer = &mock.ChanceComputerStub{
		GetChanceCalled: func(rating uint32) uint32 {
			if rating == 0 {
				return 10
			}
			return rating
		},
	}
	args.EpochConfig.EnableEpochs.StakingV2EnableEpoch = 0
	s, _ := NewSystemSCProcessor(args)
	require.NotNil(t, s)

	owner1 := append([]byte("owner1"), bytes.Repeat([]byte{1}, 26)...)
	blsKeys := [][]byte{
		[]byte("bls key 1"),
		[]byte("bls key 2"),
		[]byte("bls key 3"),
		[]byte("bls key 4"),
	}

	_ = s.initDelegationSystemSC()
	doStake(t, s.systemVM, s.userAccountsDB, owner1, big.NewInt(1000), blsKeys...)
	doUnStake(t, s.systemVM, s.userAccountsDB, owner1, blsKeys[:3]...)
	validatorsInfo := state.NewShardValidatorsInfoMap()
	jailed := &state.ValidatorInfo{
		PublicKey:       blsKeys[0],
		ShardId:         0,
		List:            string(common.JailedList),
		TempRating:      1,
		RewardAddress:   []byte("owner1"),
		AccumulatedFees: big.NewInt(0),
	}
	_ = validatorsInfo.Add(jailed)

	err := s.ProcessSystemSmartContract(validatorsInfo, &block.Header{})
	assert.Nil(t, err)

	for _, vInfo := range validatorsInfo.GetShardValidatorsInfoMap()[0] {
		assert.Equal(t, string(common.JailedList), vInfo.GetList())
	}

	nodesToUnStake, mapOwnersKeys, err := s.stakingDataProvider.ComputeUnQualifiedNodes(validatorsInfo)
	assert.Nil(t, err)
	assert.Equal(t, 0, len(nodesToUnStake))
	assert.Equal(t, 0, len(mapOwnersKeys))
}

func TestSystemSCProcessor_UpdateStakingV2ShouldWork(t *testing.T) {
	t.Parallel()

	args, _ := createFullArgumentsForSystemSCProcessing(1000, createMemUnit())
	args.EpochConfig.EnableEpochs.StakingV2EnableEpoch = 1
	args.ChanceComputer = &mock.ChanceComputerStub{
		GetChanceCalled: func(rating uint32) uint32 {
			if rating == 0 {
				return 10
			}
			return rating
		},
	}
	s, _ := NewSystemSCProcessor(args)
	require.NotNil(t, s)

	owner1 := append([]byte("owner1"), bytes.Repeat([]byte{1}, 26)...)
	owner2 := append([]byte("owner2"), bytes.Repeat([]byte{1}, 26)...)

	blsKeys := [][]byte{
		[]byte("bls key 1"),
		[]byte("bls key 2"),
		[]byte("bls key 3"),
		[]byte("bls key 4"),
	}

	doStake(t, s.systemVM, s.userAccountsDB, owner1, big.NewInt(1000), blsKeys[0], blsKeys[1])
	doStake(t, s.systemVM, s.userAccountsDB, owner2, big.NewInt(1000), blsKeys[2], blsKeys[3])

	args.EpochNotifier.CheckEpoch(&testscommon.HeaderHandlerStub{
		EpochField: 1000000,
	})

	for _, blsKey := range blsKeys {
		checkOwnerOfBlsKey(t, s.systemVM, blsKey, []byte(""))
	}

	err := s.updateOwnersForBlsKeys()
	assert.Nil(t, err)

	checkOwnerOfBlsKey(t, s.systemVM, blsKeys[0], owner1)
	checkOwnerOfBlsKey(t, s.systemVM, blsKeys[1], owner1)
	checkOwnerOfBlsKey(t, s.systemVM, blsKeys[2], owner2)
	checkOwnerOfBlsKey(t, s.systemVM, blsKeys[3], owner2)
}

func TestSystemSCProcessor_UpdateStakingV2MoreKeysShouldWork(t *testing.T) {
	t.Parallel()

	db, dir := createPhysicalUnit(t)
	require.False(t, check.IfNil(db))

	log.Info("using temporary directory", "path", dir)

	sw := core.NewStopWatch()
	sw.Start("complete test")
	defer func() {
		sw.Stop("complete test")
		log.Info("TestSystemSCProcessor_UpdateStakingV2MoreKeysShouldWork time measurements", sw.GetMeasurements()...)
		_ = db.DestroyUnit()
		_ = os.RemoveAll(dir)
	}()

	args, _ := createFullArgumentsForSystemSCProcessing(1000, db)
	args.EpochConfig.EnableEpochs.StakingV2EnableEpoch = 1
	args.ChanceComputer = &mock.ChanceComputerStub{
		GetChanceCalled: func(rating uint32) uint32 {
			if rating == 0 {
				return 10
			}
			return rating
		},
	}
	s, _ := NewSystemSCProcessor(args)
	require.NotNil(t, s)

	numKeys := 5000
	keys := make([]*testKeyPair, 0, numKeys)
	for i := 0; i < numKeys; i++ {
		if i%100 == 0 {
			_, err := args.UserAccountsDB.Commit()
			require.Nil(t, err)
		}

		keys = append(keys, createTestKeyPair())
	}

	sw.Start("do stake")
	for _, tkp := range keys {
		doStake(t, s.systemVM, s.userAccountsDB, tkp.walletKey, big.NewInt(1000), tkp.validatorKey)

	}
	sw.Stop("do stake")

	args.EpochNotifier.CheckEpoch(&testscommon.HeaderHandlerStub{
		EpochField: 1000000,
	})

	sw.Start("initial check")
	for _, tkp := range keys {
		checkOwnerOfBlsKey(t, s.systemVM, tkp.validatorKey, []byte(""))
	}
	sw.Stop("initial check")

	sw.Start("updateOwnersForBlsKeys")
	err := s.updateOwnersForBlsKeys()
	sw.Stop("updateOwnersForBlsKeys")
	assert.Nil(t, err)

	sw.Start("final check")
	for _, tkp := range keys {
		checkOwnerOfBlsKey(t, s.systemVM, tkp.validatorKey, tkp.walletKey)
	}
	sw.Stop("final check")
}

func createTestKeyPair() *testKeyPair {
	tkp := &testKeyPair{
		walletKey:    make([]byte, 32),
		validatorKey: make([]byte, 96),
	}

	_, _ = rand.Read(tkp.walletKey)
	_, _ = rand.Read(tkp.validatorKey)

	return tkp
}

func checkOwnerOfBlsKey(t *testing.T, systemVm vmcommon.VMExecutionHandler, blsKey []byte, expectedOwner []byte) {
	vmInput := &vmcommon.ContractCallInput{
		VMInput: vmcommon.VMInput{
			CallerAddr: vm.ValidatorSCAddress,
			Arguments:  [][]byte{blsKey},
			CallValue:  big.NewInt(0),
		},
		RecipientAddr: vm.StakingSCAddress,
		Function:      "getOwner",
	}

	vmOutput, err := systemVm.RunSmartContractCall(vmInput)
	require.Nil(t, err)
	if len(expectedOwner) == 0 {
		require.Equal(t, vmOutput.ReturnCode, vmcommon.UserError)
		return
	}

	require.Equal(t, vmcommon.Ok, vmOutput.ReturnCode)
	require.Equal(t, 1, len(vmOutput.ReturnData))

	assert.Equal(t, len(expectedOwner), len(vmOutput.ReturnData[0]))
	if len(expectedOwner) > 0 {
		assert.Equal(t, expectedOwner, vmOutput.ReturnData[0])
	}
}

func doStake(t *testing.T, systemVm vmcommon.VMExecutionHandler, accountsDB state.AccountsAdapter, owner []byte, nodePrice *big.Int, blsKeys ...[]byte) {
	numBlsKeys := len(blsKeys)
	args := [][]byte{{0, byte(numBlsKeys)}}
	for _, blsKey := range blsKeys {
		args = append(args, blsKey)
		args = append(args, []byte("sig"))
	}

	vmInput := &vmcommon.ContractCallInput{
		VMInput: vmcommon.VMInput{
			CallerAddr:  owner,
			Arguments:   args,
			CallValue:   big.NewInt(0).Mul(big.NewInt(int64(numBlsKeys)), nodePrice),
			GasProvided: math.MaxUint64,
		},
		RecipientAddr: vm.ValidatorSCAddress,
		Function:      "stake",
	}

	vmOutput, err := systemVm.RunSmartContractCall(vmInput)
	require.Nil(t, err)
	require.Equal(t, vmcommon.Ok, vmOutput.ReturnCode)

	saveOutputAccounts(t, accountsDB, vmOutput)
}

func doUnStake(t *testing.T, systemVm vmcommon.VMExecutionHandler, accountsDB state.AccountsAdapter, owner []byte, blsKeys ...[]byte) {
	vmInput := &vmcommon.ContractCallInput{
		VMInput: vmcommon.VMInput{
			CallerAddr:  owner,
			Arguments:   blsKeys,
			CallValue:   big.NewInt(0),
			GasProvided: math.MaxUint64,
		},
		RecipientAddr: vm.ValidatorSCAddress,
		Function:      "unStake",
	}

	vmOutput, err := systemVm.RunSmartContractCall(vmInput)
	require.Nil(t, err)
	require.Equal(t, vmcommon.Ok, vmOutput.ReturnCode)

	saveOutputAccounts(t, accountsDB, vmOutput)
}

func createEligibleNodes(numNodes int, stakingSCAcc state.UserAccountHandler, marshalizer marshal.Marshalizer) {
	for i := 0; i < numNodes; i++ {
		stakedData := &systemSmartContracts.StakedDataV2_0{
			Waiting:       false,
			Staked:        true,
			StakedNonce:   0,
			RewardAddress: []byte(fmt.Sprintf("rewardAddress_w%d", i)),
			OwnerAddress:  []byte("ownerForAll"),
			StakeValue:    big.NewInt(100),
		}
		marshaledData, _ := marshalizer.Marshal(stakedData)
		_ = stakingSCAcc.DataTrieTracker().SaveKeyValue([]byte(fmt.Sprintf("waiting_%d", i)), marshaledData)
	}
}

func createJailedNodes(numNodes int, stakingSCAcc state.UserAccountHandler, userAccounts state.AccountsAdapter, peerAccounts state.AccountsAdapter, marshalizer marshal.Marshalizer) []state.ValidatorInfoHandler {
	validatorInfos := make([]state.ValidatorInfoHandler, 0)

	for i := 0; i < numNodes; i++ {
		stakedData := &systemSmartContracts.StakedDataV2_0{
			Staked:        true,
			RewardAddress: []byte(fmt.Sprintf("rewardAddress_j%d", i)),
			StakeValue:    big.NewInt(100),
			OwnerAddress:  []byte("ownerForAll"),
		}
		marshaledData, _ := marshalizer.Marshal(stakedData)
		_ = stakingSCAcc.DataTrieTracker().SaveKeyValue([]byte(fmt.Sprintf("jailed__%d", i)), marshaledData)

		_ = userAccounts.SaveAccount(stakingSCAcc)

		jailedAcc, _ := peerAccounts.LoadAccount([]byte(fmt.Sprintf("jailed__%d", i)))
		_ = peerAccounts.SaveAccount(jailedAcc)

		vInfo := &state.ValidatorInfo{
			PublicKey:       []byte(fmt.Sprintf("jailed__%d", i)),
			ShardId:         0,
			List:            string(common.JailedList),
			TempRating:      1,
			RewardAddress:   []byte("address"),
			AccumulatedFees: big.NewInt(0),
		}

		validatorInfos = append(validatorInfos, vInfo)
	}

	return validatorInfos
}

func addValidatorDataWithUnStakedKey(
	accountsDB state.AccountsAdapter,
	ownerKey []byte,
	registeredKeys [][]byte,
	nodePrice *big.Int,
	marshalizer marshal.Marshalizer,
) {
	stakingAccount := stakingcommon.LoadUserAccount(accountsDB, vm.StakingSCAddress)
	validatorAccount := stakingcommon.LoadUserAccount(accountsDB, vm.ValidatorSCAddress)

	validatorData := &systemSmartContracts.ValidatorDataV2{
		RegisterNonce:   0,
		Epoch:           0,
		RewardAddress:   ownerKey,
		TotalStakeValue: big.NewInt(0),
		LockedStake:     big.NewInt(0).Mul(nodePrice, big.NewInt(int64(len(registeredKeys)))),
		TotalUnstaked:   big.NewInt(0).Mul(nodePrice, big.NewInt(int64(len(registeredKeys)))),
		BlsPubKeys:      registeredKeys,
		NumRegistered:   uint32(len(registeredKeys)),
	}

	for _, bls := range registeredKeys {
		validatorData.UnstakedInfo = append(validatorData.UnstakedInfo, &systemSmartContracts.UnstakedValue{
			UnstakedEpoch: 1,
			UnstakedValue: nodePrice,
		})

		stakingData := &systemSmartContracts.StakedDataV2_0{
			RegisterNonce: 0,
			StakedNonce:   0,
			Staked:        false,
			UnStakedNonce: 1,
			UnStakedEpoch: 0,
			RewardAddress: ownerKey,
			StakeValue:    nodePrice,
			JailedRound:   0,
			JailedNonce:   0,
			UnJailedNonce: 0,
			Jailed:        false,
			Waiting:       false,
			NumJailed:     0,
			SlashValue:    big.NewInt(0),
			OwnerAddress:  ownerKey,
		}
		marshaledData, _ := marshalizer.Marshal(stakingData)
		_ = stakingAccount.DataTrieTracker().SaveKeyValue(bls, marshaledData)
	}

	marshaledData, _ := marshalizer.Marshal(validatorData)
	_ = validatorAccount.DataTrieTracker().SaveKeyValue(ownerKey, marshaledData)

	_ = accountsDB.SaveAccount(validatorAccount)
	_ = accountsDB.SaveAccount(stakingAccount)
}

func createWaitingNodes(numNodes int, stakingSCAcc state.UserAccountHandler, userAccounts state.AccountsAdapter, marshalizer marshal.Marshalizer) []*state.ValidatorInfo {
	validatorInfos := make([]*state.ValidatorInfo, 0)
	waitingKeyInList := []byte("waiting")
	for i := 0; i < numNodes; i++ {
		stakedData := &systemSmartContracts.StakedDataV2_0{
			Waiting:       true,
			RewardAddress: []byte(fmt.Sprintf("rewardAddress_w%d", i)),
			OwnerAddress:  []byte("ownerForAll"),
			StakeValue:    big.NewInt(100),
		}
		marshaledData, _ := marshalizer.Marshal(stakedData)
		_ = stakingSCAcc.DataTrieTracker().SaveKeyValue([]byte(fmt.Sprintf("waiting_%d", i)), marshaledData)
		previousKey := string(waitingKeyInList)
		waitingKeyInList = []byte("w_" + fmt.Sprintf("waiting_%d", i))
		waitingListHead := &systemSmartContracts.WaitingList{
			FirstKey: []byte("w_" + fmt.Sprintf("waiting_%d", 0)),
			LastKey:  []byte("w_" + fmt.Sprintf("waiting_%d", numNodes-1)),
			Length:   uint32(numNodes),
		}
		marshaledData, _ = marshalizer.Marshal(waitingListHead)
		_ = stakingSCAcc.DataTrieTracker().SaveKeyValue([]byte("waitingList"), marshaledData)

		waitingListElement := &systemSmartContracts.ElementInList{
			BLSPublicKey: []byte(fmt.Sprintf("waiting_%d", i)),
			PreviousKey:  waitingKeyInList,
			NextKey:      []byte("w_" + fmt.Sprintf("waiting_%d", i+1)),
		}
		if i == numNodes-1 {
			waitingListElement.NextKey = make([]byte, 0)
		}
		if i > 0 {
			waitingListElement.PreviousKey = []byte(previousKey)
		}

		marshaledData, _ = marshalizer.Marshal(waitingListElement)
		_ = stakingSCAcc.DataTrieTracker().SaveKeyValue(waitingKeyInList, marshaledData)

		vInfo := &state.ValidatorInfo{
			PublicKey:       []byte(fmt.Sprintf("waiting_%d", i)),
			ShardId:         0,
			List:            string(common.WaitingList),
			TempRating:      1,
			RewardAddress:   []byte("address"),
			AccumulatedFees: big.NewInt(0),
		}

		validatorInfos = append(validatorInfos, vInfo)
	}

	_ = userAccounts.SaveAccount(stakingSCAcc)

	return validatorInfos
}

func prepareStakingContractWithData(
	accountsDB state.AccountsAdapter,
	stakedKey []byte,
	waitingKey []byte,
	marshalizer marshal.Marshalizer,
	rewardAddress []byte,
	ownerAddress []byte,
) {
	stakingcommon.AddStakingData(accountsDB, ownerAddress, rewardAddress, [][]byte{stakedKey}, marshalizer)
	stakingcommon.AddKeysToWaitingList(accountsDB, [][]byte{waitingKey}, marshalizer, rewardAddress, ownerAddress)
	stakingcommon.AddValidatorData(accountsDB, rewardAddress, [][]byte{stakedKey, waitingKey}, big.NewInt(10000000000), marshalizer)

	_, err := accountsDB.Commit()
	log.LogIfError(err)
}

func createAccountsDB(
	hasher hashing.Hasher,
	marshaller marshal.Marshalizer,
	accountFactory state.AccountFactory,
	trieStorageManager common.StorageManager,
) *state.AccountsDB {
	tr, _ := trie.NewTrie(trieStorageManager, marshaller, hasher, 5)
	ewl, _ := evictionWaitingList.NewEvictionWaitingList(10, testscommon.NewMemDbMock(), marshaller)
	spm, _ := storagePruningManager.NewStoragePruningManager(ewl, 10)

	args := state.ArgsAccountsDB{
		Trie:                  tr,
		Hasher:                hasher,
		Marshaller:            marshaller,
		AccountFactory:        accountFactory,
		StoragePruningManager: spm,
		ProcessingMode:        common.Normal,
		ProcessStatusHandler:  &testscommon.ProcessStatusHandlerStub{},
	}
	adb, _ := state.NewAccountsDB(args)
	return adb
}

func createFullArgumentsForSystemSCProcessing(stakingV2EnableEpoch uint32, trieStorer storage.Storer) (ArgsNewEpochStartSystemSCProcessing, vm.SystemSCContainer) {
	hasher := sha256.NewSha256()
	marshalizer := &marshal.GogoProtoMarshalizer{}
	trieFactoryManager, _ := trie.NewTrieStorageManagerWithoutPruning(trieStorer)
	userAccountsDB := createAccountsDB(hasher, marshalizer, factory.NewAccountCreator(), trieFactoryManager)
	peerAccountsDB := createAccountsDB(hasher, marshalizer, factory.NewPeerAccountCreator(), trieFactoryManager)
	en := forking.NewGenericEpochNotifier()

	argsValidatorsProcessor := peer.ArgValidatorStatisticsProcessor{
		Marshalizer:                          marshalizer,
		NodesCoordinator:                     &shardingMocks.NodesCoordinatorStub{},
		ShardCoordinator:                     &mock.ShardCoordinatorStub{},
		DataPool:                             &dataRetrieverMock.PoolsHolderStub{},
		StorageService:                       &mock.ChainStorerStub{},
		PubkeyConv:                           &mock.PubkeyConverterMock{},
		PeerAdapter:                          peerAccountsDB,
		Rater:                                &mock.RaterStub{},
		RewardsHandler:                       &mock.RewardsHandlerStub{},
		NodesSetup:                           &mock.NodesSetupStub{},
		MaxComputableRounds:                  1,
		MaxConsecutiveRoundsOfRatingDecrease: 2000,
		EpochNotifier:                        en,
		StakingV2EnableEpoch:                 stakingV2EnableEpoch,
		StakingV4EnableEpoch:                 444,
	}
	vCreator, _ := peer.NewValidatorStatisticsProcessor(argsValidatorsProcessor)

	blockChain, _ := blockchain.NewMetaChain(&statusHandlerMock.AppStatusHandlerStub{})
	gasSchedule := arwenConfig.MakeGasMapForTests()
	gasScheduleNotifier := mock.NewGasScheduleNotifierMock(gasSchedule)
	argsBuiltIn := builtInFunctions.ArgsCreateBuiltInFunctionContainer{
		GasSchedule:     gasScheduleNotifier,
		MapDNSAddresses: make(map[string]struct{}),
		Marshalizer:     marshalizer,
		Accounts:        userAccountsDB,
		ShardCoordinator: &mock.ShardCoordinatorStub{SelfIdCalled: func() uint32 {
			return core.MetachainShardId
		}},
		EpochNotifier: &epochNotifier.EpochNotifierStub{},
	}
	builtInFuncs, _, _ := builtInFunctions.CreateBuiltInFuncContainerAndNFTStorageHandler(argsBuiltIn)

	testDataPool := dataRetrieverMock.NewPoolsHolderMock()
	argsHook := hooks.ArgBlockChainHook{
<<<<<<< HEAD
		Accounts:           userAccountsDB,
		PubkeyConv:         &mock.PubkeyConverterMock{},
		StorageService:     &mock.ChainStorerStub{},
		BlockChain:         blockChain,
		ShardCoordinator:   &mock.ShardCoordinatorStub{},
		Marshalizer:        marshalizer,
		Uint64Converter:    &mock.Uint64ByteSliceConverterMock{},
		NFTStorageHandler:  &testscommon.SimpleNFTStorageHandlerStub{},
		BuiltInFunctions:   builtInFuncs,
		DataPool:           testDataPool,
		CompiledSCPool:     testDataPool.SmartContracts(),
		EpochNotifier:      &epochNotifier.EpochNotifierStub{},
		NilCompiledSCStore: true,
=======
		Accounts:              userAccountsDB,
		PubkeyConv:            &mock.PubkeyConverterMock{},
		StorageService:        &mock.ChainStorerStub{},
		BlockChain:            blockChain,
		ShardCoordinator:      &mock.ShardCoordinatorStub{},
		Marshalizer:           marshalizer,
		Uint64Converter:       &mock.Uint64ByteSliceConverterMock{},
		BuiltInFunctions:      vmcommonBuiltInFunctions.NewBuiltInFunctionContainer(),
		NFTStorageHandler:     &testscommon.SimpleNFTStorageHandlerStub{},
		GlobalSettingsHandler: &testscommon.ESDTGlobalSettingsHandlerStub{},
		DataPool:              testDataPool,
		CompiledSCPool:        testDataPool.SmartContracts(),
		EpochNotifier:         &epochNotifier.EpochNotifierStub{},
		NilCompiledSCStore:    true,
>>>>>>> 04516adc
	}

	defaults.FillGasMapInternal(gasSchedule, 1)
	signVerifer, _ := disabled.NewMessageSignVerifier(&cryptoMocks.KeyGenStub{})

	nodesSetup := &mock.NodesSetupStub{}

	blockChainHookImpl, _ := hooks.NewBlockChainHookImpl(argsHook)
	argsNewVMContainerFactory := metaProcess.ArgsNewVMContainerFactory{
		BlockChainHook:      blockChainHookImpl,
		PubkeyConv:          argsHook.PubkeyConv,
		Economics:           stakingcommon.CreateEconomicsData(),
		MessageSignVerifier: signVerifer,
		GasSchedule:         gasScheduleNotifier,
		NodesConfigProvider: nodesSetup,
		Hasher:              hasher,
		Marshalizer:         marshalizer,
		SystemSCConfig: &config.SystemSmartContractsConfig{
			ESDTSystemSCConfig: config.ESDTSystemSCConfig{
				BaseIssuingCost:  "1000",
				OwnerAddress:     "aaaaaa",
				DelegationTicker: "DEL",
			},
			GovernanceSystemSCConfig: config.GovernanceSystemSCConfig{
				Active: config.GovernanceSystemSCConfigActive{
					ProposalCost:     "500",
					MinQuorum:        "50",
					MinPassThreshold: "50",
					MinVetoThreshold: "50",
				},
				FirstWhitelistedAddress: "3132333435363738393031323334353637383930313233343536373839303234",
			},
			StakingSystemSCConfig: config.StakingSystemSCConfig{
				GenesisNodePrice:                     "1000",
				UnJailValue:                          "10",
				MinStepValue:                         "10",
				MinStakeValue:                        "1",
				UnBondPeriod:                         1,
				NumRoundsWithoutBleed:                1,
				MaximumPercentageToBleed:             1,
				BleedPercentagePerRound:              1,
				MaxNumberOfNodesForStake:             5,
				ActivateBLSPubKeyMessageVerification: false,
				MinUnstakeTokensValue:                "1",
				StakeLimitPercentage:                 100.0,
				NodeLimitPercentage:                  100.0,
			},
			DelegationManagerSystemSCConfig: config.DelegationManagerSystemSCConfig{
				MinCreationDeposit:  "100",
				MinStakeAmount:      "100",
				ConfigChangeAddress: "3132333435363738393031323334353637383930313233343536373839303234",
			},
			DelegationSystemSCConfig: config.DelegationSystemSCConfig{
				MinServiceFee: 0,
				MaxServiceFee: 100,
			},
		},
		ValidatorAccountsDB: peerAccountsDB,
		ChanceComputer:      &mock.ChanceComputerStub{},
		EpochNotifier:       en,
		EpochConfig: &config.EpochConfig{
			EnableEpochs: config.EnableEpochs{
				StakingV2EnableEpoch:               stakingV2EnableEpoch,
				StakeEnableEpoch:                   0,
				DelegationManagerEnableEpoch:       0,
				DelegationSmartContractEnableEpoch: 0,
				StakeLimitsEnableEpoch:             10,
				StakingV4InitEnableEpoch:           444,
				StakingV4EnableEpoch:               445,
			},
		},
		ShardCoordinator: &mock.ShardCoordinatorStub{},
		NodesCoordinator: &shardingMocks.NodesCoordinatorStub{},
	}
	metaVmFactory, _ := metaProcess.NewVMContainerFactory(argsNewVMContainerFactory)

	vmContainer, _ := metaVmFactory.Create()
	systemVM, _ := vmContainer.Get(vmFactory.SystemVirtualMachine)

	argsStakingDataProvider := StakingDataProviderArgs{
		EpochNotifier:        en,
		SystemVM:             systemVM,
		MinNodePrice:         "1000",
		StakingV4EnableEpoch: stakingV4EnableEpoch,
	}
	stakingSCProvider, _ := NewStakingDataProvider(argsStakingDataProvider)
	shardCoordinator, _ := sharding.NewMultiShardCoordinator(3, core.MetachainShardId)

	nodesConfigProvider, _ := notifier.NewNodesConfigProvider(en, nil)
	argsAuctionListSelector := AuctionListSelectorArgs{
		ShardCoordinator:             shardCoordinator,
		StakingDataProvider:          stakingSCProvider,
		MaxNodesChangeConfigProvider: nodesConfigProvider,
		SoftAuctionConfig: config.SoftAuctionConfig{
			TopUpStep: "10",
			MinTopUp:  "1",
			MaxTopUp:  "32000000",
		},
	}
	als, _ := NewAuctionListSelector(argsAuctionListSelector)

	args := ArgsNewEpochStartSystemSCProcessing{
		SystemVM:                systemVM,
		UserAccountsDB:          userAccountsDB,
		PeerAccountsDB:          peerAccountsDB,
		Marshalizer:             marshalizer,
		StartRating:             5,
		ValidatorInfoCreator:    vCreator,
		EndOfEpochCallerAddress: vm.EndOfEpochAddress,
		StakingSCAddress:        vm.StakingSCAddress,
		ChanceComputer:          &mock.ChanceComputerStub{},
		EpochNotifier:           en,
		GenesisNodesConfig:      nodesSetup,
		StakingDataProvider:     stakingSCProvider,
		AuctionListSelector:     als,
		NodesConfigProvider: &shardingMocks.NodesCoordinatorStub{
			ConsensusGroupSizeCalled: func(shardID uint32) int {
				if shardID == core.MetachainShardId {
					return 400
				}
				return 63
			},
		},
		ShardCoordinator:      shardCoordinator,
		ESDTOwnerAddressBytes: bytes.Repeat([]byte{1}, 32),
		EpochConfig: config.EpochConfig{
			EnableEpochs: config.EnableEpochs{
				StakingV2EnableEpoch:     1000000,
				ESDTEnableEpoch:          1000000,
				StakingV4InitEnableEpoch: 444,
				StakingV4EnableEpoch:     445,
			},
		},
		MaxNodesChangeConfigProvider: nodesConfigProvider,
	}
	return args, metaVmFactory.SystemSmartContractContainer()
}

func TestSystemSCProcessor_ProcessSystemSmartContractInitDelegationMgr(t *testing.T) {
	t.Parallel()

	args, _ := createFullArgumentsForSystemSCProcessing(1000, createMemUnit())
	s, _ := NewSystemSCProcessor(args)

	_ = s.flagDelegationEnabled.SetReturningPrevious()
	validatorsInfo := state.NewShardValidatorsInfoMap()
	err := s.ProcessSystemSmartContract(validatorsInfo, &block.Header{})
	assert.Nil(t, err)

	acc, err := s.userAccountsDB.GetExistingAccount(vm.DelegationManagerSCAddress)
	assert.Nil(t, err)

	userAcc, _ := acc.(state.UserAccountHandler)
	assert.Equal(t, userAcc.GetOwnerAddress(), vm.DelegationManagerSCAddress)
	assert.NotNil(t, userAcc.GetCodeMetadata())
}

func TestSystemSCProcessor_ProcessDelegationRewardsNothingToExecute(t *testing.T) {
	t.Parallel()

	args, _ := createFullArgumentsForSystemSCProcessing(1000, createMemUnit())
	s, _ := NewSystemSCProcessor(args)

	localCache := dataPool.NewCurrentBlockPool()
	miniBlocks := []*block.MiniBlock{
		{
			SenderShardID:   0,
			ReceiverShardID: 0,
			TxHashes:        [][]byte{[]byte("txHash")},
		},
	}

	err := s.ProcessDelegationRewards(miniBlocks, localCache)
	assert.Nil(t, err)
}

func TestSystemSCProcessor_ProcessDelegationRewardsErrors(t *testing.T) {
	t.Parallel()

	args, _ := createFullArgumentsForSystemSCProcessing(1000, createMemUnit())
	s, _ := NewSystemSCProcessor(args)

	localCache := dataPool.NewCurrentBlockPool()
	miniBlocks := []*block.MiniBlock{
		{
			SenderShardID:   core.MetachainShardId,
			ReceiverShardID: core.MetachainShardId,
			TxHashes:        [][]byte{[]byte("txHash")},
			Type:            block.RewardsBlock,
		},
	}

	err := s.ProcessDelegationRewards(nil, localCache)
	assert.Nil(t, err)

	err = s.ProcessDelegationRewards(miniBlocks, nil)
	assert.Equal(t, err, epochStart.ErrNilLocalTxCache)

	err = s.ProcessDelegationRewards(miniBlocks, localCache)
	assert.Equal(t, err, dataRetriever.ErrTxNotFoundInBlockPool)

	rwdTx := &rewardTx.RewardTx{
		Round:   0,
		Value:   big.NewInt(100),
		RcvAddr: make([]byte, len(vm.StakingSCAddress)),
		Epoch:   0,
	}
	localCache.AddTx([]byte("txHash"), rwdTx)
	copy(rwdTx.RcvAddr, vm.StakingSCAddress)
	err = s.ProcessDelegationRewards(miniBlocks, localCache)
	assert.Equal(t, err, epochStart.ErrSystemDelegationCall)

	rwdTx.RcvAddr[25] = 255
	err = s.ProcessDelegationRewards(miniBlocks, localCache)
	assert.Equal(t, err, vm.ErrUnknownSystemSmartContract)

	rwdTx.RcvAddr = vm.FirstDelegationSCAddress
	err = s.ProcessDelegationRewards(miniBlocks, localCache)
	assert.Equal(t, err, epochStart.ErrSystemDelegationCall)
}

func TestSystemSCProcessor_ProcessDelegationRewards(t *testing.T) {
	t.Parallel()

	args, scContainer := createFullArgumentsForSystemSCProcessing(1000, createMemUnit())
	s, _ := NewSystemSCProcessor(args)

	localCache := dataPool.NewCurrentBlockPool()
	miniBlocks := []*block.MiniBlock{
		{
			SenderShardID:   core.MetachainShardId,
			ReceiverShardID: core.MetachainShardId,
			TxHashes:        [][]byte{[]byte("txHash")},
			Type:            block.RewardsBlock,
		},
	}

	rwdTx := &rewardTx.RewardTx{
		Round:   0,
		Value:   big.NewInt(100),
		RcvAddr: make([]byte, len(vm.FirstDelegationSCAddress)),
		Epoch:   0,
	}
	copy(rwdTx.RcvAddr, vm.FirstDelegationSCAddress)
	rwdTx.RcvAddr[28] = 2
	localCache.AddTx([]byte("txHash"), rwdTx)

	contract, _ := scContainer.Get(vm.FirstDelegationSCAddress)
	_ = scContainer.Add(rwdTx.RcvAddr, contract)

	err := s.ProcessDelegationRewards(miniBlocks, localCache)
	assert.Nil(t, err)

	vmInput := &vmcommon.ContractCallInput{
		VMInput: vmcommon.VMInput{
			CallerAddr:  vm.EndOfEpochAddress,
			Arguments:   [][]byte{big.NewInt(int64(rwdTx.Epoch)).Bytes()},
			CallValue:   big.NewInt(0),
			GasProvided: 1000000,
		},
		RecipientAddr: rwdTx.RcvAddr,
		Function:      "getRewardData",
	}

	vmOutput, err := args.SystemVM.RunSmartContractCall(vmInput)
	assert.Nil(t, err)
	assert.NotNil(t, vmOutput)

	assert.Equal(t, len(vmOutput.ReturnData), 3)
	assert.True(t, bytes.Equal(vmOutput.ReturnData[0], rwdTx.Value.Bytes()))
}

func TestSystemSCProcessor_ProcessSystemSmartContractMaxNodesStakedFromQueue(t *testing.T) {
	t.Parallel()

	args, _ := createFullArgumentsForSystemSCProcessing(0, createMemUnit())
	nodesConfigProvider, _ := notifier.NewNodesConfigProvider(args.EpochNotifier, []config.MaxNodesChangeConfig{{EpochEnable: 0, MaxNumNodes: 10}})
	args.MaxNodesChangeConfigProvider = nodesConfigProvider
	s, _ := NewSystemSCProcessor(args)

	prepareStakingContractWithData(
		args.UserAccountsDB,
		[]byte("stakedPubKey0"),
		[]byte("waitingPubKey"),
		args.Marshalizer,
		[]byte("rewardAddress"),
		[]byte("rewardAddress"),
	)

	validatorsInfo := state.NewShardValidatorsInfoMap()
	err := s.ProcessSystemSmartContract(validatorsInfo, &block.Header{})
	assert.Nil(t, err)

	peerAcc, err := s.getPeerAccount([]byte("waitingPubKey"))
	assert.Nil(t, err)
	assert.True(t, bytes.Equal(peerAcc.GetBLSPublicKey(), []byte("waitingPubKey")))
	assert.Equal(t, peerAcc.GetList(), string(common.NewList))
	numRegistered := getTotalNumberOfRegisteredNodes(t, s)
	assert.Equal(t, 1, numRegistered)
}

func getTotalNumberOfRegisteredNodes(t *testing.T, s *systemSCProcessor) int {
	vmInput := &vmcommon.ContractCallInput{
		VMInput: vmcommon.VMInput{
			CallerAddr: vm.EndOfEpochAddress,
			CallValue:  big.NewInt(0),
			Arguments:  make([][]byte, 0),
		},
		RecipientAddr: vm.StakingSCAddress,
		Function:      "getTotalNumberOfRegisteredNodes",
	}
	vmOutput, errRun := s.systemVM.RunSmartContractCall(vmInput)
	require.Nil(t, errRun)
	require.Equal(t, vmcommon.Ok, vmOutput.ReturnCode)
	require.Equal(t, 1, len(vmOutput.ReturnData))

	value := big.NewInt(0).SetBytes(vmOutput.ReturnData[0])

	return int(value.Int64())
}

func TestSystemSCProcessor_ProcessSystemSmartContractMaxNodesStakedFromQueueOwnerNotSet(t *testing.T) {
	t.Parallel()

	args, _ := createFullArgumentsForSystemSCProcessing(10, createMemUnit())
	nodesConfigProvider, _ := notifier.NewNodesConfigProvider(args.EpochNotifier, []config.MaxNodesChangeConfig{{EpochEnable: 10, MaxNumNodes: 10}})
	args.EpochConfig.EnableEpochs.StakingV2EnableEpoch = 10
	args.MaxNodesChangeConfigProvider = nodesConfigProvider
	s, _ := NewSystemSCProcessor(args)

	prepareStakingContractWithData(
		args.UserAccountsDB,
		[]byte("stakedPubKey0"),
		[]byte("waitingPubKey"),
		args.Marshalizer,
		[]byte("rewardAddress"),
		make([]byte, 0),
	)

	args.EpochNotifier.CheckEpoch(&testscommon.HeaderHandlerStub{
		EpochField: 10,
	})
	validatorsInfo := state.NewShardValidatorsInfoMap()
	err := s.ProcessSystemSmartContract(validatorsInfo, &block.Header{Epoch: 10})
	assert.Nil(t, err)

	peerAcc, err := s.getPeerAccount([]byte("waitingPubKey"))
	assert.Nil(t, err)
	assert.True(t, bytes.Equal(peerAcc.GetBLSPublicKey(), []byte("waitingPubKey")))
	assert.Equal(t, peerAcc.GetList(), string(common.NewList))
}

func TestSystemSCProcessor_ESDTInitShouldWork(t *testing.T) {
	t.Parallel()

	args, _ := createFullArgumentsForSystemSCProcessing(0, createMemUnit())
	args.EpochConfig.EnableEpochs.ESDTEnableEpoch = 1
	args.EpochConfig.EnableEpochs.SwitchJailWaitingEnableEpoch = 1000000
	hdr := &block.MetaBlock{
		Epoch: 1,
	}
	args.EpochNotifier.CheckEpoch(hdr)
	s, _ := NewSystemSCProcessor(args)

	initialContractConfig, err := s.extractConfigFromESDTContract()
	require.Nil(t, err)
	require.Equal(t, 4, len(initialContractConfig))
	require.Equal(t, []byte("aaaaaa"), initialContractConfig[0])

	err = s.ProcessSystemSmartContract(nil, &block.Header{Nonce: 1, Epoch: 1})

	require.Nil(t, err)

	updatedContractConfig, err := s.extractConfigFromESDTContract()
	require.Nil(t, err)
	require.Equal(t, 4, len(updatedContractConfig))
	require.Equal(t, args.ESDTOwnerAddressBytes, updatedContractConfig[0])
	// the other config values should be unchanged
	for i := 1; i < len(initialContractConfig); i++ {
		assert.Equal(t, initialContractConfig[i], updatedContractConfig[i])
	}
}

func TestSystemSCProcessor_ProcessSystemSmartContractUnStakeOneNodeStakeOthers(t *testing.T) {
	t.Parallel()

	args, _ := createFullArgumentsForSystemSCProcessing(0, createMemUnit())
	args.EpochConfig.EnableEpochs.StakingV2EnableEpoch = 0
	s, _ := NewSystemSCProcessor(args)

	prepareStakingContractWithData(
		args.UserAccountsDB,
		[]byte("stakedPubKey0"),
		[]byte("waitingPubKey"),
		args.Marshalizer,
		[]byte("rewardAddress"),
		[]byte("rewardAddress"),
	)
	stakingcommon.RegisterValidatorKeys(args.UserAccountsDB,
		[]byte("ownerKey"),
		[]byte("ownerKey"),
		[][]byte{[]byte("stakedPubKey1"), []byte("stakedPubKey2"), []byte("stakedPubKey3")},
		big.NewInt(2000),
		args.Marshalizer,
	)

	validatorsInfo := state.NewShardValidatorsInfoMap()
	_ = validatorsInfo.Add(&state.ValidatorInfo{
		PublicKey:       []byte("stakedPubKey0"),
		List:            string(common.EligibleList),
		RewardAddress:   []byte("rewardAddress"),
		AccumulatedFees: big.NewInt(0),
	})
	_ = validatorsInfo.Add(&state.ValidatorInfo{
		PublicKey:       []byte("stakedPubKey1"),
		List:            string(common.EligibleList),
		RewardAddress:   []byte("rewardAddress"),
		AccumulatedFees: big.NewInt(0),
	})
	_ = validatorsInfo.Add(&state.ValidatorInfo{
		PublicKey:       []byte("stakedPubKey2"),
		List:            string(common.EligibleList),
		RewardAddress:   []byte("rewardAddress"),
		AccumulatedFees: big.NewInt(0),
	})
	_ = validatorsInfo.Add(&state.ValidatorInfo{
		PublicKey:       []byte("stakedPubKey3"),
		List:            string(common.EligibleList),
		RewardAddress:   []byte("rewardAddress"),
		AccumulatedFees: big.NewInt(0),
	})
	for _, vInfo := range validatorsInfo.GetShardValidatorsInfoMap()[0] {
		jailedAcc, _ := args.PeerAccountsDB.LoadAccount(vInfo.GetPublicKey())
		_ = args.PeerAccountsDB.SaveAccount(jailedAcc)
	}

	s.flagSetOwnerEnabled.Reset()
	err := s.ProcessSystemSmartContract(validatorsInfo, &block.Header{})
	assert.Nil(t, err)

	peerAcc, err := s.getPeerAccount([]byte("waitingPubKey"))
	assert.Nil(t, err)
	assert.True(t, bytes.Equal(peerAcc.GetBLSPublicKey(), []byte("waitingPubKey")))
	assert.Equal(t, peerAcc.GetList(), string(common.NewList))

	peerAcc, _ = s.getPeerAccount([]byte("stakedPubKey1"))
	assert.Equal(t, peerAcc.GetList(), string(common.LeavingList))

	assert.Equal(t, string(common.LeavingList), validatorsInfo.GetShardValidatorsInfoMap()[0][1].GetList())

	assert.Len(t, validatorsInfo.GetShardValidatorsInfoMap()[0], 5)
	assert.Equal(t, string(common.NewList), validatorsInfo.GetShardValidatorsInfoMap()[0][4].GetList())
}

func TestSystemSCProcessor_ProcessSystemSmartContractUnStakeTheOnlyNodeShouldWork(t *testing.T) {
	t.Parallel()

	args, _ := createFullArgumentsForSystemSCProcessing(0, createMemUnit())
	args.EpochConfig.EnableEpochs.StakingV2EnableEpoch = 0
	s, _ := NewSystemSCProcessor(args)

	prepareStakingContractWithData(
		args.UserAccountsDB,
		[]byte("stakedPubKey0"),
		[]byte("waitingPubKey"),
		args.Marshalizer,
		[]byte("rewardAddress"),
		[]byte("rewardAddress"),
	)

	stakingcommon.AddStakingData(args.UserAccountsDB, []byte("ownerKey"), []byte("ownerKey"), [][]byte{[]byte("stakedPubKey1")}, args.Marshalizer)
	addValidatorDataWithUnStakedKey(args.UserAccountsDB, []byte("ownerKey"), [][]byte{[]byte("stakedPubKey1")}, big.NewInt(1000), args.Marshalizer)
	_, _ = args.UserAccountsDB.Commit()

	validatorsInfo := state.NewShardValidatorsInfoMap()
	_ = validatorsInfo.Add(&state.ValidatorInfo{
		PublicKey:       []byte("stakedPubKey0"),
		List:            string(common.EligibleList),
		RewardAddress:   []byte("rewardAddress"),
		AccumulatedFees: big.NewInt(0),
	})
	_ = validatorsInfo.Add(&state.ValidatorInfo{
		PublicKey:       []byte("stakedPubKey1"),
		List:            string(common.EligibleList),
		RewardAddress:   []byte("rewardAddress"),
		AccumulatedFees: big.NewInt(0),
	})

	s.flagSetOwnerEnabled.Reset()

	err := s.ProcessSystemSmartContract(validatorsInfo, &block.Header{})
	assert.Nil(t, err)
}

func addDelegationData(
	accountsDB state.AccountsAdapter,
	delegation []byte,
	stakedKeys [][]byte,
	marshalizer marshal.Marshalizer,
) {
	delegatorSC := stakingcommon.LoadUserAccount(accountsDB, delegation)
	dStatus := &systemSmartContracts.DelegationContractStatus{
		StakedKeys:    make([]*systemSmartContracts.NodesData, 0),
		NotStakedKeys: make([]*systemSmartContracts.NodesData, 0),
		UnStakedKeys:  make([]*systemSmartContracts.NodesData, 0),
		NumUsers:      0,
	}

	for _, stakedKey := range stakedKeys {
		dStatus.StakedKeys = append(dStatus.StakedKeys, &systemSmartContracts.NodesData{BLSKey: stakedKey, SignedMsg: stakedKey})
	}

	marshaledData, _ := marshalizer.Marshal(dStatus)
	_ = delegatorSC.DataTrieTracker().SaveKeyValue([]byte("delegationStatus"), marshaledData)
	_ = accountsDB.SaveAccount(delegatorSC)
}

func TestSystemSCProcessor_ProcessSystemSmartContractUnStakeFromDelegationContract(t *testing.T) {
	t.Parallel()

	args, scContainer := createFullArgumentsForSystemSCProcessing(0, createMemUnit())
	args.EpochConfig.EnableEpochs.StakingV2EnableEpoch = 0
	s, _ := NewSystemSCProcessor(args)

	delegationAddr := make([]byte, len(vm.FirstDelegationSCAddress))
	copy(delegationAddr, vm.FirstDelegationSCAddress)
	delegationAddr[28] = 2

	contract, _ := scContainer.Get(vm.FirstDelegationSCAddress)
	_ = scContainer.Add(delegationAddr, contract)

	stakingcommon.AddStakingData(
		args.UserAccountsDB,
		delegationAddr,
		delegationAddr,
		[][]byte{[]byte("stakedPubKey1"), []byte("stakedPubKey2"), []byte("stakedPubKey3")},
		args.Marshalizer,
	)
	allKeys := [][]byte{[]byte("stakedPubKey0"), []byte("waitingPubKey"), []byte("stakedPubKey1"), []byte("stakedPubKey2"), []byte("stakedPubKey3")}
	stakingcommon.RegisterValidatorKeys(
		args.UserAccountsDB,
		delegationAddr,
		delegationAddr,
		allKeys,
		big.NewInt(3000),
		args.Marshalizer,
	)

	addDelegationData(args.UserAccountsDB, delegationAddr, allKeys, args.Marshalizer)
	_, _ = args.UserAccountsDB.Commit()

	validatorsInfo := state.NewShardValidatorsInfoMap()
	_ = validatorsInfo.Add(&state.ValidatorInfo{
		PublicKey:       []byte("stakedPubKey0"),
		List:            string(common.EligibleList),
		RewardAddress:   delegationAddr,
		AccumulatedFees: big.NewInt(0),
	})
	_ = validatorsInfo.Add(&state.ValidatorInfo{
		PublicKey:       []byte("stakedPubKey1"),
		List:            string(common.EligibleList),
		RewardAddress:   delegationAddr,
		AccumulatedFees: big.NewInt(0),
	})
	_ = validatorsInfo.Add(&state.ValidatorInfo{
		PublicKey:       []byte("stakedPubKey2"),
		List:            string(common.WaitingList),
		RewardAddress:   delegationAddr,
		AccumulatedFees: big.NewInt(0),
	})
	_ = validatorsInfo.Add(&state.ValidatorInfo{
		PublicKey:       []byte("stakedPubKey3"),
		List:            string(common.WaitingList),
		RewardAddress:   delegationAddr,
		AccumulatedFees: big.NewInt(0),
	})
	for _, vInfo := range validatorsInfo.GetShardValidatorsInfoMap()[0] {
		jailedAcc, _ := args.PeerAccountsDB.LoadAccount(vInfo.GetPublicKey())
		_ = args.PeerAccountsDB.SaveAccount(jailedAcc)
	}

	s.flagSetOwnerEnabled.Reset()
	err := s.ProcessSystemSmartContract(validatorsInfo, &block.Header{})
	assert.Nil(t, err)

	for _, vInfo := range validatorsInfo.GetShardValidatorsInfoMap()[0] {
		assert.NotEqual(t, string(common.NewList), vInfo.GetList())
	}

	peerAcc, _ := s.getPeerAccount([]byte("stakedPubKey2"))
	assert.Equal(t, peerAcc.GetList(), string(common.LeavingList))
	assert.Len(t, validatorsInfo.GetShardValidatorsInfoMap()[0], 4)

	delegationSC := stakingcommon.LoadUserAccount(args.UserAccountsDB, delegationAddr)
	marshalledData, err := delegationSC.DataTrie().Get([]byte("delegationStatus"))
	assert.Nil(t, err)
	dStatus := &systemSmartContracts.DelegationContractStatus{
		StakedKeys:    make([]*systemSmartContracts.NodesData, 0),
		NotStakedKeys: make([]*systemSmartContracts.NodesData, 0),
		UnStakedKeys:  make([]*systemSmartContracts.NodesData, 0),
		NumUsers:      0,
	}
	_ = args.Marshalizer.Unmarshal(dStatus, marshalledData)

	assert.Equal(t, 2, len(dStatus.UnStakedKeys))
	assert.Equal(t, 3, len(dStatus.StakedKeys))
	assert.Equal(t, []byte("stakedPubKey2"), dStatus.UnStakedKeys[1].BLSKey)
}

func TestSystemSCProcessor_ProcessSystemSmartContractShouldUnStakeFromAdditionalQueueOnly(t *testing.T) {
	t.Parallel()

	args, scContainer := createFullArgumentsForSystemSCProcessing(0, createMemUnit())
	args.EpochConfig.EnableEpochs.StakingV2EnableEpoch = 0
	s, _ := NewSystemSCProcessor(args)

	delegationAddr := make([]byte, len(vm.FirstDelegationSCAddress))
	copy(delegationAddr, vm.FirstDelegationSCAddress)
	delegationAddr[28] = 2

	contract, _ := scContainer.Get(vm.FirstDelegationSCAddress)
	_ = scContainer.Add(delegationAddr, contract)

	listOfKeysInWaiting := [][]byte{[]byte("waitingPubKey"), []byte("waitingPubKe1"), []byte("waitingPubKe2"), []byte("waitingPubKe3"), []byte("waitingPubKe4")}
	allStakedKeys := append(listOfKeysInWaiting, []byte("stakedPubKey0"), []byte("stakedPubKey1"), []byte("stakedPubKey2"), []byte("stakedPubKey3"))

	stakingcommon.RegisterValidatorKeys(args.UserAccountsDB, delegationAddr, delegationAddr, allStakedKeys, big.NewInt(4000), args.Marshalizer)
	stakingcommon.AddKeysToWaitingList(args.UserAccountsDB, listOfKeysInWaiting, args.Marshalizer, delegationAddr, delegationAddr)
	addDelegationData(args.UserAccountsDB, delegationAddr, allStakedKeys, args.Marshalizer)
	_, _ = args.UserAccountsDB.Commit()

	validatorsInfo := state.NewShardValidatorsInfoMap()
	_ = validatorsInfo.Add(&state.ValidatorInfo{
		PublicKey:       []byte("stakedPubKey0"),
		List:            string(common.EligibleList),
		RewardAddress:   delegationAddr,
		AccumulatedFees: big.NewInt(0),
	})
	_ = validatorsInfo.Add(&state.ValidatorInfo{
		PublicKey:       []byte("stakedPubKey1"),
		List:            string(common.EligibleList),
		RewardAddress:   delegationAddr,
		AccumulatedFees: big.NewInt(0),
	})
	_ = validatorsInfo.Add(&state.ValidatorInfo{
		PublicKey:       []byte("stakedPubKey2"),
		List:            string(common.EligibleList),
		RewardAddress:   delegationAddr,
		AccumulatedFees: big.NewInt(0),
	})
	_ = validatorsInfo.Add(&state.ValidatorInfo{
		PublicKey:       []byte("stakedPubKey3"),
		List:            string(common.EligibleList),
		RewardAddress:   delegationAddr,
		AccumulatedFees: big.NewInt(0),
	})
	for _, vInfo := range validatorsInfo.GetShardValidatorsInfoMap()[0] {
		jailedAcc, _ := args.PeerAccountsDB.LoadAccount(vInfo.GetPublicKey())
		_ = args.PeerAccountsDB.SaveAccount(jailedAcc)
	}

	s.flagSetOwnerEnabled.Reset()
	err := s.ProcessSystemSmartContract(validatorsInfo, &block.Header{})
	assert.Nil(t, err)

	for _, vInfo := range validatorsInfo.GetShardValidatorsInfoMap()[0] {
		assert.Equal(t, string(common.EligibleList), vInfo.GetList())
	}

	delegationSC := stakingcommon.LoadUserAccount(args.UserAccountsDB, delegationAddr)
	marshalledData, err := delegationSC.DataTrie().Get([]byte("delegationStatus"))
	assert.Nil(t, err)
	dStatus := &systemSmartContracts.DelegationContractStatus{
		StakedKeys:    make([]*systemSmartContracts.NodesData, 0),
		NotStakedKeys: make([]*systemSmartContracts.NodesData, 0),
		UnStakedKeys:  make([]*systemSmartContracts.NodesData, 0),
		NumUsers:      0,
	}
	_ = args.Marshalizer.Unmarshal(dStatus, marshalledData)

	assert.Equal(t, 5, len(dStatus.UnStakedKeys))
	assert.Equal(t, 4, len(dStatus.StakedKeys))
}

func TestSystemSCProcessor_ProcessSystemSmartContractUnStakeFromAdditionalQueue(t *testing.T) {
	t.Parallel()

	args, scContainer := createFullArgumentsForSystemSCProcessing(0, createMemUnit())
	args.EpochConfig.EnableEpochs.StakingV2EnableEpoch = 0
	s, _ := NewSystemSCProcessor(args)

	delegationAddr := make([]byte, len(vm.FirstDelegationSCAddress))
	copy(delegationAddr, vm.FirstDelegationSCAddress)
	delegationAddr[28] = 2

	contract, _ := scContainer.Get(vm.FirstDelegationSCAddress)
	_ = scContainer.Add(delegationAddr, contract)

	prepareStakingContractWithData(
		args.UserAccountsDB,
		[]byte("stakedPubKey0"),
		[]byte("waitingPubKey"),
		args.Marshalizer,
		delegationAddr,
		delegationAddr,
	)

	stakingcommon.AddStakingData(args.UserAccountsDB,
		delegationAddr,
		delegationAddr,
		[][]byte{[]byte("stakedPubKey1"), []byte("stakedPubKey2"), []byte("stakedPubKey3")},
		args.Marshalizer,
	)

	stakingcommon.AddValidatorData(args.UserAccountsDB, delegationAddr, [][]byte{[]byte("stakedPubKey1"), []byte("stakedPubKey2"), []byte("stakedPubKey3"), []byte("waitingPubKey")}, big.NewInt(10000), args.Marshalizer)
	addDelegationData(args.UserAccountsDB, delegationAddr, [][]byte{[]byte("stakedPubKey1"), []byte("stakedPubKey2"), []byte("stakedPubKey3"), []byte("waitingPubKey")}, args.Marshalizer)
	_, _ = args.UserAccountsDB.Commit()

	delegationAddr2 := make([]byte, len(vm.FirstDelegationSCAddress))
	copy(delegationAddr2, vm.FirstDelegationSCAddress)
	delegationAddr2[28] = 5
	_ = scContainer.Add(delegationAddr2, contract)

	listOfKeysInWaiting := [][]byte{[]byte("waitingPubKe1"), []byte("waitingPubKe2"), []byte("waitingPubKe3"), []byte("waitingPubKe4")}
	stakingcommon.AddKeysToWaitingList(args.UserAccountsDB, listOfKeysInWaiting, args.Marshalizer, delegationAddr2, delegationAddr2)
	stakingcommon.AddValidatorData(args.UserAccountsDB, delegationAddr2, listOfKeysInWaiting, big.NewInt(2000), args.Marshalizer)
	addDelegationData(args.UserAccountsDB, delegationAddr2, listOfKeysInWaiting, args.Marshalizer)
	_, _ = args.UserAccountsDB.Commit()

	validatorsInfo := state.NewShardValidatorsInfoMap()
	_ = validatorsInfo.Add(&state.ValidatorInfo{
		PublicKey:       []byte("stakedPubKey0"),
		List:            string(common.EligibleList),
		RewardAddress:   delegationAddr,
		AccumulatedFees: big.NewInt(0),
	})
	_ = validatorsInfo.Add(&state.ValidatorInfo{
		PublicKey:       []byte("stakedPubKey1"),
		List:            string(common.EligibleList),
		RewardAddress:   delegationAddr,
		AccumulatedFees: big.NewInt(0),
	})
	_ = validatorsInfo.Add(&state.ValidatorInfo{
		PublicKey:       []byte("stakedPubKey2"),
		List:            string(common.EligibleList),
		RewardAddress:   delegationAddr,
		AccumulatedFees: big.NewInt(0),
	})
	_ = validatorsInfo.Add(&state.ValidatorInfo{
		PublicKey:       []byte("stakedPubKey3"),
		List:            string(common.EligibleList),
		RewardAddress:   delegationAddr,
		AccumulatedFees: big.NewInt(0),
	})
	for _, vInfo := range validatorsInfo.GetShardValidatorsInfoMap()[0] {
		peerAcc, _ := args.PeerAccountsDB.LoadAccount(vInfo.GetPublicKey())
		_ = args.PeerAccountsDB.SaveAccount(peerAcc)
	}
	s.flagSetOwnerEnabled.Reset()
	err := s.ProcessSystemSmartContract(validatorsInfo, &block.Header{})
	assert.Nil(t, err)

	delegationSC := stakingcommon.LoadUserAccount(args.UserAccountsDB, delegationAddr2)
	marshalledData, err := delegationSC.DataTrie().Get([]byte("delegationStatus"))
	assert.Nil(t, err)
	dStatus := &systemSmartContracts.DelegationContractStatus{
		StakedKeys:    make([]*systemSmartContracts.NodesData, 0),
		NotStakedKeys: make([]*systemSmartContracts.NodesData, 0),
		UnStakedKeys:  make([]*systemSmartContracts.NodesData, 0),
		NumUsers:      0,
	}
	_ = args.Marshalizer.Unmarshal(dStatus, marshalledData)

	assert.Equal(t, 2, len(dStatus.UnStakedKeys))
	assert.Equal(t, 2, len(dStatus.StakedKeys))
	assert.Equal(t, []byte("waitingPubKe4"), dStatus.UnStakedKeys[0].BLSKey)
	assert.Equal(t, []byte("waitingPubKe3"), dStatus.UnStakedKeys[1].BLSKey)

	stakingSCAcc := stakingcommon.LoadUserAccount(args.UserAccountsDB, vm.StakingSCAddress)
	marshaledData, _ := stakingSCAcc.DataTrieTracker().RetrieveValue([]byte("waitingList"))
	waitingListHead := &systemSmartContracts.WaitingList{}
	_ = args.Marshalizer.Unmarshal(waitingListHead, marshaledData)
	assert.Equal(t, uint32(3), waitingListHead.Length)
}

func TestSystemSCProcessor_ProcessSystemSmartContractWrongValidatorInfoShouldBeCleaned(t *testing.T) {
	t.Parallel()

	args, _ := createFullArgumentsForSystemSCProcessing(0, createMemUnit())
	args.EpochConfig.EnableEpochs.StakingV2EnableEpoch = 0
	s, _ := NewSystemSCProcessor(args)

	prepareStakingContractWithData(
		args.UserAccountsDB,
		[]byte("oneAddress1"),
		[]byte("oneAddress2"),
		args.Marshalizer,
		[]byte("oneAddress1"),
		[]byte("oneAddress1"),
	)

	validatorsInfo := state.NewShardValidatorsInfoMap()
	_ = validatorsInfo.Add(&state.ValidatorInfo{
		PublicKey:       []byte("stakedPubKey0"),
		List:            "",
		RewardAddress:   []byte("stakedPubKey0"),
		AccumulatedFees: big.NewInt(0),
	})
	_ = validatorsInfo.Add(&state.ValidatorInfo{
		PublicKey:       []byte("stakedPubKey1"),
		List:            "",
		RewardAddress:   []byte("stakedPubKey0"),
		AccumulatedFees: big.NewInt(0),
	})
	_ = validatorsInfo.Add(&state.ValidatorInfo{
		PublicKey:       []byte("stakedPubKey2"),
		List:            "",
		RewardAddress:   []byte("stakedPubKey0"),
		AccumulatedFees: big.NewInt(0),
	})
	_ = validatorsInfo.Add(&state.ValidatorInfo{
		PublicKey:       []byte("stakedPubKey3"),
		List:            "",
		RewardAddress:   []byte("stakedPubKey0"),
		AccumulatedFees: big.NewInt(0),
	})
	_ = validatorsInfo.Add(&state.ValidatorInfo{
		PublicKey:       []byte("oneAddress1"),
		List:            string(common.EligibleList),
		RewardAddress:   []byte("oneAddress1"),
		AccumulatedFees: big.NewInt(0),
	})

	err := s.ProcessSystemSmartContract(validatorsInfo, &block.Header{})
	assert.Nil(t, err)

	assert.Len(t, validatorsInfo.GetShardValidatorsInfoMap()[0], 1)
}

func TestSystemSCProcessor_TogglePauseUnPause(t *testing.T) {
	t.Parallel()

	args, _ := createFullArgumentsForSystemSCProcessing(0, createMemUnit())
	args.EpochConfig.EnableEpochs.StakingV2EnableEpoch = 0
	s, _ := NewSystemSCProcessor(args)

	err := s.ToggleUnStakeUnBond(true)
	assert.Nil(t, err)

	validatorSC := stakingcommon.LoadUserAccount(s.userAccountsDB, vm.ValidatorSCAddress)
	value, _ := validatorSC.DataTrie().Get([]byte("unStakeUnBondPause"))
	assert.True(t, value[0] == 1)

	err = s.ToggleUnStakeUnBond(false)
	assert.Nil(t, err)

	validatorSC = stakingcommon.LoadUserAccount(s.userAccountsDB, vm.ValidatorSCAddress)
	value, _ = validatorSC.DataTrie().Get([]byte("unStakeUnBondPause"))
	assert.True(t, value[0] == 0)
}

func TestSystemSCProcessor_ResetUnJailListErrors(t *testing.T) {
	t.Parallel()

	localErr := errors.New("local error")
	args, _ := createFullArgumentsForSystemSCProcessing(0, createMemUnit())
	s, _ := NewSystemSCProcessor(args)
	s.systemVM = &mock.VMExecutionHandlerStub{RunSmartContractCallCalled: func(input *vmcommon.ContractCallInput) (*vmcommon.VMOutput, error) {
		return nil, localErr
	}}

	err := s.resetLastUnJailed()
	assert.Equal(t, localErr, err)

	s.systemVM = &mock.VMExecutionHandlerStub{RunSmartContractCallCalled: func(input *vmcommon.ContractCallInput) (*vmcommon.VMOutput, error) {
		return &vmcommon.VMOutput{ReturnCode: vmcommon.UserError}, nil
	}}

	err = s.resetLastUnJailed()
	assert.Equal(t, epochStart.ErrResetLastUnJailedFromQueue, err)
}

func TestSystemSCProcessor_ProcessSystemSmartContractJailAndUnStake(t *testing.T) {
	t.Parallel()

	args, _ := createFullArgumentsForSystemSCProcessing(0, createMemUnit())
	args.EpochConfig.EnableEpochs.StakingV2EnableEpoch = 0
	s, _ := NewSystemSCProcessor(args)

	stakingcommon.AddStakingData(args.UserAccountsDB,
		[]byte("ownerKey"),
		[]byte("ownerKey"),
		[][]byte{[]byte("stakedPubKey0"), []byte("stakedPubKey1"), []byte("stakedPubKey2"), []byte("stakedPubKey3")},
		args.Marshalizer,
	)
	stakingcommon.AddKeysToWaitingList(args.UserAccountsDB, [][]byte{[]byte("waitingPubKey")}, args.Marshalizer, []byte("ownerKey"), []byte("ownerKey"))
	stakingcommon.AddValidatorData(args.UserAccountsDB, []byte("ownerKey"), [][]byte{[]byte("stakedPubKey0"), []byte("stakedPubKey1"), []byte("stakedPubKey2"), []byte("stakedPubKey3"), []byte("waitingPubKey")}, big.NewInt(0), args.Marshalizer)
	_, _ = args.UserAccountsDB.Commit()

	validatorsInfo := state.NewShardValidatorsInfoMap()
	_ = validatorsInfo.Add(&state.ValidatorInfo{
		PublicKey:       []byte("stakedPubKey0"),
		List:            string(common.EligibleList),
		RewardAddress:   []byte("ownerKey"),
		AccumulatedFees: big.NewInt(0),
	})
	_ = validatorsInfo.Add(&state.ValidatorInfo{
		PublicKey:       []byte("stakedPubKey1"),
		List:            string(common.EligibleList),
		RewardAddress:   []byte("ownerKey"),
		AccumulatedFees: big.NewInt(0),
	})
	_ = validatorsInfo.Add(&state.ValidatorInfo{
		PublicKey:       []byte("stakedPubKey2"),
		List:            string(common.EligibleList),
		RewardAddress:   []byte("ownerKey"),
		AccumulatedFees: big.NewInt(0),
	})
	_ = validatorsInfo.Add(&state.ValidatorInfo{
		PublicKey:       []byte("stakedPubKey3"),
		List:            string(common.EligibleList),
		RewardAddress:   []byte("ownerKey"),
		AccumulatedFees: big.NewInt(0),
	})

	for _, vInfo := range validatorsInfo.GetShardValidatorsInfoMap()[0] {
		jailedAcc, _ := args.PeerAccountsDB.LoadAccount(vInfo.GetPublicKey())
		_ = args.PeerAccountsDB.SaveAccount(jailedAcc)
	}

	s.flagSetOwnerEnabled.Reset()
	err := s.ProcessSystemSmartContract(validatorsInfo, &block.Header{})
	assert.Nil(t, err)

	_, err = s.peerAccountsDB.GetExistingAccount([]byte("waitingPubKey"))
	assert.NotNil(t, err)

	assert.Len(t, validatorsInfo.GetShardValidatorsInfoMap()[0], 4)
	for _, vInfo := range validatorsInfo.GetShardValidatorsInfoMap()[0] {
		assert.Equal(t, vInfo.GetList(), string(common.LeavingList))
		peerAcc, _ := s.getPeerAccount(vInfo.GetPublicKey())
		assert.Equal(t, peerAcc.GetList(), string(common.LeavingList))
	}
}

func TestSystemSCProcessor_ProcessSystemSmartContractStakingV4Init(t *testing.T) {
	t.Parallel()

	args, _ := createFullArgumentsForSystemSCProcessing(0, createMemUnit())
	s, _ := NewSystemSCProcessor(args)

	owner1 := []byte("owner1")
	owner2 := []byte("owner2")
	owner3 := []byte("owner3")

	owner1ListPubKeysWaiting := [][]byte{[]byte("waitingPubKe0"), []byte("waitingPubKe1"), []byte("waitingPubKe2")}
	owner1ListPubKeysStaked := [][]byte{[]byte("stakedPubKey0"), []byte("stakedPubKey1")}
	owner1AllPubKeys := append(owner1ListPubKeysWaiting, owner1ListPubKeysStaked...)

	owner2ListPubKeysWaiting := [][]byte{[]byte("waitingPubKe3"), []byte("waitingPubKe4")}
	owner2ListPubKeysStaked := [][]byte{[]byte("stakedPubKey2")}
	owner2AllPubKeys := append(owner2ListPubKeysWaiting, owner2ListPubKeysStaked...)

	owner3ListPubKeysWaiting := [][]byte{[]byte("waitingPubKe5"), []byte("waitingPubKe6")}

	// Owner1 has 2 staked nodes (one eligible, one waiting) in shard0 + 3 nodes in staking queue.
	// It has enough stake so that all his staking queue nodes will be selected in the auction list
	stakingcommon.AddKeysToWaitingList(args.UserAccountsDB, owner1ListPubKeysWaiting, args.Marshalizer, owner1, owner1)
	stakingcommon.RegisterValidatorKeys(args.UserAccountsDB, owner1, owner1, owner1AllPubKeys, big.NewInt(5000), args.Marshalizer)

	// Owner2 has 1 staked node (eligible) in shard1 + 2 nodes in staking queue.
	// It has enough stake for only ONE node from staking queue to be selected in the auction list
	stakingcommon.AddKeysToWaitingList(args.UserAccountsDB, owner2ListPubKeysWaiting, args.Marshalizer, owner2, owner2)
	stakingcommon.RegisterValidatorKeys(args.UserAccountsDB, owner2, owner2, owner2AllPubKeys, big.NewInt(2500), args.Marshalizer)

	// Owner3 has 0 staked node + 2 nodes in staking queue.
	// It has enough stake so that all his staking queue nodes will be selected in the auction list
	stakingcommon.AddKeysToWaitingList(args.UserAccountsDB, owner3ListPubKeysWaiting, args.Marshalizer, owner3, owner3)
	stakingcommon.RegisterValidatorKeys(args.UserAccountsDB, owner3, owner3, owner3ListPubKeysWaiting, big.NewInt(2000), args.Marshalizer)

	validatorsInfo := state.NewShardValidatorsInfoMap()
	_ = validatorsInfo.Add(createValidatorInfo(owner1ListPubKeysStaked[0], common.EligibleList, owner1, 0))
	_ = validatorsInfo.Add(createValidatorInfo(owner1ListPubKeysStaked[1], common.WaitingList, owner1, 0))
	_ = validatorsInfo.Add(createValidatorInfo(owner2ListPubKeysStaked[0], common.EligibleList, owner2, 1))

	s.EpochConfirmed(args.EpochConfig.EnableEpochs.StakingV4InitEnableEpoch, 0)
	err := s.ProcessSystemSmartContract(validatorsInfo, &block.Header{})
	require.Nil(t, err)

	expectedValidatorsInfo := map[uint32][]state.ValidatorInfoHandler{
		0: {
			createValidatorInfo(owner1ListPubKeysStaked[0], common.EligibleList, owner1, 0),
			createValidatorInfo(owner1ListPubKeysStaked[1], common.WaitingList, owner1, 0),
			createValidatorInfo(owner1ListPubKeysWaiting[0], common.AuctionList, owner1, 0),
			createValidatorInfo(owner1ListPubKeysWaiting[1], common.AuctionList, owner1, 0),
			createValidatorInfo(owner1ListPubKeysWaiting[2], common.AuctionList, owner1, 0),

			createValidatorInfo(owner2ListPubKeysWaiting[0], common.AuctionList, owner2, 0),

			createValidatorInfo(owner3ListPubKeysWaiting[0], common.AuctionList, owner3, 0),
			createValidatorInfo(owner3ListPubKeysWaiting[1], common.AuctionList, owner3, 0),
		},
		1: {
			createValidatorInfo(owner2ListPubKeysStaked[0], common.EligibleList, owner2, 1),
		},
	}

	require.Equal(t, expectedValidatorsInfo, validatorsInfo.GetShardValidatorsInfoMap())
}

func TestSystemSCProcessor_ProcessSystemSmartContractStakingV4EnabledCannotPrepareStakingData(t *testing.T) {
	t.Parallel()

	args, _ := createFullArgumentsForSystemSCProcessing(0, createMemUnit())

	errProcessStakingData := errors.New("error processing staking data")
	args.StakingDataProvider = &mock.StakingDataProviderStub{
		PrepareStakingDataCalled: func(keys map[uint32][][]byte) error {
			return errProcessStakingData
		},
	}

	owner := []byte("owner")
	ownerStakedKeys := [][]byte{[]byte("pubKey0"), []byte("pubKey1")}
	stakingcommon.RegisterValidatorKeys(args.UserAccountsDB, owner, owner, ownerStakedKeys, big.NewInt(2000), args.Marshalizer)

	validatorsInfo := state.NewShardValidatorsInfoMap()
	_ = validatorsInfo.Add(createValidatorInfo(ownerStakedKeys[0], common.AuctionList, owner, 0))
	_ = validatorsInfo.Add(createValidatorInfo(ownerStakedKeys[1], common.AuctionList, owner, 0))

	s, _ := NewSystemSCProcessor(args)
	s.EpochConfirmed(args.EpochConfig.EnableEpochs.StakingV4EnableEpoch, 0)

	err := s.ProcessSystemSmartContract(validatorsInfo, &block.Header{})
	require.Equal(t, errProcessStakingData, err)
}

func TestSystemSCProcessor_ProcessSystemSmartContractStakingV4Enabled(t *testing.T) {
	t.Parallel()

	args, _ := createFullArgumentsForSystemSCProcessing(0, createMemUnit())
	nodesConfigProvider, _ := notifier.NewNodesConfigProvider(args.EpochNotifier, []config.MaxNodesChangeConfig{{MaxNumNodes: 8}})
	argsAuctionListSelector := AuctionListSelectorArgs{
		ShardCoordinator:             args.ShardCoordinator,
		StakingDataProvider:          args.StakingDataProvider,
		MaxNodesChangeConfigProvider: nodesConfigProvider,
		SoftAuctionConfig: config.SoftAuctionConfig{
			TopUpStep: "10",
			MinTopUp:  "1",
			MaxTopUp:  "32000000",
		},
	}
	als, _ := NewAuctionListSelector(argsAuctionListSelector)
	args.AuctionListSelector = als

	owner1 := []byte("owner1")
	owner2 := []byte("owner2")
	owner3 := []byte("owner3")
	owner4 := []byte("owner4")
	owner5 := []byte("owner5")
	owner6 := []byte("owner6")
	owner7 := []byte("owner7")

	owner1StakedKeys := [][]byte{[]byte("pubKey0"), []byte("pubKey1"), []byte("pubKey2")}
	owner2StakedKeys := [][]byte{[]byte("pubKey3"), []byte("pubKey4"), []byte("pubKey5")}
	owner3StakedKeys := [][]byte{[]byte("pubKey6"), []byte("pubKey7")}
	owner4StakedKeys := [][]byte{[]byte("pubKey8"), []byte("pubKey9"), []byte("pubKe10"), []byte("pubKe11")}
	owner5StakedKeys := [][]byte{[]byte("pubKe12"), []byte("pubKe13")}
	owner6StakedKeys := [][]byte{[]byte("pubKe14"), []byte("pubKe15")}
	owner7StakedKeys := [][]byte{[]byte("pubKe16"), []byte("pubKe17")}

	stakingcommon.RegisterValidatorKeys(args.UserAccountsDB, owner1, owner1, owner1StakedKeys, big.NewInt(6666), args.Marshalizer)
	stakingcommon.RegisterValidatorKeys(args.UserAccountsDB, owner2, owner2, owner2StakedKeys, big.NewInt(5555), args.Marshalizer)
	stakingcommon.RegisterValidatorKeys(args.UserAccountsDB, owner3, owner3, owner3StakedKeys, big.NewInt(4444), args.Marshalizer)
	stakingcommon.RegisterValidatorKeys(args.UserAccountsDB, owner4, owner4, owner4StakedKeys, big.NewInt(6666), args.Marshalizer)
	stakingcommon.RegisterValidatorKeys(args.UserAccountsDB, owner5, owner5, owner5StakedKeys, big.NewInt(1500), args.Marshalizer)
	stakingcommon.RegisterValidatorKeys(args.UserAccountsDB, owner6, owner6, owner6StakedKeys, big.NewInt(1500), args.Marshalizer)
	stakingcommon.RegisterValidatorKeys(args.UserAccountsDB, owner7, owner7, owner7StakedKeys, big.NewInt(1500), args.Marshalizer)

	validatorsInfo := state.NewShardValidatorsInfoMap()
	_ = validatorsInfo.Add(createValidatorInfo(owner1StakedKeys[0], common.EligibleList, owner1, 0))
	_ = validatorsInfo.Add(createValidatorInfo(owner1StakedKeys[1], common.WaitingList, owner1, 0))
	_ = validatorsInfo.Add(createValidatorInfo(owner1StakedKeys[2], common.AuctionList, owner1, 0))

	_ = validatorsInfo.Add(createValidatorInfo(owner2StakedKeys[0], common.EligibleList, owner2, 1))
	_ = validatorsInfo.Add(createValidatorInfo(owner2StakedKeys[1], common.AuctionList, owner2, 1))
	_ = validatorsInfo.Add(createValidatorInfo(owner2StakedKeys[2], common.AuctionList, owner2, 1))

	_ = validatorsInfo.Add(createValidatorInfo(owner3StakedKeys[0], common.LeavingList, owner3, 1))
	_ = validatorsInfo.Add(createValidatorInfo(owner3StakedKeys[1], common.AuctionList, owner3, 1))

	_ = validatorsInfo.Add(createValidatorInfo(owner4StakedKeys[0], common.JailedList, owner4, 1))
	_ = validatorsInfo.Add(createValidatorInfo(owner4StakedKeys[1], common.AuctionList, owner4, 1))
	_ = validatorsInfo.Add(createValidatorInfo(owner4StakedKeys[2], common.AuctionList, owner4, 1))
	_ = validatorsInfo.Add(createValidatorInfo(owner4StakedKeys[3], common.AuctionList, owner4, 1))

	_ = validatorsInfo.Add(createValidatorInfo(owner5StakedKeys[0], common.EligibleList, owner5, 1))
	_ = validatorsInfo.Add(createValidatorInfo(owner5StakedKeys[1], common.AuctionList, owner5, 1))

	_ = validatorsInfo.Add(createValidatorInfo(owner6StakedKeys[0], common.AuctionList, owner6, 1))
	_ = validatorsInfo.Add(createValidatorInfo(owner6StakedKeys[1], common.AuctionList, owner6, 1))

	_ = validatorsInfo.Add(createValidatorInfo(owner7StakedKeys[0], common.EligibleList, owner7, 2))
	_ = validatorsInfo.Add(createValidatorInfo(owner7StakedKeys[1], common.EligibleList, owner7, 2))

	s, _ := NewSystemSCProcessor(args)
	args.EpochNotifier.CheckEpoch(&block.Header{Epoch: args.EpochConfig.EnableEpochs.StakingV4EnableEpoch})
	err := s.ProcessSystemSmartContract(validatorsInfo, &block.Header{PrevRandSeed: []byte("pubKey7")})
	require.Nil(t, err)

	/*
			- owner5 does not have enough stake for 2 nodes=> his auction node (pubKe13) will be unStaked at the end of the epoch =>
		      will not participate in auction selection
		    - owner6 does not have enough stake for 2 nodes => one of his auction nodes(pubKey14) will be unStaked at the end of the epoch =>
		      his other auction node(pubKey15) will not participate in auction selection
			- MaxNumNodes = 8
			- EligibleBlsKeys = 5 (pubKey0, pubKey1, pubKey3, pubKe13, pubKey17)
			- QualifiedAuctionBlsKeys = 7 (pubKey2, pubKey4, pubKey5, pubKey7, pubKey9, pubKey10, pubKey11)
			We can only select (MaxNumNodes - EligibleBlsKeys = 3) bls keys from AuctionList to be added to NewList

			-> Initial nodes config in auction list is:
		+--------+------------------+------------------+-------------------+--------------+-----------------+---------------------------+
		| Owner  | Num staked nodes | Num active nodes | Num auction nodes | Total top up | Top up per node | Auction list nodes        |
		+--------+------------------+------------------+-------------------+--------------+-----------------+---------------------------+
		| owner3 | 2                | 1                | 1                 | 2444         | 1222            | pubKey7                   |
		| owner4 | 4                | 1                | 3                 | 2666         | 666             | pubKey9, pubKe10, pubKe11 |
		| owner1 | 3                | 2                | 1                 | 3666         | 1222            | pubKey2                   |
		| owner2 | 3                | 1                | 2                 | 2555         | 851             | pubKey4, pubKey5          |
		+--------+------------------+------------------+-------------------+--------------+-----------------+---------------------------+
		  	-> Min possible topUp = 666; max possible topUp = 1333, min required topUp = 1216
			-> Selected nodes config in auction list. For each owner's auction nodes, qualified ones are selected by sorting the bls keys
		+--------+------------------+----------------+--------------+-------------------+-----------------------------+------------------+---------------------------+-----------------------------+
		| Owner  | Num staked nodes | TopUp per node | Total top up | Num auction nodes | Num qualified auction nodes | Num active nodes | Qualified top up per node | Selected auction list nodes |
		+--------+------------------+----------------+--------------+-------------------+-----------------------------+------------------+---------------------------+-----------------------------+
		| owner1 | 3                | 1222           | 3666         | 1                 | 1                           | 2                | 1222                      | pubKey2                     |
		| owner2 | 3                | 851            | 2555         | 2                 | 1                           | 1                | 1277                      | pubKey5                     |
		| owner3 | 2                | 1222           | 2444         | 1                 | 1                           | 1                | 1222                      | pubKey7                     |
		| owner4 | 4                | 666            | 2666         | 3                 | 1                           | 1                | 1333                      | pubKey9                     |
		+--------+------------------+----------------+--------------+-------------------+-----------------------------+------------------+---------------------------+-----------------------------+
			-> Final selected nodes from auction list
		+--------+----------------+--------------------------+
		| Owner  | Registered key | Qualified TopUp per node |
		+--------+----------------+--------------------------+
		| owner4 | pubKey9        | 1333                     |
		| owner2 | pubKey5        | 1277                     |
		| owner1 | pubKey2        | 1222                     |
		+--------+----------------+--------------------------+
		| owner3 | pubKey7        | 1222                     |
		+--------+----------------+--------------------------+

			The following have 1222 top up per node:
			- owner1 with 1 bls key = pubKey2
			- owner3 with 1 bls key = pubKey7

			Since randomness = []byte("pubKey7"), nodes will be sorted based on blsKey XOR randomness, therefore:
			-  XOR1 = []byte("pubKey2") XOR []byte("pubKey7") = [0 0 0 0 0 0 5]
			-  XOR3 = []byte("pubKey7") XOR []byte("pubKey7") = [0 0 0 0 0 0 0]
	*/
	requireTopUpPerNodes(t, s.stakingDataProvider, owner1StakedKeys, big.NewInt(1222))
	requireTopUpPerNodes(t, s.stakingDataProvider, owner2StakedKeys, big.NewInt(851))
	requireTopUpPerNodes(t, s.stakingDataProvider, owner3StakedKeys, big.NewInt(1222))
	requireTopUpPerNodes(t, s.stakingDataProvider, owner4StakedKeys, big.NewInt(666))
	requireTopUpPerNodes(t, s.stakingDataProvider, owner5StakedKeys, big.NewInt(0))
	requireTopUpPerNodes(t, s.stakingDataProvider, owner6StakedKeys, big.NewInt(0))
	requireTopUpPerNodes(t, s.stakingDataProvider, owner7StakedKeys, big.NewInt(0))

	expectedValidatorsInfo := map[uint32][]state.ValidatorInfoHandler{
		0: {
			createValidatorInfo(owner1StakedKeys[0], common.EligibleList, owner1, 0),
			createValidatorInfo(owner1StakedKeys[1], common.WaitingList, owner1, 0),
			createValidatorInfo(owner1StakedKeys[2], common.SelectedFromAuctionList, owner1, 0),
		},
		1: {
			createValidatorInfo(owner2StakedKeys[0], common.EligibleList, owner2, 1),
			createValidatorInfo(owner2StakedKeys[1], common.AuctionList, owner2, 1),
			createValidatorInfo(owner2StakedKeys[2], common.SelectedFromAuctionList, owner2, 1),

			createValidatorInfo(owner3StakedKeys[0], common.LeavingList, owner3, 1),
			createValidatorInfo(owner3StakedKeys[1], common.AuctionList, owner3, 1),

			createValidatorInfo(owner4StakedKeys[0], common.JailedList, owner4, 1),
			createValidatorInfo(owner4StakedKeys[1], common.SelectedFromAuctionList, owner4, 1),
			createValidatorInfo(owner4StakedKeys[2], common.AuctionList, owner4, 1),
			createValidatorInfo(owner4StakedKeys[3], common.AuctionList, owner4, 1),

			createValidatorInfo(owner5StakedKeys[0], common.EligibleList, owner5, 1),
			createValidatorInfo(owner5StakedKeys[1], common.LeavingList, owner5, 1),

			createValidatorInfo(owner6StakedKeys[0], common.LeavingList, owner6, 1),
			createValidatorInfo(owner6StakedKeys[1], common.AuctionList, owner6, 1),
		},
		2: {
			createValidatorInfo(owner7StakedKeys[0], common.LeavingList, owner7, 2),
			createValidatorInfo(owner7StakedKeys[1], common.EligibleList, owner7, 2),
		},
	}

	require.Equal(t, expectedValidatorsInfo, validatorsInfo.GetShardValidatorsInfoMap())
}

func TestSystemSCProcessor_LegacyEpochConfirmedCorrectMaxNumNodesAfterNodeRestart(t *testing.T) {
	t.Parallel()

	args, _ := createFullArgumentsForSystemSCProcessing(0, createMemUnit())
	nodesConfigEpoch0 := config.MaxNodesChangeConfig{
		EpochEnable:            0,
		MaxNumNodes:            36,
		NodesToShufflePerShard: 4,
	}
	nodesConfigEpoch1 := config.MaxNodesChangeConfig{
		EpochEnable:            1,
		MaxNumNodes:            56,
		NodesToShufflePerShard: 2,
	}
	nodesConfigEpoch6 := config.MaxNodesChangeConfig{
		EpochEnable:            6,
		MaxNumNodes:            48,
		NodesToShufflePerShard: 1,
	}
	nodesConfigProvider, _ := notifier.NewNodesConfigProvider(
		args.EpochNotifier,
		[]config.MaxNodesChangeConfig{
			nodesConfigEpoch0,
			nodesConfigEpoch1,
			nodesConfigEpoch6,
		})
	args.MaxNodesChangeConfigProvider = nodesConfigProvider

	validatorsInfoMap := state.NewShardValidatorsInfoMap()
	s, _ := NewSystemSCProcessor(args)

	args.EpochNotifier.CheckEpoch(&block.Header{Epoch: 0, Nonce: 0})
	require.True(t, s.flagChangeMaxNodesEnabled.IsSet())
	err := s.processLegacy(validatorsInfoMap, 0, 0)
	require.Nil(t, err)
	require.Equal(t, nodesConfigEpoch0.MaxNumNodes, s.maxNodes)

	args.EpochNotifier.CheckEpoch(&block.Header{Epoch: 1, Nonce: 1})
	require.True(t, s.flagChangeMaxNodesEnabled.IsSet())
	err = s.processLegacy(validatorsInfoMap, 1, 1)
	require.Nil(t, err)
	require.Equal(t, nodesConfigEpoch1.MaxNumNodes, s.maxNodes)

	for epoch := uint32(2); epoch <= 5; epoch++ {
		args.EpochNotifier.CheckEpoch(&block.Header{Epoch: epoch, Nonce: uint64(epoch)})
		require.False(t, s.flagChangeMaxNodesEnabled.IsSet())
		err = s.processLegacy(validatorsInfoMap, uint64(epoch), epoch)
		require.Nil(t, err)
		require.Equal(t, nodesConfigEpoch1.MaxNumNodes, s.maxNodes)
	}

	// simulate restart
	args.EpochNotifier.CheckEpoch(&block.Header{Epoch: 0, Nonce: 0})
	args.EpochNotifier.CheckEpoch(&block.Header{Epoch: 5, Nonce: 5})
	require.False(t, s.flagChangeMaxNodesEnabled.IsSet())
	err = s.processLegacy(validatorsInfoMap, 5, 5)
	require.Nil(t, err)
	require.Equal(t, nodesConfigEpoch1.MaxNumNodes, s.maxNodes)

	args.EpochNotifier.CheckEpoch(&block.Header{Epoch: 6, Nonce: 6})
	require.True(t, s.flagChangeMaxNodesEnabled.IsSet())
	err = s.processLegacy(validatorsInfoMap, 6, 6)
	require.Nil(t, err)
	require.Equal(t, nodesConfigEpoch6.MaxNumNodes, s.maxNodes)

	// simulate restart
	args.EpochNotifier.CheckEpoch(&block.Header{Epoch: 0, Nonce: 0})
	args.EpochNotifier.CheckEpoch(&block.Header{Epoch: 6, Nonce: 6})
	require.True(t, s.flagChangeMaxNodesEnabled.IsSet())
	err = s.processLegacy(validatorsInfoMap, 6, 6)
	require.Nil(t, err)
	require.Equal(t, nodesConfigEpoch6.MaxNumNodes, s.maxNodes)

	for epoch := uint32(7); epoch <= 20; epoch++ {
		args.EpochNotifier.CheckEpoch(&block.Header{Epoch: epoch, Nonce: uint64(epoch)})
		require.False(t, s.flagChangeMaxNodesEnabled.IsSet())
		err = s.processLegacy(validatorsInfoMap, uint64(epoch), epoch)
		require.Nil(t, err)
		require.Equal(t, nodesConfigEpoch6.MaxNumNodes, s.maxNodes)
	}

	// simulate restart
	args.EpochNotifier.CheckEpoch(&block.Header{Epoch: 1, Nonce: 1})
	args.EpochNotifier.CheckEpoch(&block.Header{Epoch: 21, Nonce: 21})
	require.False(t, s.flagChangeMaxNodesEnabled.IsSet())
	err = s.processLegacy(validatorsInfoMap, 21, 21)
	require.Nil(t, err)
	require.Equal(t, nodesConfigEpoch6.MaxNumNodes, s.maxNodes)
}

func requireTopUpPerNodes(t *testing.T, s epochStart.StakingDataProvider, stakedPubKeys [][]byte, topUp *big.Int) {
	for _, pubKey := range stakedPubKeys {
		owner, err := s.GetBlsKeyOwner(pubKey)
		require.Nil(t, err)

		totalTopUp, err := s.GetTotalTopUp([]byte(owner))
		require.Nil(t, err)

		topUpPerNode := big.NewInt(0).Div(totalTopUp, big.NewInt(int64(len(stakedPubKeys))))
		require.Equal(t, topUp, topUpPerNode)
	}
}

// This func sets rating and temp rating with the start rating value used in createFullArgumentsForSystemSCProcessing
func createValidatorInfo(pubKey []byte, list common.PeerType, owner []byte, shardID uint32) *state.ValidatorInfo {
	rating := uint32(5)

	return &state.ValidatorInfo{
		PublicKey:       pubKey,
		List:            string(list),
		ShardId:         shardID,
		RewardAddress:   owner,
		AccumulatedFees: zero,
		Rating:          rating,
		TempRating:      rating,
	}
}<|MERGE_RESOLUTION|>--- conflicted
+++ resolved
@@ -45,7 +45,6 @@
 	dataRetrieverMock "github.com/ElrondNetwork/elrond-go/testscommon/dataRetriever"
 	"github.com/ElrondNetwork/elrond-go/testscommon/epochNotifier"
 	"github.com/ElrondNetwork/elrond-go/testscommon/shardingMocks"
-	"github.com/ElrondNetwork/elrond-go/testscommon/stakingcommon"
 	statusHandlerMock "github.com/ElrondNetwork/elrond-go/testscommon/statusHandler"
 	"github.com/ElrondNetwork/elrond-go/trie"
 	"github.com/ElrondNetwork/elrond-go/vm"
@@ -753,21 +752,6 @@
 
 	testDataPool := dataRetrieverMock.NewPoolsHolderMock()
 	argsHook := hooks.ArgBlockChainHook{
-<<<<<<< HEAD
-		Accounts:           userAccountsDB,
-		PubkeyConv:         &mock.PubkeyConverterMock{},
-		StorageService:     &mock.ChainStorerStub{},
-		BlockChain:         blockChain,
-		ShardCoordinator:   &mock.ShardCoordinatorStub{},
-		Marshalizer:        marshalizer,
-		Uint64Converter:    &mock.Uint64ByteSliceConverterMock{},
-		NFTStorageHandler:  &testscommon.SimpleNFTStorageHandlerStub{},
-		BuiltInFunctions:   builtInFuncs,
-		DataPool:           testDataPool,
-		CompiledSCPool:     testDataPool.SmartContracts(),
-		EpochNotifier:      &epochNotifier.EpochNotifierStub{},
-		NilCompiledSCStore: true,
-=======
 		Accounts:              userAccountsDB,
 		PubkeyConv:            &mock.PubkeyConverterMock{},
 		StorageService:        &mock.ChainStorerStub{},
@@ -775,14 +759,13 @@
 		ShardCoordinator:      &mock.ShardCoordinatorStub{},
 		Marshalizer:           marshalizer,
 		Uint64Converter:       &mock.Uint64ByteSliceConverterMock{},
-		BuiltInFunctions:      vmcommonBuiltInFunctions.NewBuiltInFunctionContainer(),
 		NFTStorageHandler:     &testscommon.SimpleNFTStorageHandlerStub{},
+		BuiltInFunctions:      builtInFuncs,
+		DataPool:              testDataPool,
 		GlobalSettingsHandler: &testscommon.ESDTGlobalSettingsHandlerStub{},
-		DataPool:              testDataPool,
 		CompiledSCPool:        testDataPool.SmartContracts(),
 		EpochNotifier:         &epochNotifier.EpochNotifierStub{},
 		NilCompiledSCStore:    true,
->>>>>>> 04516adc
 	}
 
 	defaults.FillGasMapInternal(gasSchedule, 1)
