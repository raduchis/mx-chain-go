package metachain

import (
	"fmt"
	"math/big"
	"strconv"
	"testing"

	arwenConfig "github.com/ElrondNetwork/arwen-wasm-vm/config"
	"github.com/ElrondNetwork/elrond-go/config"
	"github.com/ElrondNetwork/elrond-go/core"
	"github.com/ElrondNetwork/elrond-go/data"
	"github.com/ElrondNetwork/elrond-go/data/blockchain"
	"github.com/ElrondNetwork/elrond-go/data/state"
	"github.com/ElrondNetwork/elrond-go/data/state/factory"
	"github.com/ElrondNetwork/elrond-go/data/trie"
	"github.com/ElrondNetwork/elrond-go/epochStart/mock"
	"github.com/ElrondNetwork/elrond-go/genesis/process/disabled"
	"github.com/ElrondNetwork/elrond-go/hashing"
	"github.com/ElrondNetwork/elrond-go/hashing/sha256"
	"github.com/ElrondNetwork/elrond-go/marshal"
	economics2 "github.com/ElrondNetwork/elrond-go/process/economics"
	vmFactory "github.com/ElrondNetwork/elrond-go/process/factory"
	metaProcess "github.com/ElrondNetwork/elrond-go/process/factory/metachain"
	"github.com/ElrondNetwork/elrond-go/process/peer"
	"github.com/ElrondNetwork/elrond-go/process/smartContract/builtInFunctions"
	"github.com/ElrondNetwork/elrond-go/process/smartContract/hooks"
	"github.com/ElrondNetwork/elrond-go/testscommon"
	"github.com/ElrondNetwork/elrond-go/vm"
	"github.com/ElrondNetwork/elrond-go/vm/systemSmartContracts"
	"github.com/ElrondNetwork/elrond-go/vm/systemSmartContracts/defaults"
	"github.com/stretchr/testify/assert"
	"github.com/stretchr/testify/require"
)

func TestSystemSCProcessor_ProcessSystemSmartContract(t *testing.T) {
	t.Parallel()

	args := createFullArgumentsForSystemSCProcessing()
	args.ChanceComputer = &mock.ChanceComputerStub{
		GetChanceCalled: func(rating uint32) uint32 {
			if rating == 0 {
				return 10
			}
			return rating
		},
	}
	s, _ := NewSystemSCProcessor(args)

	prepareStakingContractWithData(args.UserAccountsDB, []byte("jailedPubKey0"), []byte("waitingPubKey"), args.Marshalizer)
	jailedAcc, _ := args.PeerAccountsDB.LoadAccount([]byte("jailedPubKey0"))
	_ = args.PeerAccountsDB.SaveAccount(jailedAcc)

	validatorInfos := make(map[uint32][]*state.ValidatorInfo)
	vInfo := &state.ValidatorInfo{
		PublicKey:       []byte("jailedPubKey0"),
		ShardId:         0,
		List:            string(core.JailedList),
		TempRating:      1,
		RewardAddress:   []byte("address"),
		AccumulatedFees: big.NewInt(0),
	}
	validatorInfos[0] = append(validatorInfos[0], vInfo)
	err := s.ProcessSystemSmartContract(validatorInfos)
	assert.Nil(t, err)

	assert.Equal(t, len(validatorInfos[0]), 1)
	newValidatorInfo := validatorInfos[0][0]
	assert.Equal(t, newValidatorInfo.List, string(core.NewList))
}

func TestSystemSCProcessor_JailedNodesShouldNotBeSwappedAllAtOnce(t *testing.T) {
	t.Parallel()

	args := createFullArgumentsForSystemSCProcessing()
	args.ChanceComputer = &mock.ChanceComputerStub{
		GetChanceCalled: func(rating uint32) uint32 {
			if rating == 0 {
				return 10
			}
			return rating
		},
	}
	s, _ := NewSystemSCProcessor(args)
	require.NotNil(t, s)

	numEligible := 9
	numWaiting := 5
	numJailed := 8
	stakingScAcc := createStakingScAcc(args.UserAccountsDB)
	createEligibleNodes(numEligible, stakingScAcc, args.Marshalizer)
	_ = createWaitingNodes(numWaiting, stakingScAcc, args.UserAccountsDB, args.Marshalizer)
	jailed := createJailedNodes(numJailed, stakingScAcc, args.UserAccountsDB, args.PeerAccountsDB, args.Marshalizer)
	validatorsInfo := make(map[uint32][]*state.ValidatorInfo)
	validatorsInfo[0] = append(validatorsInfo[0], jailed...)

	err := s.ProcessSystemSmartContract(validatorsInfo)
	assert.Nil(t, err)
	for i := 0; i < numWaiting; i++ {
		assert.Equal(t, string(core.NewList), validatorsInfo[0][i].List)
	}
	for i := numWaiting; i < numJailed; i++ {
		assert.Equal(t, string(core.JailedList), validatorsInfo[0][i].List)
	}
}

func createStakingScAcc(accountsDB state.AccountsAdapter) state.UserAccountHandler {
	acc, _ := accountsDB.LoadAccount(vm.StakingSCAddress)
	stakingSCAcc := acc.(state.UserAccountHandler)

	return stakingSCAcc
}

func createEligibleNodes(numNodes int, stakingSCAcc state.UserAccountHandler, marshalizer marshal.Marshalizer) {
	for i := 0; i < numNodes; i++ {
		stakedData := &systemSmartContracts.StakedDataV2{
			Waiting:       false,
			Staked:        true,
			StakedNonce:   0,
			RewardAddress: []byte(fmt.Sprintf("rewardAddress_w%d", i)),
			StakeValue:    big.NewInt(100),
		}
		marshaledData, _ := marshalizer.Marshal(stakedData)
		_ = stakingSCAcc.DataTrieTracker().SaveKeyValue([]byte(fmt.Sprintf("waiting_%d", i)), marshaledData)
	}
}

func createJailedNodes(numNodes int, stakingSCAcc state.UserAccountHandler, userAccounts state.AccountsAdapter, peerAccounts state.AccountsAdapter, marshalizer marshal.Marshalizer) []*state.ValidatorInfo {
	validatorInfos := make([]*state.ValidatorInfo, 0)

	for i := 0; i < numNodes; i++ {
		stakedData := &systemSmartContracts.StakedDataV2{
			Staked:        true,
			RewardAddress: []byte(fmt.Sprintf("rewardAddress_j%d", i)),
			StakeValue:    big.NewInt(100),
		}
		marshaledData, _ := marshalizer.Marshal(stakedData)
		_ = stakingSCAcc.DataTrieTracker().SaveKeyValue([]byte(fmt.Sprintf("jailed__%d", i)), marshaledData)

		_ = userAccounts.SaveAccount(stakingSCAcc)

		jailedAcc, _ := peerAccounts.LoadAccount([]byte(fmt.Sprintf("jailed__%d", i)))
		_ = peerAccounts.SaveAccount(jailedAcc)

		vInfo := &state.ValidatorInfo{
			PublicKey:       []byte(fmt.Sprintf("jailed__%d", i)),
			ShardId:         0,
			List:            string(core.JailedList),
			TempRating:      1,
			RewardAddress:   []byte("address"),
			AccumulatedFees: big.NewInt(0),
		}

		validatorInfos = append(validatorInfos, vInfo)
	}

	return validatorInfos
}

func createWaitingNodes(numNodes int, stakingSCAcc state.UserAccountHandler, userAccounts state.AccountsAdapter, marshalizer marshal.Marshalizer) []*state.ValidatorInfo {
	validatorInfos := make([]*state.ValidatorInfo, 0)

	for i := 0; i < numNodes; i++ {
		stakedData := &systemSmartContracts.StakedDataV2{
			Waiting:       true,
			RewardAddress: []byte(fmt.Sprintf("rewardAddress_w%d", i)),
			StakeValue:    big.NewInt(100),
		}
		marshaledData, _ := marshalizer.Marshal(stakedData)
		_ = stakingSCAcc.DataTrieTracker().SaveKeyValue([]byte(fmt.Sprintf("waiting_%d", i)), marshaledData)

		waitingKeyInList := []byte("w_" + fmt.Sprintf("waiting_%d", i))
		waitingListHead := &systemSmartContracts.WaitingList{
			FirstKey: []byte("w_" + fmt.Sprintf("waiting_%d", 0)),
			LastKey:  []byte("w_" + fmt.Sprintf("waiting_%d", numNodes-1)),
			Length:   uint32(numNodes),
		}
		marshaledData, _ = marshalizer.Marshal(waitingListHead)
		_ = stakingSCAcc.DataTrieTracker().SaveKeyValue([]byte("waitingList"), marshaledData)

		waitingListElement := &systemSmartContracts.ElementInList{
			BLSPublicKey: []byte(fmt.Sprintf("waiting_%d", i)),
			PreviousKey:  waitingKeyInList,
			NextKey:      []byte("w_" + fmt.Sprintf("waiting_%d", i+1)),
		}
		marshaledData, _ = marshalizer.Marshal(waitingListElement)
		_ = stakingSCAcc.DataTrieTracker().SaveKeyValue(waitingKeyInList, marshaledData)

		vInfo := &state.ValidatorInfo{
			PublicKey:       []byte(fmt.Sprintf("waiting_%d", i)),
			ShardId:         0,
			List:            string(core.WaitingList),
			TempRating:      1,
			RewardAddress:   []byte("address"),
			AccumulatedFees: big.NewInt(0),
		}

		validatorInfos = append(validatorInfos, vInfo)
	}

	_ = userAccounts.SaveAccount(stakingSCAcc)

	return validatorInfos
}

func prepareStakingContractWithData(
	accountsDB state.AccountsAdapter,
	stakedKey []byte,
	waitingKey []byte,
	marshalizer marshal.Marshalizer,
) {
	stakingSCAcc := createStakingScAcc(accountsDB)

	stakedData := &systemSmartContracts.StakedDataV2{
		Staked:        true,
		RewardAddress: []byte("rewardAddress"),
		StakeValue:    big.NewInt(100),
	}
	marshaledData, _ := marshalizer.Marshal(stakedData)
	_ = stakingSCAcc.DataTrieTracker().SaveKeyValue(stakedKey, marshaledData)

	stakedData = &systemSmartContracts.StakedDataV2{
		Waiting:       true,
		RewardAddress: []byte("rewardAddress"),
		StakeValue:    big.NewInt(100),
	}
	marshaledData, _ = marshalizer.Marshal(stakedData)
	_ = stakingSCAcc.DataTrieTracker().SaveKeyValue(waitingKey, marshaledData)

	waitingKeyInList := []byte("w_" + string(waitingKey))
	waitingListHead := &systemSmartContracts.WaitingList{
		FirstKey: waitingKeyInList,
		LastKey:  waitingKeyInList,
		Length:   1,
	}
	marshaledData, _ = marshalizer.Marshal(waitingListHead)
	_ = stakingSCAcc.DataTrieTracker().SaveKeyValue([]byte("waitingList"), marshaledData)

	waitingListElement := &systemSmartContracts.ElementInList{
		BLSPublicKey: waitingKey,
		PreviousKey:  waitingKeyInList,
		NextKey:      make([]byte, 0),
	}
	marshaledData, _ = marshalizer.Marshal(waitingListElement)
	_ = stakingSCAcc.DataTrieTracker().SaveKeyValue(waitingKeyInList, marshaledData)

	_ = accountsDB.SaveAccount(stakingSCAcc)
}

func createAccountsDB(
	hasher hashing.Hasher,
	marshalizer marshal.Marshalizer,
	accountFactory state.AccountFactory,
	trieStorageManager data.StorageManager,
) *state.AccountsDB {
	tr, _ := trie.NewTrie(trieStorageManager, marshalizer, hasher, 5)
	adb, _ := state.NewAccountsDB(tr, hasher, marshalizer, accountFactory)
	return adb
}

func createFullArgumentsForSystemSCProcessing() ArgsNewEpochStartSystemSCProcessing {
	hasher := sha256.Sha256{}
	marshalizer := &marshal.GogoProtoMarshalizer{}
	trieFactoryManager, _ := trie.NewTrieStorageManagerWithoutPruning(createMemUnit())
	userAccountsDB := createAccountsDB(hasher, marshalizer, factory.NewAccountCreator(), trieFactoryManager)
	peerAccountsDB := createAccountsDB(hasher, marshalizer, factory.NewPeerAccountCreator(), trieFactoryManager)

	argsValidatorsProcessor := peer.ArgValidatorStatisticsProcessor{
		Marshalizer:         marshalizer,
		NodesCoordinator:    &mock.NodesCoordinatorStub{},
		ShardCoordinator:    &mock.ShardCoordinatorStub{},
		DataPool:            &testscommon.PoolsHolderStub{},
		StorageService:      &mock.ChainStorerStub{},
		PubkeyConv:          &mock.PubkeyConverterMock{},
		PeerAdapter:         peerAccountsDB,
		Rater:               &mock.RaterStub{},
		RewardsHandler:      &mock.RewardsHandlerStub{},
		NodesSetup:          &mock.NodesSetupStub{},
		MaxComputableRounds: 1,
		EpochNotifier:       &mock.EpochNotifierStub{},
	}
	vCreator, _ := peer.NewValidatorStatisticsProcessor(argsValidatorsProcessor)

<<<<<<< HEAD
	blockChain, _ := blockchain.NewMetaChain(&mock.AppStatusHandlerStub{})
=======
	blockChain := blockchain.NewMetaChain()
	dataPool := testscommon.NewPoolsHolderMock()
>>>>>>> 84536a09
	argsHook := hooks.ArgBlockChainHook{
		Accounts:           userAccountsDB,
		PubkeyConv:         &mock.PubkeyConverterMock{},
		StorageService:     &mock.ChainStorerStub{},
		BlockChain:         blockChain,
		ShardCoordinator:   &mock.ShardCoordinatorStub{},
		Marshalizer:        marshalizer,
		Uint64Converter:    &mock.Uint64ByteSliceConverterMock{},
		BuiltInFunctions:   builtInFunctions.NewBuiltInFunctionContainer(),
		DataPool:           dataPool,
		CompiledSCPool:     dataPool.SmartContracts(),
		NilCompiledSCStore: true,
	}

	gasSchedule := arwenConfig.MakeGasMapForTests()
	defaults.FillGasMapInternal(gasSchedule, 1)
	signVerifer, _ := disabled.NewMessageSignVerifier(&mock.KeyGenMock{})

	nodesSetup := &mock.NodesSetupStub{}
	metaVmFactory, _ := metaProcess.NewVMContainerFactory(
		argsHook,
		createEconomicsData(),
		signVerifer,
		mock.NewGasScheduleNotifierMock(gasSchedule),
		nodesSetup,
		hasher,
		marshalizer,
		&config.SystemSmartContractsConfig{
			ESDTSystemSCConfig: config.ESDTSystemSCConfig{
				BaseIssuingCost: "1000",
				OwnerAddress:    "aaaaaa",
			},
			GovernanceSystemSCConfig: config.GovernanceSystemSCConfig{
				ProposalCost:     "500",
				NumNodes:         100,
				MinQuorum:        50,
				MinPassThreshold: 50,
				MinVetoThreshold: 50,
			},
			StakingSystemSCConfig: config.StakingSystemSCConfig{
				GenesisNodePrice:                     "1000",
				UnJailValue:                          "10",
				MinStepValue:                         "10",
				MinStakeValue:                        "1",
				UnBondPeriod:                         1,
				AuctionEnableEpoch:                   1000000,
				StakeEnableEpoch:                     0,
				NumRoundsWithoutBleed:                1,
				MaximumPercentageToBleed:             1,
				BleedPercentagePerRound:              1,
				MaxNumberOfNodesForStake:             100,
				NodesToSelectInAuction:               100,
				ActivateBLSPubKeyMessageVerification: false,
			},
		},
		peerAccountsDB,
		&mock.ChanceComputerStub{},
		&mock.EpochNotifierStub{},
	)

	vmContainer, _ := metaVmFactory.Create()
	systemVM, _ := vmContainer.Get(vmFactory.SystemVirtualMachine)
	args := ArgsNewEpochStartSystemSCProcessing{
		SystemVM:                systemVM,
		UserAccountsDB:          userAccountsDB,
		PeerAccountsDB:          peerAccountsDB,
		Marshalizer:             marshalizer,
		StartRating:             5,
		ValidatorInfoCreator:    vCreator,
		EndOfEpochCallerAddress: vm.EndOfEpochAddress,
		StakingSCAddress:        vm.StakingSCAddress,
		ChanceComputer:          &mock.ChanceComputerStub{},
		EpochNotifier:           &mock.EpochNotifierStub{},
		GenesisNodesConfig:      nodesSetup,
	}
	return args
}

func createEconomicsData() *economics2.EconomicsData {
	maxGasLimitPerBlock := strconv.FormatUint(1500000000, 10)
	minGasPrice := strconv.FormatUint(10, 10)
	minGasLimit := strconv.FormatUint(10, 10)

	argsNewEconomicsData := economics2.ArgsNewEconomicsData{
		Economics: &config.EconomicsConfig{
			GlobalSettings: config.GlobalSettings{
				GenesisTotalSupply: "2000000000000000000000",
				MinimumInflation:   0,
				YearSettings: []*config.YearSetting{
					{
						Year:             0,
						MaximumInflation: 0.01,
					},
				},
			},
			RewardsSettings: config.RewardsSettings{
				LeaderPercentage:              0.1,
				DeveloperPercentage:           0.1,
				ProtocolSustainabilityAddress: "protocol",
			},
			FeeSettings: config.FeeSettings{
				MaxGasLimitPerBlock:     maxGasLimitPerBlock,
				MaxGasLimitPerMetaBlock: maxGasLimitPerBlock,
				MinGasPrice:             minGasPrice,
				MinGasLimit:             minGasLimit,
				GasPerDataByte:          "1",
				DataLimitForBaseCalc:    "10000",
			},
		},
		PenalizedTooMuchGasEnableEpoch: 0,
		EpochNotifier:                  &mock.EpochNotifierStub{},
	}
	economicsData, _ := economics2.NewEconomicsData(argsNewEconomicsData)
	return economicsData
}<|MERGE_RESOLUTION|>--- conflicted
+++ resolved
@@ -281,12 +281,8 @@
 	}
 	vCreator, _ := peer.NewValidatorStatisticsProcessor(argsValidatorsProcessor)
 
-<<<<<<< HEAD
 	blockChain, _ := blockchain.NewMetaChain(&mock.AppStatusHandlerStub{})
-=======
-	blockChain := blockchain.NewMetaChain()
 	dataPool := testscommon.NewPoolsHolderMock()
->>>>>>> 84536a09
 	argsHook := hooks.ArgBlockChainHook{
 		Accounts:           userAccountsDB,
 		PubkeyConv:         &mock.PubkeyConverterMock{},
