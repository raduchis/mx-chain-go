package metachain

import (
	"bytes"
	"encoding/hex"
	"fmt"
	"math"
	"math/big"
	"sort"

	"github.com/ElrondNetwork/elrond-go-core/core"
	"github.com/ElrondNetwork/elrond-go-core/core/atomic"
	"github.com/ElrondNetwork/elrond-go-core/core/check"
	"github.com/ElrondNetwork/elrond-go-core/data"
	"github.com/ElrondNetwork/elrond-go-core/display"
	"github.com/ElrondNetwork/elrond-go-core/marshal"
	logger "github.com/ElrondNetwork/elrond-go-logger"
	"github.com/ElrondNetwork/elrond-go/common"
	"github.com/ElrondNetwork/elrond-go/config"
	"github.com/ElrondNetwork/elrond-go/epochStart"
	"github.com/ElrondNetwork/elrond-go/process"
	"github.com/ElrondNetwork/elrond-go/sharding"
	"github.com/ElrondNetwork/elrond-go/state"
	"github.com/ElrondNetwork/elrond-go/vm"
	vmcommon "github.com/ElrondNetwork/elrond-vm-common"
)

// ArgsNewEpochStartSystemSCProcessing defines the arguments structure for the end of epoch system sc processor
type ArgsNewEpochStartSystemSCProcessing struct {
	SystemVM             vmcommon.VMExecutionHandler
	UserAccountsDB       state.AccountsAdapter
	PeerAccountsDB       state.AccountsAdapter
	Marshalizer          marshal.Marshalizer
	StartRating          uint32
	ValidatorInfoCreator epochStart.ValidatorInfoCreator
	ChanceComputer       sharding.ChanceComputer
	ShardCoordinator     sharding.Coordinator
	EpochConfig          config.EpochConfig

	EndOfEpochCallerAddress []byte
	StakingSCAddress        []byte
	MaxNodesEnableConfig    []config.MaxNodesChangeConfig
	ESDTOwnerAddressBytes   []byte

	GenesisNodesConfig  sharding.GenesisNodesSetupHandler
	EpochNotifier       process.EpochNotifier
	NodesConfigProvider epochStart.NodesConfigProvider
	StakingDataProvider epochStart.StakingDataProvider
}

type systemSCProcessor struct {
	*legacySystemSCProcessor

	governanceEnableEpoch    uint32
	builtInOnMetaEnableEpoch uint32
	stakingV4EnableEpoch     uint32

	flagGovernanceEnabled    atomic.Flag
	flagBuiltInOnMetaEnabled atomic.Flag
	flagStakingV4Enabled     atomic.Flag
	flagInitStakingV4Enabled atomic.Flag
}

// NewSystemSCProcessor creates the end of epoch system smart contract processor
func NewSystemSCProcessor(args ArgsNewEpochStartSystemSCProcessing) (*systemSCProcessor, error) {
	if check.IfNil(args.EpochNotifier) {
		return nil, epochStart.ErrNilEpochStartNotifier
	}

	legacy, err := newLegacySystemSCProcessor(args)
	if err != nil {
		return nil, err
	}

	s := &systemSCProcessor{
		legacySystemSCProcessor:  legacy,
		governanceEnableEpoch:    args.EpochConfig.EnableEpochs.GovernanceEnableEpoch,
		builtInOnMetaEnableEpoch: args.EpochConfig.EnableEpochs.BuiltInFunctionOnMetaEnableEpoch,
		stakingV4EnableEpoch:     args.EpochConfig.EnableEpochs.StakingV4EnableEpoch,
	}

	log.Debug("systemSC: enable epoch for governanceV2 init", "epoch", s.governanceEnableEpoch)
	log.Debug("systemSC: enable epoch for create NFT on meta", "epoch", s.builtInOnMetaEnableEpoch)
	log.Debug("systemSC: enable epoch for staking v4", "epoch", s.stakingV4EnableEpoch)

	args.EpochNotifier.RegisterNotifyHandler(s)
	return s, nil
}

// ProcessSystemSmartContract does all the processing at end of epoch in case of system smart contract
func (s *systemSCProcessor) ProcessSystemSmartContract(
	validatorsInfoMap map[uint32][]*state.ValidatorInfo,
	header data.HeaderHandler,
) error {
	err := s.processLegacy(validatorsInfoMap, header.GetNonce(), header.GetEpoch())
	if err != nil {
		return err
	}

	return s.processWithNewFlags(validatorsInfoMap, header)
}

func (s *systemSCProcessor) processWithNewFlags(
	validatorsInfoMap map[uint32][]*state.ValidatorInfo,
	header data.HeaderHandler,
) error {
	if s.flagGovernanceEnabled.IsSet() {
		err := s.updateToGovernanceV2()
		if err != nil {
			return err
		}
	}

	if s.flagBuiltInOnMetaEnabled.IsSet() {
		tokenID, err := s.initTokenOnMeta()
		if err != nil {
			return err
		}

		err = s.initLiquidStakingSC(tokenID)
		if err != nil {
			return err
		}
	}

	if s.flagInitStakingV4Enabled.IsSet() {
		err := s.stakeNodesFromQueue(validatorsInfoMap, math.MaxUint32, header.GetNonce(), common.AuctionList)
		if err != nil {
			return err
		}
	}

	if s.flagStakingV4Enabled.IsSet() {
		err := s.prepareStakingDataForAllNodes(validatorsInfoMap)
		if err != nil {
			return err
		}

		_, err = s.unStakeNonEligibleNodesWithNotEnoughFunds(validatorsInfoMap, header.GetEpoch())
		if err != nil {
			return err
		}

		err = s.selectNodesFromAuctionList(validatorsInfoMap, header.GetPrevRandSeed())
		if err != nil {
			return err
		}
	}

	return nil
}

func (s *systemSCProcessor) selectNodesFromAuctionList(validatorsInfoMap map[uint32][]*state.ValidatorInfo, randomness []byte) error {
	auctionList, numOfValidators := getAuctionListAndNumOfValidators(validatorsInfoMap)
	availableSlots := s.maxNodes - numOfValidators
	if availableSlots <= 0 {
		log.Info("not enough available slots for auction nodes; skip selecting nodes from auction list")
		return nil
	}

	err := s.sortAuctionList(auctionList, randomness)
	if err != nil {
		return err
	}

	auctionListSize := uint32(len(auctionList))
	numOfAvailableNodeSlots := core.MinUint32(auctionListSize, availableSlots)
	s.displayAuctionList(auctionList, numOfAvailableNodeSlots)

	// TODO: Think of a better way of handling these pointers; perhaps use an interface which handles validators
	for i := uint32(0); i < numOfAvailableNodeSlots; i++ {
		auctionList[i].List = string(common.SelectedFromAuctionList)
	}

	return nil
}

func getAuctionListAndNumOfValidators(validatorsInfoMap map[uint32][]*state.ValidatorInfo) ([]*state.ValidatorInfo, uint32) {
	auctionList := make([]*state.ValidatorInfo, 0)
	numOfValidators := uint32(0)

	for _, validatorsInShard := range validatorsInfoMap {
		for _, validator := range validatorsInShard {
			if validator.List == string(common.AuctionList) {
				auctionList = append(auctionList, validator)
				continue
			}
			if isValidator(validator) {
				numOfValidators++
			}
		}
	}

	return auctionList, numOfValidators
}

func (s *systemSCProcessor) sortAuctionList(auctionList []*state.ValidatorInfo, randomness []byte) error {
	validatorTopUpMap, err := s.getValidatorTopUpMap(auctionList)
	if err != nil {
		return fmt.Errorf("%w: %v", epochStart.ErrSortAuctionList, err)
	}

	sort.SliceStable(auctionList, func(i, j int) bool {
		pubKey1 := auctionList[i].PublicKey
		pubKey2 := auctionList[j].PublicKey

		nodeTopUpPubKey1 := validatorTopUpMap[string(pubKey1)]
		nodeTopUpPubKey2 := validatorTopUpMap[string(pubKey2)]

		if nodeTopUpPubKey1.Cmp(nodeTopUpPubKey2) == 0 {
			return compareByXORWithRandomness(pubKey1, pubKey2, randomness)
		}

		return nodeTopUpPubKey1.Cmp(nodeTopUpPubKey2) > 0
	})

	return nil
}

func (s *systemSCProcessor) getValidatorTopUpMap(validators []*state.ValidatorInfo) (map[string]*big.Int, error) {
	ret := make(map[string]*big.Int, len(validators))

	for _, validator := range validators {
		pubKey := validator.PublicKey
		topUp, err := s.stakingDataProvider.GetNodeStakedTopUp(pubKey)
		if err != nil {
			return nil, fmt.Errorf("%w when trying to get top up per node for %s", err, hex.EncodeToString(pubKey))
		}

		ret[string(pubKey)] = topUp
	}

	return ret, nil
}

func compareByXORWithRandomness(pubKey1, pubKey2, randomness []byte) bool {
	minLen := core.MinInt(len(pubKey1), len(randomness))

	key1Xor := make([]byte, minLen)
	key2Xor := make([]byte, minLen)

	for idx := 0; idx < minLen; idx++ {
		key1Xor[idx] = pubKey1[idx] ^ randomness[idx]
		key2Xor[idx] = pubKey2[idx] ^ randomness[idx]
	}

	return bytes.Compare(key1Xor, key2Xor) == 1
}

func (s *systemSCProcessor) displayAuctionList(auctionList []*state.ValidatorInfo, numOfSelectedNodes uint32) {
	if log.GetLevel() > logger.LogDebug {
		return
	}

	tableHeader := []string{"Owner", "Registered key", "TopUp per node"}
	lines := make([]*display.LineData, 0, len(auctionList))
	horizontalLine := false
	for idx, validator := range auctionList {
		pubKey := validator.GetPublicKey()

		owner, err := s.stakingDataProvider.GetBlsKeyOwner(pubKey)
		log.LogIfError(err)

		topUp, err := s.stakingDataProvider.GetNodeStakedTopUp(pubKey)
		log.LogIfError(err)

		horizontalLine = uint32(idx) == numOfSelectedNodes-1
		line := display.NewLineData(horizontalLine, []string{
			hex.EncodeToString([]byte(owner)),
			hex.EncodeToString(pubKey),
			topUp.String(),
		})
		lines = append(lines, line)
	}

	table, err := display.CreateTableString(tableHeader, lines)
	if err != nil {
		log.Error("could not create table", "error", err)
		return
	}

	message := fmt.Sprintf("Auction list\n%s", table)
	log.Debug(message)
}

func (s *systemSCProcessor) prepareStakingDataForAllNodes(validatorsInfoMap map[uint32][]*state.ValidatorInfo) error {
	allNodes := s.getAllNodeKeys(validatorsInfoMap)
	return s.prepareStakingData(allNodes)
}

func (s *systemSCProcessor) getAllNodeKeys(
	validatorsInfo map[uint32][]*state.ValidatorInfo,
) map[uint32][][]byte {
	nodeKeys := make(map[uint32][][]byte)
	for shardID, validatorsInfoSlice := range validatorsInfo {
		nodeKeys[shardID] = make([][]byte, 0, s.nodesConfigProvider.ConsensusGroupSize(shardID))
		for _, validatorInfo := range validatorsInfoSlice {
			nodeKeys[shardID] = append(nodeKeys[shardID], validatorInfo.PublicKey)
		}
	}

	return nodeKeys
}

func (s *systemSCProcessor) updateToGovernanceV2() error {
	vmInput := &vmcommon.ContractCallInput{
		VMInput: vmcommon.VMInput{
			CallerAddr: vm.GovernanceSCAddress,
			CallValue:  big.NewInt(0),
			Arguments:  [][]byte{},
		},
		RecipientAddr: vm.GovernanceSCAddress,
		Function:      "initV2",
	}
	vmOutput, errRun := s.systemVM.RunSmartContractCall(vmInput)
	if errRun != nil {
		return fmt.Errorf("%w when updating to governanceV2", errRun)
	}
	if vmOutput.ReturnCode != vmcommon.Ok {
		return fmt.Errorf("got return code %s when updating to governanceV2", vmOutput.ReturnCode)
	}

	err := s.processSCOutputAccounts(vmOutput)
	if err != nil {
		return err
	}

	return nil
}

func (s *systemSCProcessor) initTokenOnMeta() ([]byte, error) {
	vmInput := &vmcommon.ContractCallInput{
		VMInput: vmcommon.VMInput{
			CallerAddr:  vm.ESDTSCAddress,
			CallValue:   big.NewInt(0),
			Arguments:   [][]byte{},
			GasProvided: math.MaxUint64,
		},
		RecipientAddr: vm.ESDTSCAddress,
		Function:      "initDelegationESDTOnMeta",
	}
	vmOutput, errRun := s.systemVM.RunSmartContractCall(vmInput)
	if errRun != nil {
		return nil, fmt.Errorf("%w when setting up NFTs on metachain", errRun)
	}
	if vmOutput.ReturnCode != vmcommon.Ok {
		return nil, fmt.Errorf("got return code %s, return message %s when setting up NFTs on metachain", vmOutput.ReturnCode, vmOutput.ReturnMessage)
	}
	if len(vmOutput.ReturnData) != 1 {
		return nil, fmt.Errorf("invalid return data on initDelegationESDTOnMeta")
	}

	err := s.processSCOutputAccounts(vmOutput)
	if err != nil {
		return nil, err
	}

	return vmOutput.ReturnData[0], nil
}

func (s *systemSCProcessor) initLiquidStakingSC(tokenID []byte) error {
	codeMetaData := &vmcommon.CodeMetadata{
		Upgradeable: false,
		Payable:     false,
		Readable:    true,
	}

	vmInput := &vmcommon.ContractCreateInput{
		VMInput: vmcommon.VMInput{
			CallerAddr: vm.LiquidStakingSCAddress,
			Arguments:  [][]byte{tokenID},
			CallValue:  big.NewInt(0),
		},
		ContractCode:         vm.LiquidStakingSCAddress,
		ContractCodeMetadata: codeMetaData.ToBytes(),
	}

	vmOutput, err := s.systemVM.RunSmartContractCreate(vmInput)
	if err != nil {
		return err
	}
	if vmOutput.ReturnCode != vmcommon.Ok {
		return epochStart.ErrCouldNotInitLiquidStakingSystemSC
	}

	err = s.processSCOutputAccounts(vmOutput)
	if err != nil {
		return err
	}

	err = s.updateSystemSCContractsCode(vmInput.ContractCodeMetadata)
	if err != nil {
		return err
	}

	return nil
}

// IsInterfaceNil returns true if underlying object is nil
func (s *systemSCProcessor) IsInterfaceNil() bool {
	return s == nil
}

// EpochConfirmed is called whenever a new epoch is confirmed
func (s *systemSCProcessor) EpochConfirmed(epoch uint32, _ uint64) {
	s.legacyEpochConfirmed(epoch)

	s.flagGovernanceEnabled.SetValue(epoch == s.governanceEnableEpoch)
	log.Debug("systemProcessor: governanceV2", "enabled", s.flagGovernanceEnabled.IsSet())

	s.flagBuiltInOnMetaEnabled.SetValue(epoch == s.builtInOnMetaEnableEpoch)
	log.Debug("systemProcessor: create NFT on meta", "enabled", s.flagBuiltInOnMetaEnabled.IsSet())

<<<<<<< HEAD
func (s *systemSCProcessor) getAllNodeKeys(
	validatorsInfo map[uint32][]*state.ValidatorInfo,
) map[uint32][][]byte {
	nodeKeys := make(map[uint32][][]byte)
	for shardID, validatorsInfoSlice := range validatorsInfo {
		nodeKeys[shardID] = make([][]byte, 0, s.nodesConfigProvider.ConsensusGroupSize(shardID))
		for _, validatorInfo := range validatorsInfoSlice {
			nodeKeys[shardID] = append(nodeKeys[shardID], validatorInfo.PublicKey)
		}
	}

	return nodeKeys
}

func getRewardsMiniBlockForMeta(miniBlocks block.MiniBlockSlice) *block.MiniBlock {
	for _, miniBlock := range miniBlocks {
		if miniBlock.Type != block.RewardsBlock {
			continue
		}
		if miniBlock.ReceiverShardID != core.MetachainShardId {
			continue
		}
		return miniBlock
	}
	return nil
}

// ProcessDelegationRewards will process the rewards which are directed towards the delegation system smart contracts
func (s *systemSCProcessor) ProcessDelegationRewards(
	miniBlocks block.MiniBlockSlice,
	txCache epochStart.TransactionCacher,
) error {
	if txCache == nil {
		return epochStart.ErrNilLocalTxCache
	}

	rwdMb := getRewardsMiniBlockForMeta(miniBlocks)
	if rwdMb == nil {
		return nil
	}

	for _, txHash := range rwdMb.TxHashes {
		rwdTx, err := txCache.GetTx(txHash)
		if err != nil {
			return err
		}

		err = s.executeRewardTx(rwdTx)
		if err != nil {
			return err
		}
	}

	return nil
}

func (s *systemSCProcessor) executeRewardTx(rwdTx data.TransactionHandler) error {
	vmInput := &vmcommon.ContractCallInput{
		VMInput: vmcommon.VMInput{
			CallerAddr: s.endOfEpochCallerAddress,
			Arguments:  nil,
			CallValue:  rwdTx.GetValue(),
		},
		RecipientAddr: rwdTx.GetRcvAddr(),
		Function:      "updateRewards",
	}

	vmOutput, err := s.systemVM.RunSmartContractCall(vmInput)
	if err != nil {
		return err
	}

	if vmOutput.ReturnCode != vmcommon.Ok {
		return epochStart.ErrSystemDelegationCall
	}

	err = s.processSCOutputAccounts(vmOutput)
	if err != nil {
		return err
	}

	return nil
}

// updates the configuration of the system SC if the flags permit
func (s *systemSCProcessor) updateSystemSCConfigMinNodes() error {
	minNumberOfNodesWithHysteresis := s.genesisNodesConfig.MinNumberOfNodesWithHysteresis()
	err := s.setMinNumberOfNodes(minNumberOfNodesWithHysteresis)

	return err
}

func (s *systemSCProcessor) resetLastUnJailed() error {
	vmInput := &vmcommon.ContractCallInput{
		VMInput: vmcommon.VMInput{
			CallerAddr: s.endOfEpochCallerAddress,
			Arguments:  [][]byte{},
			CallValue:  big.NewInt(0),
		},
		RecipientAddr: s.stakingSCAddress,
		Function:      "resetLastUnJailedFromQueue",
	}

	vmOutput, err := s.systemVM.RunSmartContractCall(vmInput)
	if err != nil {
		return err
	}

	if vmOutput.ReturnCode != vmcommon.Ok {
		return epochStart.ErrResetLastUnJailedFromQueue
	}

	err = s.processSCOutputAccounts(vmOutput)
	if err != nil {
		return err
	}

	return nil
}

// updates the configuration of the system SC if the flags permit
func (s *systemSCProcessor) updateMaxNodes(validatorsInfoMap map[uint32][]*state.ValidatorInfo, nonce uint64) error {
	sw := core.NewStopWatch()
	sw.Start("total")
	defer func() {
		sw.Stop("total")
		log.Debug("systemSCProcessor.updateMaxNodes", sw.GetMeasurements()...)
	}()

	maxNumberOfNodes := s.maxNodes
	sw.Start("setMaxNumberOfNodes")
	prevMaxNumberOfNodes, err := s.setMaxNumberOfNodes(maxNumberOfNodes)
	sw.Stop("setMaxNumberOfNodes")
	if err != nil {
		return err
	}

	if maxNumberOfNodes < prevMaxNumberOfNodes {
		return epochStart.ErrInvalidMaxNumberOfNodes
	}

	if s.flagStakingQueueEnabled.IsSet() {
		sw.Start("stakeNodesFromQueue")
		err = s.stakeNodesFromQueue(validatorsInfoMap, maxNumberOfNodes-prevMaxNumberOfNodes, nonce, common.NewList)
		sw.Stop("stakeNodesFromQueue")
		if err != nil {
			return err
		}
	}
	return nil
}

func (s *systemSCProcessor) computeNumWaitingPerShard(validatorsInfoMap map[uint32][]*state.ValidatorInfo) error {
	for shardID, validatorInfoList := range validatorsInfoMap {
		totalInWaiting := uint32(0)
		for _, validatorInfo := range validatorInfoList {
			switch validatorInfo.List {
			case string(common.WaitingList):
				totalInWaiting++
			}
		}
		s.mapNumSwitchablePerShard[shardID] = totalInWaiting
		s.mapNumSwitchedPerShard[shardID] = 0
	}
	return nil
}

func (s *systemSCProcessor) swapJailedWithWaiting(validatorsInfoMap map[uint32][]*state.ValidatorInfo) error {
	jailedValidators := s.getSortedJailedNodes(validatorsInfoMap)

	log.Debug("number of jailed validators", "num", len(jailedValidators))

	newValidators := make(map[string]struct{})
	for _, jailedValidator := range jailedValidators {
		if _, ok := newValidators[string(jailedValidator.PublicKey)]; ok {
			continue
		}
		if isValidator(jailedValidator) && s.mapNumSwitchablePerShard[jailedValidator.ShardId] <= s.mapNumSwitchedPerShard[jailedValidator.ShardId] {
			log.Debug("cannot switch in this epoch anymore for this shard as switched num waiting",
				"shardID", jailedValidator.ShardId,
				"numSwitched", s.mapNumSwitchedPerShard[jailedValidator.ShardId])
			continue
		}

		vmInput := &vmcommon.ContractCallInput{
			VMInput: vmcommon.VMInput{
				CallerAddr: s.endOfEpochCallerAddress,
				Arguments:  [][]byte{jailedValidator.PublicKey},
				CallValue:  big.NewInt(0),
			},
			RecipientAddr: s.stakingSCAddress,
			Function:      "switchJailedWithWaiting",
		}

		vmOutput, err := s.systemVM.RunSmartContractCall(vmInput)
		if err != nil {
			return err
		}

		log.Debug("switchJailedWithWaiting called for",
			"key", jailedValidator.PublicKey,
			"returnMessage", vmOutput.ReturnMessage)
		if vmOutput.ReturnCode != vmcommon.Ok {
			continue
		}

		newValidator, err := s.stakingToValidatorStatistics(validatorsInfoMap, jailedValidator, vmOutput)
		if err != nil {
			return err
		}

		if len(newValidator) != 0 {
			newValidators[string(newValidator)] = struct{}{}
		}
	}

	return nil
}

func (s *systemSCProcessor) stakingToValidatorStatistics(
	validatorsInfoMap map[uint32][]*state.ValidatorInfo,
	jailedValidator *state.ValidatorInfo,
	vmOutput *vmcommon.VMOutput,
) ([]byte, error) {
	stakingSCOutput, ok := vmOutput.OutputAccounts[string(s.stakingSCAddress)]
	if !ok {
		return nil, epochStart.ErrStakingSCOutputAccountNotFound
	}

	var activeStorageUpdate *vmcommon.StorageUpdate
	for _, storageUpdate := range stakingSCOutput.StorageUpdates {
		isNewValidatorKey := len(storageUpdate.Offset) == len(jailedValidator.PublicKey) &&
			!bytes.Equal(storageUpdate.Offset, jailedValidator.PublicKey)
		if isNewValidatorKey {
			activeStorageUpdate = storageUpdate
			break
		}
	}
	if activeStorageUpdate == nil {
		log.Debug("no one in waiting suitable for switch")
		if s.flagSaveJailedAlwaysEnabled.IsSet() {
			err := s.processSCOutputAccounts(vmOutput)
			if err != nil {
				return nil, err
			}
		}

		return nil, nil
	}

	err := s.processSCOutputAccounts(vmOutput)
	if err != nil {
		return nil, err
	}

	var stakingData systemSmartContracts.StakedDataV2_0
	err = s.marshalizer.Unmarshal(&stakingData, activeStorageUpdate.Data)
	if err != nil {
		return nil, err
	}

	blsPubKey := activeStorageUpdate.Offset
	log.Debug("staking validator key who switches with the jailed one", "blsKey", blsPubKey)
	account, err := s.getPeerAccount(blsPubKey)
	if err != nil {
		return nil, err
	}

	if !bytes.Equal(account.GetRewardAddress(), stakingData.RewardAddress) {
		err = account.SetRewardAddress(stakingData.RewardAddress)
		if err != nil {
			return nil, err
		}
	}

	if !bytes.Equal(account.GetBLSPublicKey(), blsPubKey) {
		err = account.SetBLSPublicKey(blsPubKey)
		if err != nil {
			return nil, err
		}
	} else {
		// old jailed validator getting switched back after unJail with stake - must remove first from exported map
		deleteNewValidatorIfExistsFromMap(validatorsInfoMap, blsPubKey, account.GetShardId())
	}

	account.SetListAndIndex(jailedValidator.ShardId, string(common.NewList), uint32(stakingData.StakedNonce))
	account.SetTempRating(s.startRating)
	account.SetUnStakedEpoch(common.DefaultUnstakedEpoch)

	err = s.peerAccountsDB.SaveAccount(account)
	if err != nil {
		return nil, err
	}

	jailedAccount, err := s.getPeerAccount(jailedValidator.PublicKey)
	if err != nil {
		return nil, err
	}

	jailedAccount.SetListAndIndex(jailedValidator.ShardId, string(common.JailedList), jailedValidator.Index)
	jailedAccount.ResetAtNewEpoch()
	err = s.peerAccountsDB.SaveAccount(jailedAccount)
	if err != nil {
		return nil, err
	}

	if isValidator(jailedValidator) {
		s.mapNumSwitchedPerShard[jailedValidator.ShardId]++
	}

	newValidatorInfo := s.validatorInfoCreator.PeerAccountToValidatorInfo(account)
	switchJailedWithNewValidatorInMap(validatorsInfoMap, jailedValidator, newValidatorInfo)

	return blsPubKey, nil
}

func isValidator(validator *state.ValidatorInfo) bool {
	return validator.List == string(common.WaitingList) || validator.List == string(common.EligibleList)
}

func deleteNewValidatorIfExistsFromMap(
	validatorsInfoMap map[uint32][]*state.ValidatorInfo,
	blsPubKey []byte,
	shardID uint32,
) {
	for index, validatorInfo := range validatorsInfoMap[shardID] {
		if bytes.Equal(validatorInfo.PublicKey, blsPubKey) {
			length := len(validatorsInfoMap[shardID])
			validatorsInfoMap[shardID][index] = validatorsInfoMap[shardID][length-1]
			validatorsInfoMap[shardID][length-1] = nil
			validatorsInfoMap[shardID] = validatorsInfoMap[shardID][:length-1]
			break
		}
	}
}

func switchJailedWithNewValidatorInMap(
	validatorsInfoMap map[uint32][]*state.ValidatorInfo,
	jailedValidator *state.ValidatorInfo,
	newValidator *state.ValidatorInfo,
) {
	for index, validatorInfo := range validatorsInfoMap[jailedValidator.ShardId] {
		if bytes.Equal(validatorInfo.PublicKey, jailedValidator.PublicKey) {
			validatorsInfoMap[jailedValidator.ShardId][index] = newValidator
			break
		}
	}
}

func (s *systemSCProcessor) getUserAccount(address []byte) (state.UserAccountHandler, error) {
	acnt, err := s.userAccountsDB.LoadAccount(address)
	if err != nil {
		return nil, err
	}

	stAcc, ok := acnt.(state.UserAccountHandler)
	if !ok {
		return nil, process.ErrWrongTypeAssertion
	}

	return stAcc, nil
}

// save account changes in state from vmOutput - protected by VM - every output can be treated as is.
func (s *systemSCProcessor) processSCOutputAccounts(
	vmOutput *vmcommon.VMOutput,
) error {

	outputAccounts := process.SortVMOutputInsideData(vmOutput)
	for _, outAcc := range outputAccounts {
		acc, err := s.getUserAccount(outAcc.Address)
		if err != nil {
			return err
		}

		storageUpdates := process.GetSortedStorageUpdates(outAcc)
		for _, storeUpdate := range storageUpdates {
			err = acc.DataTrieTracker().SaveKeyValue(storeUpdate.Offset, storeUpdate.Data)
			if err != nil {
				return err
			}
		}

		if outAcc.BalanceDelta != nil && outAcc.BalanceDelta.Cmp(zero) != 0 {
			err = acc.AddToBalance(outAcc.BalanceDelta)
			if err != nil {
				return err
			}
		}

		err = s.userAccountsDB.SaveAccount(acc)
		if err != nil {
			return err
		}
	}

	return nil
}

func (s *systemSCProcessor) getSortedJailedNodes(validatorsInfoMap map[uint32][]*state.ValidatorInfo) []*state.ValidatorInfo {
	newJailedValidators := make([]*state.ValidatorInfo, 0)
	oldJailedValidators := make([]*state.ValidatorInfo, 0)

	minChance := s.chanceComputer.GetChance(0)
	for _, listValidators := range validatorsInfoMap {
		for _, validatorInfo := range listValidators {
			if validatorInfo.List == string(common.JailedList) {
				oldJailedValidators = append(oldJailedValidators, validatorInfo)
			} else if s.chanceComputer.GetChance(validatorInfo.TempRating) < minChance {
				newJailedValidators = append(newJailedValidators, validatorInfo)
			}
		}
	}

	sort.Sort(validatorList(oldJailedValidators))
	sort.Sort(validatorList(newJailedValidators))

	return append(oldJailedValidators, newJailedValidators...)
}

func (s *systemSCProcessor) getPeerAccount(key []byte) (state.PeerAccountHandler, error) {
	account, err := s.peerAccountsDB.LoadAccount(key)
	if err != nil {
		return nil, err
	}

	peerAcc, ok := account.(state.PeerAccountHandler)
	if !ok {
		return nil, epochStart.ErrWrongTypeAssertion
	}

	return peerAcc, nil
}

func (s *systemSCProcessor) setMinNumberOfNodes(minNumNodes uint32) error {
	vmInput := &vmcommon.ContractCallInput{
		VMInput: vmcommon.VMInput{
			CallerAddr: s.endOfEpochCallerAddress,
			Arguments:  [][]byte{big.NewInt(int64(minNumNodes)).Bytes()},
			CallValue:  big.NewInt(0),
		},
		RecipientAddr: s.stakingSCAddress,
		Function:      "updateConfigMinNodes",
	}

	vmOutput, err := s.systemVM.RunSmartContractCall(vmInput)
	if err != nil {
		return err
	}

	log.Debug("setMinNumberOfNodes called with",
		"minNumNodes", minNumNodes,
		"returnMessage", vmOutput.ReturnMessage)

	if vmOutput.ReturnCode != vmcommon.Ok {
		return epochStart.ErrInvalidMinNumberOfNodes
	}

	err = s.processSCOutputAccounts(vmOutput)
	if err != nil {
		return err
	}

	return nil
}

func (s *systemSCProcessor) setMaxNumberOfNodes(maxNumNodes uint32) (uint32, error) {
	vmInput := &vmcommon.ContractCallInput{
		VMInput: vmcommon.VMInput{
			CallerAddr: s.endOfEpochCallerAddress,
			Arguments:  [][]byte{big.NewInt(int64(maxNumNodes)).Bytes()},
			CallValue:  big.NewInt(0),
		},
		RecipientAddr: s.stakingSCAddress,
		Function:      "updateConfigMaxNodes",
	}

	vmOutput, err := s.systemVM.RunSmartContractCall(vmInput)
	if err != nil {
		return 0, err
	}

	log.Debug("setMaxNumberOfNodes called with",
		"maxNumNodes", maxNumNodes,
		"returnMessage", vmOutput.ReturnMessage)

	if vmOutput.ReturnCode != vmcommon.Ok {
		return 0, epochStart.ErrInvalidMaxNumberOfNodes
	}
	if len(vmOutput.ReturnData) != 1 {
		return 0, epochStart.ErrInvalidSystemSCReturn
	}

	err = s.processSCOutputAccounts(vmOutput)
	if err != nil {
		return 0, err
	}

	prevMaxNumNodes := big.NewInt(0).SetBytes(vmOutput.ReturnData[0]).Uint64()
	return uint32(prevMaxNumNodes), nil
}

func (s *systemSCProcessor) updateOwnersForBlsKeys() error {
	sw := core.NewStopWatch()
	sw.Start("systemSCProcessor")
	defer func() {
		sw.Stop("systemSCProcessor")
		log.Debug("systemSCProcessor.updateOwnersForBlsKeys time measurements", sw.GetMeasurements()...)
	}()

	sw.Start("getValidatorSystemAccount")
	userValidatorAccount, err := s.getValidatorSystemAccount()
	sw.Stop("getValidatorSystemAccount")
	if err != nil {
		return err
	}

	sw.Start("getArgumentsForSetOwnerFunctionality")
	arguments, err := s.getArgumentsForSetOwnerFunctionality(userValidatorAccount)
	sw.Stop("getArgumentsForSetOwnerFunctionality")
	if err != nil {
		return err
	}

	sw.Start("callSetOwnersOnAddresses")
	err = s.callSetOwnersOnAddresses(arguments)
	sw.Stop("callSetOwnersOnAddresses")
	if err != nil {
		return err
	}

	return nil
}

func (s *systemSCProcessor) updateToGovernanceV2() error {
	vmInput := &vmcommon.ContractCallInput{
		VMInput: vmcommon.VMInput{
			CallerAddr: vm.GovernanceSCAddress,
			CallValue:  big.NewInt(0),
			Arguments:  [][]byte{},
		},
		RecipientAddr: vm.GovernanceSCAddress,
		Function:      "initV2",
	}
	vmOutput, errRun := s.systemVM.RunSmartContractCall(vmInput)
	if errRun != nil {
		return fmt.Errorf("%w when updating to governanceV2", errRun)
	}
	if vmOutput.ReturnCode != vmcommon.Ok {
		return fmt.Errorf("got return code %s when updating to governanceV2", vmOutput.ReturnCode)
	}

	err := s.processSCOutputAccounts(vmOutput)
	if err != nil {
		return err
	}

	return nil
}

func (s *systemSCProcessor) initTokenOnMeta() ([]byte, error) {
	vmInput := &vmcommon.ContractCallInput{
		VMInput: vmcommon.VMInput{
			CallerAddr:  vm.ESDTSCAddress,
			CallValue:   big.NewInt(0),
			Arguments:   [][]byte{},
			GasProvided: math.MaxUint64,
		},
		RecipientAddr: vm.ESDTSCAddress,
		Function:      "initDelegationESDTOnMeta",
	}
	vmOutput, errRun := s.systemVM.RunSmartContractCall(vmInput)
	if errRun != nil {
		return nil, fmt.Errorf("%w when setting up NFTs on metachain", errRun)
	}
	if vmOutput.ReturnCode != vmcommon.Ok {
		return nil, fmt.Errorf("got return code %s, return message %s when setting up NFTs on metachain", vmOutput.ReturnCode, vmOutput.ReturnMessage)
	}
	if len(vmOutput.ReturnData) != 1 {
		return nil, fmt.Errorf("invalid return data on initDelegationESDTOnMeta")
	}

	err := s.processSCOutputAccounts(vmOutput)
	if err != nil {
		return nil, err
	}

	return vmOutput.ReturnData[0], nil
}

func (s *systemSCProcessor) initLiquidStakingSC(tokenID []byte) error {
	codeMetaData := &vmcommon.CodeMetadata{
		Upgradeable: false,
		Payable:     false,
		Readable:    true,
	}

	vmInput := &vmcommon.ContractCreateInput{
		VMInput: vmcommon.VMInput{
			CallerAddr: vm.LiquidStakingSCAddress,
			Arguments:  [][]byte{tokenID},
			CallValue:  big.NewInt(0),
		},
		ContractCode:         vm.LiquidStakingSCAddress,
		ContractCodeMetadata: codeMetaData.ToBytes(),
	}

	vmOutput, err := s.systemVM.RunSmartContractCreate(vmInput)
	if err != nil {
		return err
	}
	if vmOutput.ReturnCode != vmcommon.Ok {
		return epochStart.ErrCouldNotInitLiquidStakingSystemSC
	}

	err = s.processSCOutputAccounts(vmOutput)
	if err != nil {
		return err
	}

	err = s.updateSystemSCContractsCode(vmInput.ContractCodeMetadata)
	if err != nil {
		return err
	}

	return nil
}

func (s *systemSCProcessor) getValidatorSystemAccount() (state.UserAccountHandler, error) {
	validatorAccount, err := s.userAccountsDB.LoadAccount(vm.ValidatorSCAddress)
	if err != nil {
		return nil, fmt.Errorf("%w when loading validator account", err)
	}

	userValidatorAccount, ok := validatorAccount.(state.UserAccountHandler)
	if !ok {
		return nil, fmt.Errorf("%w when loading validator account", epochStart.ErrWrongTypeAssertion)
	}

	if check.IfNil(userValidatorAccount.DataTrie()) {
		return nil, epochStart.ErrNilDataTrie
	}

	return userValidatorAccount, nil
}

func (s *systemSCProcessor) getArgumentsForSetOwnerFunctionality(userValidatorAccount state.UserAccountHandler) ([][]byte, error) {
	arguments := make([][]byte, 0)

	rootHash, err := userValidatorAccount.DataTrie().RootHash()
	if err != nil {
		return nil, err
	}

	chLeaves, err := userValidatorAccount.DataTrie().GetAllLeavesOnChannel(rootHash)
	if err != nil {
		return nil, err
	}
	for leaf := range chLeaves {
		validatorData := &systemSmartContracts.ValidatorDataV2{}
		value, errTrim := leaf.ValueWithoutSuffix(append(leaf.Key(), vm.ValidatorSCAddress...))
		if errTrim != nil {
			return nil, fmt.Errorf("%w for validator key %s", errTrim, hex.EncodeToString(leaf.Key()))
		}

		err = s.marshalizer.Unmarshal(validatorData, value)
		if err != nil {
			continue
		}
		for _, blsKey := range validatorData.BlsPubKeys {
			arguments = append(arguments, blsKey)
			arguments = append(arguments, leaf.Key())
		}
	}

	return arguments, nil
}

func (s *systemSCProcessor) callSetOwnersOnAddresses(arguments [][]byte) error {
	vmInput := &vmcommon.ContractCallInput{
		VMInput: vmcommon.VMInput{
			CallerAddr: vm.EndOfEpochAddress,
			CallValue:  big.NewInt(0),
			Arguments:  arguments,
		},
		RecipientAddr: vm.StakingSCAddress,
		Function:      "setOwnersOnAddresses",
	}

	vmOutput, errRun := s.systemVM.RunSmartContractCall(vmInput)
	if errRun != nil {
		return fmt.Errorf("%w when calling setOwnersOnAddresses function", errRun)
	}
	if vmOutput.ReturnCode != vmcommon.Ok {
		return fmt.Errorf("got return code %s when calling setOwnersOnAddresses", vmOutput.ReturnCode)
	}

	return s.processSCOutputAccounts(vmOutput)
}

func (s *systemSCProcessor) initDelegationSystemSC() error {
	codeMetaData := &vmcommon.CodeMetadata{
		Upgradeable: false,
		Payable:     false,
		Readable:    true,
	}

	vmInput := &vmcommon.ContractCreateInput{
		VMInput: vmcommon.VMInput{
			CallerAddr: vm.DelegationManagerSCAddress,
			Arguments:  [][]byte{},
			CallValue:  big.NewInt(0),
		},
		ContractCode:         vm.DelegationManagerSCAddress,
		ContractCodeMetadata: codeMetaData.ToBytes(),
	}

	vmOutput, err := s.systemVM.RunSmartContractCreate(vmInput)
	if err != nil {
		return err
	}
	if vmOutput.ReturnCode != vmcommon.Ok {
		return epochStart.ErrCouldNotInitDelegationSystemSC
	}

	err = s.processSCOutputAccounts(vmOutput)
	if err != nil {
		return err
	}

	err = s.updateSystemSCContractsCode(vmInput.ContractCodeMetadata)
	if err != nil {
		return err
	}

	return nil
}

func (s *systemSCProcessor) updateSystemSCContractsCode(contractMetadata []byte) error {
	contractsToUpdate := make([][]byte, 0)
	contractsToUpdate = append(contractsToUpdate, vm.StakingSCAddress)
	contractsToUpdate = append(contractsToUpdate, vm.ValidatorSCAddress)
	contractsToUpdate = append(contractsToUpdate, vm.GovernanceSCAddress)
	contractsToUpdate = append(contractsToUpdate, vm.ESDTSCAddress)
	contractsToUpdate = append(contractsToUpdate, vm.DelegationManagerSCAddress)
	contractsToUpdate = append(contractsToUpdate, vm.FirstDelegationSCAddress)

	for _, address := range contractsToUpdate {
		userAcc, err := s.getUserAccount(address)
		if err != nil {
			return err
		}

		userAcc.SetOwnerAddress(address)
		userAcc.SetCodeMetadata(contractMetadata)
		userAcc.SetCode(address)

		err = s.userAccountsDB.SaveAccount(userAcc)
		if err != nil {
			return err
		}
	}

	return nil
}

func (s *systemSCProcessor) cleanAdditionalQueue() error {
	sw := core.NewStopWatch()
	sw.Start("systemSCProcessor")
	defer func() {
		sw.Stop("systemSCProcessor")
		log.Debug("systemSCProcessor.cleanAdditionalQueue time measurements", sw.GetMeasurements()...)
	}()

	vmInput := &vmcommon.ContractCallInput{
		VMInput: vmcommon.VMInput{
			CallerAddr: vm.EndOfEpochAddress,
			CallValue:  big.NewInt(0),
			Arguments:  [][]byte{},
		},
		RecipientAddr: vm.StakingSCAddress,
		Function:      "cleanAdditionalQueue",
	}
	vmOutput, errRun := s.systemVM.RunSmartContractCall(vmInput)
	if errRun != nil {
		return fmt.Errorf("%w when cleaning additional queue", errRun)
	}
	if vmOutput.ReturnCode != vmcommon.Ok {
		return fmt.Errorf("got return code %s, return message %s when cleaning additional queue", vmOutput.ReturnCode, vmOutput.ReturnMessage)
	}

	err := s.processSCOutputAccounts(vmOutput)
	if err != nil {
		return err
	}

	// returnData format is list(address - all blsKeys which were unstaked for that)
	addressLength := len(s.endOfEpochCallerAddress)
	mapOwnersKeys := make(map[string][][]byte)
	currentOwner := ""
	for _, returnData := range vmOutput.ReturnData {
		if len(returnData) == addressLength {
			currentOwner = string(returnData)
			continue
		}

		mapOwnersKeys[currentOwner] = append(mapOwnersKeys[currentOwner], returnData)
	}

	err = s.updateDelegationContracts(mapOwnersKeys)
	if err != nil {
		log.Error("update delegation contracts failed after cleaning additional queue", "error", err.Error())
		return err
	}

	return nil
}

func (s *systemSCProcessor) stakeNodesFromQueue(
	validatorsInfoMap map[uint32][]*state.ValidatorInfo,
	nodesToStake uint32,
	nonce uint64,
	list common.PeerType,
) error {
	if nodesToStake == 0 {
		return nil
	}

	nodesToStakeAsBigInt := big.NewInt(0).SetUint64(uint64(nodesToStake))
	vmInput := &vmcommon.ContractCallInput{
		VMInput: vmcommon.VMInput{
			CallerAddr: vm.EndOfEpochAddress,
			CallValue:  big.NewInt(0),
			Arguments:  [][]byte{nodesToStakeAsBigInt.Bytes()},
		},
		RecipientAddr: vm.StakingSCAddress,
		Function:      "stakeNodesFromQueue",
	}
	vmOutput, errRun := s.systemVM.RunSmartContractCall(vmInput)
	if errRun != nil {
		return fmt.Errorf("%w when staking nodes from waiting list", errRun)
	}
	if vmOutput.ReturnCode != vmcommon.Ok {
		return fmt.Errorf("got return code %s when staking nodes from waiting list", vmOutput.ReturnCode)
	}
	if len(vmOutput.ReturnData)%2 != 0 {
		return fmt.Errorf("%w return data must be divisible by 2 when staking nodes from waiting list", epochStart.ErrInvalidSystemSCReturn)
	}

	err := s.processSCOutputAccounts(vmOutput)
	if err != nil {
		return err
	}

	err = s.addNewlyStakedNodesToValidatorTrie(validatorsInfoMap, vmOutput.ReturnData, nonce, list)
	if err != nil {
		return err
	}

	return nil
}

func (s *systemSCProcessor) addNewlyStakedNodesToValidatorTrie(
	validatorsInfoMap map[uint32][]*state.ValidatorInfo,
	returnData [][]byte,
	nonce uint64,
	list common.PeerType,
) error {
	for i := 0; i < len(returnData); i += 2 {
		blsKey := returnData[i]
		rewardAddress := returnData[i+1]

		peerAcc, err := s.getPeerAccount(blsKey)
		if err != nil {
			return err
		}

		err = peerAcc.SetRewardAddress(rewardAddress)
		if err != nil {
			return err
		}

		err = peerAcc.SetBLSPublicKey(blsKey)
		if err != nil {
			return err
		}

		peerAcc.SetListAndIndex(peerAcc.GetShardId(), string(list), uint32(nonce))
		peerAcc.SetTempRating(s.startRating)
		peerAcc.SetUnStakedEpoch(common.DefaultUnstakedEpoch)

		err = s.peerAccountsDB.SaveAccount(peerAcc)
		if err != nil {
			return err
		}

		validatorInfo := &state.ValidatorInfo{
			PublicKey:       blsKey,
			ShardId:         peerAcc.GetShardId(),
			List:            string(list),
			Index:           uint32(nonce),
			TempRating:      s.startRating,
			Rating:          s.startRating,
			RewardAddress:   rewardAddress,
			AccumulatedFees: big.NewInt(0),
		}
		validatorsInfoMap[peerAcc.GetShardId()] = append(validatorsInfoMap[peerAcc.GetShardId()], validatorInfo)
	}

	return nil
}

func (s *systemSCProcessor) initESDT() error {
	currentConfigValues, err := s.extractConfigFromESDTContract()
	if err != nil {
		return err
	}

	return s.changeESDTOwner(currentConfigValues)
}

func (s *systemSCProcessor) extractConfigFromESDTContract() ([][]byte, error) {
	vmInput := &vmcommon.ContractCallInput{
		VMInput: vmcommon.VMInput{
			CallerAddr:  s.endOfEpochCallerAddress,
			Arguments:   [][]byte{},
			CallValue:   big.NewInt(0),
			GasProvided: math.MaxUint64,
		},
		Function:      "getContractConfig",
		RecipientAddr: vm.ESDTSCAddress,
	}

	output, err := s.systemVM.RunSmartContractCall(vmInput)
	if err != nil {
		return nil, err
	}
	if len(output.ReturnData) != 4 {
		return nil, fmt.Errorf("%w getContractConfig should have returned 4 values", epochStart.ErrInvalidSystemSCReturn)
	}

	return output.ReturnData, nil
}

func (s *systemSCProcessor) changeESDTOwner(currentConfigValues [][]byte) error {
	baseIssuingCost := currentConfigValues[1]
	minTokenNameLength := currentConfigValues[2]
	maxTokenNameLength := currentConfigValues[3]

	vmInput := &vmcommon.ContractCallInput{
		VMInput: vmcommon.VMInput{
			CallerAddr:  s.endOfEpochCallerAddress,
			Arguments:   [][]byte{s.esdtOwnerAddressBytes, baseIssuingCost, minTokenNameLength, maxTokenNameLength},
			CallValue:   big.NewInt(0),
			GasProvided: math.MaxUint64,
		},
		Function:      "configChange",
		RecipientAddr: vm.ESDTSCAddress,
	}

	output, err := s.systemVM.RunSmartContractCall(vmInput)
	if err != nil {
		return err
	}
	if output.ReturnCode != vmcommon.Ok {
		return fmt.Errorf("%w changeESDTOwner should have returned Ok", epochStart.ErrInvalidSystemSCReturn)
	}

	return s.processSCOutputAccounts(output)
}

// IsInterfaceNil returns true if underlying object is nil
func (s *systemSCProcessor) IsInterfaceNil() bool {
	return s == nil
}

// EpochConfirmed is called whenever a new epoch is confirmed
func (s *systemSCProcessor) EpochConfirmed(epoch uint32, _ uint64) {
	s.flagSwitchJailedWaiting.SetValue(epoch >= s.switchEnableEpoch && epoch < s.stakingV4InitEnableEpoch)
	log.Debug("systemSCProcessor: switch jail with waiting", "enabled", s.flagSwitchJailedWaiting.IsSet())

	// only toggle on exact epoch. In future epochs the config should have already been synchronized from peers
	s.flagHystNodesEnabled.SetValue(epoch == s.hystNodesEnableEpoch)

	s.flagChangeMaxNodesEnabled.SetValue(false)
	for _, maxNodesConfig := range s.maxNodesEnableConfig {
		if epoch == maxNodesConfig.EpochEnable {
			s.flagChangeMaxNodesEnabled.SetValue(true)
			s.maxNodes = maxNodesConfig.MaxNumNodes
			break
		}
	}

	log.Debug("systemSCProcessor: consider also (minimum) hysteresis nodes for minimum number of nodes",
		"enabled", epoch >= s.hystNodesEnableEpoch)

	// only toggle on exact epoch as init should be called only once
	s.flagDelegationEnabled.SetValue(epoch == s.delegationEnableEpoch)
	log.Debug("systemSCProcessor: delegation", "enabled", epoch >= s.delegationEnableEpoch)

	s.flagSetOwnerEnabled.SetValue(epoch == s.stakingV2EnableEpoch)
	s.flagStakingV2Enabled.SetValue(epoch >= s.stakingV2EnableEpoch && epoch < s.stakingV4InitEnableEpoch)
	log.Debug("systemSCProcessor: stakingV2", "enabled", epoch >= s.stakingV2EnableEpoch)
	log.Debug("systemSCProcessor: change of maximum number of nodes and/or shuffling percentage",
		"enabled", s.flagChangeMaxNodesEnabled.IsSet(),
		"epoch", epoch,
		"maxNodes", s.maxNodes,
	)

	s.flagCorrectLastUnjailedEnabled.SetValue(epoch == s.correctLastUnJailEpoch)
	log.Debug("systemSCProcessor: correct last unjailed", "enabled", s.flagCorrectLastUnjailedEnabled.IsSet())

	s.flagCorrectNumNodesToStake.SetValue(epoch >= s.correctLastUnJailEpoch)
	log.Debug("systemSCProcessor: correct last unjailed", "enabled", s.flagCorrectNumNodesToStake.IsSet())

	s.flagESDTEnabled.SetValue(epoch == s.esdtEnableEpoch)
	log.Debug("systemSCProcessor: ESDT initialization", "enabled", s.flagESDTEnabled.IsSet())

	s.flagSaveJailedAlwaysEnabled.SetValue(epoch >= s.saveJailedAlwaysEnableEpoch)
	log.Debug("systemSCProcessor: save jailed always", "enabled", s.flagSaveJailedAlwaysEnabled.IsSet())

	s.flagGovernanceEnabled.SetValue(epoch == s.governanceEnableEpoch)
	log.Debug("systemProcessor: governanceV2", "enabled", s.flagGovernanceEnabled.IsSet())

	s.flagBuiltInOnMetaEnabled.SetValue(epoch == s.builtInOnMetaEnableEpoch)
	log.Debug("systemProcessor: create NFT on meta", "enabled", s.flagBuiltInOnMetaEnabled.IsSet())
=======
	s.flagStakingV4Enabled.SetValue(epoch >= s.stakingV4EnableEpoch)
	log.Debug("systemProcessor: staking v4", "enabled", s.flagStakingV4Enabled.IsSet())
>>>>>>> 0b413f34

	s.flagInitStakingV4Enabled.SetValue(epoch == s.stakingV4InitEnableEpoch)
	log.Debug("systemProcessor: init staking v4", "enabled", s.flagInitStakingV4Enabled.IsSet())
}<|MERGE_RESOLUTION|>--- conflicted
+++ resolved
@@ -411,1037 +411,8 @@
 	s.flagBuiltInOnMetaEnabled.SetValue(epoch == s.builtInOnMetaEnableEpoch)
 	log.Debug("systemProcessor: create NFT on meta", "enabled", s.flagBuiltInOnMetaEnabled.IsSet())
 
-<<<<<<< HEAD
-func (s *systemSCProcessor) getAllNodeKeys(
-	validatorsInfo map[uint32][]*state.ValidatorInfo,
-) map[uint32][][]byte {
-	nodeKeys := make(map[uint32][][]byte)
-	for shardID, validatorsInfoSlice := range validatorsInfo {
-		nodeKeys[shardID] = make([][]byte, 0, s.nodesConfigProvider.ConsensusGroupSize(shardID))
-		for _, validatorInfo := range validatorsInfoSlice {
-			nodeKeys[shardID] = append(nodeKeys[shardID], validatorInfo.PublicKey)
-		}
-	}
-
-	return nodeKeys
-}
-
-func getRewardsMiniBlockForMeta(miniBlocks block.MiniBlockSlice) *block.MiniBlock {
-	for _, miniBlock := range miniBlocks {
-		if miniBlock.Type != block.RewardsBlock {
-			continue
-		}
-		if miniBlock.ReceiverShardID != core.MetachainShardId {
-			continue
-		}
-		return miniBlock
-	}
-	return nil
-}
-
-// ProcessDelegationRewards will process the rewards which are directed towards the delegation system smart contracts
-func (s *systemSCProcessor) ProcessDelegationRewards(
-	miniBlocks block.MiniBlockSlice,
-	txCache epochStart.TransactionCacher,
-) error {
-	if txCache == nil {
-		return epochStart.ErrNilLocalTxCache
-	}
-
-	rwdMb := getRewardsMiniBlockForMeta(miniBlocks)
-	if rwdMb == nil {
-		return nil
-	}
-
-	for _, txHash := range rwdMb.TxHashes {
-		rwdTx, err := txCache.GetTx(txHash)
-		if err != nil {
-			return err
-		}
-
-		err = s.executeRewardTx(rwdTx)
-		if err != nil {
-			return err
-		}
-	}
-
-	return nil
-}
-
-func (s *systemSCProcessor) executeRewardTx(rwdTx data.TransactionHandler) error {
-	vmInput := &vmcommon.ContractCallInput{
-		VMInput: vmcommon.VMInput{
-			CallerAddr: s.endOfEpochCallerAddress,
-			Arguments:  nil,
-			CallValue:  rwdTx.GetValue(),
-		},
-		RecipientAddr: rwdTx.GetRcvAddr(),
-		Function:      "updateRewards",
-	}
-
-	vmOutput, err := s.systemVM.RunSmartContractCall(vmInput)
-	if err != nil {
-		return err
-	}
-
-	if vmOutput.ReturnCode != vmcommon.Ok {
-		return epochStart.ErrSystemDelegationCall
-	}
-
-	err = s.processSCOutputAccounts(vmOutput)
-	if err != nil {
-		return err
-	}
-
-	return nil
-}
-
-// updates the configuration of the system SC if the flags permit
-func (s *systemSCProcessor) updateSystemSCConfigMinNodes() error {
-	minNumberOfNodesWithHysteresis := s.genesisNodesConfig.MinNumberOfNodesWithHysteresis()
-	err := s.setMinNumberOfNodes(minNumberOfNodesWithHysteresis)
-
-	return err
-}
-
-func (s *systemSCProcessor) resetLastUnJailed() error {
-	vmInput := &vmcommon.ContractCallInput{
-		VMInput: vmcommon.VMInput{
-			CallerAddr: s.endOfEpochCallerAddress,
-			Arguments:  [][]byte{},
-			CallValue:  big.NewInt(0),
-		},
-		RecipientAddr: s.stakingSCAddress,
-		Function:      "resetLastUnJailedFromQueue",
-	}
-
-	vmOutput, err := s.systemVM.RunSmartContractCall(vmInput)
-	if err != nil {
-		return err
-	}
-
-	if vmOutput.ReturnCode != vmcommon.Ok {
-		return epochStart.ErrResetLastUnJailedFromQueue
-	}
-
-	err = s.processSCOutputAccounts(vmOutput)
-	if err != nil {
-		return err
-	}
-
-	return nil
-}
-
-// updates the configuration of the system SC if the flags permit
-func (s *systemSCProcessor) updateMaxNodes(validatorsInfoMap map[uint32][]*state.ValidatorInfo, nonce uint64) error {
-	sw := core.NewStopWatch()
-	sw.Start("total")
-	defer func() {
-		sw.Stop("total")
-		log.Debug("systemSCProcessor.updateMaxNodes", sw.GetMeasurements()...)
-	}()
-
-	maxNumberOfNodes := s.maxNodes
-	sw.Start("setMaxNumberOfNodes")
-	prevMaxNumberOfNodes, err := s.setMaxNumberOfNodes(maxNumberOfNodes)
-	sw.Stop("setMaxNumberOfNodes")
-	if err != nil {
-		return err
-	}
-
-	if maxNumberOfNodes < prevMaxNumberOfNodes {
-		return epochStart.ErrInvalidMaxNumberOfNodes
-	}
-
-	if s.flagStakingQueueEnabled.IsSet() {
-		sw.Start("stakeNodesFromQueue")
-		err = s.stakeNodesFromQueue(validatorsInfoMap, maxNumberOfNodes-prevMaxNumberOfNodes, nonce, common.NewList)
-		sw.Stop("stakeNodesFromQueue")
-		if err != nil {
-			return err
-		}
-	}
-	return nil
-}
-
-func (s *systemSCProcessor) computeNumWaitingPerShard(validatorsInfoMap map[uint32][]*state.ValidatorInfo) error {
-	for shardID, validatorInfoList := range validatorsInfoMap {
-		totalInWaiting := uint32(0)
-		for _, validatorInfo := range validatorInfoList {
-			switch validatorInfo.List {
-			case string(common.WaitingList):
-				totalInWaiting++
-			}
-		}
-		s.mapNumSwitchablePerShard[shardID] = totalInWaiting
-		s.mapNumSwitchedPerShard[shardID] = 0
-	}
-	return nil
-}
-
-func (s *systemSCProcessor) swapJailedWithWaiting(validatorsInfoMap map[uint32][]*state.ValidatorInfo) error {
-	jailedValidators := s.getSortedJailedNodes(validatorsInfoMap)
-
-	log.Debug("number of jailed validators", "num", len(jailedValidators))
-
-	newValidators := make(map[string]struct{})
-	for _, jailedValidator := range jailedValidators {
-		if _, ok := newValidators[string(jailedValidator.PublicKey)]; ok {
-			continue
-		}
-		if isValidator(jailedValidator) && s.mapNumSwitchablePerShard[jailedValidator.ShardId] <= s.mapNumSwitchedPerShard[jailedValidator.ShardId] {
-			log.Debug("cannot switch in this epoch anymore for this shard as switched num waiting",
-				"shardID", jailedValidator.ShardId,
-				"numSwitched", s.mapNumSwitchedPerShard[jailedValidator.ShardId])
-			continue
-		}
-
-		vmInput := &vmcommon.ContractCallInput{
-			VMInput: vmcommon.VMInput{
-				CallerAddr: s.endOfEpochCallerAddress,
-				Arguments:  [][]byte{jailedValidator.PublicKey},
-				CallValue:  big.NewInt(0),
-			},
-			RecipientAddr: s.stakingSCAddress,
-			Function:      "switchJailedWithWaiting",
-		}
-
-		vmOutput, err := s.systemVM.RunSmartContractCall(vmInput)
-		if err != nil {
-			return err
-		}
-
-		log.Debug("switchJailedWithWaiting called for",
-			"key", jailedValidator.PublicKey,
-			"returnMessage", vmOutput.ReturnMessage)
-		if vmOutput.ReturnCode != vmcommon.Ok {
-			continue
-		}
-
-		newValidator, err := s.stakingToValidatorStatistics(validatorsInfoMap, jailedValidator, vmOutput)
-		if err != nil {
-			return err
-		}
-
-		if len(newValidator) != 0 {
-			newValidators[string(newValidator)] = struct{}{}
-		}
-	}
-
-	return nil
-}
-
-func (s *systemSCProcessor) stakingToValidatorStatistics(
-	validatorsInfoMap map[uint32][]*state.ValidatorInfo,
-	jailedValidator *state.ValidatorInfo,
-	vmOutput *vmcommon.VMOutput,
-) ([]byte, error) {
-	stakingSCOutput, ok := vmOutput.OutputAccounts[string(s.stakingSCAddress)]
-	if !ok {
-		return nil, epochStart.ErrStakingSCOutputAccountNotFound
-	}
-
-	var activeStorageUpdate *vmcommon.StorageUpdate
-	for _, storageUpdate := range stakingSCOutput.StorageUpdates {
-		isNewValidatorKey := len(storageUpdate.Offset) == len(jailedValidator.PublicKey) &&
-			!bytes.Equal(storageUpdate.Offset, jailedValidator.PublicKey)
-		if isNewValidatorKey {
-			activeStorageUpdate = storageUpdate
-			break
-		}
-	}
-	if activeStorageUpdate == nil {
-		log.Debug("no one in waiting suitable for switch")
-		if s.flagSaveJailedAlwaysEnabled.IsSet() {
-			err := s.processSCOutputAccounts(vmOutput)
-			if err != nil {
-				return nil, err
-			}
-		}
-
-		return nil, nil
-	}
-
-	err := s.processSCOutputAccounts(vmOutput)
-	if err != nil {
-		return nil, err
-	}
-
-	var stakingData systemSmartContracts.StakedDataV2_0
-	err = s.marshalizer.Unmarshal(&stakingData, activeStorageUpdate.Data)
-	if err != nil {
-		return nil, err
-	}
-
-	blsPubKey := activeStorageUpdate.Offset
-	log.Debug("staking validator key who switches with the jailed one", "blsKey", blsPubKey)
-	account, err := s.getPeerAccount(blsPubKey)
-	if err != nil {
-		return nil, err
-	}
-
-	if !bytes.Equal(account.GetRewardAddress(), stakingData.RewardAddress) {
-		err = account.SetRewardAddress(stakingData.RewardAddress)
-		if err != nil {
-			return nil, err
-		}
-	}
-
-	if !bytes.Equal(account.GetBLSPublicKey(), blsPubKey) {
-		err = account.SetBLSPublicKey(blsPubKey)
-		if err != nil {
-			return nil, err
-		}
-	} else {
-		// old jailed validator getting switched back after unJail with stake - must remove first from exported map
-		deleteNewValidatorIfExistsFromMap(validatorsInfoMap, blsPubKey, account.GetShardId())
-	}
-
-	account.SetListAndIndex(jailedValidator.ShardId, string(common.NewList), uint32(stakingData.StakedNonce))
-	account.SetTempRating(s.startRating)
-	account.SetUnStakedEpoch(common.DefaultUnstakedEpoch)
-
-	err = s.peerAccountsDB.SaveAccount(account)
-	if err != nil {
-		return nil, err
-	}
-
-	jailedAccount, err := s.getPeerAccount(jailedValidator.PublicKey)
-	if err != nil {
-		return nil, err
-	}
-
-	jailedAccount.SetListAndIndex(jailedValidator.ShardId, string(common.JailedList), jailedValidator.Index)
-	jailedAccount.ResetAtNewEpoch()
-	err = s.peerAccountsDB.SaveAccount(jailedAccount)
-	if err != nil {
-		return nil, err
-	}
-
-	if isValidator(jailedValidator) {
-		s.mapNumSwitchedPerShard[jailedValidator.ShardId]++
-	}
-
-	newValidatorInfo := s.validatorInfoCreator.PeerAccountToValidatorInfo(account)
-	switchJailedWithNewValidatorInMap(validatorsInfoMap, jailedValidator, newValidatorInfo)
-
-	return blsPubKey, nil
-}
-
-func isValidator(validator *state.ValidatorInfo) bool {
-	return validator.List == string(common.WaitingList) || validator.List == string(common.EligibleList)
-}
-
-func deleteNewValidatorIfExistsFromMap(
-	validatorsInfoMap map[uint32][]*state.ValidatorInfo,
-	blsPubKey []byte,
-	shardID uint32,
-) {
-	for index, validatorInfo := range validatorsInfoMap[shardID] {
-		if bytes.Equal(validatorInfo.PublicKey, blsPubKey) {
-			length := len(validatorsInfoMap[shardID])
-			validatorsInfoMap[shardID][index] = validatorsInfoMap[shardID][length-1]
-			validatorsInfoMap[shardID][length-1] = nil
-			validatorsInfoMap[shardID] = validatorsInfoMap[shardID][:length-1]
-			break
-		}
-	}
-}
-
-func switchJailedWithNewValidatorInMap(
-	validatorsInfoMap map[uint32][]*state.ValidatorInfo,
-	jailedValidator *state.ValidatorInfo,
-	newValidator *state.ValidatorInfo,
-) {
-	for index, validatorInfo := range validatorsInfoMap[jailedValidator.ShardId] {
-		if bytes.Equal(validatorInfo.PublicKey, jailedValidator.PublicKey) {
-			validatorsInfoMap[jailedValidator.ShardId][index] = newValidator
-			break
-		}
-	}
-}
-
-func (s *systemSCProcessor) getUserAccount(address []byte) (state.UserAccountHandler, error) {
-	acnt, err := s.userAccountsDB.LoadAccount(address)
-	if err != nil {
-		return nil, err
-	}
-
-	stAcc, ok := acnt.(state.UserAccountHandler)
-	if !ok {
-		return nil, process.ErrWrongTypeAssertion
-	}
-
-	return stAcc, nil
-}
-
-// save account changes in state from vmOutput - protected by VM - every output can be treated as is.
-func (s *systemSCProcessor) processSCOutputAccounts(
-	vmOutput *vmcommon.VMOutput,
-) error {
-
-	outputAccounts := process.SortVMOutputInsideData(vmOutput)
-	for _, outAcc := range outputAccounts {
-		acc, err := s.getUserAccount(outAcc.Address)
-		if err != nil {
-			return err
-		}
-
-		storageUpdates := process.GetSortedStorageUpdates(outAcc)
-		for _, storeUpdate := range storageUpdates {
-			err = acc.DataTrieTracker().SaveKeyValue(storeUpdate.Offset, storeUpdate.Data)
-			if err != nil {
-				return err
-			}
-		}
-
-		if outAcc.BalanceDelta != nil && outAcc.BalanceDelta.Cmp(zero) != 0 {
-			err = acc.AddToBalance(outAcc.BalanceDelta)
-			if err != nil {
-				return err
-			}
-		}
-
-		err = s.userAccountsDB.SaveAccount(acc)
-		if err != nil {
-			return err
-		}
-	}
-
-	return nil
-}
-
-func (s *systemSCProcessor) getSortedJailedNodes(validatorsInfoMap map[uint32][]*state.ValidatorInfo) []*state.ValidatorInfo {
-	newJailedValidators := make([]*state.ValidatorInfo, 0)
-	oldJailedValidators := make([]*state.ValidatorInfo, 0)
-
-	minChance := s.chanceComputer.GetChance(0)
-	for _, listValidators := range validatorsInfoMap {
-		for _, validatorInfo := range listValidators {
-			if validatorInfo.List == string(common.JailedList) {
-				oldJailedValidators = append(oldJailedValidators, validatorInfo)
-			} else if s.chanceComputer.GetChance(validatorInfo.TempRating) < minChance {
-				newJailedValidators = append(newJailedValidators, validatorInfo)
-			}
-		}
-	}
-
-	sort.Sort(validatorList(oldJailedValidators))
-	sort.Sort(validatorList(newJailedValidators))
-
-	return append(oldJailedValidators, newJailedValidators...)
-}
-
-func (s *systemSCProcessor) getPeerAccount(key []byte) (state.PeerAccountHandler, error) {
-	account, err := s.peerAccountsDB.LoadAccount(key)
-	if err != nil {
-		return nil, err
-	}
-
-	peerAcc, ok := account.(state.PeerAccountHandler)
-	if !ok {
-		return nil, epochStart.ErrWrongTypeAssertion
-	}
-
-	return peerAcc, nil
-}
-
-func (s *systemSCProcessor) setMinNumberOfNodes(minNumNodes uint32) error {
-	vmInput := &vmcommon.ContractCallInput{
-		VMInput: vmcommon.VMInput{
-			CallerAddr: s.endOfEpochCallerAddress,
-			Arguments:  [][]byte{big.NewInt(int64(minNumNodes)).Bytes()},
-			CallValue:  big.NewInt(0),
-		},
-		RecipientAddr: s.stakingSCAddress,
-		Function:      "updateConfigMinNodes",
-	}
-
-	vmOutput, err := s.systemVM.RunSmartContractCall(vmInput)
-	if err != nil {
-		return err
-	}
-
-	log.Debug("setMinNumberOfNodes called with",
-		"minNumNodes", minNumNodes,
-		"returnMessage", vmOutput.ReturnMessage)
-
-	if vmOutput.ReturnCode != vmcommon.Ok {
-		return epochStart.ErrInvalidMinNumberOfNodes
-	}
-
-	err = s.processSCOutputAccounts(vmOutput)
-	if err != nil {
-		return err
-	}
-
-	return nil
-}
-
-func (s *systemSCProcessor) setMaxNumberOfNodes(maxNumNodes uint32) (uint32, error) {
-	vmInput := &vmcommon.ContractCallInput{
-		VMInput: vmcommon.VMInput{
-			CallerAddr: s.endOfEpochCallerAddress,
-			Arguments:  [][]byte{big.NewInt(int64(maxNumNodes)).Bytes()},
-			CallValue:  big.NewInt(0),
-		},
-		RecipientAddr: s.stakingSCAddress,
-		Function:      "updateConfigMaxNodes",
-	}
-
-	vmOutput, err := s.systemVM.RunSmartContractCall(vmInput)
-	if err != nil {
-		return 0, err
-	}
-
-	log.Debug("setMaxNumberOfNodes called with",
-		"maxNumNodes", maxNumNodes,
-		"returnMessage", vmOutput.ReturnMessage)
-
-	if vmOutput.ReturnCode != vmcommon.Ok {
-		return 0, epochStart.ErrInvalidMaxNumberOfNodes
-	}
-	if len(vmOutput.ReturnData) != 1 {
-		return 0, epochStart.ErrInvalidSystemSCReturn
-	}
-
-	err = s.processSCOutputAccounts(vmOutput)
-	if err != nil {
-		return 0, err
-	}
-
-	prevMaxNumNodes := big.NewInt(0).SetBytes(vmOutput.ReturnData[0]).Uint64()
-	return uint32(prevMaxNumNodes), nil
-}
-
-func (s *systemSCProcessor) updateOwnersForBlsKeys() error {
-	sw := core.NewStopWatch()
-	sw.Start("systemSCProcessor")
-	defer func() {
-		sw.Stop("systemSCProcessor")
-		log.Debug("systemSCProcessor.updateOwnersForBlsKeys time measurements", sw.GetMeasurements()...)
-	}()
-
-	sw.Start("getValidatorSystemAccount")
-	userValidatorAccount, err := s.getValidatorSystemAccount()
-	sw.Stop("getValidatorSystemAccount")
-	if err != nil {
-		return err
-	}
-
-	sw.Start("getArgumentsForSetOwnerFunctionality")
-	arguments, err := s.getArgumentsForSetOwnerFunctionality(userValidatorAccount)
-	sw.Stop("getArgumentsForSetOwnerFunctionality")
-	if err != nil {
-		return err
-	}
-
-	sw.Start("callSetOwnersOnAddresses")
-	err = s.callSetOwnersOnAddresses(arguments)
-	sw.Stop("callSetOwnersOnAddresses")
-	if err != nil {
-		return err
-	}
-
-	return nil
-}
-
-func (s *systemSCProcessor) updateToGovernanceV2() error {
-	vmInput := &vmcommon.ContractCallInput{
-		VMInput: vmcommon.VMInput{
-			CallerAddr: vm.GovernanceSCAddress,
-			CallValue:  big.NewInt(0),
-			Arguments:  [][]byte{},
-		},
-		RecipientAddr: vm.GovernanceSCAddress,
-		Function:      "initV2",
-	}
-	vmOutput, errRun := s.systemVM.RunSmartContractCall(vmInput)
-	if errRun != nil {
-		return fmt.Errorf("%w when updating to governanceV2", errRun)
-	}
-	if vmOutput.ReturnCode != vmcommon.Ok {
-		return fmt.Errorf("got return code %s when updating to governanceV2", vmOutput.ReturnCode)
-	}
-
-	err := s.processSCOutputAccounts(vmOutput)
-	if err != nil {
-		return err
-	}
-
-	return nil
-}
-
-func (s *systemSCProcessor) initTokenOnMeta() ([]byte, error) {
-	vmInput := &vmcommon.ContractCallInput{
-		VMInput: vmcommon.VMInput{
-			CallerAddr:  vm.ESDTSCAddress,
-			CallValue:   big.NewInt(0),
-			Arguments:   [][]byte{},
-			GasProvided: math.MaxUint64,
-		},
-		RecipientAddr: vm.ESDTSCAddress,
-		Function:      "initDelegationESDTOnMeta",
-	}
-	vmOutput, errRun := s.systemVM.RunSmartContractCall(vmInput)
-	if errRun != nil {
-		return nil, fmt.Errorf("%w when setting up NFTs on metachain", errRun)
-	}
-	if vmOutput.ReturnCode != vmcommon.Ok {
-		return nil, fmt.Errorf("got return code %s, return message %s when setting up NFTs on metachain", vmOutput.ReturnCode, vmOutput.ReturnMessage)
-	}
-	if len(vmOutput.ReturnData) != 1 {
-		return nil, fmt.Errorf("invalid return data on initDelegationESDTOnMeta")
-	}
-
-	err := s.processSCOutputAccounts(vmOutput)
-	if err != nil {
-		return nil, err
-	}
-
-	return vmOutput.ReturnData[0], nil
-}
-
-func (s *systemSCProcessor) initLiquidStakingSC(tokenID []byte) error {
-	codeMetaData := &vmcommon.CodeMetadata{
-		Upgradeable: false,
-		Payable:     false,
-		Readable:    true,
-	}
-
-	vmInput := &vmcommon.ContractCreateInput{
-		VMInput: vmcommon.VMInput{
-			CallerAddr: vm.LiquidStakingSCAddress,
-			Arguments:  [][]byte{tokenID},
-			CallValue:  big.NewInt(0),
-		},
-		ContractCode:         vm.LiquidStakingSCAddress,
-		ContractCodeMetadata: codeMetaData.ToBytes(),
-	}
-
-	vmOutput, err := s.systemVM.RunSmartContractCreate(vmInput)
-	if err != nil {
-		return err
-	}
-	if vmOutput.ReturnCode != vmcommon.Ok {
-		return epochStart.ErrCouldNotInitLiquidStakingSystemSC
-	}
-
-	err = s.processSCOutputAccounts(vmOutput)
-	if err != nil {
-		return err
-	}
-
-	err = s.updateSystemSCContractsCode(vmInput.ContractCodeMetadata)
-	if err != nil {
-		return err
-	}
-
-	return nil
-}
-
-func (s *systemSCProcessor) getValidatorSystemAccount() (state.UserAccountHandler, error) {
-	validatorAccount, err := s.userAccountsDB.LoadAccount(vm.ValidatorSCAddress)
-	if err != nil {
-		return nil, fmt.Errorf("%w when loading validator account", err)
-	}
-
-	userValidatorAccount, ok := validatorAccount.(state.UserAccountHandler)
-	if !ok {
-		return nil, fmt.Errorf("%w when loading validator account", epochStart.ErrWrongTypeAssertion)
-	}
-
-	if check.IfNil(userValidatorAccount.DataTrie()) {
-		return nil, epochStart.ErrNilDataTrie
-	}
-
-	return userValidatorAccount, nil
-}
-
-func (s *systemSCProcessor) getArgumentsForSetOwnerFunctionality(userValidatorAccount state.UserAccountHandler) ([][]byte, error) {
-	arguments := make([][]byte, 0)
-
-	rootHash, err := userValidatorAccount.DataTrie().RootHash()
-	if err != nil {
-		return nil, err
-	}
-
-	chLeaves, err := userValidatorAccount.DataTrie().GetAllLeavesOnChannel(rootHash)
-	if err != nil {
-		return nil, err
-	}
-	for leaf := range chLeaves {
-		validatorData := &systemSmartContracts.ValidatorDataV2{}
-		value, errTrim := leaf.ValueWithoutSuffix(append(leaf.Key(), vm.ValidatorSCAddress...))
-		if errTrim != nil {
-			return nil, fmt.Errorf("%w for validator key %s", errTrim, hex.EncodeToString(leaf.Key()))
-		}
-
-		err = s.marshalizer.Unmarshal(validatorData, value)
-		if err != nil {
-			continue
-		}
-		for _, blsKey := range validatorData.BlsPubKeys {
-			arguments = append(arguments, blsKey)
-			arguments = append(arguments, leaf.Key())
-		}
-	}
-
-	return arguments, nil
-}
-
-func (s *systemSCProcessor) callSetOwnersOnAddresses(arguments [][]byte) error {
-	vmInput := &vmcommon.ContractCallInput{
-		VMInput: vmcommon.VMInput{
-			CallerAddr: vm.EndOfEpochAddress,
-			CallValue:  big.NewInt(0),
-			Arguments:  arguments,
-		},
-		RecipientAddr: vm.StakingSCAddress,
-		Function:      "setOwnersOnAddresses",
-	}
-
-	vmOutput, errRun := s.systemVM.RunSmartContractCall(vmInput)
-	if errRun != nil {
-		return fmt.Errorf("%w when calling setOwnersOnAddresses function", errRun)
-	}
-	if vmOutput.ReturnCode != vmcommon.Ok {
-		return fmt.Errorf("got return code %s when calling setOwnersOnAddresses", vmOutput.ReturnCode)
-	}
-
-	return s.processSCOutputAccounts(vmOutput)
-}
-
-func (s *systemSCProcessor) initDelegationSystemSC() error {
-	codeMetaData := &vmcommon.CodeMetadata{
-		Upgradeable: false,
-		Payable:     false,
-		Readable:    true,
-	}
-
-	vmInput := &vmcommon.ContractCreateInput{
-		VMInput: vmcommon.VMInput{
-			CallerAddr: vm.DelegationManagerSCAddress,
-			Arguments:  [][]byte{},
-			CallValue:  big.NewInt(0),
-		},
-		ContractCode:         vm.DelegationManagerSCAddress,
-		ContractCodeMetadata: codeMetaData.ToBytes(),
-	}
-
-	vmOutput, err := s.systemVM.RunSmartContractCreate(vmInput)
-	if err != nil {
-		return err
-	}
-	if vmOutput.ReturnCode != vmcommon.Ok {
-		return epochStart.ErrCouldNotInitDelegationSystemSC
-	}
-
-	err = s.processSCOutputAccounts(vmOutput)
-	if err != nil {
-		return err
-	}
-
-	err = s.updateSystemSCContractsCode(vmInput.ContractCodeMetadata)
-	if err != nil {
-		return err
-	}
-
-	return nil
-}
-
-func (s *systemSCProcessor) updateSystemSCContractsCode(contractMetadata []byte) error {
-	contractsToUpdate := make([][]byte, 0)
-	contractsToUpdate = append(contractsToUpdate, vm.StakingSCAddress)
-	contractsToUpdate = append(contractsToUpdate, vm.ValidatorSCAddress)
-	contractsToUpdate = append(contractsToUpdate, vm.GovernanceSCAddress)
-	contractsToUpdate = append(contractsToUpdate, vm.ESDTSCAddress)
-	contractsToUpdate = append(contractsToUpdate, vm.DelegationManagerSCAddress)
-	contractsToUpdate = append(contractsToUpdate, vm.FirstDelegationSCAddress)
-
-	for _, address := range contractsToUpdate {
-		userAcc, err := s.getUserAccount(address)
-		if err != nil {
-			return err
-		}
-
-		userAcc.SetOwnerAddress(address)
-		userAcc.SetCodeMetadata(contractMetadata)
-		userAcc.SetCode(address)
-
-		err = s.userAccountsDB.SaveAccount(userAcc)
-		if err != nil {
-			return err
-		}
-	}
-
-	return nil
-}
-
-func (s *systemSCProcessor) cleanAdditionalQueue() error {
-	sw := core.NewStopWatch()
-	sw.Start("systemSCProcessor")
-	defer func() {
-		sw.Stop("systemSCProcessor")
-		log.Debug("systemSCProcessor.cleanAdditionalQueue time measurements", sw.GetMeasurements()...)
-	}()
-
-	vmInput := &vmcommon.ContractCallInput{
-		VMInput: vmcommon.VMInput{
-			CallerAddr: vm.EndOfEpochAddress,
-			CallValue:  big.NewInt(0),
-			Arguments:  [][]byte{},
-		},
-		RecipientAddr: vm.StakingSCAddress,
-		Function:      "cleanAdditionalQueue",
-	}
-	vmOutput, errRun := s.systemVM.RunSmartContractCall(vmInput)
-	if errRun != nil {
-		return fmt.Errorf("%w when cleaning additional queue", errRun)
-	}
-	if vmOutput.ReturnCode != vmcommon.Ok {
-		return fmt.Errorf("got return code %s, return message %s when cleaning additional queue", vmOutput.ReturnCode, vmOutput.ReturnMessage)
-	}
-
-	err := s.processSCOutputAccounts(vmOutput)
-	if err != nil {
-		return err
-	}
-
-	// returnData format is list(address - all blsKeys which were unstaked for that)
-	addressLength := len(s.endOfEpochCallerAddress)
-	mapOwnersKeys := make(map[string][][]byte)
-	currentOwner := ""
-	for _, returnData := range vmOutput.ReturnData {
-		if len(returnData) == addressLength {
-			currentOwner = string(returnData)
-			continue
-		}
-
-		mapOwnersKeys[currentOwner] = append(mapOwnersKeys[currentOwner], returnData)
-	}
-
-	err = s.updateDelegationContracts(mapOwnersKeys)
-	if err != nil {
-		log.Error("update delegation contracts failed after cleaning additional queue", "error", err.Error())
-		return err
-	}
-
-	return nil
-}
-
-func (s *systemSCProcessor) stakeNodesFromQueue(
-	validatorsInfoMap map[uint32][]*state.ValidatorInfo,
-	nodesToStake uint32,
-	nonce uint64,
-	list common.PeerType,
-) error {
-	if nodesToStake == 0 {
-		return nil
-	}
-
-	nodesToStakeAsBigInt := big.NewInt(0).SetUint64(uint64(nodesToStake))
-	vmInput := &vmcommon.ContractCallInput{
-		VMInput: vmcommon.VMInput{
-			CallerAddr: vm.EndOfEpochAddress,
-			CallValue:  big.NewInt(0),
-			Arguments:  [][]byte{nodesToStakeAsBigInt.Bytes()},
-		},
-		RecipientAddr: vm.StakingSCAddress,
-		Function:      "stakeNodesFromQueue",
-	}
-	vmOutput, errRun := s.systemVM.RunSmartContractCall(vmInput)
-	if errRun != nil {
-		return fmt.Errorf("%w when staking nodes from waiting list", errRun)
-	}
-	if vmOutput.ReturnCode != vmcommon.Ok {
-		return fmt.Errorf("got return code %s when staking nodes from waiting list", vmOutput.ReturnCode)
-	}
-	if len(vmOutput.ReturnData)%2 != 0 {
-		return fmt.Errorf("%w return data must be divisible by 2 when staking nodes from waiting list", epochStart.ErrInvalidSystemSCReturn)
-	}
-
-	err := s.processSCOutputAccounts(vmOutput)
-	if err != nil {
-		return err
-	}
-
-	err = s.addNewlyStakedNodesToValidatorTrie(validatorsInfoMap, vmOutput.ReturnData, nonce, list)
-	if err != nil {
-		return err
-	}
-
-	return nil
-}
-
-func (s *systemSCProcessor) addNewlyStakedNodesToValidatorTrie(
-	validatorsInfoMap map[uint32][]*state.ValidatorInfo,
-	returnData [][]byte,
-	nonce uint64,
-	list common.PeerType,
-) error {
-	for i := 0; i < len(returnData); i += 2 {
-		blsKey := returnData[i]
-		rewardAddress := returnData[i+1]
-
-		peerAcc, err := s.getPeerAccount(blsKey)
-		if err != nil {
-			return err
-		}
-
-		err = peerAcc.SetRewardAddress(rewardAddress)
-		if err != nil {
-			return err
-		}
-
-		err = peerAcc.SetBLSPublicKey(blsKey)
-		if err != nil {
-			return err
-		}
-
-		peerAcc.SetListAndIndex(peerAcc.GetShardId(), string(list), uint32(nonce))
-		peerAcc.SetTempRating(s.startRating)
-		peerAcc.SetUnStakedEpoch(common.DefaultUnstakedEpoch)
-
-		err = s.peerAccountsDB.SaveAccount(peerAcc)
-		if err != nil {
-			return err
-		}
-
-		validatorInfo := &state.ValidatorInfo{
-			PublicKey:       blsKey,
-			ShardId:         peerAcc.GetShardId(),
-			List:            string(list),
-			Index:           uint32(nonce),
-			TempRating:      s.startRating,
-			Rating:          s.startRating,
-			RewardAddress:   rewardAddress,
-			AccumulatedFees: big.NewInt(0),
-		}
-		validatorsInfoMap[peerAcc.GetShardId()] = append(validatorsInfoMap[peerAcc.GetShardId()], validatorInfo)
-	}
-
-	return nil
-}
-
-func (s *systemSCProcessor) initESDT() error {
-	currentConfigValues, err := s.extractConfigFromESDTContract()
-	if err != nil {
-		return err
-	}
-
-	return s.changeESDTOwner(currentConfigValues)
-}
-
-func (s *systemSCProcessor) extractConfigFromESDTContract() ([][]byte, error) {
-	vmInput := &vmcommon.ContractCallInput{
-		VMInput: vmcommon.VMInput{
-			CallerAddr:  s.endOfEpochCallerAddress,
-			Arguments:   [][]byte{},
-			CallValue:   big.NewInt(0),
-			GasProvided: math.MaxUint64,
-		},
-		Function:      "getContractConfig",
-		RecipientAddr: vm.ESDTSCAddress,
-	}
-
-	output, err := s.systemVM.RunSmartContractCall(vmInput)
-	if err != nil {
-		return nil, err
-	}
-	if len(output.ReturnData) != 4 {
-		return nil, fmt.Errorf("%w getContractConfig should have returned 4 values", epochStart.ErrInvalidSystemSCReturn)
-	}
-
-	return output.ReturnData, nil
-}
-
-func (s *systemSCProcessor) changeESDTOwner(currentConfigValues [][]byte) error {
-	baseIssuingCost := currentConfigValues[1]
-	minTokenNameLength := currentConfigValues[2]
-	maxTokenNameLength := currentConfigValues[3]
-
-	vmInput := &vmcommon.ContractCallInput{
-		VMInput: vmcommon.VMInput{
-			CallerAddr:  s.endOfEpochCallerAddress,
-			Arguments:   [][]byte{s.esdtOwnerAddressBytes, baseIssuingCost, minTokenNameLength, maxTokenNameLength},
-			CallValue:   big.NewInt(0),
-			GasProvided: math.MaxUint64,
-		},
-		Function:      "configChange",
-		RecipientAddr: vm.ESDTSCAddress,
-	}
-
-	output, err := s.systemVM.RunSmartContractCall(vmInput)
-	if err != nil {
-		return err
-	}
-	if output.ReturnCode != vmcommon.Ok {
-		return fmt.Errorf("%w changeESDTOwner should have returned Ok", epochStart.ErrInvalidSystemSCReturn)
-	}
-
-	return s.processSCOutputAccounts(output)
-}
-
-// IsInterfaceNil returns true if underlying object is nil
-func (s *systemSCProcessor) IsInterfaceNil() bool {
-	return s == nil
-}
-
-// EpochConfirmed is called whenever a new epoch is confirmed
-func (s *systemSCProcessor) EpochConfirmed(epoch uint32, _ uint64) {
-	s.flagSwitchJailedWaiting.SetValue(epoch >= s.switchEnableEpoch && epoch < s.stakingV4InitEnableEpoch)
-	log.Debug("systemSCProcessor: switch jail with waiting", "enabled", s.flagSwitchJailedWaiting.IsSet())
-
-	// only toggle on exact epoch. In future epochs the config should have already been synchronized from peers
-	s.flagHystNodesEnabled.SetValue(epoch == s.hystNodesEnableEpoch)
-
-	s.flagChangeMaxNodesEnabled.SetValue(false)
-	for _, maxNodesConfig := range s.maxNodesEnableConfig {
-		if epoch == maxNodesConfig.EpochEnable {
-			s.flagChangeMaxNodesEnabled.SetValue(true)
-			s.maxNodes = maxNodesConfig.MaxNumNodes
-			break
-		}
-	}
-
-	log.Debug("systemSCProcessor: consider also (minimum) hysteresis nodes for minimum number of nodes",
-		"enabled", epoch >= s.hystNodesEnableEpoch)
-
-	// only toggle on exact epoch as init should be called only once
-	s.flagDelegationEnabled.SetValue(epoch == s.delegationEnableEpoch)
-	log.Debug("systemSCProcessor: delegation", "enabled", epoch >= s.delegationEnableEpoch)
-
-	s.flagSetOwnerEnabled.SetValue(epoch == s.stakingV2EnableEpoch)
-	s.flagStakingV2Enabled.SetValue(epoch >= s.stakingV2EnableEpoch && epoch < s.stakingV4InitEnableEpoch)
-	log.Debug("systemSCProcessor: stakingV2", "enabled", epoch >= s.stakingV2EnableEpoch)
-	log.Debug("systemSCProcessor: change of maximum number of nodes and/or shuffling percentage",
-		"enabled", s.flagChangeMaxNodesEnabled.IsSet(),
-		"epoch", epoch,
-		"maxNodes", s.maxNodes,
-	)
-
-	s.flagCorrectLastUnjailedEnabled.SetValue(epoch == s.correctLastUnJailEpoch)
-	log.Debug("systemSCProcessor: correct last unjailed", "enabled", s.flagCorrectLastUnjailedEnabled.IsSet())
-
-	s.flagCorrectNumNodesToStake.SetValue(epoch >= s.correctLastUnJailEpoch)
-	log.Debug("systemSCProcessor: correct last unjailed", "enabled", s.flagCorrectNumNodesToStake.IsSet())
-
-	s.flagESDTEnabled.SetValue(epoch == s.esdtEnableEpoch)
-	log.Debug("systemSCProcessor: ESDT initialization", "enabled", s.flagESDTEnabled.IsSet())
-
-	s.flagSaveJailedAlwaysEnabled.SetValue(epoch >= s.saveJailedAlwaysEnableEpoch)
-	log.Debug("systemSCProcessor: save jailed always", "enabled", s.flagSaveJailedAlwaysEnabled.IsSet())
-
-	s.flagGovernanceEnabled.SetValue(epoch == s.governanceEnableEpoch)
-	log.Debug("systemProcessor: governanceV2", "enabled", s.flagGovernanceEnabled.IsSet())
-
-	s.flagBuiltInOnMetaEnabled.SetValue(epoch == s.builtInOnMetaEnableEpoch)
-	log.Debug("systemProcessor: create NFT on meta", "enabled", s.flagBuiltInOnMetaEnabled.IsSet())
-=======
 	s.flagStakingV4Enabled.SetValue(epoch >= s.stakingV4EnableEpoch)
 	log.Debug("systemProcessor: staking v4", "enabled", s.flagStakingV4Enabled.IsSet())
->>>>>>> 0b413f34
 
 	s.flagInitStakingV4Enabled.SetValue(epoch == s.stakingV4InitEnableEpoch)
 	log.Debug("systemProcessor: init staking v4", "enabled", s.flagInitStakingV4Enabled.IsSet())
