--- conflicted
+++ resolved
@@ -143,18 +143,8 @@
 		}
 	}
 
-<<<<<<< HEAD
-	if s.enableEpochsHandler.IsFlagEnabled(common.StakingV2Flag) {
-		err := s.prepareRewardsData(validatorInfos, epoch)
-		if err != nil {
-			return err
-		}
-
-		err = s.fillStakingDataForNonEligible(validatorInfos)
-=======
 	if s.enableEpochsHandler.IsFlagEnabled(common.StakingV4Step2Flag) {
 		err := s.prepareStakingDataForEligibleNodes(validatorsInfoMap)
->>>>>>> ad05efde
 		if err != nil {
 			return err
 		}
@@ -215,140 +205,6 @@
 		if err != nil {
 			return err
 		}
-<<<<<<< HEAD
-		if vmOutput.ReturnCode != vmcommon.Ok {
-			log.Debug("unStakeAtEndOfEpoch", "returnMessage", vmOutput.ReturnMessage, "returnCode", vmOutput.ReturnCode.String())
-			return epochStart.ErrUnStakeExecuteError
-		}
-
-		err = s.processSCOutputAccounts(vmOutput)
-		if err != nil {
-			return err
-		}
-	}
-
-	return nil
-}
-
-func getValidatorInfoWithBLSKey(validatorInfos map[uint32][]*state.ValidatorInfo, blsKey []byte) *state.ValidatorInfo {
-	for _, validatorsInfoSlice := range validatorInfos {
-		for _, validatorInfo := range validatorsInfoSlice {
-			if bytes.Equal(validatorInfo.PublicKey, blsKey) {
-				return validatorInfo
-			}
-		}
-	}
-	return nil
-}
-
-func (s *systemSCProcessor) fillStakingDataForNonEligible(validatorInfos map[uint32][]*state.ValidatorInfo) error {
-	for shId, validatorsInfoSlice := range validatorInfos {
-		newList := make([]*state.ValidatorInfo, 0, len(validatorsInfoSlice))
-		deleteCalled := false
-
-		for _, validatorInfo := range validatorsInfoSlice {
-			if vInfo.WasEligibleInCurrentEpoch(validatorInfo) {
-				newList = append(newList, validatorInfo)
-				continue
-			}
-
-			err := s.stakingDataProvider.FillValidatorInfo(validatorInfo.PublicKey)
-			if err != nil {
-				deleteCalled = true
-
-				log.Error("fillStakingDataForNonEligible", "error", err)
-				if len(validatorInfo.List) > 0 {
-					return err
-				}
-
-				err = s.peerAccountsDB.RemoveAccount(validatorInfo.PublicKey)
-				if err != nil {
-					log.Error("fillStakingDataForNonEligible removeAccount", "error", err)
-				}
-
-				continue
-			}
-
-			newList = append(newList, validatorInfo)
-		}
-
-		if deleteCalled {
-			validatorInfos[shId] = newList
-		}
-	}
-
-	return nil
-}
-
-func (s *systemSCProcessor) prepareRewardsData(
-	validatorsInfo map[uint32][]*state.ValidatorInfo,
-	epoch uint32,
-) error {
-	eligibleNodesKeys := s.getEligibleNodesKeyMapOfType(validatorsInfo, epoch)
-	err := s.prepareStakingDataForRewards(eligibleNodesKeys)
-	if err != nil {
-		return err
-	}
-
-	return nil
-}
-
-func (s *systemSCProcessor) prepareStakingDataForRewards(eligibleNodesKeys map[uint32][][]byte) error {
-	sw := core.NewStopWatch()
-	sw.Start("prepareStakingDataForRewards")
-	defer func() {
-		sw.Stop("prepareStakingDataForRewards")
-		log.Debug("systemSCProcessor.prepareStakingDataForRewards time measurements", sw.GetMeasurements()...)
-	}()
-
-	return s.stakingDataProvider.PrepareStakingDataForRewards(eligibleNodesKeys)
-}
-
-func (s *systemSCProcessor) getEligibleNodesKeyMapOfType(
-	validatorsInfo map[uint32][]*state.ValidatorInfo,
-	epoch uint32,
-) map[uint32][][]byte {
-	eligibleNodesKeys := make(map[uint32][][]byte)
-	for shardID, validatorsInfoSlice := range validatorsInfo {
-		eligibleNodesKeys[shardID] = make([][]byte, 0, s.nodesConfigProvider.ConsensusGroupSizeForShardAndEpoch(shardID, epoch-1))
-		for _, validatorInfo := range validatorsInfoSlice {
-			if vInfo.WasEligibleInCurrentEpoch(validatorInfo) {
-				eligibleNodesKeys[shardID] = append(eligibleNodesKeys[shardID], validatorInfo.PublicKey)
-			}
-		}
-	}
-
-	return eligibleNodesKeys
-}
-
-func getRewardsMiniBlockForMeta(miniBlocks block.MiniBlockSlice) *block.MiniBlock {
-	for _, miniBlock := range miniBlocks {
-		if miniBlock.Type != block.RewardsBlock {
-			continue
-		}
-		if miniBlock.ReceiverShardID != core.MetachainShardId {
-			continue
-		}
-		return miniBlock
-	}
-	return nil
-}
-
-// ProcessDelegationRewards will process the rewards which are directed towards the delegation system smart contracts
-func (s *systemSCProcessor) ProcessDelegationRewards(
-	miniBlocks block.MiniBlockSlice,
-	txCache epochStart.TransactionCacher,
-) error {
-	if txCache == nil {
-		return epochStart.ErrNilLocalTxCache
-	}
-
-	rwdMb := getRewardsMiniBlockForMeta(miniBlocks)
-	if rwdMb == nil {
-		return nil
-	}
-=======
->>>>>>> ad05efde
 
 		validatorInfo := validatorsInfoMap.GetValidator(blsKey)
 		if validatorInfo == nil {
