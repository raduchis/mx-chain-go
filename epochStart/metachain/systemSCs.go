package metachain

import (
	"bytes"
	"encoding/hex"
	"fmt"
	"math/big"
	"sort"

	"github.com/ElrondNetwork/elrond-go/config"
	"github.com/ElrondNetwork/elrond-go/core"
	"github.com/ElrondNetwork/elrond-go/core/atomic"
	"github.com/ElrondNetwork/elrond-go/core/check"
	"github.com/ElrondNetwork/elrond-go/data"
	"github.com/ElrondNetwork/elrond-go/data/block"
	"github.com/ElrondNetwork/elrond-go/data/state"
	"github.com/ElrondNetwork/elrond-go/epochStart"
	"github.com/ElrondNetwork/elrond-go/marshal"
	"github.com/ElrondNetwork/elrond-go/process"
	"github.com/ElrondNetwork/elrond-go/sharding"
	"github.com/ElrondNetwork/elrond-go/vm"
	"github.com/ElrondNetwork/elrond-go/vm/systemSmartContracts"
	vmcommon "github.com/ElrondNetwork/elrond-vm-common"
)

// ArgsNewEpochStartSystemSCProcessing defines the arguments structure for the end of epoch system sc processor
type ArgsNewEpochStartSystemSCProcessing struct {
	SystemVM             vmcommon.VMExecutionHandler
	UserAccountsDB       state.AccountsAdapter
	PeerAccountsDB       state.AccountsAdapter
	Marshalizer          marshal.Marshalizer
	StartRating          uint32
	ValidatorInfoCreator epochStart.ValidatorInfoCreator
	ChanceComputer       sharding.ChanceComputer

	EndOfEpochCallerAddress []byte
	StakingSCAddress        []byte

	SwitchJailWaitingEnableEpoch           uint32
	SwitchHysteresisForMinNodesEnableEpoch uint32
	DelegationEnableEpoch                  uint32
	StakingV2EnableEpoch                   uint32
<<<<<<< HEAD
	GovernanceV2EnableEpoch                uint32
=======
	MaxNodesEnableConfig                   []config.MaxNodesChangeConfig
>>>>>>> e66072e0

	GenesisNodesConfig sharding.GenesisNodesSetupHandler
	EpochNotifier      process.EpochNotifier
}

type systemSCProcessor struct {
<<<<<<< HEAD
	systemVM                 vmcommon.VMExecutionHandler
	userAccountsDB           state.AccountsAdapter
	marshalizer              marshal.Marshalizer
	peerAccountsDB           state.AccountsAdapter
	chanceComputer           sharding.ChanceComputer
	startRating              uint32
	validatorInfoCreator     epochStart.ValidatorInfoCreator
	genesisNodesConfig       sharding.GenesisNodesSetupHandler
	endOfEpochCallerAddress  []byte
	stakingSCAddress         []byte
	switchEnableEpoch        uint32
	hystNodesEnableEpoch     uint32
	delegationEnableEpoch    uint32
	stakingV2EnableEpoch     uint32
	governanceV2EnableEpoch  uint32
	flagSwitchJailedWaiting  atomic.Flag
	flagHystNodesEnabled     atomic.Flag
	flagDelegationEnabled    atomic.Flag
	flagStakingV2Enabled     atomic.Flag
	flagGovernanceV2Enabled  atomic.Flag
	mapNumSwitchedPerShard   map[uint32]uint32
	mapNumSwitchablePerShard map[uint32]uint32
=======
	systemVM                  vmcommon.VMExecutionHandler
	userAccountsDB            state.AccountsAdapter
	marshalizer               marshal.Marshalizer
	peerAccountsDB            state.AccountsAdapter
	chanceComputer            sharding.ChanceComputer
	startRating               uint32
	validatorInfoCreator      epochStart.ValidatorInfoCreator
	genesisNodesConfig        sharding.GenesisNodesSetupHandler
	endOfEpochCallerAddress   []byte
	stakingSCAddress          []byte
	switchEnableEpoch         uint32
	hystNodesEnableEpoch      uint32
	delegationEnableEpoch     uint32
	stakingV2EnableEpoch      uint32
	maxNodesEnableConfig      []config.MaxNodesChangeConfig
	maxNodes                  uint32
	flagSwitchJailedWaiting   atomic.Flag
	flagHystNodesEnabled      atomic.Flag
	flagDelegationEnabled     atomic.Flag
	flagStakingV2Enabled      atomic.Flag
	flagChangeMaxNodesEnabled atomic.Flag
	mapNumSwitchedPerShard    map[uint32]uint32
	mapNumSwitchablePerShard  map[uint32]uint32
>>>>>>> e66072e0
}

type validatorList []*state.ValidatorInfo

// Len will return the length of the validatorList
func (v validatorList) Len() int { return len(v) }

// Swap will interchange the objects on input indexes
func (v validatorList) Swap(i, j int) { v[i], v[j] = v[j], v[i] }

// Less will return true if object on index i should appear before object in index j
// Sorting of validators should be by index and public key
func (v validatorList) Less(i, j int) bool {
	if v[i].TempRating == v[j].TempRating {
		if v[i].Index == v[j].Index {
			return bytes.Compare(v[i].PublicKey, v[j].PublicKey) < 0
		}
		return v[i].Index < v[j].Index
	}
	return v[i].TempRating < v[j].TempRating
}

// NewSystemSCProcessor creates the end of epoch system smart contract processor
func NewSystemSCProcessor(args ArgsNewEpochStartSystemSCProcessing) (*systemSCProcessor, error) {
	if check.IfNilReflect(args.SystemVM) {
		return nil, epochStart.ErrNilSystemVM
	}
	if check.IfNil(args.UserAccountsDB) {
		return nil, epochStart.ErrNilAccountsDB
	}
	if check.IfNil(args.PeerAccountsDB) {
		return nil, epochStart.ErrNilAccountsDB
	}
	if check.IfNil(args.Marshalizer) {
		return nil, epochStart.ErrNilMarshalizer
	}
	if check.IfNil(args.ValidatorInfoCreator) {
		return nil, epochStart.ErrNilValidatorInfoProcessor
	}
	if len(args.EndOfEpochCallerAddress) == 0 {
		return nil, epochStart.ErrNilEndOfEpochCallerAddress
	}
	if len(args.StakingSCAddress) == 0 {
		return nil, epochStart.ErrNilStakingSCAddress
	}
	if check.IfNil(args.ChanceComputer) {
		return nil, epochStart.ErrNilChanceComputer
	}
	if check.IfNil(args.EpochNotifier) {
		return nil, epochStart.ErrNilEpochStartNotifier
	}
	if check.IfNil(args.GenesisNodesConfig) {
		return nil, epochStart.ErrNilGenesisNodesConfig
	}

	s := &systemSCProcessor{
		systemVM:                 args.SystemVM,
		userAccountsDB:           args.UserAccountsDB,
		peerAccountsDB:           args.PeerAccountsDB,
		marshalizer:              args.Marshalizer,
		startRating:              args.StartRating,
		validatorInfoCreator:     args.ValidatorInfoCreator,
		genesisNodesConfig:       args.GenesisNodesConfig,
		endOfEpochCallerAddress:  args.EndOfEpochCallerAddress,
		stakingSCAddress:         args.StakingSCAddress,
		chanceComputer:           args.ChanceComputer,
		mapNumSwitchedPerShard:   make(map[uint32]uint32),
		mapNumSwitchablePerShard: make(map[uint32]uint32),
		switchEnableEpoch:        args.SwitchJailWaitingEnableEpoch,
		hystNodesEnableEpoch:     args.SwitchHysteresisForMinNodesEnableEpoch,
		delegationEnableEpoch:    args.DelegationEnableEpoch,
		stakingV2EnableEpoch:     args.StakingV2EnableEpoch,
		governanceV2EnableEpoch:  args.GovernanceV2EnableEpoch,
	}

	s.maxNodesEnableConfig = make([]config.MaxNodesChangeConfig, len(args.MaxNodesEnableConfig))
	copy(s.maxNodesEnableConfig, args.MaxNodesEnableConfig)
	sort.Slice(s.maxNodesEnableConfig, func(i, j int) bool {
		return s.maxNodesEnableConfig[i].EpochEnable < s.maxNodesEnableConfig[j].EpochEnable
	})

	args.EpochNotifier.RegisterNotifyHandler(s)
	return s, nil
}

// ProcessSystemSmartContract does all the processing at end of epoch in case of system smart contract
func (s *systemSCProcessor) ProcessSystemSmartContract(validatorInfos map[uint32][]*state.ValidatorInfo, nonce uint64) error {
	if s.flagHystNodesEnabled.IsSet() {
		err := s.updateSystemSCConfigMinNodes()
		if err != nil {
			return err
		}
	}

	if s.flagChangeMaxNodesEnabled.IsSet() {
		err := s.updateMaxNodes(nonce)
		if err != nil {
			return err
		}
	}

	if s.flagDelegationEnabled.IsSet() {
		err := s.initDelegationSystemSC()
		if err != nil {
			return err
		}
	}

	if s.flagSwitchJailedWaiting.IsSet() {
		err := s.computeNumWaitingPerShard(validatorInfos)
		if err != nil {
			return err
		}

		err = s.swapJailedWithWaiting(validatorInfos)
		if err != nil {
			return err
		}
	}

	if s.flagStakingV2Enabled.IsSet() {
		err := s.updateOwnersForBlsKeys()
		if err != nil {
			return err
		}
	}

	return nil
}

func getRewardsMiniBlockForMeta(miniBlocks block.MiniBlockSlice) *block.MiniBlock {
	for _, miniBlock := range miniBlocks {
		if miniBlock.Type != block.RewardsBlock {
			continue
		}
		if miniBlock.ReceiverShardID != core.MetachainShardId {
			continue
		}
		return miniBlock
	}
	return nil
}

// ProcessDelegationRewards will process the rewards which are directed towards the delegation system smart contracts
func (s *systemSCProcessor) ProcessDelegationRewards(
	miniBlocks block.MiniBlockSlice,
	txCache epochStart.TransactionCacher,
) error {
	if txCache == nil {
		return epochStart.ErrNilLocalTxCache
	}

	rwdMb := getRewardsMiniBlockForMeta(miniBlocks)
	if rwdMb == nil {
		return nil
	}

	for _, txHash := range rwdMb.TxHashes {
		rwdTx, err := txCache.GetTx(txHash)
		if err != nil {
			return err
		}

		err = s.executeRewardTx(rwdTx)
		if err != nil {
			return err
		}
	}

	return nil
}

func (s *systemSCProcessor) executeRewardTx(rwdTx data.TransactionHandler) error {
	vmInput := &vmcommon.ContractCallInput{
		VMInput: vmcommon.VMInput{
			CallerAddr: s.endOfEpochCallerAddress,
			Arguments:  nil,
			CallValue:  rwdTx.GetValue(),
		},
		RecipientAddr: rwdTx.GetRcvAddr(),
		Function:      "updateRewards",
	}

	vmOutput, err := s.systemVM.RunSmartContractCall(vmInput)
	if err != nil {
		return err
	}

	if vmOutput.ReturnCode != vmcommon.Ok {
		return epochStart.ErrSystemDelegationCall
	}

	err = s.processSCOutputAccounts(vmOutput)
	if err != nil {
		return err
	}

	return nil
}

// updates the configuration of the system SC if the flags permit
func (s *systemSCProcessor) updateSystemSCConfigMinNodes() error {
	minNumberOfNodesWithHysteresis := s.genesisNodesConfig.MinNumberOfNodesWithHysteresis()
	err := s.setMinNumberOfNodes(minNumberOfNodesWithHysteresis)

	return err
}

// updates the configuration of the system SC if the flags permit
func (s *systemSCProcessor) updateMaxNodes(nonce uint64) error {
	maxNumberOfNodes := s.maxNodes
	prevMaxNumberOfNodes, err := s.setMaxNumberOfNodes(maxNumberOfNodes)
	if err != nil {
		return err
	}

	if maxNumberOfNodes < prevMaxNumberOfNodes {
		return epochStart.ErrInvalidMaxNumberOfNodes
	}

	err = s.stakeNodesFromWaitingList(maxNumberOfNodes-prevMaxNumberOfNodes, nonce)
	if err != nil {
		return err
	}
	return nil
}

func (s *systemSCProcessor) computeNumWaitingPerShard(validatorInfos map[uint32][]*state.ValidatorInfo) error {
	for shardID, validatorInfoList := range validatorInfos {
		totalInWaiting := uint32(0)
		for _, validatorInfo := range validatorInfoList {
			switch validatorInfo.List {
			case string(core.WaitingList):
				totalInWaiting++
			}
		}
		s.mapNumSwitchablePerShard[shardID] = totalInWaiting
		s.mapNumSwitchedPerShard[shardID] = 0
	}
	return nil
}

func (s *systemSCProcessor) swapJailedWithWaiting(validatorInfos map[uint32][]*state.ValidatorInfo) error {
	jailedValidators := s.getSortedJailedNodes(validatorInfos)

	log.Debug("number of jailed validators", "num", len(jailedValidators))

	newValidators := make(map[string]struct{})
	for _, jailedValidator := range jailedValidators {
		if _, ok := newValidators[string(jailedValidator.PublicKey)]; ok {
			continue
		}
		if isValidator(jailedValidator) && s.mapNumSwitchablePerShard[jailedValidator.ShardId] <= s.mapNumSwitchedPerShard[jailedValidator.ShardId] {
			log.Debug("cannot switch in this epoch anymore for this shard as switched num waiting",
				"shardID", jailedValidator.ShardId,
				"numSwitched", s.mapNumSwitchedPerShard[jailedValidator.ShardId])
			continue
		}

		vmInput := &vmcommon.ContractCallInput{
			VMInput: vmcommon.VMInput{
				CallerAddr: s.endOfEpochCallerAddress,
				Arguments:  [][]byte{jailedValidator.PublicKey},
				CallValue:  big.NewInt(0),
			},
			RecipientAddr: s.stakingSCAddress,
			Function:      "switchJailedWithWaiting",
		}

		vmOutput, err := s.systemVM.RunSmartContractCall(vmInput)
		if err != nil {
			return err
		}

		log.Debug("switchJailedWithWaiting called for",
			"key", jailedValidator.PublicKey,
			"returnMessage", vmOutput.ReturnMessage)
		if vmOutput.ReturnCode != vmcommon.Ok {
			continue
		}

		newValidator, err := s.stakingToValidatorStatistics(validatorInfos, jailedValidator, vmOutput)
		if err != nil {
			return err
		}

		if len(newValidator) != 0 {
			newValidators[string(newValidator)] = struct{}{}
		}
	}

	return nil
}

func (s *systemSCProcessor) stakingToValidatorStatistics(
	validatorInfos map[uint32][]*state.ValidatorInfo,
	jailedValidator *state.ValidatorInfo,
	vmOutput *vmcommon.VMOutput,
) ([]byte, error) {
	stakingSCOutput, ok := vmOutput.OutputAccounts[string(s.stakingSCAddress)]
	if !ok {
		return nil, epochStart.ErrStakingSCOutputAccountNotFound
	}

	var activeStorageUpdate *vmcommon.StorageUpdate
	for _, storageUpdate := range stakingSCOutput.StorageUpdates {
		isNewValidatorKey := len(storageUpdate.Offset) == len(jailedValidator.PublicKey) &&
			!bytes.Equal(storageUpdate.Offset, jailedValidator.PublicKey)
		if isNewValidatorKey {
			activeStorageUpdate = storageUpdate
			break
		}
	}
	if activeStorageUpdate == nil {
		log.Debug("no one in waiting suitable for switch")
		return nil, nil
	}

	err := s.processSCOutputAccounts(vmOutput)
	if err != nil {
		return nil, err
	}

	var stakingData systemSmartContracts.StakedDataV2_0
	err = s.marshalizer.Unmarshal(&stakingData, activeStorageUpdate.Data)
	if err != nil {
		return nil, err
	}

	blsPubKey := activeStorageUpdate.Offset
	log.Debug("staking validator key who switches with the jailed one", "blsKey", blsPubKey)
	account, err := s.getPeerAccount(blsPubKey)
	if err != nil {
		return nil, err
	}

	if !bytes.Equal(account.GetRewardAddress(), stakingData.RewardAddress) {
		err = account.SetRewardAddress(stakingData.RewardAddress)
		if err != nil {
			return nil, err
		}
	}

	if !bytes.Equal(account.GetBLSPublicKey(), blsPubKey) {
		err = account.SetBLSPublicKey(blsPubKey)
		if err != nil {
			return nil, err
		}
	} else {
		// old jailed validator getting switched back after unJail with stake - must remove first from exported map
		deleteNewValidatorIfExistsFromMap(validatorInfos, blsPubKey, account.GetShardId())
	}

	account.SetListAndIndex(jailedValidator.ShardId, string(core.NewList), uint32(stakingData.StakedNonce))
	account.SetTempRating(s.startRating)
	account.SetUnStakedEpoch(core.DefaultUnstakedEpoch)

	err = s.peerAccountsDB.SaveAccount(account)
	if err != nil {
		return nil, err
	}

	jailedAccount, err := s.getPeerAccount(jailedValidator.PublicKey)
	if err != nil {
		return nil, err
	}

	jailedAccount.SetListAndIndex(jailedValidator.ShardId, string(core.JailedList), jailedValidator.Index)
	jailedAccount.ResetAtNewEpoch()
	err = s.peerAccountsDB.SaveAccount(jailedAccount)
	if err != nil {
		return nil, err
	}

	if isValidator(jailedValidator) {
		s.mapNumSwitchedPerShard[jailedValidator.ShardId]++
	}

	newValidatorInfo := s.validatorInfoCreator.PeerAccountToValidatorInfo(account)
	switchJailedWithNewValidatorInMap(validatorInfos, jailedValidator, newValidatorInfo)

	return blsPubKey, nil
}

func isValidator(validator *state.ValidatorInfo) bool {
	return validator.List == string(core.WaitingList) || validator.List == string(core.EligibleList)
}

func deleteNewValidatorIfExistsFromMap(
	validatorInfos map[uint32][]*state.ValidatorInfo,
	blsPubKey []byte,
	shardID uint32,
) {
	for index, validatorInfo := range validatorInfos[shardID] {
		if bytes.Equal(validatorInfo.PublicKey, blsPubKey) {
			length := len(validatorInfos[shardID])
			validatorInfos[shardID][index] = validatorInfos[shardID][length-1]
			validatorInfos[shardID][length-1] = nil
			validatorInfos[shardID] = validatorInfos[shardID][:length-1]
			break
		}
	}
}

func switchJailedWithNewValidatorInMap(
	validatorInfos map[uint32][]*state.ValidatorInfo,
	jailedValidator *state.ValidatorInfo,
	newValidator *state.ValidatorInfo,
) {
	for index, validatorInfo := range validatorInfos[jailedValidator.ShardId] {
		if bytes.Equal(validatorInfo.PublicKey, jailedValidator.PublicKey) {
			validatorInfos[jailedValidator.ShardId][index] = newValidator
			break
		}
	}
}

func (s *systemSCProcessor) getUserAccount(address []byte) (state.UserAccountHandler, error) {
	acnt, err := s.userAccountsDB.LoadAccount(address)
	if err != nil {
		return nil, err
	}

	stAcc, ok := acnt.(state.UserAccountHandler)
	if !ok {
		return nil, process.ErrWrongTypeAssertion
	}

	return stAcc, nil
}

// save account changes in state from vmOutput - protected by VM - every output can be treated as is.
func (s *systemSCProcessor) processSCOutputAccounts(
	vmOutput *vmcommon.VMOutput,
) error {

	outputAccounts := process.SortVMOutputInsideData(vmOutput)
	for _, outAcc := range outputAccounts {
		acc, err := s.getUserAccount(outAcc.Address)
		if err != nil {
			return err
		}

		storageUpdates := process.GetSortedStorageUpdates(outAcc)
		for _, storeUpdate := range storageUpdates {
			err = acc.DataTrieTracker().SaveKeyValue(storeUpdate.Offset, storeUpdate.Data)
			if err != nil {
				return err
			}
		}

		if outAcc.BalanceDelta != nil && outAcc.BalanceDelta.Cmp(zero) != 0 {
			err = acc.AddToBalance(outAcc.BalanceDelta)
			if err != nil {
				return err
			}
		}

		err = s.userAccountsDB.SaveAccount(acc)
		if err != nil {
			return err
		}
	}

	return nil
}

func (s *systemSCProcessor) getSortedJailedNodes(validatorInfos map[uint32][]*state.ValidatorInfo) []*state.ValidatorInfo {
	newJailedValidators := make([]*state.ValidatorInfo, 0)
	oldJailedValidators := make([]*state.ValidatorInfo, 0)

	minChance := s.chanceComputer.GetChance(0)
	for _, listValidators := range validatorInfos {
		for _, validatorInfo := range listValidators {
			if validatorInfo.List == string(core.JailedList) {
				oldJailedValidators = append(oldJailedValidators, validatorInfo)
			} else if s.chanceComputer.GetChance(validatorInfo.TempRating) < minChance {
				newJailedValidators = append(newJailedValidators, validatorInfo)
			}
		}
	}

	sort.Sort(validatorList(oldJailedValidators))
	sort.Sort(validatorList(newJailedValidators))

	return append(oldJailedValidators, newJailedValidators...)
}

func (s *systemSCProcessor) getPeerAccount(key []byte) (state.PeerAccountHandler, error) {
	account, err := s.peerAccountsDB.LoadAccount(key)
	if err != nil {
		return nil, err
	}

	peerAcc, ok := account.(state.PeerAccountHandler)
	if !ok {
		return nil, epochStart.ErrWrongTypeAssertion
	}

	return peerAcc, nil
}

func (s *systemSCProcessor) setMinNumberOfNodes(minNumNodes uint32) error {
	vmInput := &vmcommon.ContractCallInput{
		VMInput: vmcommon.VMInput{
			CallerAddr: s.endOfEpochCallerAddress,
			Arguments:  [][]byte{big.NewInt(int64(minNumNodes)).Bytes()},
			CallValue:  big.NewInt(0),
		},
		RecipientAddr: s.stakingSCAddress,
		Function:      "updateConfigMinNodes",
	}

	vmOutput, err := s.systemVM.RunSmartContractCall(vmInput)
	if err != nil {
		return err
	}

	log.Debug("setMinNumberOfNodes called with",
		"minNumNodes", minNumNodes,
		"returnMessage", vmOutput.ReturnMessage)

	if vmOutput.ReturnCode != vmcommon.Ok {
		return epochStart.ErrInvalidMinNumberOfNodes
	}

	err = s.processSCOutputAccounts(vmOutput)
	if err != nil {
		return err
	}

	return nil
}

func (s *systemSCProcessor) setMaxNumberOfNodes(maxNumNodes uint32) (uint32, error) {
	vmInput := &vmcommon.ContractCallInput{
		VMInput: vmcommon.VMInput{
			CallerAddr: s.endOfEpochCallerAddress,
			Arguments:  [][]byte{big.NewInt(int64(maxNumNodes)).Bytes()},
			CallValue:  big.NewInt(0),
		},
		RecipientAddr: s.stakingSCAddress,
		Function:      "updateConfigMaxNodes",
	}

	vmOutput, err := s.systemVM.RunSmartContractCall(vmInput)
	if err != nil {
		return 0, err
	}

	log.Debug("setMaxNumberOfNodes called with",
		"maxNumNodes", maxNumNodes,
		"returnMessage", vmOutput.ReturnMessage)

	if vmOutput.ReturnCode != vmcommon.Ok {
		return 0, epochStart.ErrInvalidMaxNumberOfNodes
	}
	if len(vmOutput.ReturnData) != 1 {
		return 0, epochStart.ErrInvalidSystemSCReturn
	}

	err = s.processSCOutputAccounts(vmOutput)
	if err != nil {
		return 0, err
	}

	prevMaxNumNodes := big.NewInt(0).SetBytes(vmOutput.ReturnData[0]).Uint64()
	return uint32(prevMaxNumNodes), nil
}

func (s *systemSCProcessor) updateOwnersForBlsKeys() error {
	sw := core.NewStopWatch()
	sw.Start("systemSCProcessor")
	defer func() {
		sw.Stop("systemSCProcessor")
		log.Debug("systemSCProcessor.updateOwnersForBlsKeys time measurements", sw.GetMeasurements())
	}()

	userAuctionAccount, err := s.getAuctionSystemAccount()
	if err != nil {
		return err
	}

	auctionAccounts, err := s.getValidAuctionUserAccountsKeys(userAuctionAccount)
	if err != nil {
		return err
	}

	err = s.callUpdateStakingV2(auctionAccounts)
	if err != nil {
		return err
	}

	return nil
}

func (s *systemSCProcessor) getAuctionSystemAccount() (state.UserAccountHandler, error) {
	auctionAccount, err := s.userAccountsDB.LoadAccount(vm.AuctionSCAddress)
	if err != nil {
		return nil, fmt.Errorf("%w when loading auction account", err)
	}

	userAuctionAccount, ok := auctionAccount.(state.UserAccountHandler)
	if !ok {
		return nil, fmt.Errorf("%w when loading auction account", epochStart.ErrWrongTypeAssertion)
	}

	if check.IfNil(userAuctionAccount.DataTrie()) {
		return nil, epochStart.ErrNilDataTrie
	}

	return userAuctionAccount, nil
}

func (s *systemSCProcessor) getValidAuctionUserAccountsKeys(userAuctionAccount state.UserAccountHandler) ([][]byte, error) {
	auctionAccounts := make([][]byte, 0)
	chLeaves := userAuctionAccount.DataTrie().GetAllLeavesOnChannel()
	for leaf := range chLeaves {
		auctionData := &systemSmartContracts.AuctionDataV2{}
		value, errTrim := leaf.ValueWithoutSuffix(append(leaf.Key(), vm.AuctionSCAddress...))
		if errTrim != nil {
			return nil, fmt.Errorf("%w for auction key %s", errTrim, hex.EncodeToString(leaf.Key()))
		}

		err := s.marshalizer.Unmarshal(auctionData, value)
		dataIsNotValid := err != nil || len(auctionData.BlsPubKeys) == 0
		if dataIsNotValid {
			continue
		}
		auctionAccounts = append(auctionAccounts, leaf.Key())
	}

	return auctionAccounts, nil
}

func (s *systemSCProcessor) callUpdateStakingV2(auctionAccounts [][]byte) error {
	for _, auctionAccountKey := range auctionAccounts {
		vmInput := &vmcommon.ContractCallInput{
			VMInput: vmcommon.VMInput{
				CallerAddr: vm.AuctionSCAddress,
				CallValue:  big.NewInt(0),
				Arguments:  [][]byte{auctionAccountKey},
			},
			RecipientAddr: vm.AuctionSCAddress,
			Function:      "updateStakingV2",
		}
		vmOutput, errRun := s.systemVM.RunSmartContractCall(vmInput)
		if errRun != nil {
			return fmt.Errorf("%w when updating to stakingV2 specs the address %s", errRun, hex.EncodeToString(auctionAccountKey))
		}
		if vmOutput.ReturnCode != vmcommon.Ok {
			return fmt.Errorf("got return code %s when updating to stakingV2 specs the address %s", vmOutput.ReturnCode, hex.EncodeToString(auctionAccountKey))
		}

		err := s.processSCOutputAccounts(vmOutput)
		if err != nil {
			return err
		}
	}

	return nil
}

func (s *systemSCProcessor) initDelegationSystemSC() error {
	codeMetaData := &vmcommon.CodeMetadata{
		Upgradeable: false,
		Payable:     false,
		Readable:    true,
	}

	vmInput := &vmcommon.ContractCreateInput{
		VMInput: vmcommon.VMInput{
			CallerAddr: vm.DelegationManagerSCAddress,
			Arguments:  [][]byte{},
			CallValue:  big.NewInt(0),
		},
		ContractCode:         vm.DelegationManagerSCAddress,
		ContractCodeMetadata: codeMetaData.ToBytes(),
	}

	vmOutput, err := s.systemVM.RunSmartContractCreate(vmInput)
	if err != nil {
		return err
	}
	if vmOutput.ReturnCode != vmcommon.Ok {
		return epochStart.ErrCouldNotInitDelegationSystemSC
	}

	err = s.processSCOutputAccounts(vmOutput)
	if err != nil {
		return err
	}

	delegationMgrAcc, err := s.getUserAccount(vm.DelegationManagerSCAddress)
	if err != nil {
		return err
	}

	delegationMgrAcc.SetOwnerAddress(vmInput.CallerAddr)
	delegationMgrAcc.SetCodeMetadata(vmInput.ContractCodeMetadata)

	err = s.userAccountsDB.SaveAccount(delegationMgrAcc)
	if err != nil {
		return err
	}

	return nil
}

func (s *systemSCProcessor) stakeNodesFromWaitingList(nodesToStake uint32, nonce uint64) error {
	if nodesToStake == 0 {
		return nil
	}

	nodesToStakeAsBigInt := big.NewInt(0).SetUint64(uint64(nodesToStake))
	vmInput := &vmcommon.ContractCallInput{
		VMInput: vmcommon.VMInput{
			CallerAddr: vm.EndOfEpochAddress,
			CallValue:  big.NewInt(0),
			Arguments:  [][]byte{nodesToStakeAsBigInt.Bytes()},
		},
		RecipientAddr: vm.StakingSCAddress,
		Function:      "stakeNodesFromWaitingList",
	}
	vmOutput, errRun := s.systemVM.RunSmartContractCall(vmInput)
	if errRun != nil {
		return fmt.Errorf("%w when staking nodes from waiting list", errRun)
	}
	if vmOutput.ReturnCode != vmcommon.Ok {
		return fmt.Errorf("got return code %s when staking nodes from waiting list", vmOutput.ReturnCode)
	}
	if len(vmOutput.ReturnData)%2 != 0 {
		return fmt.Errorf("%w return data must be divisible by 2 when staking nodes from waiting list", epochStart.ErrInvalidSystemSCReturn)
	}

	err := s.processSCOutputAccounts(vmOutput)
	if err != nil {
		return err
	}

	err = s.addNewlyStakedNodesToValidatorTrie(vmOutput.ReturnData, nonce)
	if err != nil {
		return err
	}

	return nil
}

func (s *systemSCProcessor) addNewlyStakedNodesToValidatorTrie(returnData [][]byte, nonce uint64) error {
	for i := 0; i < len(returnData); i += 2 {
		blsKey := returnData[i]
		rewardAddress := returnData[i+1]

		peerAcc, err := s.getPeerAccount(blsKey)
		if err != nil {
			return err
		}

		err = peerAcc.SetRewardAddress(rewardAddress)
		if err != nil {
			return err
		}

		err = peerAcc.SetBLSPublicKey(blsKey)
		if err != nil {
			return err
		}

		peerAcc.SetListAndIndex(peerAcc.GetShardId(), string(core.NewList), uint32(nonce))
		peerAcc.SetTempRating(s.startRating)
		peerAcc.SetUnStakedEpoch(core.DefaultUnstakedEpoch)

		err = s.peerAccountsDB.SaveAccount(peerAcc)
		if err != nil {
			return err
		}
	}

	return nil
}

// IsInterfaceNil returns true if underlying object is nil
func (s *systemSCProcessor) IsInterfaceNil() bool {
	return s == nil
}

// EpochConfirmed is called whenever a new epoch is confirmed
func (s *systemSCProcessor) EpochConfirmed(epoch uint32) {
	s.flagSwitchJailedWaiting.Toggle(epoch >= s.switchEnableEpoch)
	log.Debug("systemSCProcessor: switch jail with waiting", "enabled", s.flagSwitchJailedWaiting.IsSet())

	// only toggle on exact epoch. In future epochs the config should have already been synchronized from peers
	s.flagHystNodesEnabled.Toggle(epoch == s.hystNodesEnableEpoch)

	for _, maxNodesConfig := range s.maxNodesEnableConfig {
		if epoch >= maxNodesConfig.EpochEnable {
			// to cover also rollbacks, we always set the maxNodes and set the Enabled flag
			s.flagChangeMaxNodesEnabled.Toggle(epoch == maxNodesConfig.EpochEnable)
			s.maxNodes = maxNodesConfig.MaxNumNodes
		}
	}

	log.Debug("systemSCProcessor: consider also (minimum) hysteresis nodes for minimum number of nodes",
		"enabled", epoch >= s.hystNodesEnableEpoch)

	// only toggle on exact epoch as init should be called only once
	s.flagDelegationEnabled.Toggle(epoch == s.delegationEnableEpoch)
	log.Debug("systemSCProcessor: delegation", "enabled", epoch >= s.delegationEnableEpoch)

	s.flagStakingV2Enabled.Toggle(epoch == s.stakingV2EnableEpoch)
<<<<<<< HEAD
	log.Debug("systemProcessor: stakingV2", "enabled", epoch >= s.stakingV2EnableEpoch)

	s.flagGovernanceV2Enabled.Toggle(epoch == s.governanceV2EnableEpoch)
	log.Debug("systemProcessor: governanceV2", "enabled", epoch >= s.governanceV2EnableEpoch)
=======
	log.Debug("systemSCProcessor: stakingV2", "enabled", epoch >= s.stakingV2EnableEpoch)
	log.Debug("systemSCProcessor:change of maximum number of nodes and/or shuffling percentage",
		"enabled", s.flagChangeMaxNodesEnabled.IsSet(),
		"epoch", epoch,
		"maxNodes", s.maxNodes,
	)
>>>>>>> e66072e0
}<|MERGE_RESOLUTION|>--- conflicted
+++ resolved
@@ -40,41 +40,14 @@
 	SwitchHysteresisForMinNodesEnableEpoch uint32
 	DelegationEnableEpoch                  uint32
 	StakingV2EnableEpoch                   uint32
-<<<<<<< HEAD
 	GovernanceV2EnableEpoch                uint32
-=======
 	MaxNodesEnableConfig                   []config.MaxNodesChangeConfig
->>>>>>> e66072e0
 
 	GenesisNodesConfig sharding.GenesisNodesSetupHandler
 	EpochNotifier      process.EpochNotifier
 }
 
 type systemSCProcessor struct {
-<<<<<<< HEAD
-	systemVM                 vmcommon.VMExecutionHandler
-	userAccountsDB           state.AccountsAdapter
-	marshalizer              marshal.Marshalizer
-	peerAccountsDB           state.AccountsAdapter
-	chanceComputer           sharding.ChanceComputer
-	startRating              uint32
-	validatorInfoCreator     epochStart.ValidatorInfoCreator
-	genesisNodesConfig       sharding.GenesisNodesSetupHandler
-	endOfEpochCallerAddress  []byte
-	stakingSCAddress         []byte
-	switchEnableEpoch        uint32
-	hystNodesEnableEpoch     uint32
-	delegationEnableEpoch    uint32
-	stakingV2EnableEpoch     uint32
-	governanceV2EnableEpoch  uint32
-	flagSwitchJailedWaiting  atomic.Flag
-	flagHystNodesEnabled     atomic.Flag
-	flagDelegationEnabled    atomic.Flag
-	flagStakingV2Enabled     atomic.Flag
-	flagGovernanceV2Enabled  atomic.Flag
-	mapNumSwitchedPerShard   map[uint32]uint32
-	mapNumSwitchablePerShard map[uint32]uint32
-=======
 	systemVM                  vmcommon.VMExecutionHandler
 	userAccountsDB            state.AccountsAdapter
 	marshalizer               marshal.Marshalizer
@@ -89,16 +62,17 @@
 	hystNodesEnableEpoch      uint32
 	delegationEnableEpoch     uint32
 	stakingV2EnableEpoch      uint32
+	governanceV2EnableEpoch  uint32
 	maxNodesEnableConfig      []config.MaxNodesChangeConfig
 	maxNodes                  uint32
 	flagSwitchJailedWaiting   atomic.Flag
 	flagHystNodesEnabled      atomic.Flag
 	flagDelegationEnabled     atomic.Flag
 	flagStakingV2Enabled      atomic.Flag
+	flagGovernanceV2Enabled   atomic.Flag
 	flagChangeMaxNodesEnabled atomic.Flag
 	mapNumSwitchedPerShard    map[uint32]uint32
 	mapNumSwitchablePerShard  map[uint32]uint32
->>>>>>> e66072e0
 }
 
 type validatorList []*state.ValidatorInfo
@@ -909,17 +883,13 @@
 	log.Debug("systemSCProcessor: delegation", "enabled", epoch >= s.delegationEnableEpoch)
 
 	s.flagStakingV2Enabled.Toggle(epoch == s.stakingV2EnableEpoch)
-<<<<<<< HEAD
-	log.Debug("systemProcessor: stakingV2", "enabled", epoch >= s.stakingV2EnableEpoch)
-
-	s.flagGovernanceV2Enabled.Toggle(epoch == s.governanceV2EnableEpoch)
-	log.Debug("systemProcessor: governanceV2", "enabled", epoch >= s.governanceV2EnableEpoch)
-=======
 	log.Debug("systemSCProcessor: stakingV2", "enabled", epoch >= s.stakingV2EnableEpoch)
 	log.Debug("systemSCProcessor:change of maximum number of nodes and/or shuffling percentage",
 		"enabled", s.flagChangeMaxNodesEnabled.IsSet(),
 		"epoch", epoch,
 		"maxNodes", s.maxNodes,
 	)
->>>>>>> e66072e0
+
+	s.flagGovernanceV2Enabled.Toggle(epoch == s.governanceV2EnableEpoch)
+	log.Debug("systemProcessor: governanceV2", "enabled", epoch >= s.governanceV2EnableEpoch)
 }