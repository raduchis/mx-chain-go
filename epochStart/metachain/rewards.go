--- conflicted
+++ resolved
@@ -40,12 +40,9 @@
 	DataPool                      dataRetriever.PoolsHolder
 	ProtocolSustainabilityAddress string
 	NodesConfigProvider           epochStart.NodesConfigProvider
-<<<<<<< HEAD
-	RewardsStakingProvider        epochStart.RewardsStakingProvider
-=======
 	DelegationSystemSCEnableEpoch uint32
 	UserAccountsDB                state.AccountsAdapter
->>>>>>> d52adb33
+	RewardsStakingProvider        epochStart.RewardsStakingProvider
 }
 
 type rewardsCreator struct {
@@ -63,14 +60,11 @@
 	mapRewardsPerBlockPerValidator map[uint32]*big.Int
 	accumulatedRewards             *big.Int
 	protocolSustainability         *big.Int
-<<<<<<< HEAD
+
+	flagDelegationSystemSCEnabled  atomic.Flag
+	delegationSystemSCEnableEpoch  uint32
+	userAccountsDB                 state.AccountsAdapter
 	rewardsStakingProvider         epochStart.RewardsStakingProvider
-=======
-
-	flagDelegationSystemSCEnabled atomic.Flag
-	delegationSystemSCEnableEpoch uint32
-	userAccountsDB                state.AccountsAdapter
->>>>>>> d52adb33
 }
 
 type rewardInfoData struct {
@@ -108,13 +102,11 @@
 	if check.IfNil(args.NodesConfigProvider) {
 		return nil, epochStart.ErrNilNodesConfigProvider
 	}
-<<<<<<< HEAD
+	if check.IfNil(args.UserAccountsDB) {
+		return nil, epochStart.ErrNilAccountsDB
+	}
 	if check.IfNil(args.RewardsStakingProvider) {
 		return nil, epochStart.ErrNilRewardsStakingProvider
-=======
-	if check.IfNil(args.UserAccountsDB) {
-		return nil, epochStart.ErrNilAccountsDB
->>>>>>> d52adb33
 	}
 
 	address, err := args.PubkeyConverter.Decode(args.ProtocolSustainabilityAddress)
@@ -145,12 +137,9 @@
 		nodesConfigProvider:           args.NodesConfigProvider,
 		accumulatedRewards:            big.NewInt(0),
 		protocolSustainability:        big.NewInt(0),
-<<<<<<< HEAD
-		rewardsStakingProvider:        args.RewardsStakingProvider,
-=======
 		delegationSystemSCEnableEpoch: args.DelegationSystemSCEnableEpoch,
 		userAccountsDB:                args.UserAccountsDB,
->>>>>>> d52adb33
+		rewardsStakingProvider:        args.RewardsStakingProvider,
 	}
 
 	return rc, nil
@@ -172,14 +161,11 @@
 	}
 
 	rc.clean()
-<<<<<<< HEAD
+	rc.flagDelegationSystemSCEnabled.Toggle(metaBlock.GetEpoch() >= rc.delegationSystemSCEnableEpoch)
 	err := rc.prepareRewardsFromStakingSC(validatorsInfo)
 	if err != nil {
 		return nil, err
 	}
-=======
-	rc.flagDelegationSystemSCEnabled.Toggle(metaBlock.GetEpoch() >= rc.delegationSystemSCEnableEpoch)
->>>>>>> d52adb33
 
 	miniBlocks := make(block.MiniBlockSlice, rc.shardCoordinator.NumberOfShards()+1)
 	for i := uint32(0); i <= rc.shardCoordinator.NumberOfShards(); i++ {
