package metachain

import (
	"bytes"
	"math/big"
	"sort"

	"github.com/ElrondNetwork/elrond-go/core"
	"github.com/ElrondNetwork/elrond-go/core/check"
	"github.com/ElrondNetwork/elrond-go/data"
	"github.com/ElrondNetwork/elrond-go/data/block"
	"github.com/ElrondNetwork/elrond-go/data/rewardTx"
	"github.com/ElrondNetwork/elrond-go/data/state"
	"github.com/ElrondNetwork/elrond-go/dataRetriever"
	"github.com/ElrondNetwork/elrond-go/dataRetriever/dataPool"
	"github.com/ElrondNetwork/elrond-go/epochStart"
	"github.com/ElrondNetwork/elrond-go/hashing"
	"github.com/ElrondNetwork/elrond-go/marshal"
	"github.com/ElrondNetwork/elrond-go/process"
	"github.com/ElrondNetwork/elrond-go/process/factory"
	"github.com/ElrondNetwork/elrond-go/sharding"
	"github.com/ElrondNetwork/elrond-go/storage"
)

var _ process.EpochStartRewardsCreator = (*rewardsCreator)(nil)

// ArgsNewRewardsCreator defines the arguments structure needed to create a new rewards creator
type ArgsNewRewardsCreator struct {
	ShardCoordinator sharding.Coordinator
	PubkeyConverter  state.PubkeyConverter
	RewardsStorage   storage.Storer
	MiniBlockStorage storage.Storer
	Hasher           hashing.Hasher
	Marshalizer      marshal.Marshalizer
	DataPool         dataRetriever.PoolsHolder
	CommunityAddress string
}

type rewardsCreator struct {
	currTxs          dataRetriever.TransactionCacher
	shardCoordinator sharding.Coordinator
	pubkeyConverter  state.PubkeyConverter
	rewardsStorage   storage.Storer
	miniBlockStorage storage.Storer
	communityAddress []byte

	hasher      hashing.Hasher
	marshalizer marshal.Marshalizer
	dataPool    dataRetriever.PoolsHolder
}

type rewardInfoData struct {
	LeaderSuccess              uint32
	LeaderFailure              uint32
	ValidatorSuccess           uint32
	ValidatorFailure           uint32
	NumSelectedInSuccessBlocks uint32
	AccumulatedFees            *big.Int
}

// NewEpochStartRewardsCreator creates a new rewards creator object
func NewEpochStartRewardsCreator(args ArgsNewRewardsCreator) (*rewardsCreator, error) {
	if check.IfNil(args.ShardCoordinator) {
		return nil, epochStart.ErrNilShardCoordinator
	}
	if check.IfNil(args.PubkeyConverter) {
		return nil, epochStart.ErrNilPubkeyConverter
	}
	if check.IfNil(args.RewardsStorage) {
		return nil, epochStart.ErrNilStorage
	}
	if check.IfNil(args.Marshalizer) {
		return nil, epochStart.ErrNilMarshalizer
	}
	if check.IfNil(args.Hasher) {
		return nil, epochStart.ErrNilHasher
	}
	if check.IfNil(args.MiniBlockStorage) {
		return nil, epochStart.ErrNilStorage
	}
	if check.IfNil(args.DataPool) {
		return nil, epochStart.ErrNilDataPoolsHolder
	}
	if len(args.CommunityAddress) == 0 {
		return nil, epochStart.ErrNilCommunityAddress
	}

	address, err := args.PubkeyConverter.Decode(args.CommunityAddress)
	if err != nil {
		log.Warn("invalid community reward address", "err", err, "provided address", args.CommunityAddress)
		return nil, err
	}

	currTxsCache, err := dataPool.NewCurrentBlockPool()
	if err != nil {
		return nil, err
	}

	rc := &rewardsCreator{
		currTxs:          currTxsCache,
		shardCoordinator: args.ShardCoordinator,
		pubkeyConverter:  args.PubkeyConverter,
		rewardsStorage:   args.RewardsStorage,
		hasher:           args.Hasher,
		marshalizer:      args.Marshalizer,
		miniBlockStorage: args.MiniBlockStorage,
		dataPool:         args.DataPool,
		communityAddress: address,
	}

	return rc, nil
}

// CreateBlockStarted announces block creation started and cleans inside data
func (rc *rewardsCreator) clean() {
	rc.currTxs.Clean()
}

// CreateRewardsMiniBlocks creates the rewards miniblocks according to economics data and validator info
func (rc *rewardsCreator) CreateRewardsMiniBlocks(metaBlock *block.MetaBlock, validatorsInfo map[uint32][]*state.ValidatorInfo) (block.MiniBlockSlice, error) {
	if check.IfNil(metaBlock) {
		return nil, epochStart.ErrNilHeaderHandler
	}

	rc.clean()

	miniBlocks := make(block.MiniBlockSlice, rc.shardCoordinator.NumberOfShards())
	for i := uint32(0); i < rc.shardCoordinator.NumberOfShards(); i++ {
		miniBlocks[i] = &block.MiniBlock{}
		miniBlocks[i].SenderShardID = core.MetachainShardId
		miniBlocks[i].ReceiverShardID = i
		miniBlocks[i].Type = block.RewardsBlock
		miniBlocks[i].TxHashes = make([][]byte, 0)
	}

<<<<<<< HEAD
	rwdAddrValidatorInfo := rc.computeValidatorInfoPerRewardAddress(validatorsInfo)

	for address, rwdInfo := range rwdAddrValidatorInfo {
		rwdTx, rwdTxHash, err := rc.createRewardFromRwdInfo([]byte(address), rwdInfo, &metaBlock.EpochStart.Economics, metaBlock)
		if err != nil {
			return nil, err
		}

		rc.currTxs.AddTx(rwdTxHash, rwdTx)

		shardId := rc.shardCoordinator.ComputeId([]byte(address))
		miniBlocks[shardId].TxHashes = append(miniBlocks[shardId].TxHashes, rwdTxHash)
=======
	err := rc.addCommunityRewardToMiniBlocks(miniBlocks, metaBlock)
	if err != nil {
		return nil, err
	}

	err = rc.addValidatorRewardsToMiniBlocks(validatorsInfo, metaBlock, miniBlocks)
	if err != nil {
		return nil, err
>>>>>>> 137c3837
	}

	for shId := uint32(0); shId < rc.shardCoordinator.NumberOfShards(); shId++ {
		sort.Slice(miniBlocks[shId].TxHashes, func(i, j int) bool {
			return bytes.Compare(miniBlocks[shId].TxHashes[i], miniBlocks[shId].TxHashes[j]) < 0
		})
	}

	finalMiniBlocks := make(block.MiniBlockSlice, 0)
	for i := uint32(0); i < rc.shardCoordinator.NumberOfShards(); i++ {
		if len(miniBlocks[i].TxHashes) > 0 {
			finalMiniBlocks = append(finalMiniBlocks, miniBlocks[i])
		}
	}

	return finalMiniBlocks, nil
}

func (rc *rewardsCreator) addValidatorRewardsToMiniBlocks(
	validatorsInfo map[uint32][]*state.ValidatorInfo,
	metaBlock *block.MetaBlock,
	miniBlocks block.MiniBlockSlice,
) error {
	rwdAddrValidatorInfo := rc.computeValidatorInfoPerRewardAddress(validatorsInfo)
	for address, rwdInfo := range rwdAddrValidatorInfo {
		rwdTx, rwdTxHash, err := rc.createRewardFromRwdInfo([]byte(address), rwdInfo, &metaBlock.EpochStart.Economics, metaBlock)
		if err != nil {
			return err
		}

		rc.currTxs.AddTx(rwdTxHash, rwdTx)

		shardId := rc.shardCoordinator.ComputeId([]byte(address))
		miniBlocks[shardId].TxHashes = append(miniBlocks[shardId].TxHashes, rwdTxHash)
	}

	return nil
}

func (rc *rewardsCreator) addCommunityRewardToMiniBlocks(
	miniBlocks block.MiniBlockSlice,
	epochStartMetablock *block.MetaBlock,
) error {
	rwdTx, rwdTxHash, shardId, err := rc.createCommunityRewardTransaction(epochStartMetablock)
	if err != nil {
		return err
	}
	rc.currTxs.AddTx(rwdTxHash, rwdTx)
	miniBlocks[shardId].TxHashes = append(miniBlocks[shardId].TxHashes, rwdTxHash)

	return nil
}

func (rc *rewardsCreator) createCommunityRewardTransaction(
	metaBlock *block.MetaBlock,
) (*rewardTx.RewardTx, []byte, uint32, error) {

	shardID := rc.shardCoordinator.ComputeId(rc.communityAddress)
	communityRwdTx := &rewardTx.RewardTx{
		Round:   metaBlock.GetRound(),
		Value:   big.NewInt(0).Set(metaBlock.EpochStart.Economics.RewardsForCommunity),
		RcvAddr: rc.communityAddress,
		Epoch:   metaBlock.Epoch,
	}

	txHash, err := core.CalculateHash(rc.marshalizer, rc.hasher, communityRwdTx)
	if err != nil {
		return nil, nil, 0, err
	}

	return communityRwdTx, txHash, shardID, nil
}

func (rc *rewardsCreator) computeValidatorInfoPerRewardAddress(
	validatorsInfo map[uint32][]*state.ValidatorInfo,
) map[string]*rewardInfoData {

	rwdAddrValidatorInfo := make(map[string]*rewardInfoData)

	for _, shardValidatorsInfo := range validatorsInfo {
		for _, validatorInfo := range shardValidatorsInfo {
			rwdInfo, ok := rwdAddrValidatorInfo[string(validatorInfo.RewardAddress)]
			if !ok {
				rwdInfo = &rewardInfoData{
					AccumulatedFees: big.NewInt(0),
				}
				rwdAddrValidatorInfo[string(validatorInfo.RewardAddress)] = rwdInfo
			}

			rwdInfo.LeaderSuccess += validatorInfo.LeaderSuccess
			rwdInfo.LeaderFailure += validatorInfo.LeaderFailure
			rwdInfo.ValidatorFailure += validatorInfo.ValidatorFailure
			rwdInfo.ValidatorSuccess += validatorInfo.ValidatorSuccess
			rwdInfo.NumSelectedInSuccessBlocks += validatorInfo.NumSelectedInSuccessBlocks

			rwdInfo.AccumulatedFees.Add(rwdInfo.AccumulatedFees, validatorInfo.AccumulatedFees)
		}
	}

	return rwdAddrValidatorInfo
}

func (rc *rewardsCreator) createRewardFromRwdInfo(
	address []byte,
	rwdInfo *rewardInfoData,
	economicsData *block.Economics,
	metaBlock *block.MetaBlock,
) (*rewardTx.RewardTx, []byte, error) {
	rwdTx := &rewardTx.RewardTx{
		Round:   metaBlock.GetRound(),
		Value:   big.NewInt(0).Set(rwdInfo.AccumulatedFees),
		RcvAddr: address,
		Epoch:   metaBlock.Epoch,
	}

	protocolRewardValue := big.NewInt(0).Mul(economicsData.RewardsPerBlockPerNode, big.NewInt(0).SetUint64(uint64(rwdInfo.NumSelectedInSuccessBlocks)))
	rwdTx.Value.Add(rwdTx.Value, protocolRewardValue)

	rwdTxHash, err := core.CalculateHash(rc.marshalizer, rc.hasher, rwdTx)
	if err != nil {
		return nil, nil, err
	}

	return rwdTx, rwdTxHash, nil
}

// VerifyRewardsMiniBlocks verifies if received rewards miniblocks are correct
func (rc *rewardsCreator) VerifyRewardsMiniBlocks(metaBlock *block.MetaBlock, validatorsInfo map[uint32][]*state.ValidatorInfo) error {
	if check.IfNil(metaBlock) {
		return epochStart.ErrNilHeaderHandler
	}

	createdMiniBlocks, err := rc.CreateRewardsMiniBlocks(metaBlock, validatorsInfo)
	if err != nil {
		return err
	}

	numReceivedRewardsMBs := 0
	for _, miniBlockHdr := range metaBlock.MiniBlockHeaders {
		if miniBlockHdr.Type != block.RewardsBlock {
			continue
		}

		numReceivedRewardsMBs++
		createdMiniBlock := createdMiniBlocks[miniBlockHdr.ReceiverShardID]
		createdMBHash, errComputeHash := core.CalculateHash(rc.marshalizer, rc.hasher, createdMiniBlock)
		if errComputeHash != nil {
			return errComputeHash
		}

		if !bytes.Equal(createdMBHash, miniBlockHdr.Hash) {
			// TODO: add display debug prints of miniblocks contents
			return epochStart.ErrRewardMiniBlockHashDoesNotMatch
		}
	}

	if len(createdMiniBlocks) != numReceivedRewardsMBs {
		return epochStart.ErrRewardMiniBlocksNumDoesNotMatch
	}

	return nil
}

// CreateMarshalizedData creates the marshalized data to be sent to shards
func (rc *rewardsCreator) CreateMarshalizedData(body *block.Body) map[string][][]byte {
	if check.IfNil(body) {
		return nil
	}

	txs := make(map[string][][]byte)

	for _, miniBlock := range body.MiniBlocks {
		if miniBlock.Type != block.RewardsBlock {
			continue
		}

		broadCastTopic := createBroadcastTopic(rc.shardCoordinator, miniBlock.ReceiverShardID)
		if _, ok := txs[broadCastTopic]; !ok {
			txs[broadCastTopic] = make([][]byte, 0, len(miniBlock.TxHashes))
		}

		for _, txHash := range miniBlock.TxHashes {
			rwdTx, err := rc.currTxs.GetTx(txHash)
			if err != nil {
				continue
			}

			marshalizedData, err := rc.marshalizer.Marshal(rwdTx)
			if err != nil {
				continue
			}

			txs[broadCastTopic] = append(txs[broadCastTopic], marshalizedData)
		}
	}

	return txs
}

// GetRewardsTxs will return rewards txs MUST be called before SaveTxBlockToStorage
func (rc *rewardsCreator) GetRewardsTxs(body *block.Body) map[string]data.TransactionHandler {
	rewardsTxs := make(map[string]data.TransactionHandler)
	for _, miniBlock := range body.MiniBlocks {
		if miniBlock.Type != block.RewardsBlock {
			continue
		}

		for _, txHash := range miniBlock.TxHashes {
			rwTx, err := rc.currTxs.GetTx(txHash)
			if err != nil {
				continue
			}

			rewardsTxs[string(txHash)] = rwTx
		}
	}

	return rewardsTxs
}

// SaveTxBlockToStorage saves created data to storage
func (rc *rewardsCreator) SaveTxBlockToStorage(_ *block.MetaBlock, body *block.Body) {
	if check.IfNil(body) {
		return
	}

	for _, miniBlock := range body.MiniBlocks {
		if miniBlock.Type != block.RewardsBlock {
			continue
		}

		for _, txHash := range miniBlock.TxHashes {
			rwdTx, err := rc.currTxs.GetTx(txHash)
			if err != nil {
				continue
			}

			marshalizedData, err := rc.marshalizer.Marshal(rwdTx)
			if err != nil {
				continue
			}

			_ = rc.rewardsStorage.Put(txHash, marshalizedData)
		}

		marshalizedData, err := rc.marshalizer.Marshal(miniBlock)
		if err != nil {
			continue
		}

		mbHash := rc.hasher.Compute(string(marshalizedData))
		_ = rc.miniBlockStorage.Put(mbHash, marshalizedData)
	}
	rc.clean()
}

// DeleteTxsFromStorage deletes data from storage
func (rc *rewardsCreator) DeleteTxsFromStorage(metaBlock *block.MetaBlock, body *block.Body) {
	if check.IfNil(metaBlock) || check.IfNil(body) {
		return
	}

	for _, miniBlock := range body.MiniBlocks {
		if miniBlock.Type != block.RewardsBlock {
			continue
		}

		for _, txHash := range miniBlock.TxHashes {
			_ = rc.rewardsStorage.Remove(txHash)
		}
	}

	for _, mbHeader := range metaBlock.MiniBlockHeaders {
		if mbHeader.Type == block.RewardsBlock {
			_ = rc.miniBlockStorage.Remove(mbHeader.Hash)
		}
	}
}

// IsInterfaceNil return true if underlying object is nil
func (rc *rewardsCreator) IsInterfaceNil() bool {
	return rc == nil
}

func createBroadcastTopic(shardC sharding.Coordinator, destShId uint32) string {
	transactionTopic := factory.RewardsTransactionTopic +
		shardC.CommunicationIdentifier(destShId)
	return transactionTopic
}

// RemoveBlockDataFromPools removes block info from pools
func (rc *rewardsCreator) RemoveBlockDataFromPools(metaBlock *block.MetaBlock, body *block.Body) {
	if check.IfNil(metaBlock) || check.IfNil(body) {
		return
	}

	transactionsPool := rc.dataPool.Transactions()
	miniBlocksPool := rc.dataPool.MiniBlocks()

	for _, miniBlock := range body.MiniBlocks {
		if miniBlock.Type != block.RewardsBlock {
			continue
		}

		strCache := process.ShardCacherIdentifier(miniBlock.SenderShardID, miniBlock.ReceiverShardID)
		transactionsPool.RemoveSetOfDataFromPool(miniBlock.TxHashes, strCache)
	}

	for _, mbHeader := range metaBlock.MiniBlockHeaders {
		if mbHeader.Type != block.RewardsBlock {
			continue
		}

		miniBlocksPool.Remove(mbHeader.Hash)

		log.Trace("RemoveBlockDataFromPools",
			"hash", mbHeader.Hash,
			"type", mbHeader.Type,
			"sender", mbHeader.SenderShardID,
			"receiver", mbHeader.ReceiverShardID,
			"num txs", mbHeader.TxCount)
	}
}<|MERGE_RESOLUTION|>--- conflicted
+++ resolved
@@ -133,20 +133,6 @@
 		miniBlocks[i].TxHashes = make([][]byte, 0)
 	}
 
-<<<<<<< HEAD
-	rwdAddrValidatorInfo := rc.computeValidatorInfoPerRewardAddress(validatorsInfo)
-
-	for address, rwdInfo := range rwdAddrValidatorInfo {
-		rwdTx, rwdTxHash, err := rc.createRewardFromRwdInfo([]byte(address), rwdInfo, &metaBlock.EpochStart.Economics, metaBlock)
-		if err != nil {
-			return nil, err
-		}
-
-		rc.currTxs.AddTx(rwdTxHash, rwdTx)
-
-		shardId := rc.shardCoordinator.ComputeId([]byte(address))
-		miniBlocks[shardId].TxHashes = append(miniBlocks[shardId].TxHashes, rwdTxHash)
-=======
 	err := rc.addCommunityRewardToMiniBlocks(miniBlocks, metaBlock)
 	if err != nil {
 		return nil, err
@@ -155,7 +141,6 @@
 	err = rc.addValidatorRewardsToMiniBlocks(validatorsInfo, metaBlock, miniBlocks)
 	if err != nil {
 		return nil, err
->>>>>>> 137c3837
 	}
 
 	for shId := uint32(0); shId < rc.shardCoordinator.NumberOfShards(); shId++ {
