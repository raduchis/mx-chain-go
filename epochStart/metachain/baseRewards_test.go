package metachain

import (
	"bytes"
	"encoding/hex"
	"fmt"
	"math/big"
	"testing"

	"github.com/multiversx/mx-chain-core-go/core"
	"github.com/multiversx/mx-chain-core-go/core/check"
	"github.com/multiversx/mx-chain-core-go/data"
	"github.com/multiversx/mx-chain-core-go/data/block"
	"github.com/multiversx/mx-chain-core-go/data/rewardTx"
	"github.com/multiversx/mx-chain-core-go/hashing/sha256"
	"github.com/multiversx/mx-chain-core-go/marshal"
	"github.com/multiversx/mx-chain-go/epochStart"
	"github.com/multiversx/mx-chain-go/epochStart/mock"
	"github.com/multiversx/mx-chain-go/process"
	"github.com/multiversx/mx-chain-go/sharding"
	"github.com/multiversx/mx-chain-go/state"
	"github.com/multiversx/mx-chain-go/state/factory"
	"github.com/multiversx/mx-chain-go/testscommon"
	dataRetrieverMock "github.com/multiversx/mx-chain-go/testscommon/dataRetriever"
	"github.com/multiversx/mx-chain-go/testscommon/enableEpochsHandlerMock"
	"github.com/multiversx/mx-chain-go/testscommon/hashingMocks"
	"github.com/multiversx/mx-chain-go/testscommon/marshallerMock"
	"github.com/multiversx/mx-chain-go/testscommon/shardingMocks"
	stateMock "github.com/multiversx/mx-chain-go/testscommon/state"
	"github.com/multiversx/mx-chain-go/testscommon/storage"
	trieMock "github.com/multiversx/mx-chain-go/testscommon/trie"
	"github.com/multiversx/mx-chain-go/trie"
	vmcommon "github.com/multiversx/mx-chain-vm-common-go"
	"github.com/stretchr/testify/assert"
	"github.com/stretchr/testify/require"
)

func TestBaseRewardsCreator_NilShardCoordinator(t *testing.T) {
	t.Parallel()

	args := getBaseRewardsArguments()
	args.ShardCoordinator = nil

	rwd, err := NewBaseRewardsCreator(args)

	assert.True(t, check.IfNil(rwd))
	assert.Equal(t, epochStart.ErrNilShardCoordinator, err)
}

func TestBaseRewardsCreator_NilPubkeyConverter(t *testing.T) {
	t.Parallel()

	args := getBaseRewardsArguments()
	args.PubkeyConverter = nil

	rwd, err := NewBaseRewardsCreator(args)

	assert.True(t, check.IfNil(rwd))
	assert.Equal(t, epochStart.ErrNilPubkeyConverter, err)
}

func TestBaseRewardsCreator_NilRewardsStorage(t *testing.T) {
	t.Parallel()

	args := getBaseRewardsArguments()
	args.RewardsStorage = nil

	rwd, err := NewBaseRewardsCreator(args)

	assert.True(t, check.IfNil(rwd))
	assert.Equal(t, epochStart.ErrNilStorage, err)
}

func TestBaseRewardsCreator_NilMiniBlockStorage(t *testing.T) {
	t.Parallel()

	args := getBaseRewardsArguments()
	args.MiniBlockStorage = nil

	rwd, err := NewBaseRewardsCreator(args)

	assert.True(t, check.IfNil(rwd))
	assert.Equal(t, epochStart.ErrNilStorage, err)
}

func TestBaseRewardsCreator_NilHasher(t *testing.T) {
	t.Parallel()

	args := getBaseRewardsArguments()
	args.Hasher = nil

	rwd, err := NewBaseRewardsCreator(args)

	assert.True(t, check.IfNil(rwd))
	assert.Equal(t, epochStart.ErrNilHasher, err)
}

func TestBaseRewardsCreator_NilMarshalizer(t *testing.T) {
	t.Parallel()

	args := getBaseRewardsArguments()
	args.Marshalizer = nil

	rwd, err := NewBaseRewardsCreator(args)

	assert.True(t, check.IfNil(rwd))
	assert.Equal(t, epochStart.ErrNilMarshalizer, err)
}

func TestBaseRewardsCreator_EmptyProtocolSustainabilityAddress(t *testing.T) {
	t.Parallel()

	args := getBaseRewardsArguments()
	args.ProtocolSustainabilityAddress = ""

	rwd, err := NewBaseRewardsCreator(args)
	assert.True(t, check.IfNil(rwd))
	assert.Equal(t, epochStart.ErrNilProtocolSustainabilityAddress, err)
}

func TestBaseRewardsCreator_InvalidProtocolSustainabilityAddress(t *testing.T) {
	t.Parallel()

	args := getBaseRewardsArguments()
	args.ProtocolSustainabilityAddress = "xyz" // not a hex string

	rwd, err := NewBaseRewardsCreator(args)
	assert.True(t, check.IfNil(rwd))
	assert.NotNil(t, err)
}

func TestBaseRewardsCreator_NilDataPoolHolder(t *testing.T) {
	t.Parallel()

	args := getBaseRewardsArguments()
	args.DataPool = nil

	rwd, err := NewBaseRewardsCreator(args)

	assert.True(t, check.IfNil(rwd))
	assert.Equal(t, epochStart.ErrNilDataPoolsHolder, err)
}

func TestBaseRewardsCreator_NilNodesConfigProvider(t *testing.T) {
	t.Parallel()

	args := getBaseRewardsArguments()
	args.NodesConfigProvider = nil

	rwd, err := NewBaseRewardsCreator(args)

	assert.True(t, check.IfNil(rwd))
	assert.Equal(t, epochStart.ErrNilNodesConfigProvider, err)
}

func TestBaseRewardsCreator_NilUserAccountsDB(t *testing.T) {
	t.Parallel()

	args := getBaseRewardsArguments()
	args.UserAccountsDB = nil

	rwd, err := NewBaseRewardsCreator(args)

	assert.True(t, check.IfNil(rwd))
	assert.Equal(t, epochStart.ErrNilAccountsDB, err)
}

func TestBaseRewardsCreator_NilEnableEpochsHandler(t *testing.T) {
	t.Parallel()

	args := getBaseRewardsArguments()
	args.EnableEpochsHandler = nil

	rwd, err := NewBaseRewardsCreator(args)

	assert.True(t, check.IfNil(rwd))
	assert.Equal(t, epochStart.ErrNilEnableEpochsHandler, err)
}

func TestBaseRewardsCreator_clean(t *testing.T) {
	t.Parallel()

	args := getBaseRewardsArguments()
	rwd, err := NewBaseRewardsCreator(args)
	require.Nil(t, err)

	rwd.accumulatedRewards = big.NewInt(1000)
	rwd.protocolSustainabilityValue = big.NewInt(100)
	rwd.mapBaseRewardsPerBlockPerValidator[0] = big.NewInt(10)
	txHash := []byte("txHash")
	rwd.currTxs.AddTx(txHash, &rewardTx.RewardTx{})

	rwd.clean()
	require.Equal(t, big.NewInt(0), rwd.accumulatedRewards)
	require.Equal(t, big.NewInt(0), rwd.protocolSustainabilityValue)
	require.Equal(t, 0, len(rwd.mapBaseRewardsPerBlockPerValidator))
	tx, err := rwd.currTxs.GetTx(txHash)
	require.Nil(t, tx)
	require.NotNil(t, err)
}

func TestBaseRewardsCreator_ProtocolSustainabilityAddressInMetachainShouldErr(t *testing.T) {
	t.Parallel()

	args := getBaseRewardsArguments()
	args.ShardCoordinator, _ = sharding.NewMultiShardCoordinator(2, 0)
	// wrong configuration of staking system SC address (in metachain) as protocol sustainability address
	args.ProtocolSustainabilityAddress = hex.EncodeToString([]byte{0, 0, 0, 0, 0, 0, 0, 0, 0, 1, 0, 0, 0, 0, 0, 0, 0, 0, 0, 0, 0, 0, 0, 0, 0, 0, 0, 0, 0, 0, 255, 255})

	rwd, err := NewBaseRewardsCreator(args)
	assert.True(t, check.IfNil(rwd))
	assert.Equal(t, epochStart.ErrProtocolSustainabilityAddressInMetachain, err)
}

func TestBaseRewardsCreator_OkValsShouldWork(t *testing.T) {
	t.Parallel()

	args := getBaseRewardsArguments()
	rwd, err := NewBaseRewardsCreator(args)

	assert.False(t, check.IfNil(rwd))
	assert.Nil(t, err)
}

func TestBaseRewardsCreator_GetLocalTxCache(t *testing.T) {
	t.Parallel()

	args := getBaseRewardsArguments()
	rwd, err := NewBaseRewardsCreator(args)
	require.Nil(t, err)

	txCache := rwd.GetLocalTxCache()
	require.False(t, check.IfNil(txCache))
}

func TestBaseRewardsCreator_GetProtocolSustainabilityRewards(t *testing.T) {
	t.Parallel()

	args := getBaseRewardsArguments()
	rwd, err := NewBaseRewardsCreator(args)
	require.Nil(t, err)
	require.NotNil(t, rwd)

	// should return 0 as just initialized
	rewards := rwd.GetProtocolSustainabilityRewards()
	require.Zero(t, big.NewInt(0).Cmp(rewards))
}

func TestBaseRewardsCreator_addProtocolRewardToMiniblocks(t *testing.T) {
	t.Parallel()

	args := getBaseRewardsArguments()
	rwd, err := NewBaseRewardsCreator(args)
	require.Nil(t, err)
	require.NotNil(t, rwd)

	initialProtRewardValue := big.NewInt(-100)
	protRwAddr, _ := args.PubkeyConverter.Decode(args.ProtocolSustainabilityAddress)
	protRwTx := &rewardTx.RewardTx{
		Round:   100,
		Value:   big.NewInt(0).Set(initialProtRewardValue),
		RcvAddr: protRwAddr,
		Epoch:   1,
	}

	marshalled, err := args.Marshalizer.Marshal(protRwTx)
	require.Nil(t, err)

	protRwTxHash := args.Hasher.Compute(string(marshalled))

	protRwShard := args.ShardCoordinator.ComputeId(protRwAddr)
	mbSlice := createDefaultMiniBlocksSlice()
	err = rwd.addProtocolRewardToMiniBlocks(protRwTx, mbSlice, protRwShard)
	require.Nil(t, err)

	found := false
	for _, mb := range mbSlice {
		for _, txHash := range mb.TxHashes {
			if bytes.Equal(txHash, protRwTxHash) {
				found = true
			}
		}
	}
	require.True(t, found)
}

func TestBaseRewardsCreator_CreateMarshalizedDataNilMiniblocksEmptyMap(t *testing.T) {
	t.Parallel()

	args := getBaseRewardsArguments()
	rwd, err := NewBaseRewardsCreator(args)
	require.Nil(t, err)
	require.NotNil(t, rwd)

	result := rwd.CreateMarshalledData(nil)
	require.Equal(t, 0, len(result))
}

func TestBaseRewardsCreator_CreateMarshalizedDataEmptyMiniblocksEmptyMap(t *testing.T) {
	t.Parallel()

	args := getBaseRewardsArguments()
	rwd, err := NewBaseRewardsCreator(args)
	require.Nil(t, err)
	require.NotNil(t, rwd)

	result := rwd.CreateMarshalledData(&block.Body{})
	require.Equal(t, 0, len(result))
}

func TestBaseRewardsCreator_CreateMarshalizedDataOnlyRewardsMiniblocksGetMarshalized(t *testing.T) {
	t.Parallel()

	args := getBaseRewardsArguments()
	rwd, err := NewBaseRewardsCreator(args)
	require.Nil(t, err)
	require.NotNil(t, rwd)

	dummyMiniBlock := createDummyRewardTxMiniblock(rwd)

	miniBlockTypes := []block.Type{
		block.TxBlock,
		block.StateBlock,
		block.PeerBlock,
		block.SmartContractResultBlock,
		block.InvalidBlock,
		block.ReceiptBlock,
	}

	for _, mbType := range miniBlockTypes {
		dummyMiniBlock.Type = mbType
		result := rwd.CreateMarshalledData(&block.Body{
			MiniBlocks: block.MiniBlockSlice{
				dummyMiniBlock,
			},
		})
		require.Equal(t, 0, len(result))
	}

	dummyMiniBlock.Type = block.RewardsBlock
	result := rwd.CreateMarshalledData(&block.Body{
		MiniBlocks: block.MiniBlockSlice{
			dummyMiniBlock,
		},
	})
	require.Greater(t, len(result), 0)

	readRwTx := &rewardTx.RewardTx{}
	var expectedTx data.TransactionHandler
	for _, resData := range result {
		for _, tx := range resData {
			err = args.Marshalizer.Unmarshal(readRwTx, tx)
			require.Nil(t, err)
			expectedTx, err = rwd.currTxs.GetTx(dummyMiniBlock.TxHashes[0])
			require.Nil(t, err)
			require.Equal(t, expectedTx, readRwTx)
		}
	}
}

func TestBaseRewardsCreator_CreateMarshalizedDataWrongSenderNotIncluded(t *testing.T) {
	t.Parallel()

	args := getBaseRewardsArguments()
	rwd, err := NewBaseRewardsCreator(args)
	require.Nil(t, err)
	require.NotNil(t, rwd)

	dummyMiniBlock := createDummyRewardTxMiniblock(rwd)
	dummyMiniBlock.Type = block.RewardsBlock
	dummyMiniBlock.SenderShardID = args.ShardCoordinator.SelfId() + 1
	result := rwd.CreateMarshalledData(&block.Body{
		MiniBlocks: block.MiniBlockSlice{
			dummyMiniBlock,
		},
	})
	require.Equal(t, 0, len(result))
}

func TestBaseRewardsCreator_CreateMarshalizedDataNotFoundTxHashIgnored(t *testing.T) {
	t.Parallel()

	args := getBaseRewardsArguments()
	rwd, err := NewBaseRewardsCreator(args)
	require.Nil(t, err)
	require.NotNil(t, rwd)

	dummyMiniBlock := createDummyRewardTxMiniblock(rwd)
	dummyMiniBlock.Type = block.RewardsBlock
	dummyMiniBlock.TxHashes = [][]byte{[]byte("not found txHash")}
	result := rwd.CreateMarshalledData(&block.Body{
		MiniBlocks: block.MiniBlockSlice{
			dummyMiniBlock,
		},
	})
	require.Equal(t, 0, len(result))
}

func TestBaseRewardsCreator_GetRewardsTxsNonRewardsMiniBlocksGetIgnored(t *testing.T) {
	t.Parallel()

	args := getBaseRewardsArguments()
	rwd, err := NewBaseRewardsCreator(args)
	require.Nil(t, err)
	require.NotNil(t, rwd)

	dummyMb := createDummyRewardTxMiniblock(rwd)
	dummyMb.Type = block.StateBlock
	result := rwd.GetRewardsTxs(&block.Body{MiniBlocks: block.MiniBlockSlice{dummyMb}})
	require.Equal(t, 0, len(result))
}

func TestBaseRewardsCreator_GetRewardsTxsRewardMiniBlockNotFoundTxIgnored(t *testing.T) {
	t.Parallel()

	args := getBaseRewardsArguments()
	rwd, err := NewBaseRewardsCreator(args)
	require.Nil(t, err)
	require.NotNil(t, rwd)
	rwTxHash := []byte("not found")
	dummyMb := createDummyRewardTxMiniblock(rwd)
	dummyMb.TxHashes = [][]byte{rwTxHash}

	result := rwd.GetRewardsTxs(&block.Body{MiniBlocks: block.MiniBlockSlice{dummyMb}})
	require.Equal(t, 0, len(result))
}

func TestBaseRewardsCreator_GetRewardsTxsRewardMiniBlockOK(t *testing.T) {
	t.Parallel()

	args := getBaseRewardsArguments()
	rwd, err := NewBaseRewardsCreator(args)
	require.Nil(t, err)
	require.NotNil(t, rwd)

	rwTx := &rewardTx.RewardTx{
		Value: big.NewInt(1000),
	}
	rwTxHash := []byte("rwTxHash")
	rwd.currTxs.AddTx(rwTxHash, rwTx)

	dummyMb := createDummyRewardTxMiniblock(rwd)
	dummyMb.TxHashes = [][]byte{rwTxHash}

	result := rwd.GetRewardsTxs(&block.Body{MiniBlocks: block.MiniBlockSlice{dummyMb}})
	require.Equal(t, 1, len(result))
	for _, tx := range result {
		require.Equal(t, rwTx, tx)
	}
}

func TestBaseRewardsCreator_SaveTxBlockToStorageNilBodyNoPanic(t *testing.T) {
	t.Parallel()

	defer func() {
		r := recover()
		require.Nil(t, r)
	}()

	args := getBaseRewardsArguments()
	rwd, err := NewBaseRewardsCreator(args)
	require.Nil(t, err)
	require.NotNil(t, rwd)

	rwd.SaveBlockDataToStorage(nil, nil)
}

func TestBaseRewardsCreator_SaveTxBlockToStorageNonRewardsMiniBlocksAreIgnored(t *testing.T) {
	t.Parallel()

	args := getBaseRewardsArguments()
	rwd, err := NewBaseRewardsCreator(args)
	require.Nil(t, err)
	require.NotNil(t, rwd)

	dummyMiniBlock := createDummyRewardTxMiniblock(rwd)

	miniBlockTypes := []block.Type{
		block.TxBlock,
		block.StateBlock,
		block.PeerBlock,
		block.SmartContractResultBlock,
		block.InvalidBlock,
		block.ReceiptBlock,
	}

	var mb, mmb []byte
	for _, mbType := range miniBlockTypes {
		dummyMiniBlock.Type = mbType

		rwd.SaveBlockDataToStorage(nil, &block.Body{
			MiniBlocks: block.MiniBlockSlice{
				dummyMiniBlock,
			},
		})

		mmb, err = args.Marshalizer.Marshal(dummyMiniBlock)
		require.Nil(t, err)
		mbHash := args.Hasher.Compute(string(mmb))
		mb, err = args.MiniBlockStorage.Get(mbHash)
		require.Nil(t, mb)
		require.NotNil(t, err)
	}

	dummyMiniBlock.Type = block.RewardsBlock
	rwd.SaveBlockDataToStorage(nil, &block.Body{
		MiniBlocks: block.MiniBlockSlice{
			dummyMiniBlock,
		},
	})

	mmb, err = args.Marshalizer.Marshal(dummyMiniBlock)
	require.Nil(t, err)
	mbHash := args.Hasher.Compute(string(mmb))
	mb, err = rwd.miniBlockStorage.Get(mbHash)
	require.Equal(t, mmb, mb)
	require.Nil(t, err)

	rwTx, err := rwd.rewardsStorage.Get(dummyMiniBlock.TxHashes[0])
	require.NotNil(t, rwTx)
	require.Nil(t, err)
}

func TestBaseRewardsCreator_SaveTxBlockToStorageNotFoundTxIgnored(t *testing.T) {
	t.Parallel()

	args := getBaseRewardsArguments()
	rwd, err := NewBaseRewardsCreator(args)
	require.Nil(t, err)
	require.NotNil(t, rwd)
	rwTxHash := []byte("not found")
	dummyMb := createDummyRewardTxMiniblock(rwd)
	dummyMb.TxHashes = [][]byte{rwTxHash}

	rwd.SaveBlockDataToStorage(nil, &block.Body{MiniBlocks: block.MiniBlockSlice{dummyMb}})

	mmb, err := args.Marshalizer.Marshal(dummyMb)
	require.Nil(t, err)
	mbHash := args.Hasher.Compute(string(mmb))
	mb, err := rwd.miniBlockStorage.Get(mbHash)
	require.Equal(t, mmb, mb)
	require.Nil(t, err)

	rwTx, err := rwd.rewardsStorage.Get(rwTxHash)
	require.Nil(t, rwTx)
	require.NotNil(t, err)
}

func TestBaseRewardsCreator_DeleteTxsFromStorageNilMetablockNoPanic(t *testing.T) {
	t.Parallel()

	defer func() {
		r := recover()
		require.Nil(t, r)
	}()

	args := getBaseRewardsArguments()
	rwd, err := NewBaseRewardsCreator(args)
	require.Nil(t, err)
	require.NotNil(t, rwd)

	dummyMb := createDummyRewardTxMiniblock(rwd)
	rwd.DeleteBlockDataFromStorage(nil, &block.Body{MiniBlocks: block.MiniBlockSlice{dummyMb}})
}

func TestBaseRewardsCreator_DeleteTxsFromStorageNilBlockBodyNoPanic(t *testing.T) {
	t.Parallel()

	defer func() {
		r := recover()
		require.Nil(t, r)
	}()

	args := getBaseRewardsArguments()
	rwd, err := NewBaseRewardsCreator(args)
	require.Nil(t, err)
	require.NotNil(t, rwd)

	metaBlk := &block.MetaBlock{
		EpochStart:     getDefaultEpochStart(),
		DevFeesInEpoch: big.NewInt(0),
	}

	rwd.DeleteBlockDataFromStorage(metaBlk, nil)
}

func TestBaseRewardsCreator_DeleteTxsFromStorageNonRewardsMiniBlocksIgnored(t *testing.T) {
	t.Parallel()

	args := getBaseRewardsArguments()
	rwd, err := NewBaseRewardsCreator(args)
	require.Nil(t, err)
	require.NotNil(t, rwd)

	miniBlockTypes := []block.Type{
		block.TxBlock,
		block.StateBlock,
		block.PeerBlock,
		block.SmartContractResultBlock,
		block.InvalidBlock,
		block.ReceiptBlock,
	}
	metaBlk := &block.MetaBlock{
		EpochStart:     getDefaultEpochStart(),
		DevFeesInEpoch: big.NewInt(0),
	}

	var tx, mb []byte
	for _, mbType := range miniBlockTypes {
		dummyMb := createDummyRewardTxMiniblock(rwd)
		dummyMb.Type = mbType
		rwTxHash := []byte("txHash")
		marshalledRwTx, _ := args.Marshalizer.Marshal(&rewardTx.RewardTx{})
		dummyMb.TxHashes = [][]byte{rwTxHash}

		_ = rwd.rewardsStorage.Put(rwTxHash, marshalledRwTx)

		mbHash := []byte("mb1")
		metaBlk.MiniBlockHeaders = []block.MiniBlockHeader{
			{
				Hash: mbHash,
				Type: mbType,
			},
		}
		dummyMbMarshalled, _ := args.Marshalizer.Marshal(dummyMb)
		_ = rwd.miniBlockStorage.Put(mbHash, dummyMbMarshalled)

		rwd.DeleteBlockDataFromStorage(metaBlk, &block.Body{MiniBlocks: block.MiniBlockSlice{dummyMb}})
		tx, err = rwd.rewardsStorage.Get(rwTxHash)
		require.Nil(t, err)
		require.NotNil(t, tx)

		mb, err = rwd.miniBlockStorage.Get(mbHash)
		require.Nil(t, err)
		require.NotNil(t, mb)
	}
}

func TestBaseRewardsCreator_DeleteTxsFromStorage(t *testing.T) {
	t.Parallel()

	args := getBaseRewardsArguments()
	rwd, err := NewBaseRewardsCreator(args)
	require.Nil(t, err)
	require.NotNil(t, rwd)

	metaBlk := &block.MetaBlock{
		EpochStart:     getDefaultEpochStart(),
		DevFeesInEpoch: big.NewInt(0),
	}

	dummyMb := createDummyRewardTxMiniblock(rwd)
	dummyMb.Type = block.RewardsBlock
	rwTxHash := []byte("txHash")
	dummyMb.TxHashes = [][]byte{rwTxHash}
	marshalledRwTx, _ := args.Marshalizer.Marshal(&rewardTx.RewardTx{})

	_ = rwd.rewardsStorage.Put(rwTxHash, marshalledRwTx)

	mbHash := []byte("mb1")
	metaBlk.MiniBlockHeaders = []block.MiniBlockHeader{
		{
			Hash: mbHash,
			Type: block.RewardsBlock,
		},
	}
	dummyMbMarshalled, _ := args.Marshalizer.Marshal(dummyMb)
	_ = rwd.miniBlockStorage.Put(mbHash, dummyMbMarshalled)

	rwd.DeleteBlockDataFromStorage(metaBlk, &block.Body{MiniBlocks: block.MiniBlockSlice{dummyMb}})
	tx, err := rwd.rewardsStorage.Get(rwTxHash)
	require.NotNil(t, err)
	require.Nil(t, tx)

	mb, err := rwd.miniBlockStorage.Get(mbHash)
	require.NotNil(t, err)
	require.Nil(t, mb)
}

func TestBaseRewardsCreator_RemoveBlockDataFromPoolsNilMetablockNoPanic(t *testing.T) {
	t.Parallel()

	defer func() {
		r := recover()
		require.Nil(t, r)
	}()

	args := getBaseRewardsArguments()
	rwd, err := NewBaseRewardsCreator(args)
	require.Nil(t, err)
	require.NotNil(t, rwd)

	dummyMb := createDummyRewardTxMiniblock(rwd)
	rwd.RemoveBlockDataFromPools(nil, &block.Body{MiniBlocks: block.MiniBlockSlice{dummyMb}})
}

func TestBaseRewardsCreator_RemoveBlockDataFromPoolsNilBlockBodyNoPanic(t *testing.T) {
	t.Parallel()

	defer func() {
		r := recover()
		require.Nil(t, r)
	}()

	args := getBaseRewardsArguments()
	rwd, err := NewBaseRewardsCreator(args)
	require.Nil(t, err)
	require.NotNil(t, rwd)

	metaBlk := &block.MetaBlock{
		EpochStart:     getDefaultEpochStart(),
		DevFeesInEpoch: big.NewInt(0),
	}

	rwd.DeleteBlockDataFromStorage(metaBlk, nil)
}

func TestBaseRewardsCreator_RemoveBlockDataFromPoolsNonRewardsMiniBlocksIgnored(t *testing.T) {
	t.Parallel()

	args := getBaseRewardsArguments()
	rwd, err := NewBaseRewardsCreator(args)
	require.Nil(t, err)
	require.NotNil(t, rwd)

	miniBlockTypes := []block.Type{
		block.TxBlock,
		block.StateBlock,
		block.PeerBlock,
		block.SmartContractResultBlock,
		block.InvalidBlock,
		block.ReceiptBlock,
	}
	metaBlk := &block.MetaBlock{
		EpochStart:     getDefaultEpochStart(),
		DevFeesInEpoch: big.NewInt(0),
	}
	for _, mbType := range miniBlockTypes {
		dummyMb := createDummyRewardTxMiniblock(rwd)
		dummyMb.Type = mbType
		rwTxHash := []byte("txHash")
		marshalledRwTx, _ := args.Marshalizer.Marshal(&rewardTx.RewardTx{})
		dummyMb.TxHashes = [][]byte{rwTxHash}

		_ = rwd.rewardsStorage.Put(rwTxHash, marshalledRwTx)

		mbHash := []byte("mb1")
		metaBlk.MiniBlockHeaders = []block.MiniBlockHeader{
			{
				Hash: mbHash,
				Type: mbType,
			},
		}
		dummyMbMarshalled, _ := args.Marshalizer.Marshal(dummyMb)
		strCache := process.ShardCacherIdentifier(dummyMb.SenderShardID, dummyMb.ReceiverShardID)
		_ = rwd.dataPool.MiniBlocks().Put(mbHash, dummyMbMarshalled, len(dummyMbMarshalled))
		rwd.dataPool.RewardTransactions().AddData(rwTxHash, rwd, 100, strCache)

		rwd.RemoveBlockDataFromPools(metaBlk, &block.Body{MiniBlocks: block.MiniBlockSlice{dummyMb}})
		// non reward txs do not get removed
		tx, ok := rwd.dataPool.RewardTransactions().ShardDataStore(strCache).Get(rwTxHash)
		require.True(t, ok)
		require.NotNil(t, tx)

		// non reward miniBlocks do not get removed
		mb, ok := rwd.dataPool.MiniBlocks().Get(mbHash)
		require.True(t, ok)
		require.NotNil(t, mb)
	}
}

func TestBaseRewardsCreator_RemoveBlockDataFromPools(t *testing.T) {
	t.Parallel()

	args := getBaseRewardsArguments()
	rwd, err := NewBaseRewardsCreator(args)
	require.Nil(t, err)
	require.NotNil(t, rwd)

	metaBlk := &block.MetaBlock{
		EpochStart:     getDefaultEpochStart(),
		DevFeesInEpoch: big.NewInt(0),
	}

	mbType := block.RewardsBlock
	dummyMb := createDummyRewardTxMiniblock(rwd)
	dummyMb.Type = mbType
	rwTxHash := []byte("txHash")
	marshalledRwTx, _ := args.Marshalizer.Marshal(&rewardTx.RewardTx{})
	dummyMb.TxHashes = [][]byte{rwTxHash}

	_ = rwd.rewardsStorage.Put(rwTxHash, marshalledRwTx)

	mbHash := []byte("mb1")
	metaBlk.MiniBlockHeaders = []block.MiniBlockHeader{
		{
			Hash: mbHash,
			Type: mbType,
		},
	}
	dummyMbMarshalled, _ := args.Marshalizer.Marshal(dummyMb)
	strCache := process.ShardCacherIdentifier(dummyMb.SenderShardID, dummyMb.ReceiverShardID)
	_ = rwd.dataPool.MiniBlocks().Put(mbHash, dummyMbMarshalled, len(dummyMbMarshalled))
	rwd.dataPool.Transactions().AddData(rwTxHash, rwd, 100, strCache)

	rwd.RemoveBlockDataFromPools(metaBlk, &block.Body{MiniBlocks: block.MiniBlockSlice{dummyMb}})
	// reward txs get removed
	tx, ok := rwd.dataPool.Transactions().ShardDataStore(strCache).Get(rwTxHash)
	require.False(t, ok)
	require.Nil(t, tx)

	// reward miniBlocks get removed
	mb, ok := rwd.dataPool.MiniBlocks().Get(mbHash)
	require.False(t, ok)
	require.Nil(t, mb)
}

func TestBaseRewardsCreator_isSystemDelegationSC(t *testing.T) {
	t.Parallel()

	args := getBaseRewardsArguments()
	rwd, err := NewBaseRewardsCreator(args)
	require.Nil(t, err)
	require.NotNil(t, rwd)

	// not existing account
	isDelegationSCAddress := rwd.isSystemDelegationSC([]byte("address"))
	require.False(t, isDelegationSCAddress)

	// peer account
	peerAccount, err := state.NewPeerAccount([]byte("addressPeer"))
	require.Nil(t, err)
	err = rwd.userAccountsDB.SaveAccount(peerAccount)
	require.Nil(t, err)
	isDelegationSCAddress = rwd.isSystemDelegationSC(peerAccount.AddressBytes())
	require.False(t, isDelegationSCAddress)

	argsAccCreation := state.ArgsAccountCreation{
		Hasher:              &hashingMocks.HasherMock{},
		Marshaller:          &marshallerMock.MarshalizerMock{},
		EnableEpochsHandler: &enableEpochsHandlerMock.EnableEpochsHandlerStub{},
	}
	// existing user account
	userAccount, err := state.NewUserAccount([]byte("userAddress"), argsAccCreation)
	require.Nil(t, err)

	userAccount.SetDataTrie(&trieMock.TrieStub{
		GetCalled: func(key []byte) ([]byte, uint32, error) {
			if bytes.Equal(key, []byte(core.DelegationSystemSCKey)) {
				return []byte("delegation"), 0, nil
			}
			return nil, 0, fmt.Errorf("not found")
		},
	})

}

func TestBaseRewardsCreator_isSystemDelegationSCTrue(t *testing.T) {
	t.Parallel()

	args := getBaseRewardsArguments()
	args.UserAccountsDB = &stateMock.AccountsStub{
		GetExistingAccountCalled: func(address []byte) (vmcommon.AccountHandler, error) {
			return &stateMock.UserAccountStub{
				RetrieveValueCalled: func(key []byte) ([]byte, uint32, error) {
					if bytes.Equal(key, []byte("delegation")) {
						return []byte("value"), 0, nil
					}

					return nil, 0, fmt.Errorf("error")
				},
			}, nil
		},
	}
	rwd, err := NewBaseRewardsCreator(args)
	require.Nil(t, err)
	require.NotNil(t, rwd)

	isDelegationSCAddress := rwd.isSystemDelegationSC([]byte("userAddress"))

	require.True(t, isDelegationSCAddress)
}

func TestBaseRewardsCreator_createProtocolSustainabilityRewardTransaction(t *testing.T) {
	t.Parallel()

	args := getBaseRewardsArguments()
	rwd, err := NewBaseRewardsCreator(args)
	require.Nil(t, err)
	require.NotNil(t, rwd)

	metaBlk := &block.MetaBlock{
		EpochStart:     getDefaultEpochStart(),
		DevFeesInEpoch: big.NewInt(0),
	}

	rwTx, _, err := rwd.createProtocolSustainabilityRewardTransaction(metaBlk, &metaBlk.EpochStart.Economics)
	require.Nil(t, err)
	require.NotNil(t, rwTx)
	require.Equal(t, metaBlk.EpochStart.Economics.RewardsForProtocolSustainability, rwTx.Value)
}

func TestBaseRewardsCreator_createRewardFromRwdInfo(t *testing.T) {
	t.Parallel()

	args := getBaseRewardsArguments()
	rwd, err := NewBaseRewardsCreator(args)
	require.Nil(t, err)
	require.NotNil(t, rwd)

	metaBlk := &block.MetaBlock{
		EpochStart:     getDefaultEpochStart(),
		DevFeesInEpoch: big.NewInt(0),
	}

	rwInfo := &rewardInfoData{
		accumulatedFees:     big.NewInt(100),
		address:             "addressRewards",
		rewardsFromProtocol: big.NewInt(1000),
	}

	rwTx, rwTxHash, err := rwd.createRewardFromRwdInfo(rwInfo, metaBlk)
	require.Nil(t, err)
	require.NotNil(t, rwTx)
	require.NotNil(t, rwTxHash)
	require.Equal(t, big.NewInt(0).Add(rwInfo.accumulatedFees, rwInfo.rewardsFromProtocol), rwTx.Value)
}

func TestBaseRewardsCreator_initializeRewardsMiniBlocks(t *testing.T) {
	t.Parallel()

	args := getBaseRewardsArguments()
	rwd, err := NewBaseRewardsCreator(args)
	require.Nil(t, err)
	require.NotNil(t, rwd)

	mbSlice := rwd.initializeRewardsMiniBlocks()
	require.NotNil(t, mbSlice)
	require.Equal(t, int(args.ShardCoordinator.NumberOfShards()+1), len(mbSlice))
	for _, mb := range mbSlice {
		require.Equal(t, block.RewardsBlock, mb.Type)
		require.Equal(t, 0, len(mb.TxHashes))
	}
}

func TestBaseRewardsCreator_finalizeMiniBlocksOrdersTxsAscending(t *testing.T) {
	t.Parallel()

	args := getBaseRewardsArguments()
	rwd, err := NewBaseRewardsCreator(args)
	require.Nil(t, err)
	require.NotNil(t, rwd)

	orderedTxHashes := [][]byte{[]byte("txHash0"), []byte("txHash1"), []byte("txHash2")}

	mbSlice := createDefaultMiniBlocksSlice()
	for _, mb := range mbSlice {
		nbTxs := len(orderedTxHashes)
		mb.TxHashes = make([][]byte, nbTxs)
		for i := range orderedTxHashes {
			// in descending order
			mb.TxHashes[i] = orderedTxHashes[nbTxs-i-1]
		}
	}

	resultedMbs := rwd.finalizeMiniBlocks(mbSlice)
	for _, mb := range resultedMbs {
		require.Equal(t, orderedTxHashes, mb.TxHashes)
	}
}

func TestBaseRewardsCreator_finalizeMiniBlocksEmptyMbsAreRemoved(t *testing.T) {
	t.Parallel()

	args := getBaseRewardsArguments()
	rwd, err := NewBaseRewardsCreator(args)
	require.Nil(t, err)
	require.NotNil(t, rwd)

	orderedTxHashes := [][]byte{[]byte("txHash0"), []byte("txHash1"), []byte("txHash2")}

	mbSlice := createDefaultMiniBlocksSlice()
	for i := 0; i < len(mbSlice)-1; i++ {
		nbTxs := len(orderedTxHashes)
		mbSlice[i].TxHashes = make([][]byte, nbTxs)
		for j := range orderedTxHashes {
			// in descending order
			mbSlice[i].TxHashes[j] = orderedTxHashes[nbTxs-j-1]
		}
	}

	resultedMbs := rwd.finalizeMiniBlocks(mbSlice)

	// mb without txs is removed
	require.Equal(t, len(mbSlice)-1, len(resultedMbs))
}

func TestBaseRewardsCreator_fillBaseRewardsPerBlockPerNode(t *testing.T) {
	t.Parallel()

	args := getBaseRewardsArguments()
	rwd, err := NewBaseRewardsCreator(args)
	require.Nil(t, err)
	require.NotNil(t, rwd)

	baseRewardsPerNode := big.NewInt(1000000)
	rwd.fillBaseRewardsPerBlockPerNode(baseRewardsPerNode)
	consensusShard := args.NodesConfigProvider.ConsensusGroupSize(0)
	consensusMeta := args.NodesConfigProvider.ConsensusGroupSize(core.MetachainShardId)
	expectedRewardPerNodeInShard := big.NewInt(0).Div(baseRewardsPerNode, big.NewInt(int64(consensusShard)))
	expectedRewardPerNodeInMeta := big.NewInt(0).Div(baseRewardsPerNode, big.NewInt(int64(consensusMeta)))

	for shardID, rewardPerNode := range rwd.mapBaseRewardsPerBlockPerValidator {
		if shardID == core.MetachainShardId {
			require.Equal(t, expectedRewardPerNodeInMeta, rewardPerNode)
			continue
		}
		require.Equal(t, expectedRewardPerNodeInShard, rewardPerNode)
	}
}

func TestBaseRewardsCreator_verifyCreatedRewardMiniBlocksWithMetaBlockNonRewardsMbsHeadersAreIgnored(t *testing.T) {
	t.Parallel()

	args := getBaseRewardsArguments()
	rwd, err := NewBaseRewardsCreator(args)
	require.Nil(t, err)
	require.NotNil(t, rwd)

	miniBlockTypes := []block.Type{
		block.TxBlock,
		block.StateBlock,
		block.PeerBlock,
		block.SmartContractResultBlock,
		block.InvalidBlock,
		block.ReceiptBlock,
	}

	metaBlk := &block.MetaBlock{
		EpochStart:       getDefaultEpochStart(),
		DevFeesInEpoch:   big.NewInt(0),
		MiniBlockHeaders: make([]block.MiniBlockHeader, 4),
	}
	for _, mbType := range miniBlockTypes {
		for _, mbHeader := range metaBlk.MiniBlockHeaders {
			mbHeader.Type = mbType
		}
		err = rwd.verifyCreatedRewardMiniBlocksWithMetaBlock(metaBlk, nil)
		require.Nil(t, err)
	}
}

func TestBaseRewardsCreator_verifyCreatedRewardMiniBlocksWithMetaBlockMiniBlockHashMismatchReceiverShardMB(t *testing.T) {
	t.Parallel()

	args := getBaseRewardsArguments()
	rwd, err := NewBaseRewardsCreator(args)
	require.Nil(t, err)
	require.NotNil(t, rwd)

	metaBlk := &block.MetaBlock{
		EpochStart:       getDefaultEpochStart(),
		DevFeesInEpoch:   big.NewInt(0),
		MiniBlockHeaders: make([]block.MiniBlockHeader, 4),
	}

	mbs := createDefaultMiniBlocksSlice()
	mbs[0].ReceiverShardID = core.MetachainShardId
	mbs[1].ReceiverShardID = core.MetachainShardId

	for i := range metaBlk.MiniBlockHeaders {
		metaBlk.MiniBlockHeaders[i].Type = block.RewardsBlock
	}
	err = rwd.verifyCreatedRewardMiniBlocksWithMetaBlock(metaBlk, mbs)
	require.Equal(t, epochStart.ErrRewardMiniBlockHashDoesNotMatch, err)
}

func TestBaseRewardsCreator_verifyCreatedRewardMiniBlocksWithMetaBlockMiniBlockHashMismatch(t *testing.T) {
	t.Parallel()

	args := getBaseRewardsArguments()
	rwd, err := NewBaseRewardsCreator(args)
	require.Nil(t, err)
	require.NotNil(t, rwd)

	metaBlk := &block.MetaBlock{
		EpochStart:       getDefaultEpochStart(),
		DevFeesInEpoch:   big.NewInt(0),
		MiniBlockHeaders: make([]block.MiniBlockHeader, 4),
	}

	mbs := createDefaultMiniBlocksSlice()
	mbs[0].TxHashes = [][]byte{[]byte("txHash")}

	for i := range metaBlk.MiniBlockHeaders {
		metaBlk.MiniBlockHeaders[i].Type = block.RewardsBlock
	}
	err = rwd.verifyCreatedRewardMiniBlocksWithMetaBlock(metaBlk, mbs)
	require.Equal(t, epochStart.ErrRewardMiniBlockHashDoesNotMatch, err)
}

func TestBaseRewardsCreator_verifyCreatedRewardMiniBlocksWithMetaBlockMiniBlockNumMismatch(t *testing.T) {
	t.Parallel()

	args := getBaseRewardsArguments()
	rwd, err := NewBaseRewardsCreator(args)
	require.Nil(t, err)
	require.NotNil(t, rwd)

	metaBlk := &block.MetaBlock{
		EpochStart:       getDefaultEpochStart(),
		DevFeesInEpoch:   big.NewInt(0),
		MiniBlockHeaders: make([]block.MiniBlockHeader, 4),
	}

	mbs := createDefaultMiniBlocksSlice()

	for i := range metaBlk.MiniBlockHeaders {
		metaBlk.MiniBlockHeaders[i].Type = block.TxBlock
	}
	err = rwd.verifyCreatedRewardMiniBlocksWithMetaBlock(metaBlk, mbs)
	require.Equal(t, epochStart.ErrRewardMiniBlocksNumDoesNotMatch, err)
}

func TestBaseRewardsCreator_getMiniBlockWithReceiverShardIDNotFound(t *testing.T) {
	mbSlice := createDefaultMiniBlocksSlice()
	for i := range mbSlice {
		mbSlice[i].ReceiverShardID = 0
	}

	mb := getMiniBlockWithReceiverShardID(core.MetachainShardId, mbSlice)
	require.Nil(t, mb)
}

func TestBaseRewardsCreator_getMiniBlockWithReceiverShardIDFound(t *testing.T) {
	mbSlice := createDefaultMiniBlocksSlice()
	mbSlice[0].ReceiverShardID = 0
	mb := getMiniBlockWithReceiverShardID(0, mbSlice)
	require.Equal(t, mbSlice[0], mb)
}

func getBaseRewardsArguments() BaseRewardsCreatorArgs {
	hasher := sha256.NewSha256()
	marshalizer := &marshal.GogoProtoMarshalizer{}

	storageManagerArgs := storage.GetStorageManagerArgs()
	storageManagerArgs.Marshalizer = marshalizer
	storageManagerArgs.Hasher = hasher

<<<<<<< HEAD
	trieFactoryManager, _ := trie.CreateTrieStorageManager(storageManagerArgs, options)
	argsAccCreator := state.ArgsAccountCreation{
		Hasher:              hasher,
		Marshaller:          marshalizer,
		EnableEpochsHandler: &enableEpochsHandlerMock.EnableEpochsHandlerStub{},
	}
	accCreator, _ := factory.NewAccountCreator(argsAccCreator)
	enableEpochsHandler := &enableEpochsHandlerMock.EnableEpochsHandlerStub{
		SwitchJailWaitingEnableEpochField: 0,
	}
	userAccountsDB := createAccountsDB(hasher, marshalizer, accCreator, trieFactoryManager, enableEpochsHandler)
=======
	trieFactoryManager, _ := trie.CreateTrieStorageManager(storageManagerArgs, storage.GetStorageManagerOptions())
	userAccountsDB := createAccountsDB(hasher, marshalizer, factory.NewAccountCreator(), trieFactoryManager)
>>>>>>> d3ebeb7f
	shardCoordinator := mock.NewMultiShardsCoordinatorMock(2)
	shardCoordinator.CurrentShard = core.MetachainShardId
	shardCoordinator.ComputeIdCalled = func(address []byte) uint32 {
		return 0
	}

	return BaseRewardsCreatorArgs{
		ShardCoordinator:              shardCoordinator,
		PubkeyConverter:               testscommon.NewPubkeyConverterMock(32),
		RewardsStorage:                mock.NewStorerMock(),
		MiniBlockStorage:              mock.NewStorerMock(),
		Hasher:                        &hashingMocks.HasherMock{},
		Marshalizer:                   &mock.MarshalizerMock{},
		DataPool:                      dataRetrieverMock.NewPoolsHolderMock(),
		ProtocolSustainabilityAddress: "11", // string hex => 17 decimal
		NodesConfigProvider: &shardingMocks.NodesCoordinatorStub{
			ConsensusGroupSizeCalled: func(shardID uint32) int {
				if shardID == core.MetachainShardId {
					return 400
				}
				return 63
			},
		},
		UserAccountsDB:      userAccountsDB,
		EnableEpochsHandler: enableEpochsHandler,
	}
}

func createDummyRewardTxMiniblock(rwd *baseRewardsCreator) *block.MiniBlock {
	dummyTx := &rewardTx.RewardTx{}
	dummyTxHash := []byte("rwdTxHash")
	rwd.currTxs.AddTx(dummyTxHash, dummyTx)

	return &block.MiniBlock{
		Type:            block.RewardsBlock,
		SenderShardID:   rwd.shardCoordinator.SelfId(),
		ReceiverShardID: rwd.shardCoordinator.SelfId() + 1,
		TxHashes:        [][]byte{dummyTxHash},
	}
}

func createDefaultMiniBlocksSlice() block.MiniBlockSlice {
	return block.MiniBlockSlice{
		&block.MiniBlock{
			TxHashes:        nil,
			ReceiverShardID: 0,
			SenderShardID:   core.MetachainShardId,
			Type:            block.RewardsBlock,
		},
		&block.MiniBlock{
			TxHashes:        nil,
			ReceiverShardID: 1,
			SenderShardID:   core.MetachainShardId,
			Type:            block.RewardsBlock,
		},
		&block.MiniBlock{
			TxHashes:        nil,
			ReceiverShardID: 2,
			SenderShardID:   core.MetachainShardId,
			Type:            block.RewardsBlock,
		},
	}
}<|MERGE_RESOLUTION|>--- conflicted
+++ resolved
@@ -1147,8 +1147,7 @@
 	storageManagerArgs.Marshalizer = marshalizer
 	storageManagerArgs.Hasher = hasher
 
-<<<<<<< HEAD
-	trieFactoryManager, _ := trie.CreateTrieStorageManager(storageManagerArgs, options)
+	trieFactoryManager, _ := trie.CreateTrieStorageManager(storageManagerArgs, storage.GetStorageManagerOptions())
 	argsAccCreator := state.ArgsAccountCreation{
 		Hasher:              hasher,
 		Marshaller:          marshalizer,
@@ -1159,10 +1158,6 @@
 		SwitchJailWaitingEnableEpochField: 0,
 	}
 	userAccountsDB := createAccountsDB(hasher, marshalizer, accCreator, trieFactoryManager, enableEpochsHandler)
-=======
-	trieFactoryManager, _ := trie.CreateTrieStorageManager(storageManagerArgs, storage.GetStorageManagerOptions())
-	userAccountsDB := createAccountsDB(hasher, marshalizer, factory.NewAccountCreator(), trieFactoryManager)
->>>>>>> d3ebeb7f
 	shardCoordinator := mock.NewMultiShardsCoordinatorMock(2)
 	shardCoordinator.CurrentShard = core.MetachainShardId
 	shardCoordinator.ComputeIdCalled = func(address []byte) uint32 {
