package shardchain

import (
	"bytes"
	"sync"

	"github.com/ElrondNetwork/elrond-go/core"
	"github.com/ElrondNetwork/elrond-go/core/check"
	"github.com/ElrondNetwork/elrond-go/data"
	"github.com/ElrondNetwork/elrond-go/data/block"
	"github.com/ElrondNetwork/elrond-go/data/typeConverters"
	"github.com/ElrondNetwork/elrond-go/dataRetriever"
	"github.com/ElrondNetwork/elrond-go/epochStart"
	"github.com/ElrondNetwork/elrond-go/hashing"
	"github.com/ElrondNetwork/elrond-go/logger"
	"github.com/ElrondNetwork/elrond-go/marshal"
	"github.com/ElrondNetwork/elrond-go/storage"
)

<<<<<<< HEAD
// EpochStartNotifier defines which actions should be done for handling new epoch's events
type EpochStartNotifier interface {
	NotifyAll(hdr data.HeaderHandler)
	NotifyAllPrepare(hdr data.HeaderHandler)
	IsInterfaceNil() bool
}
=======
var log = logger.GetOrCreate("epochStart/shardchain")
>>>>>>> 832b53bb

// ArgsShardEpochStartTrigger struct { defines the arguments needed for new start of epoch trigger
type ArgsShardEpochStartTrigger struct {
	Marshalizer marshal.Marshalizer
	Hasher      hashing.Hasher

	HeaderValidator epochStart.HeaderValidator
	Uint64Converter typeConverters.Uint64ByteSliceConverter

	DataPool           dataRetriever.PoolsHolder
	Storage            dataRetriever.StorageService
	RequestHandler     epochStart.RequestHandler
	EpochStartNotifier EpochStartNotifier

	Epoch    uint32
	Validity uint64
	Finality uint64
}

type trigger struct {
	epoch                       uint32
	currentRoundIndex           int64
	epochStartRound             uint64
	epochMetaBlockHash          []byte
	isEpochStart                bool
	finality                    uint64
	validity                    uint64
	epochFinalityAttestingRound uint64

	newEpochHdrReceived bool

	mutTrigger        sync.RWMutex
	mapHashHdr        map[string]*block.MetaBlock
	mapNonceHashes    map[uint64][]string
	mapEpochStartHdrs map[string]*block.MetaBlock

	metaHdrPool         storage.Cacher
	metaHdrNonces       dataRetriever.Uint64SyncMapCacher
	metaHdrStorage      storage.Storer
	metaNonceHdrStorage storage.Storer
	uint64Converter     typeConverters.Uint64ByteSliceConverter

	marshalizer     marshal.Marshalizer
	hasher          hashing.Hasher
	headerValidator epochStart.HeaderValidator

	requestHandler     epochStart.RequestHandler
	epochStartNotifier EpochStartNotifier
}

// NewEpochStartTrigger creates a trigger to signal start of epoch
func NewEpochStartTrigger(args *ArgsShardEpochStartTrigger) (*trigger, error) {
	if args == nil {
		return nil, epochStart.ErrNilArgsNewShardEpochStartTrigger
	}
	if check.IfNil(args.Hasher) {
		return nil, epochStart.ErrNilHasher
	}
	if check.IfNil(args.Marshalizer) {
		return nil, epochStart.ErrNilMarshalizer
	}
	if check.IfNil(args.HeaderValidator) {
		return nil, epochStart.ErrNilHeaderValidator
	}
	if check.IfNil(args.DataPool) {
		return nil, epochStart.ErrNilDataPoolsHolder
	}
	if check.IfNil(args.Storage) {
		return nil, epochStart.ErrNilStorageService
	}
	if check.IfNil(args.RequestHandler) {
		return nil, epochStart.ErrNilRequestHandler
	}
	if check.IfNil(args.DataPool.MetaBlocks()) {
		return nil, epochStart.ErrNilMetaBlocksPool
	}
	if check.IfNil(args.DataPool.HeadersNonces()) {
		return nil, epochStart.ErrNilHeaderNoncesPool
	}
	if check.IfNil(args.Uint64Converter) {
		return nil, epochStart.ErrNilUint64Converter
	}
	if check.IfNil(args.EpochStartNotifier) {
		return nil, epochStart.ErrNilEpochStartNotifier
	}

	metaHdrStorage := args.Storage.GetStorer(dataRetriever.MetaBlockUnit)
	if check.IfNil(metaHdrStorage) {
		return nil, epochStart.ErrNilMetaHdrStorage
	}

	metaHdrNoncesStorage := args.Storage.GetStorer(dataRetriever.MetaHdrNonceHashDataUnit)
	if check.IfNil(metaHdrNoncesStorage) {
		return nil, epochStart.ErrNilMetaNonceHashStorage
	}

	newTrigger := &trigger{
		epoch:                       args.Epoch,
		currentRoundIndex:           0,
		epochStartRound:             0,
		epochFinalityAttestingRound: 0,
		isEpochStart:                false,
		validity:                    args.Validity,
		finality:                    args.Finality,
		newEpochHdrReceived:         false,
		mutTrigger:                  sync.RWMutex{},
		mapHashHdr:                  make(map[string]*block.MetaBlock),
		mapNonceHashes:              make(map[uint64][]string),
		mapEpochStartHdrs:           make(map[string]*block.MetaBlock),
		metaHdrPool:                 args.DataPool.MetaBlocks(),
		metaHdrNonces:               args.DataPool.HeadersNonces(),
		metaHdrStorage:              metaHdrStorage,
		metaNonceHdrStorage:         metaHdrNoncesStorage,
		uint64Converter:             args.Uint64Converter,
		marshalizer:                 args.Marshalizer,
		hasher:                      args.Hasher,
		headerValidator:             args.HeaderValidator,
		requestHandler:              args.RequestHandler,
		epochMetaBlockHash:          nil,
		epochStartNotifier:          args.EpochStartNotifier,
	}
	return newTrigger, nil
}

// IsEpochStart returns true if conditions are fulfilled for start of epoch
func (t *trigger) IsEpochStart() bool {
	t.mutTrigger.RLock()
	defer t.mutTrigger.RUnlock()

	return t.isEpochStart
}

// Epoch returns the current epoch number
func (t *trigger) Epoch() uint32 {
	t.mutTrigger.RLock()
	defer t.mutTrigger.RUnlock()

	return t.epoch
}

// EpochStartRound returns the start round of the current epoch
func (t *trigger) EpochStartRound() uint64 {
	t.mutTrigger.RLock()
	defer t.mutTrigger.RUnlock()

	return t.epochStartRound
}

// EpochFinalityAttestingRound returns the round when epoch start block was finalized
func (t *trigger) EpochFinalityAttestingRound() uint64 {
	t.mutTrigger.Lock()
	defer t.mutTrigger.Unlock()

	return t.epochFinalityAttestingRound
}

// ForceEpochStart sets the conditions for start of epoch to true in case of edge cases
func (t *trigger) ForceEpochStart(_ uint64) error {
	t.mutTrigger.Lock()
	defer t.mutTrigger.Unlock()

	return nil
}

// ReceivedHeader saves the header into pool to verify if end-of-epoch conditions are fulfilled
func (t *trigger) ReceivedHeader(header data.HeaderHandler) {
	t.mutTrigger.Lock()
	defer t.mutTrigger.Unlock()

	if t.isEpochStart && header.GetEpoch() == t.epoch {
		return
	}

	metaHdr, ok := header.(*block.MetaBlock)
	if !ok {
		return
	}

	if t.newEpochHdrReceived == false && !metaHdr.IsStartOfEpochBlock() {
		return
	}

	isMetaStartOfEpochForCurrentEpoch := metaHdr.Epoch == t.epoch && metaHdr.IsStartOfEpochBlock()
	if isMetaStartOfEpochForCurrentEpoch {
		return
	}

	hdrHash, err := core.CalculateHash(t.marshalizer, t.hasher, metaHdr)
	if err != nil {
		return
	}

	if _, ok := t.mapHashHdr[string(hdrHash)]; ok {
		return
	}
	if _, ok := t.mapEpochStartHdrs[string(hdrHash)]; ok {
		return
	}

	t.updateTriggerFromMeta(metaHdr, hdrHash)
}

// call only if mutex is locked before
func (t *trigger) updateTriggerFromMeta(metaHdr *block.MetaBlock, hdrHash []byte) {
	if metaHdr.IsStartOfEpochBlock() {
		t.newEpochHdrReceived = true
		t.mapEpochStartHdrs[string(hdrHash)] = metaHdr

		t.epochStartNotifier.NotifyAllPrepare(metaHdr)
	} else {
		t.mapHashHdr[string(hdrHash)] = metaHdr
		t.mapNonceHashes[metaHdr.Nonce] = append(t.mapNonceHashes[metaHdr.Nonce], string(hdrHash))
	}

	for hash, meta := range t.mapEpochStartHdrs {
		canActivateEpochStart, finalityAttestingRound := t.checkIfTriggerCanBeActivated(hash, meta)
		if canActivateEpochStart && t.epoch < meta.Epoch {
			t.epoch = meta.Epoch
			t.isEpochStart = true
			t.epochStartRound = meta.Round
			t.epochFinalityAttestingRound = finalityAttestingRound
			t.epochMetaBlockHash = []byte(hash)

			metaBuff, err := t.marshalizer.Marshal(meta)
			if err != nil {
				log.Debug("updateTriggerFromMeta marshal", "error", err.Error())
				continue
			}

			epochStartIdentifier := core.EpochStartIdentifier(meta.Epoch)
			err = t.metaHdrStorage.Put([]byte(epochStartIdentifier), metaBuff)
			if err != nil {
				log.Debug("updateTriggerMeta put into metaHdrStorage", "error", err.Error())
				continue
			}
		}
	}
}

// call only if mutex is locked before
func (t *trigger) isMetaBlockValid(_ string, metaHdr *block.MetaBlock) bool {
	currHdr := metaHdr
	for i := metaHdr.Nonce - 1; i >= metaHdr.Nonce-t.validity; i-- {
		neededHdr, err := t.getHeaderWithNonceAndHash(i, currHdr.PrevHash)
		if err != nil {
			return false
		}

		err = t.headerValidator.IsHeaderConstructionValid(currHdr, neededHdr)
		if err != nil {
			return false
		}
	}

	return true
}

func (t *trigger) isMetaBlockFinal(_ string, metaHdr *block.MetaBlock) (bool, uint64) {
	nextBlocksVerified := uint64(0)
	finalityAttestingRound := metaHdr.Round
	currHdr := metaHdr
	for nonce := metaHdr.Nonce + 1; nonce <= metaHdr.Nonce+t.finality; nonce++ {
		currHash, err := core.CalculateHash(t.marshalizer, t.hasher, currHdr)
		if err != nil {
			continue
		}

		neededHdr, err := t.getHeaderWithNonceAndPrevHash(nonce, currHash)
		if err != nil {
			continue
		}

		err = t.headerValidator.IsHeaderConstructionValid(neededHdr, currHdr)
		if err != nil {
			continue
		}

		currHdr = neededHdr

		finalityAttestingRound = currHdr.GetRound()
		nextBlocksVerified += 1
	}

	if nextBlocksVerified < t.finality {
		for nonce := currHdr.Nonce + 1; nonce <= currHdr.Nonce+t.finality; nonce++ {
<<<<<<< HEAD
			go t.requestHandler.RequestHeaderByNonce(core.MetachainShardId, nonce)
=======
			go t.requestHandler.RequestMetaHeaderByNonce(nonce)
>>>>>>> 832b53bb
		}
		return false, 0
	}

	return true, finalityAttestingRound
}

// call only if mutex is locked before
func (t *trigger) checkIfTriggerCanBeActivated(hash string, metaHdr *block.MetaBlock) (bool, uint64) {
	isMetaHdrValid := t.isMetaBlockValid(hash, metaHdr)
	if !isMetaHdrValid {
		return false, 0
	}

	isMetaHdrFinal, finalityAttestingRound := t.isMetaBlockFinal(hash, metaHdr)
	return isMetaHdrFinal, finalityAttestingRound
}

// call only if mutex is locked before
func (t *trigger) getHeaderWithNonceAndHashFromMaps(nonce uint64, neededHash []byte) *block.MetaBlock {
	metaHdrHashesWithNonce := t.mapNonceHashes[nonce]
	for _, hash := range metaHdrHashesWithNonce {
		if !bytes.Equal(neededHash, []byte(hash)) {
			continue
		}

		neededHdr := t.mapHashHdr[hash]
		if neededHdr != nil {
			return neededHdr
		}
	}

	return nil
}

// call only if mutex is locked before
func (t *trigger) getHeaderWithHashFromPool(neededHash []byte) *block.MetaBlock {
	peekedData, _ := t.metaHdrPool.Peek(neededHash)
	neededHdr, ok := peekedData.(*block.MetaBlock)
	if ok {
		t.mapHashHdr[string(neededHash)] = neededHdr
		t.mapNonceHashes[neededHdr.Nonce] = append(t.mapNonceHashes[neededHdr.Nonce], string(neededHash))
		return neededHdr
	}

	return nil
}

// call only if mutex is locked before
func (t *trigger) getHeaderWithHashFromStorage(neededHash []byte) *block.MetaBlock {
	storageData, err := t.metaHdrStorage.Get(neededHash)
	if err == nil {
		var neededHdr block.MetaBlock
		err = t.marshalizer.Unmarshal(&neededHdr, storageData)
		if err == nil {
			t.mapHashHdr[string(neededHash)] = &neededHdr
			t.mapNonceHashes[neededHdr.Nonce] = append(t.mapNonceHashes[neededHdr.Nonce], string(neededHash))
			return &neededHdr
		}
	}

	return nil
}

// call only if mutex is locked before
func (t *trigger) getHeaderWithNonceAndHash(nonce uint64, neededHash []byte) (*block.MetaBlock, error) {
	metaHdr := t.getHeaderWithNonceAndHashFromMaps(nonce, neededHash)
	if metaHdr != nil {
		return metaHdr, nil
	}

	metaHdr = t.getHeaderWithHashFromPool(neededHash)
	if metaHdr != nil {
		return metaHdr, nil
	}

	metaHdr = t.getHeaderWithHashFromStorage(neededHash)
	if metaHdr != nil {
		return metaHdr, nil
	}

<<<<<<< HEAD
	go t.requestHandler.RequestHeader(core.MetachainShardId, neededHash)
=======
	go t.requestHandler.RequestMetaHeader(neededHash)
>>>>>>> 832b53bb

	return nil, epochStart.ErrMetaHdrNotFound
}

// call only if mutex is locked before
func (t *trigger) getHeaderWithNonceAndPrevHashFromMaps(nonce uint64, prevHash []byte) *block.MetaBlock {
	metaHdrHashesWithNonce := t.mapNonceHashes[nonce]
	for _, hash := range metaHdrHashesWithNonce {
		hdrWithNonce := t.mapHashHdr[hash]
		if hdrWithNonce != nil && bytes.Equal(hdrWithNonce.PrevHash, prevHash) {
			return hdrWithNonce
		}
	}
	return nil
}

// call only if mutex is locked before
func (t *trigger) getHeaderWithNonceAndPrevHashFromCache(nonce uint64, prevHash []byte) *block.MetaBlock {
	shIdMap, ok := t.metaHdrNonces.Get(nonce)
	if ok {
		hdrHash, ok := shIdMap.Load(core.MetachainShardId)
		if ok {
			dataHdr, _ := t.metaHdrPool.Peek(hdrHash)
			hdrWithNonce, ok := dataHdr.(*block.MetaBlock)
			if ok && bytes.Equal(hdrWithNonce.PrevHash, prevHash) {
				t.mapHashHdr[string(hdrHash)] = hdrWithNonce
				t.mapNonceHashes[hdrWithNonce.Nonce] = append(t.mapNonceHashes[hdrWithNonce.Nonce], string(hdrHash))
				return hdrWithNonce
			}
		}
	}
	return nil
}

// call only if mutex is locked before
func (t *trigger) getHeaderWithNonceAndPrevHash(nonce uint64, prevHash []byte) (*block.MetaBlock, error) {
	metaHdr := t.getHeaderWithNonceAndPrevHashFromMaps(nonce, prevHash)
	if metaHdr != nil {
		return metaHdr, nil
	}

	metaHdr = t.getHeaderWithNonceAndPrevHashFromCache(nonce, prevHash)
	if metaHdr != nil {
		return metaHdr, nil
	}

	nonceToByteSlice := t.uint64Converter.ToByteSlice(nonce)
	dataHdr, err := t.metaNonceHdrStorage.Get(nonceToByteSlice)
	if err != nil || len(dataHdr) == 0 {
<<<<<<< HEAD
		go t.requestHandler.RequestHeaderByNonce(core.MetachainShardId, nonce)
=======
		go t.requestHandler.RequestMetaHeaderByNonce(nonce)
>>>>>>> 832b53bb
		return nil, err
	}

	var neededHash []byte
	err = t.marshalizer.Unmarshal(neededHash, dataHdr)
	if err != nil {
		return nil, err
	}

	return t.getHeaderWithNonceAndHash(nonce, neededHash)
}

// SetProcessed sets start of epoch to false and cleans underlying structure
func (t *trigger) SetProcessed(header data.HeaderHandler) {
	t.mutTrigger.Lock()
	defer t.mutTrigger.Unlock()

	shardHdr, ok := header.(*block.Header)
	if !ok {
		return
	}

	if !shardHdr.IsStartOfEpochBlock() {
		return
	}

	t.isEpochStart = false
	t.newEpochHdrReceived = false
	t.epochMetaBlockHash = shardHdr.EpochStartMetaHash
	t.epochStartNotifier.NotifyAll(shardHdr)
	t.mapHashHdr = make(map[string]*block.MetaBlock)
	t.mapNonceHashes = make(map[uint64][]string)
	t.mapEpochStartHdrs = make(map[string]*block.MetaBlock)
}

// Revert sets the start of epoch back to true
func (t *trigger) Revert() {
	t.mutTrigger.Lock()
	defer t.mutTrigger.Unlock()

	t.isEpochStart = true
	t.newEpochHdrReceived = true
}

// EpochStartMetaHdrHash returns the announcing meta header hash which created the new epoch
func (t *trigger) EpochStartMetaHdrHash() []byte {
	t.mutTrigger.RLock()
	defer t.mutTrigger.RUnlock()

	return t.epochMetaBlockHash
}

// Update updates the end-of-epoch trigger
func (t *trigger) Update(_ uint64) {
}

// SetFinalityAttestingRound sets the round which finalized the start of epoch block
func (t *trigger) SetFinalityAttestingRound(_ uint64) {
}

// SetLastEpochStartRound sets the round when the current epoch started
func (t *trigger) SetCurrentEpochStartRound(_ uint64) {
}

// IsInterfaceNil returns true if underlying object is nil
func (t *trigger) IsInterfaceNil() bool {
	return t == nil
}<|MERGE_RESOLUTION|>--- conflicted
+++ resolved
@@ -17,16 +17,14 @@
 	"github.com/ElrondNetwork/elrond-go/storage"
 )
 
-<<<<<<< HEAD
 // EpochStartNotifier defines which actions should be done for handling new epoch's events
 type EpochStartNotifier interface {
 	NotifyAll(hdr data.HeaderHandler)
 	NotifyAllPrepare(hdr data.HeaderHandler)
 	IsInterfaceNil() bool
 }
-=======
+
 var log = logger.GetOrCreate("epochStart/shardchain")
->>>>>>> 832b53bb
 
 // ArgsShardEpochStartTrigger struct { defines the arguments needed for new start of epoch trigger
 type ArgsShardEpochStartTrigger struct {
@@ -312,11 +310,7 @@
 
 	if nextBlocksVerified < t.finality {
 		for nonce := currHdr.Nonce + 1; nonce <= currHdr.Nonce+t.finality; nonce++ {
-<<<<<<< HEAD
-			go t.requestHandler.RequestHeaderByNonce(core.MetachainShardId, nonce)
-=======
 			go t.requestHandler.RequestMetaHeaderByNonce(nonce)
->>>>>>> 832b53bb
 		}
 		return false, 0
 	}
@@ -398,11 +392,7 @@
 		return metaHdr, nil
 	}
 
-<<<<<<< HEAD
-	go t.requestHandler.RequestHeader(core.MetachainShardId, neededHash)
-=======
 	go t.requestHandler.RequestMetaHeader(neededHash)
->>>>>>> 832b53bb
 
 	return nil, epochStart.ErrMetaHdrNotFound
 }
@@ -452,11 +442,7 @@
 	nonceToByteSlice := t.uint64Converter.ToByteSlice(nonce)
 	dataHdr, err := t.metaNonceHdrStorage.Get(nonceToByteSlice)
 	if err != nil || len(dataHdr) == 0 {
-<<<<<<< HEAD
-		go t.requestHandler.RequestHeaderByNonce(core.MetachainShardId, nonce)
-=======
 		go t.requestHandler.RequestMetaHeaderByNonce(nonce)
->>>>>>> 832b53bb
 		return nil, err
 	}
 
@@ -486,7 +472,9 @@
 	t.isEpochStart = false
 	t.newEpochHdrReceived = false
 	t.epochMetaBlockHash = shardHdr.EpochStartMetaHash
+
 	t.epochStartNotifier.NotifyAll(shardHdr)
+
 	t.mapHashHdr = make(map[string]*block.MetaBlock)
 	t.mapNonceHashes = make(map[uint64][]string)
 	t.mapEpochStartHdrs = make(map[string]*block.MetaBlock)
