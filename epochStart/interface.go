package epochStart

import (
	"context"
	"math/big"
	"time"

	"github.com/ElrondNetwork/elrond-go/data"
	"github.com/ElrondNetwork/elrond-go/data/block"
	"github.com/ElrondNetwork/elrond-go/data/state"
)

// TriggerHandler defines the functionalities for an start of epoch trigger
type TriggerHandler interface {
	Close() error
	ForceEpochStart(round uint64)
	IsEpochStart() bool
	Epoch() uint32
	MetaEpoch() uint32
	Update(round uint64, nonce uint64)
	EpochStartRound() uint64
	EpochStartMetaHdrHash() []byte
	GetSavedStateKey() []byte
	LoadState(key []byte) error
	SetProcessed(header data.HeaderHandler, body data.BodyHandler)
	SetFinalityAttestingRound(round uint64)
	EpochFinalityAttestingRound() uint64
	RevertStateToBlock(header data.HeaderHandler) error
	SetCurrentEpochStartRound(round uint64)
	RequestEpochStartIfNeeded(interceptedHeader data.HeaderHandler)
	IsInterfaceNil() bool
}

// RoundHandler defines the actions which should be handled by a round implementation
type RoundHandler interface {
	// Index returns the current round
	Index() int64
	// TimeStamp returns the time stamp of the round
	TimeStamp() time.Time
	IsInterfaceNil() bool
}

// HeaderValidator defines the actions needed to validate a header
type HeaderValidator interface {
	IsHeaderConstructionValid(currHdr, prevHdr data.HeaderHandler) error
	IsInterfaceNil() bool
}

// RequestHandler defines the methods through which request to data can be made
type RequestHandler interface {
	RequestShardHeader(shardId uint32, hash []byte)
	RequestMetaHeader(hash []byte)
	RequestMetaHeaderByNonce(nonce uint64)
	RequestShardHeaderByNonce(shardId uint32, nonce uint64)
	RequestStartOfEpochMetaBlock(epoch uint32)
	RequestMiniBlocks(destShardID uint32, miniblocksHashes [][]byte)
	RequestInterval() time.Duration
	SetNumPeersToQuery(key string, intra int, cross int) error
	GetNumPeersToQuery(key string) (int, int, error)
	IsInterfaceNil() bool
}

// ActionHandler defines the action taken on epoch start event
type ActionHandler interface {
	EpochStartAction(hdr data.HeaderHandler)
	EpochStartPrepare(metaHdr data.HeaderHandler, body data.BodyHandler)
	NotifyOrder() uint32
}

// RegistrationHandler provides Register and Unregister functionality for the end of epoch events
type RegistrationHandler interface {
	RegisterHandler(handler ActionHandler)
	UnregisterHandler(handler ActionHandler)
	IsInterfaceNil() bool
}

// Notifier defines which actions should be done for handling new epoch's events
type Notifier interface {
	NotifyAll(hdr data.HeaderHandler)
	NotifyAllPrepare(metaHdr data.HeaderHandler, body data.BodyHandler)
	NotifyEpochChangeConfirmed(epoch uint32)
	IsInterfaceNil() bool
}

// ValidatorStatisticsProcessorHandler defines the actions for processing validator statistics
// needed in the epoch events
type ValidatorStatisticsProcessorHandler interface {
	Process(info data.ShardValidatorInfoHandler) error
	Commit() ([]byte, error)
	IsInterfaceNil() bool
}

// ValidatorInfoCreator defines the methods to create a validator info
type ValidatorInfoCreator interface {
	PeerAccountToValidatorInfo(peerAccount state.PeerAccountHandler) *state.ValidatorInfo
	IsInterfaceNil() bool
}

// HeadersByHashSyncer defines the methods to sync all missing headers by hash
type HeadersByHashSyncer interface {
	SyncMissingHeadersByHash(shardIDs []uint32, headersHashes [][]byte, ctx context.Context) error
	GetHeaders() (map[string]data.HeaderHandler, error)
	ClearFields()
	IsInterfaceNil() bool
}

// PendingMiniBlocksSyncHandler defines the methods to sync all pending miniblocks
type PendingMiniBlocksSyncHandler interface {
	SyncPendingMiniBlocks(miniBlockHeaders []block.MiniBlockHeader, ctx context.Context) error
	GetMiniBlocks() (map[string]*block.MiniBlock, error)
	ClearFields()
	IsInterfaceNil() bool
}

// AccountsDBSyncer defines the methods for the accounts db syncer
type AccountsDBSyncer interface {
	GetSyncedTries() map[string]data.Trie
	SyncAccounts(rootHash []byte) error
	IsInterfaceNil() bool
}

// StartOfEpochMetaSyncer defines the methods to synchronize epoch start meta block from the network when nothing is known
type StartOfEpochMetaSyncer interface {
	SyncEpochStartMeta(waitTime time.Duration) (*block.MetaBlock, error)
	IsInterfaceNil() bool
}

// NodesConfigProvider will provide the necessary information for start in epoch economics block creation
type NodesConfigProvider interface {
	ConsensusGroupSize(shardID uint32) int
	IsInterfaceNil() bool
}

// ImportStartHandler can manage the process of starting the import after the hardfork event
type ImportStartHandler interface {
	ShouldStartImport() bool
	IsAfterExportBeforeImport() bool
	IsInterfaceNil() bool
}

<<<<<<< HEAD
// ManualEpochStartNotifier represents a notifier that can be triggered manually for an epoch change event.
// Useful in storage resolvers (import-db process)
type ManualEpochStartNotifier interface {
	RegisterHandler(handler ActionHandler)
	NewEpoch(epoch uint32)
	CurrentEpoch() uint32
=======
// TransactionCacher defines the methods for the local cacher, info for current round
type TransactionCacher interface {
	GetTx(txHash []byte) (data.TransactionHandler, error)
	IsInterfaceNil() bool
}

// StakingDataProvider is able to provide staking data from the system smart contracts
type StakingDataProvider interface {
	GetTotalStakeEligibleNodes() *big.Int
	GetTotalTopUpStakeEligibleNodes() *big.Int
	GetNodeStakedTopUp(blsKey []byte) (*big.Int, error)
	PrepareStakingDataForRewards(keys map[uint32][][]byte) error
	FillValidatorInfo(blsKey []byte) error
	ComputeUnQualifiedNodes(validatorInfos map[uint32][]*state.ValidatorInfo) ([][]byte, map[string][][]byte, error)
	Clean()
	IsInterfaceNil() bool
}

// EpochEconomicsDataProvider provides end of epoch economics data
type EpochEconomicsDataProvider interface {
	SetNumberOfBlocks(nbBlocks uint64)
	SetNumberOfBlocksPerShard(blocksPerShard map[uint32]uint64)
	SetLeadersFees(fees *big.Int)
	SetRewardsToBeDistributed(rewards *big.Int)
	SetRewardsToBeDistributedForBlocks(rewards *big.Int)
	NumberOfBlocks() uint64
	NumberOfBlocksPerShard() map[uint32]uint64
	LeaderFees() *big.Int
	RewardsToBeDistributed() *big.Int
	RewardsToBeDistributedForBlocks() *big.Int
	IsInterfaceNil() bool
}

// RewardsCreator defines the functionality for the metachain to create rewards at end of epoch
type RewardsCreator interface {
	CreateRewardsMiniBlocks(
		metaBlock *block.MetaBlock, validatorsInfo map[uint32][]*state.ValidatorInfo, computedEconomics *block.Economics,
	) (block.MiniBlockSlice, error)
	VerifyRewardsMiniBlocks(
		metaBlock *block.MetaBlock, validatorsInfo map[uint32][]*state.ValidatorInfo, computedEconomics *block.Economics,
	) error
	GetProtocolSustainabilityRewards() *big.Int
	GetLocalTxCache() TransactionCacher
	CreateMarshalizedData(body *block.Body) map[string][][]byte
	GetRewardsTxs(body *block.Body) map[string]data.TransactionHandler
	SaveTxBlockToStorage(metaBlock *block.MetaBlock, body *block.Body)
	DeleteTxsFromStorage(metaBlock *block.MetaBlock, body *block.Body)
	RemoveBlockDataFromPools(metaBlock *block.MetaBlock, body *block.Body)
>>>>>>> 94717e3d
	IsInterfaceNil() bool
}<|MERGE_RESOLUTION|>--- conflicted
+++ resolved
@@ -138,14 +138,15 @@
 	IsInterfaceNil() bool
 }
 
-<<<<<<< HEAD
 // ManualEpochStartNotifier represents a notifier that can be triggered manually for an epoch change event.
 // Useful in storage resolvers (import-db process)
 type ManualEpochStartNotifier interface {
 	RegisterHandler(handler ActionHandler)
 	NewEpoch(epoch uint32)
 	CurrentEpoch() uint32
-=======
+	IsInterfaceNil() bool
+}
+
 // TransactionCacher defines the methods for the local cacher, info for current round
 type TransactionCacher interface {
 	GetTx(txHash []byte) (data.TransactionHandler, error)
@@ -194,6 +195,5 @@
 	SaveTxBlockToStorage(metaBlock *block.MetaBlock, body *block.Body)
 	DeleteTxsFromStorage(metaBlock *block.MetaBlock, body *block.Body)
 	RemoveBlockDataFromPools(metaBlock *block.MetaBlock, body *block.Body)
->>>>>>> 94717e3d
 	IsInterfaceNil() bool
 }