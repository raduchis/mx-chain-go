package mock

import (
	"sync"

	"github.com/ElrondNetwork/elrond-go-core/core"
	"github.com/ElrondNetwork/elrond-go-core/data/endProcess"
	"github.com/ElrondNetwork/elrond-go-core/data/typeConverters"
	"github.com/ElrondNetwork/elrond-go-core/hashing"
	"github.com/ElrondNetwork/elrond-go-core/marshal"
	"github.com/ElrondNetwork/elrond-go/common"
	"github.com/ElrondNetwork/elrond-go/process"
	"github.com/ElrondNetwork/elrond-go/sharding"
	"github.com/ElrondNetwork/elrond-go/storage"
)

// CoreComponentsMock -
type CoreComponentsMock struct {
<<<<<<< HEAD
	IntMarsh                    marshal.Marshalizer
	Marsh                       marshal.Marshalizer
	Hash                        hashing.Hasher
	EpochNotifierField          process.EpochNotifier
	TxSignHasherField           hashing.Hasher
	UInt64ByteSliceConv         typeConverters.Uint64ByteSliceConverter
	AddrPubKeyConv              core.PubkeyConverter
	ValPubKeyConv               core.PubkeyConverter
	PathHdl                     storage.PathManagerHandler
	ChainIdCalled               func() string
	MinTransactionVersionCalled func() uint32
	StatusHandlerCalled         func() core.AppStatusHandler
	GenesisNodesSetupCalled     func() sharding.GenesisNodesSetupHandler
	TxVersionCheckField         process.TxVersionCheckerHandler
	ChanStopNode                chan endProcess.ArgEndProcess
	NodeTypeProviderField       core.NodeTypeProviderHandler
	HardforkTriggerPubKeyField  []byte
	mutCore                     sync.RWMutex
=======
	IntMarsh                     marshal.Marshalizer
	Marsh                        marshal.Marshalizer
	Hash                         hashing.Hasher
	EpochNotifierField           process.EpochNotifier
	TxSignHasherField            hashing.Hasher
	UInt64ByteSliceConv          typeConverters.Uint64ByteSliceConverter
	AddrPubKeyConv               core.PubkeyConverter
	ValPubKeyConv                core.PubkeyConverter
	PathHdl                      storage.PathManagerHandler
	ChainIdCalled                func() string
	MinTransactionVersionCalled  func() uint32
	StatusHandlerCalled          func() core.AppStatusHandler
	GenesisNodesSetupCalled      func() sharding.GenesisNodesSetupHandler
	TxVersionCheckField          process.TxVersionCheckerHandler
	ChanStopNode                 chan endProcess.ArgEndProcess
	NodeTypeProviderField        core.NodeTypeProviderHandler
	ProcessStatusHandlerInstance common.ProcessStatusHandler
	mutCore                      sync.RWMutex
>>>>>>> 839ae50a
}

// ChanStopNodeProcess -
func (ccm *CoreComponentsMock) ChanStopNodeProcess() chan endProcess.ArgEndProcess {
	ccm.mutCore.RLock()
	defer ccm.mutCore.RUnlock()

	if ccm.ChanStopNode != nil {
		return ccm.ChanStopNode
	}

	return endProcess.GetDummyEndProcessChannel()
}

// NodeTypeProvider -
func (ccm *CoreComponentsMock) NodeTypeProvider() core.NodeTypeProviderHandler {
	return ccm.NodeTypeProviderField
}

// InternalMarshalizer -
func (ccm *CoreComponentsMock) InternalMarshalizer() marshal.Marshalizer {
	ccm.mutCore.RLock()
	defer ccm.mutCore.RUnlock()

	return ccm.IntMarsh
}

// SetInternalMarshalizer -
func (ccm *CoreComponentsMock) SetInternalMarshalizer(m marshal.Marshalizer) error {
	ccm.mutCore.Lock()
	ccm.IntMarsh = m
	ccm.mutCore.Unlock()

	return nil
}

// TxMarshalizer -
func (ccm *CoreComponentsMock) TxMarshalizer() marshal.Marshalizer {
	return ccm.Marsh
}

// Hasher -
func (ccm *CoreComponentsMock) Hasher() hashing.Hasher {
	return ccm.Hash
}

// TxSignHasher -
func (ccm *CoreComponentsMock) TxSignHasher() hashing.Hasher {
	return ccm.TxSignHasherField
}

// Uint64ByteSliceConverter -
func (ccm *CoreComponentsMock) Uint64ByteSliceConverter() typeConverters.Uint64ByteSliceConverter {
	return ccm.UInt64ByteSliceConv
}

// AddressPubKeyConverter -
func (ccm *CoreComponentsMock) AddressPubKeyConverter() core.PubkeyConverter {
	return ccm.AddrPubKeyConv
}

// ValidatorPubKeyConverter -
func (ccm *CoreComponentsMock) ValidatorPubKeyConverter() core.PubkeyConverter {
	return ccm.ValPubKeyConv
}

// PathHandler -
func (ccm *CoreComponentsMock) PathHandler() storage.PathManagerHandler {
	return ccm.PathHdl
}

// ChainID -
func (ccm *CoreComponentsMock) ChainID() string {
	if ccm.ChainIdCalled != nil {
		return ccm.ChainIdCalled()
	}
	return "undefined"
}

// MinTransactionVersion -
func (ccm *CoreComponentsMock) MinTransactionVersion() uint32 {
	if ccm.MinTransactionVersionCalled != nil {
		return ccm.MinTransactionVersionCalled()
	}
	return 1
}

// TxVersionChecker -
func (ccm *CoreComponentsMock) TxVersionChecker() process.TxVersionCheckerHandler {
	return ccm.TxVersionCheckField
}

// EpochNotifier -
func (ccm *CoreComponentsMock) EpochNotifier() process.EpochNotifier {
	return ccm.EpochNotifierField
}

// StatusHandler -
func (ccm *CoreComponentsMock) StatusHandler() core.AppStatusHandler {
	if ccm.StatusHandlerCalled != nil {
		return ccm.StatusHandlerCalled()
	}
	return nil
}

// GenesisNodesSetup -
func (ccm *CoreComponentsMock) GenesisNodesSetup() sharding.GenesisNodesSetupHandler {
	if ccm.GenesisNodesSetupCalled != nil {
		return ccm.GenesisNodesSetupCalled()
	}
	return nil
}

<<<<<<< HEAD
// HardforkTriggerPubKey -
func (ccm *CoreComponentsMock) HardforkTriggerPubKey() []byte {
	return ccm.HardforkTriggerPubKeyField
=======
// ProcessStatusHandler -
func (ccm *CoreComponentsMock) ProcessStatusHandler() common.ProcessStatusHandler {
	return ccm.ProcessStatusHandlerInstance
>>>>>>> 839ae50a
}

// IsInterfaceNil -
func (ccm *CoreComponentsMock) IsInterfaceNil() bool {
	return ccm == nil
}<|MERGE_RESOLUTION|>--- conflicted
+++ resolved
@@ -16,26 +16,6 @@
 
 // CoreComponentsMock -
 type CoreComponentsMock struct {
-<<<<<<< HEAD
-	IntMarsh                    marshal.Marshalizer
-	Marsh                       marshal.Marshalizer
-	Hash                        hashing.Hasher
-	EpochNotifierField          process.EpochNotifier
-	TxSignHasherField           hashing.Hasher
-	UInt64ByteSliceConv         typeConverters.Uint64ByteSliceConverter
-	AddrPubKeyConv              core.PubkeyConverter
-	ValPubKeyConv               core.PubkeyConverter
-	PathHdl                     storage.PathManagerHandler
-	ChainIdCalled               func() string
-	MinTransactionVersionCalled func() uint32
-	StatusHandlerCalled         func() core.AppStatusHandler
-	GenesisNodesSetupCalled     func() sharding.GenesisNodesSetupHandler
-	TxVersionCheckField         process.TxVersionCheckerHandler
-	ChanStopNode                chan endProcess.ArgEndProcess
-	NodeTypeProviderField       core.NodeTypeProviderHandler
-	HardforkTriggerPubKeyField  []byte
-	mutCore                     sync.RWMutex
-=======
 	IntMarsh                     marshal.Marshalizer
 	Marsh                        marshal.Marshalizer
 	Hash                         hashing.Hasher
@@ -53,8 +33,8 @@
 	ChanStopNode                 chan endProcess.ArgEndProcess
 	NodeTypeProviderField        core.NodeTypeProviderHandler
 	ProcessStatusHandlerInstance common.ProcessStatusHandler
+	HardforkTriggerPubKeyField   []byte
 	mutCore                      sync.RWMutex
->>>>>>> 839ae50a
 }
 
 // ChanStopNodeProcess -
@@ -168,15 +148,14 @@
 	return nil
 }
 
-<<<<<<< HEAD
+// ProcessStatusHandler -
+func (ccm *CoreComponentsMock) ProcessStatusHandler() common.ProcessStatusHandler {
+	return ccm.ProcessStatusHandlerInstance
+}
+
 // HardforkTriggerPubKey -
 func (ccm *CoreComponentsMock) HardforkTriggerPubKey() []byte {
 	return ccm.HardforkTriggerPubKeyField
-=======
-// ProcessStatusHandler -
-func (ccm *CoreComponentsMock) ProcessStatusHandler() common.ProcessStatusHandler {
-	return ccm.ProcessStatusHandlerInstance
->>>>>>> 839ae50a
 }
 
 // IsInterfaceNil -
