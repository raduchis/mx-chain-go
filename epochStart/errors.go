package epochStart

import "errors"

// ErrNilArgsNewMetaEpochStartTrigger signals that nil arguments were provided
var ErrNilArgsNewMetaEpochStartTrigger = errors.New("nil arguments for meta start of epoch trigger")

// ErrNilEpochStartSettings signals that nil start of epoch settings has been provided
var ErrNilEpochStartSettings = errors.New("nil start of epoch settings")

// ErrInvalidSettingsForEpochStartTrigger signals that settings for start of epoch trigger are invalid
var ErrInvalidSettingsForEpochStartTrigger = errors.New("invalid start of epoch trigger settings")

// ErrNilArgsNewShardEpochStartTrigger signals that nil arguments for shard epoch trigger has been provided
var ErrNilArgsNewShardEpochStartTrigger = errors.New("nil arguments for shard start of epoch trigger")

// ErrNilEpochStartNotifier signals that nil epoch start notifier has been provided
var ErrNilEpochStartNotifier = errors.New("nil epoch start notifier")

// ErrWrongTypeAssertion signals wrong type assertion
var ErrWrongTypeAssertion = errors.New("wrong type assertion")

// ErrNilMarshalizer signals that nil marshalizer has been provided
var ErrNilMarshalizer = errors.New("nil marshalizer")

// ErrNilTxSignMarshalizer signals that nil tx sign marshalizer has been provided
var ErrNilTxSignMarshalizer = errors.New("nil tx sign marshalizer")

// ErrNilStorage signals that nil storage has been provided
var ErrNilStorage = errors.New("nil storage")

// ErrNilHeadersSyncer signals that a nil headers syncer has been provided
var ErrNilHeadersSyncer = errors.New("nil headers syncer")

// ErrNilMiniBlocksSyncer signals that a nil miniBlocks syncer has been provided
var ErrNilMiniBlocksSyncer = errors.New("nil miniBlocks syncer")

// ErrNilTransactionsSyncer signals that a nil transactions syncer has been provided
var ErrNilTransactionsSyncer = errors.New("nil transactions syncer")

// ErrNilHeaderHandler signals that a nil header handler has been provided
var ErrNilHeaderHandler = errors.New("nil header handler")

// ErrNilMiniblocks signals that nil argument was passed
var ErrNilMiniblocks = errors.New("nil arguments for miniblocks object")

// ErrNilMiniblock signals that nil miniBlock has been provided
var ErrNilMiniblock = errors.New("nil miniblock")

// ErrMetaHdrNotFound signals that metaheader was not found
var ErrMetaHdrNotFound = errors.New("meta header not found")

// ErrNilHasher signals that nil hasher has been provided
var ErrNilHasher = errors.New("nil hasher")

// ErrInvalidConsensusThreshold signals that an invalid consensus threshold has been provided
var ErrInvalidConsensusThreshold = errors.New("invalid consensus threshold")

// ErrNilHeaderValidator signals that nil header validator has been provided
var ErrNilHeaderValidator = errors.New("nil header validator")

// ErrNilDataPoolsHolder signals that nil data pools holder has been provided
var ErrNilDataPoolsHolder = errors.New("nil data pools holder")

// ErrNilProtocolSustainabilityAddress signals that a nil protocol sustainability address was provided
var ErrNilProtocolSustainabilityAddress = errors.New("nil protocol sustainability address")

// ErrNilStorageService signals that nil storage service has been provided
var ErrNilStorageService = errors.New("nil storage service")

// ErrNilRequestHandler signals that nil request handler has been provided
var ErrNilRequestHandler = errors.New("nil request handler")

// ErrNilMetaBlocksPool signals that nil metablock pools holder has been provided
var ErrNilMetaBlocksPool = errors.New("nil metablocks pool")

// ErrNilValidatorInfoProcessor signals that a nil validator info processor has been provided
var ErrNilValidatorInfoProcessor = errors.New("nil validator info processor")

// ErrNilUint64Converter signals that nil uint64 converter has been provided
var ErrNilUint64Converter = errors.New("nil uint64 converter")

// ErrValidatorMiniBlockHashDoesNotMatch signals that created and received validatorInfo miniblock hash does not match
var ErrValidatorMiniBlockHashDoesNotMatch = errors.New("validatorInfo miniblock hash does not match")

// ErrRewardMiniBlockHashDoesNotMatch signals that created and received rewards miniblock hash does not match
var ErrRewardMiniBlockHashDoesNotMatch = errors.New("reward miniblock hash does not match")

// ErrNilShardCoordinator is raised when a valid shard coordinator is expected but nil used
var ErrNilShardCoordinator = errors.New("shard coordinator is nil")

// ErrNilPubkeyConverter signals that nil address converter was provided
var ErrNilPubkeyConverter = errors.New("nil pubkey converter")

// ErrNilCoreComponentsHolder signals that a nil core components holder was provided
var ErrNilCoreComponentsHolder = errors.New("nil core components holder")

// ErrNilCryptoComponentsHolder signals that a nil crypto components holder was provided
var ErrNilCryptoComponentsHolder = errors.New("nil crypto components holder")

// ErrRewardMiniBlocksNumDoesNotMatch signals that number of created and received rewards miniblocks is not equal
var ErrRewardMiniBlocksNumDoesNotMatch = errors.New("number of created and received rewards miniblocks missmatch")

// ErrNilRewardsHandler signals that rewards handler is nil
var ErrNilRewardsHandler = errors.New("rewards handler is nil")

// ErrNilTotalAccumulatedFeesInEpoch signals that total accumulated fees in epoch is nil
var ErrNilTotalAccumulatedFeesInEpoch = errors.New("total accumulated fees in epoch is nil")

// ErrNilTotalDevFeesInEpoch signals that total developer fees in epoch is nil
var ErrNilTotalDevFeesInEpoch = errors.New("total developer fees in epoch is nil")

// ErrEndOfEpochEconomicsDataDoesNotMatch signals that end of epoch data does not match
var ErrEndOfEpochEconomicsDataDoesNotMatch = errors.New("end of epoch economics data does not match")

// ErrNilRoundHandler signals that an operation has been attempted to or with a nil RoundHandler implementation
var ErrNilRoundHandler = errors.New("nil RoundHandler")

// ErrNilNodesConfigProvider signals that an operation has been attempted to or with a nil nodes config provider
var ErrNilNodesConfigProvider = errors.New("nil nodes config provider")

// ErrNotEpochStartBlock signals that block is not of type epoch start
var ErrNotEpochStartBlock = errors.New("not epoch start block")

// ErrValidatorInfoMiniBlocksNumDoesNotMatch signals that number of created and received validatorInfo miniblocks is not equal
var ErrValidatorInfoMiniBlocksNumDoesNotMatch = errors.New("number of created and received validatorInfo miniblocks missmatch")

// ErrNilValidatorInfo signals that a nil value for the validatorInfo has been provided
var ErrNilValidatorInfo = errors.New("validator info is nil")

// ErrNilValidatorsInfoPool signals that a nil value for the validatorsInfoPool has been provided
var ErrNilValidatorsInfoPool = errors.New("validators info pool is nil")

// ErrNilCurrentEpochValidatorsInfoPool signals that a nil value for the currentEpochValidatorsInfoPool has been provided
var ErrNilCurrentEpochValidatorsInfoPool = errors.New("current epoch validators info pool is nil")

// ErrNilMetaBlock signals that a nil meta block has been provided
var ErrNilMetaBlock = errors.New("nil meta block")

// ErrNilBlockBody signals that a nil block body has been provided
var ErrNilBlockBody = errors.New("nil block body")

// ErrNilMiniBlockPool signals that a nil mini blocks pool was used
var ErrNilMiniBlockPool = errors.New("nil mini block pool")

// ErrNilStatusHandler signals that a nil status handler has been provided
var ErrNilStatusHandler = errors.New("nil app status handler")

// ErrEpochStartDataForShardNotFound signals that epoch start shard data was not found for current shard id
var ErrEpochStartDataForShardNotFound = errors.New("epoch start data for current shard not found")

// ErrMissingHeader signals that searched header is missing
var ErrMissingHeader = errors.New("missing header")

// ErrNilPathManager signals that a nil path manager has been provided
var ErrNilPathManager = errors.New("nil path manager")

// ErrNilMessenger signals that a nil messenger has been provided
var ErrNilMessenger = errors.New("nil messenger")

// ErrNilEconomicsData signals that a nil economics data handler has been provided
var ErrNilEconomicsData = errors.New("nil economics data")

// ErrNilPubKey signals that a nil public key has been provided
var ErrNilPubKey = errors.New("nil public key")

// ErrNilBlockKeyGen signals that a nil block key generator has been provided
var ErrNilBlockKeyGen = errors.New("nil block key generator")

// ErrNilKeyGen signals that a nil key generator has been provided
var ErrNilKeyGen = errors.New("nil key generator")

// ErrNilSingleSigner signals that a nil single signer has been provided
var ErrNilSingleSigner = errors.New("nil single signer")

// ErrNilBlockSingleSigner signals that a nil block single signer has been provided
var ErrNilBlockSingleSigner = errors.New("nil block single signer")

// ErrNilGenesisNodesConfig signals that a nil genesis nodes config has been provided
var ErrNilGenesisNodesConfig = errors.New("nil genesis nodes config")

// ErrNilRater signals that a nil rater has been provided
var ErrNilRater = errors.New("nil rater")

// ErrTimeoutWaitingForMetaBlock signals that a timeout event was raised while waiting for the epoch start meta block
var ErrTimeoutWaitingForMetaBlock = errors.New("timeout while waiting for epoch start meta block")

// ErrNilStorageUnitOpener signals that a nil storage unit opener was provided
var ErrNilStorageUnitOpener = errors.New("nil storage unit opener")

// ErrNilLatestStorageDataProvider signals that a nil latest storage data provider was provided
var ErrNilLatestStorageDataProvider = errors.New("nil latest storage data provider")

// ErrNilShuffler signals that a nil shuffler was provided
var ErrNilShuffler = errors.New("nil nodes shuffler provided")

// ErrNotEnoughNumConnectedPeers signals that config is invalid for num of connected peers
var ErrNotEnoughNumConnectedPeers = errors.New("not enough min num of connected peers from config")

// ErrNotEnoughNumOfPeersToConsiderBlockValid signals that config is invalid for num of peer to consider block valid
var ErrNotEnoughNumOfPeersToConsiderBlockValid = errors.New("not enough num of peers to consider block valid from config")

// ErrNilArgumentsParser signals that nil arguments parser was provided
var ErrNilArgumentsParser = errors.New("nil arguments parsers")

// ErrProtocolSustainabilityAddressInMetachain signals that protocol sustainability address is in metachain which is not allowed
var ErrProtocolSustainabilityAddressInMetachain = errors.New("protocol sustainability address in metachain")

// ErrNilGenesisTotalSupply signals that nil genesis total supply has been provided
var ErrNilGenesisTotalSupply = errors.New("nil genesis total supply")

// ErrNilAccountsDB signals that nil accounts DB has been provided
var ErrNilAccountsDB = errors.New("nil accounts DB")

// ErrNilSystemVM signals that nil system VM has been provided
var ErrNilSystemVM = errors.New("nil system VM")

// ErrStakingSCOutputAccountNotFound signals that staking sc output account was not found
var ErrStakingSCOutputAccountNotFound = errors.New("staking sc output was not found")

// ErrNilEndOfEpochCallerAddress signals that nil end of epoch caller address was provided
var ErrNilEndOfEpochCallerAddress = errors.New("nil end of epoch caller address")

// ErrNilStakingSCAddress signals that nil staking system smart contract address was provided
var ErrNilStakingSCAddress = errors.New("nil staking system smart contract address")

// ErrNilHeaderIntegrityVerifier signals that a nil header integrity verifier was provided
var ErrNilHeaderIntegrityVerifier = errors.New("nil header integrity verifier handler")

// ErrNilChanceComputer signals that nil chance computer has been provided
var ErrNilChanceComputer = errors.New("nil chance computer")

// ErrInvalidMinNumberOfNodes signals that the minimum number of nodes is invalid
var ErrInvalidMinNumberOfNodes = errors.New("minimum number of nodes invalid")

// ErrNilEpochNotifier signals that the provided EpochNotifier is nil
var ErrNilEpochNotifier = errors.New("nil EpochNotifier")

// ErrNilMetablockProcessor signals that a nil metablock processor was provided
var ErrNilMetablockProcessor = errors.New("nil metablock processor")

// ErrCouldNotInitDelegationSystemSC signals that delegation system sc init failed
var ErrCouldNotInitDelegationSystemSC = errors.New("could not init delegation system sc")

// ErrNilLocalTxCache signals that nil local tx cache has been provided
var ErrNilLocalTxCache = errors.New("nil local tx cache")

// ErrSystemDelegationCall signals that delegation system sc returned with error
var ErrSystemDelegationCall = errors.New("delegation system sc call returned with error")

// ErrExecutingSystemScCode signals that an error occurred while executing system SC code
var ErrExecutingSystemScCode = errors.New("error executing system SC code")

// ErrNilSystemVmInstance signals that a nil system VM instance was provided
var ErrNilSystemVmInstance = errors.New("nil system VM instance")

// ErrNilStakingDataProvider signals that a nil staking data provider was used
var ErrNilStakingDataProvider = errors.New("nil staking data provider")

// ErrNilDataTrie signals that a nil data trie was provided
var ErrNilDataTrie = errors.New("nil data trie")

// ErrInvalidMinNodePrice signals that the minimum node price is invalid (e.g. negative, not a number, etc)
var ErrInvalidMinNodePrice = errors.New("minimum node price is invalid")

// ErrNilEconomicsDataProvider signals that the economics data provider is nil
var ErrNilEconomicsDataProvider = errors.New("end of epoch economics data provider is nil")

// ErrInvalidMaxNumberOfNodes signals that the maximum number of nodes is invalid
var ErrInvalidMaxNumberOfNodes = errors.New("maximum number of nodes invalid")

// ErrInvalidSystemSCReturn signals that system sc returned with something unexpected
var ErrInvalidSystemSCReturn = errors.New("invalid system sc return")

// ErrUnStakeExecuteError signals that unstaked returned with error
var ErrUnStakeExecuteError = errors.New("unstake execution error")

// ErrSystemValidatorSCCall signals that system validator sc call failed
var ErrSystemValidatorSCCall = errors.New("system validator sc call failed")

// ErrOwnerDoesntHaveEligibleNodesInEpoch signals that the owner doesn't have any eligible nodes in epoch
var ErrOwnerDoesntHaveEligibleNodesInEpoch = errors.New("owner has no eligible nodes in epoch")

// ErrInvalidMaxHardCapForMissingNodes signals that the maximum hardcap value for missing nodes is invalid
var ErrInvalidMaxHardCapForMissingNodes = errors.New("invalid max hardcap for missing nodes")

// ErrInvalidNumConcurrentTrieSyncers signals that the number of concurrent trie syncers is invalid
var ErrInvalidNumConcurrentTrieSyncers = errors.New("invalid num concurrent trie syncers")

// ErrInvalidInflationRate signals usage of an invalid inflation rate
var ErrInvalidInflationRate = errors.New("inflation rate is invalid")

// ErrInvalidAccumulatedFees signals that the accumulated fees are invalid
var ErrInvalidAccumulatedFees = errors.New("accumulated rewards are invalid")

// ErrInvalidEstimatedProtocolSustainabilityRewards signals that the estimated protocol sustainability rewards are invalid
var ErrInvalidEstimatedProtocolSustainabilityRewards = errors.New("estimated protocol sustainability rewards are invalid")

// ErrInvalidAmountMintedTokens signals that the amount of minted tokens is invalid
var ErrInvalidAmountMintedTokens = errors.New("amount of minted tokens is invalid")

// ErrInvalidTotalToDistribute signals that the computed total rewards to be distributed is invalid
var ErrInvalidTotalToDistribute = errors.New("invalid total to distribute")

// ErrInvalidRewardsPerBlock signals that the computed rewards per block are invalid
var ErrInvalidRewardsPerBlock = errors.New("invalid rewards per block")

// ErrResetLastUnJailedFromQueue signals that reset unjailed from queue failed
var ErrResetLastUnJailedFromQueue = errors.New("reset last unjailed from queue failed")

// ErrEmptyESDTOwnerAddress signals that an empty ESDT owner address was provided
var ErrEmptyESDTOwnerAddress = errors.New("empty ESDT owner address")

// ErrNilScheduledTxsHandler signals that a nil scheduled transactions handler has been provided
var ErrNilScheduledTxsHandler = errors.New("nil scheduled transactions handler")

// ErrNilScheduledDataSyncerFactory signals that a nil scheduled data syncer factory was provided
var ErrNilScheduledDataSyncerFactory = errors.New("nil scheduled data syncer factory")

<<<<<<< HEAD
// ErrNilGuardianSigVerifier signals that a nil guardian signature verifier was provided
var ErrNilGuardianSigVerifier = errors.New("nil guardian signature verifier")
=======
// ErrNilEnableEpochsHandler signals that a nil enable epochs handler has been provided
var ErrNilEnableEpochsHandler = errors.New("nil enable epochs handler")

// ErrNilValidatorInfoStorage signals that nil validator info storage has been provided
var ErrNilValidatorInfoStorage = errors.New("nil validator info storage")

// ErrNilTrieSyncStatistics signals that nil trie sync statistics has been provided
var ErrNilTrieSyncStatistics = errors.New("nil trie sync statistics")
>>>>>>> b1a9a213
<|MERGE_RESOLUTION|>--- conflicted
+++ resolved
@@ -317,10 +317,6 @@
 // ErrNilScheduledDataSyncerFactory signals that a nil scheduled data syncer factory was provided
 var ErrNilScheduledDataSyncerFactory = errors.New("nil scheduled data syncer factory")
 
-<<<<<<< HEAD
-// ErrNilGuardianSigVerifier signals that a nil guardian signature verifier was provided
-var ErrNilGuardianSigVerifier = errors.New("nil guardian signature verifier")
-=======
 // ErrNilEnableEpochsHandler signals that a nil enable epochs handler has been provided
 var ErrNilEnableEpochsHandler = errors.New("nil enable epochs handler")
 
@@ -329,4 +325,6 @@
 
 // ErrNilTrieSyncStatistics signals that nil trie sync statistics has been provided
 var ErrNilTrieSyncStatistics = errors.New("nil trie sync statistics")
->>>>>>> b1a9a213
+
+// ErrNilGuardianSigVerifier signals that a nil guardian signature verifier was provided
+var ErrNilGuardianSigVerifier = errors.New("nil guardian signature verifier")