package bootstrap

import (
	"fmt"
	"os"
	"strings"
	"testing"

	"github.com/multiversx/mx-chain-core-go/core"
	"github.com/multiversx/mx-chain-core-go/core/check"
	"github.com/multiversx/mx-chain-core-go/data"
	"github.com/multiversx/mx-chain-core-go/data/block"
	"github.com/multiversx/mx-chain-go/common"
	"github.com/multiversx/mx-chain-go/common/statistics/disabled"
	"github.com/multiversx/mx-chain-go/config"
	"github.com/multiversx/mx-chain-go/dataRetriever"
	"github.com/multiversx/mx-chain-go/epochStart/mock"
	"github.com/multiversx/mx-chain-go/process/block/bootstrapStorage"
	"github.com/multiversx/mx-chain-go/storage"
	"github.com/multiversx/mx-chain-go/testscommon"
	"github.com/multiversx/mx-chain-go/testscommon/hashingMocks"
	"github.com/multiversx/mx-chain-go/testscommon/nodeTypeProviderMock"
	"github.com/multiversx/mx-chain-go/testscommon/shardingMocks"
	storageStubs "github.com/multiversx/mx-chain-go/testscommon/storage"
	"github.com/stretchr/testify/assert"
	"github.com/stretchr/testify/require"
)

func createStorageHandlerArgs() StorageHandlerArgs {
	return StorageHandlerArgs{
		GeneralConfig:                   testscommon.GetGeneralConfig(),
		PreferencesConfig:               config.PreferencesConfig{},
		ShardCoordinator:                &mock.ShardCoordinatorStub{},
		PathManagerHandler:              &testscommon.PathManagerStub{},
		Marshaller:                      &mock.MarshalizerMock{},
		Hasher:                          &hashingMocks.HasherMock{},
		CurrentEpoch:                    0,
		Uint64Converter:                 &mock.Uint64ByteSliceConverterMock{},
		NodeTypeProvider:                &nodeTypeProviderMock.NodeTypeProviderStub{},
		NodesCoordinatorRegistryFactory: &shardingMocks.NodesCoordinatorRegistryFactoryMock{},
		ManagedPeersHolder:              &testscommon.ManagedPeersHolderStub{},
	}
}

func TestNewMetaStorageHandler_InvalidConfigErr(t *testing.T) {
<<<<<<< HEAD
	args := createStorageHandlerArgs()
	args.GeneralConfig = config.Config{}

	mtStrHandler, err := NewMetaStorageHandler(args)
=======
	gCfg := config.Config{}
	prefsConfig := config.PreferencesConfig{}
	coordinator := &mock.ShardCoordinatorStub{}
	pathManager := &testscommon.PathManagerStub{}
	marshalizer := &mock.MarshalizerMock{}
	hasher := &hashingMocks.HasherMock{}
	uit64Cvt := &mock.Uint64ByteSliceConverterMock{}
	nodeTypeProvider := &nodeTypeProviderMock.NodeTypeProviderStub{}
	managedPeersHolder := &testscommon.ManagedPeersHolderStub{}

	mtStrHandler, err := NewMetaStorageHandler(
		gCfg,
		prefsConfig,
		coordinator,
		pathManager,
		marshalizer,
		hasher,
		1,
		uit64Cvt,
		nodeTypeProvider,
		common.Normal,
		managedPeersHolder,
		disabled.NewStateStatistics(),
	)
>>>>>>> 3773b00b
	assert.True(t, check.IfNil(mtStrHandler))
	assert.NotNil(t, err)
}

func TestNewMetaStorageHandler_CreateForMetaErr(t *testing.T) {
	defer func() {
		_ = os.RemoveAll("./Epoch_0")
	}()

<<<<<<< HEAD
	args := createStorageHandlerArgs()
	mtStrHandler, err := NewMetaStorageHandler(args)
=======
	gCfg := testscommon.GetGeneralConfig()
	prefsConfig := config.PreferencesConfig{}
	coordinator := &mock.ShardCoordinatorStub{}
	pathManager := &testscommon.PathManagerStub{}
	marshalizer := &mock.MarshalizerMock{}
	hasher := &hashingMocks.HasherMock{}
	uit64Cvt := &mock.Uint64ByteSliceConverterMock{}
	nodeTypeProvider := &nodeTypeProviderMock.NodeTypeProviderStub{}
	managedPeersHolder := &testscommon.ManagedPeersHolderStub{}
	mtStrHandler, err := NewMetaStorageHandler(
		gCfg,
		prefsConfig,
		coordinator,
		pathManager,
		marshalizer,
		hasher,
		1,
		uit64Cvt,
		nodeTypeProvider,
		common.Normal,
		managedPeersHolder,
		disabled.NewStateStatistics(),
	)
>>>>>>> 3773b00b
	assert.False(t, check.IfNil(mtStrHandler))
	assert.Nil(t, err)
}

func TestMetaStorageHandler_saveLastHeader(t *testing.T) {
	defer func() {
		_ = os.RemoveAll("./Epoch_0")
	}()

<<<<<<< HEAD
	args := createStorageHandlerArgs()
	mtStrHandler, _ := NewMetaStorageHandler(args)
=======
	gCfg := testscommon.GetGeneralConfig()
	prefsConfig := config.PreferencesConfig{}
	coordinator := &mock.ShardCoordinatorStub{}
	pathManager := &testscommon.PathManagerStub{}
	marshalizer := &mock.MarshalizerMock{}
	hasher := &hashingMocks.HasherMock{}
	uit64Cvt := &mock.Uint64ByteSliceConverterMock{}
	nodeTypeProvider := &nodeTypeProviderMock.NodeTypeProviderStub{}
	managedPeersHolder := &testscommon.ManagedPeersHolderStub{}

	mtStrHandler, _ := NewMetaStorageHandler(
		gCfg,
		prefsConfig,
		coordinator,
		pathManager,
		marshalizer,
		hasher,
		1,
		uit64Cvt,
		nodeTypeProvider,
		common.Normal,
		managedPeersHolder,
		disabled.NewStateStatistics(),
	)

>>>>>>> 3773b00b
	header := &block.MetaBlock{Nonce: 0}

	headerHash, _ := core.CalculateHash(args.Marshaller, args.Hasher, header)
	expectedBootInfo := bootstrapStorage.BootstrapHeaderInfo{
		ShardId: core.MetachainShardId, Hash: headerHash,
	}

	bootHeaderInfo, err := mtStrHandler.saveLastHeader(header)
	assert.Nil(t, err)
	assert.Equal(t, expectedBootInfo, bootHeaderInfo)
}

func TestMetaStorageHandler_saveLastCrossNotarizedHeaders(t *testing.T) {
	defer func() {
		_ = os.RemoveAll("./Epoch_0")
	}()

<<<<<<< HEAD
	args := createStorageHandlerArgs()
	mtStrHandler, _ := NewMetaStorageHandler(args)
=======
	gCfg := testscommon.GetGeneralConfig()
	prefsConfig := config.PreferencesConfig{}
	coordinator := &mock.ShardCoordinatorStub{}
	pathManager := &testscommon.PathManagerStub{}
	marshalizer := &mock.MarshalizerMock{}
	hasher := &hashingMocks.HasherMock{}
	uit64Cvt := &mock.Uint64ByteSliceConverterMock{}
	nodeTypeProvider := &nodeTypeProviderMock.NodeTypeProviderStub{}
	managedPeersHolder := &testscommon.ManagedPeersHolderStub{}

	mtStrHandler, _ := NewMetaStorageHandler(
		gCfg,
		prefsConfig,
		coordinator,
		pathManager,
		marshalizer,
		hasher,
		1,
		uit64Cvt,
		nodeTypeProvider,
		common.Normal,
		managedPeersHolder,
		disabled.NewStateStatistics(),
	)
>>>>>>> 3773b00b

	hdr1 := &block.Header{Nonce: 1}
	hdr2 := &block.Header{Nonce: 2}
	hdrHash1, _ := core.CalculateHash(args.Marshaller, args.Hasher, hdr1)
	hdrHash2, _ := core.CalculateHash(args.Marshaller, args.Hasher, hdr2)

	hdr3 := &block.MetaBlock{
		Nonce: 3,
		EpochStart: block.EpochStart{LastFinalizedHeaders: []block.EpochStartShardData{
			{HeaderHash: hdrHash1}, {HeaderHash: hdrHash2},
		}},
	}

	hdrs := map[string]data.HeaderHandler{string(hdrHash1): hdr1, string(hdrHash2): hdr2}
	crossNotarizedHdrs, err := mtStrHandler.saveLastCrossNotarizedHeaders(hdr3, hdrs)
	assert.Nil(t, err)
	assert.Equal(t, 2, len(crossNotarizedHdrs))
}

func TestMetaStorageHandler_saveTriggerRegistry(t *testing.T) {
	defer func() {
		_ = os.RemoveAll("./Epoch_0")
	}()

<<<<<<< HEAD
	args := createStorageHandlerArgs()
	mtStrHandler, _ := NewMetaStorageHandler(args)
=======
	gCfg := testscommon.GetGeneralConfig()
	prefsConfig := config.PreferencesConfig{}
	coordinator := &mock.ShardCoordinatorStub{}
	pathManager := &testscommon.PathManagerStub{}
	marshalizer := &mock.MarshalizerMock{}
	hasher := &hashingMocks.HasherMock{}
	uit64Cvt := &mock.Uint64ByteSliceConverterMock{}
	nodeTypeProvider := &nodeTypeProviderMock.NodeTypeProviderStub{}
	managedPeersHolder := &testscommon.ManagedPeersHolderStub{}

	mtStrHandler, _ := NewMetaStorageHandler(
		gCfg,
		prefsConfig,
		coordinator,
		pathManager,
		marshalizer,
		hasher,
		1,
		uit64Cvt,
		nodeTypeProvider,
		common.Normal,
		managedPeersHolder,
		disabled.NewStateStatistics(),
	)
>>>>>>> 3773b00b

	components := &ComponentsNeededForBootstrap{
		EpochStartMetaBlock: &block.MetaBlock{Nonce: 3},
		PreviousEpochStart:  &block.MetaBlock{Nonce: 2},
	}

	_, err := mtStrHandler.saveTriggerRegistry(components)
	assert.Nil(t, err)
}

func TestMetaStorageHandler_saveDataToStorage(t *testing.T) {
	defer func() {
		_ = os.RemoveAll("./Epoch_0")
	}()

<<<<<<< HEAD
	args := createStorageHandlerArgs()
	mtStrHandler, _ := NewMetaStorageHandler(args)
=======
	gCfg := testscommon.GetGeneralConfig()
	prefsConfig := config.PreferencesConfig{}
	coordinator := &mock.ShardCoordinatorStub{}
	pathManager := &testscommon.PathManagerStub{}
	marshalizer := &mock.MarshalizerMock{}
	hasher := &hashingMocks.HasherMock{}
	uit64Cvt := &mock.Uint64ByteSliceConverterMock{}
	nodeTypeProvider := &nodeTypeProviderMock.NodeTypeProviderStub{}
	managedPeersHolder := &testscommon.ManagedPeersHolderStub{}

	mtStrHandler, _ := NewMetaStorageHandler(
		gCfg,
		prefsConfig,
		coordinator,
		pathManager,
		marshalizer,
		hasher,
		1,
		uit64Cvt,
		nodeTypeProvider,
		common.Normal,
		managedPeersHolder,
		disabled.NewStateStatistics(),
	)
>>>>>>> 3773b00b

	components := &ComponentsNeededForBootstrap{
		EpochStartMetaBlock: &block.MetaBlock{Nonce: 3},
		PreviousEpochStart:  &block.MetaBlock{Nonce: 2},
	}

	err := mtStrHandler.SaveDataToStorage(components)
	assert.Nil(t, err)
}

func TestMetaStorageHandler_SaveDataToStorageMissingStorer(t *testing.T) {
	t.Parallel()

	t.Run("missing BootstrapUnit", testMetaWithMissingStorer(dataRetriever.BootstrapUnit, 1))
	t.Run("missing MetaBlockUnit", testMetaWithMissingStorer(dataRetriever.MetaBlockUnit, 1))
	t.Run("missing MetaHdrNonceHashDataUnit", testMetaWithMissingStorer(dataRetriever.MetaHdrNonceHashDataUnit, 1))
	t.Run("missing MetaBlockUnit", testMetaWithMissingStorer(dataRetriever.MetaBlockUnit, 2))                       // saveMetaHdrForEpochTrigger(components.EpochStartMetaBlock)
	t.Run("missing BootstrapUnit", testMetaWithMissingStorer(dataRetriever.BootstrapUnit, 2))                       // saveMetaHdrForEpochTrigger(components.EpochStartMetaBlock)
	t.Run("missing MetaBlockUnit", testMetaWithMissingStorer(dataRetriever.MetaBlockUnit, 3))                       // saveMetaHdrForEpochTrigger(components.PreviousEpochStart)
	t.Run("missing BootstrapUnit", testMetaWithMissingStorer(dataRetriever.BootstrapUnit, 3))                       // saveMetaHdrForEpochTrigger(components.PreviousEpochStart)
	t.Run("missing MetaBlockUnit", testMetaWithMissingStorer(dataRetriever.MetaBlockUnit, 4))                       // saveMetaHdrToStorage(components.PreviousEpochStart)
	t.Run("missing MetaHdrNonceHashDataUnit", testMetaWithMissingStorer(dataRetriever.MetaHdrNonceHashDataUnit, 2)) // saveMetaHdrToStorage(components.PreviousEpochStart)
}

func testMetaWithMissingStorer(missingUnit dataRetriever.UnitType, atCallNumber int) func(t *testing.T) {
	return func(t *testing.T) {
		t.Parallel()

		defer func() {
			_ = os.RemoveAll("./Epoch_0")
		}()

<<<<<<< HEAD
		args := createStorageHandlerArgs()
		mtStrHandler, _ := NewMetaStorageHandler(args)
=======
		gCfg := testscommon.GetGeneralConfig()
		prefsConfig := config.PreferencesConfig{}
		coordinator := &mock.ShardCoordinatorStub{}
		pathManager := &testscommon.PathManagerStub{}
		marshalizer := &mock.MarshalizerMock{}
		hasher := &hashingMocks.HasherMock{}
		uit64Cvt := &mock.Uint64ByteSliceConverterMock{}
		nodeTypeProvider := &nodeTypeProviderMock.NodeTypeProviderStub{}
		managedPeersHolder := &testscommon.ManagedPeersHolderStub{}

		mtStrHandler, _ := NewMetaStorageHandler(
			gCfg,
			prefsConfig,
			coordinator,
			pathManager,
			marshalizer,
			hasher,
			1,
			uit64Cvt,
			nodeTypeProvider,
			common.Normal,
			managedPeersHolder,
			disabled.NewStateStatistics(),
		)
>>>>>>> 3773b00b
		counter := 0
		mtStrHandler.storageService = &storageStubs.ChainStorerStub{
			GetStorerCalled: func(unitType dataRetriever.UnitType) (storage.Storer, error) {
				counter++
				if counter < atCallNumber {
					return &storageStubs.StorerStub{}, nil
				}

				if unitType == missingUnit ||
					strings.Contains(unitType.String(), missingUnit.String()) {
					return nil, fmt.Errorf("%w for %s", storage.ErrKeyNotFound, missingUnit.String())
				}

				return &storageStubs.StorerStub{}, nil
			},
		}
		components := &ComponentsNeededForBootstrap{
			EpochStartMetaBlock: &block.MetaBlock{Nonce: 3},
			PreviousEpochStart:  &block.MetaBlock{Nonce: 2},
		}

		err := mtStrHandler.SaveDataToStorage(components)
		require.NotNil(t, err)
		require.True(t, strings.Contains(err.Error(), storage.ErrKeyNotFound.Error()))
		require.True(t, strings.Contains(err.Error(), missingUnit.String()))
	}
}<|MERGE_RESOLUTION|>--- conflicted
+++ resolved
@@ -39,41 +39,18 @@
 		NodeTypeProvider:                &nodeTypeProviderMock.NodeTypeProviderStub{},
 		NodesCoordinatorRegistryFactory: &shardingMocks.NodesCoordinatorRegistryFactoryMock{},
 		ManagedPeersHolder:              &testscommon.ManagedPeersHolderStub{},
+
+		LEAVE ERROR HERE
+		- common.Normal,
+		- disabled.NewStateStatistics(),
 	}
 }
 
 func TestNewMetaStorageHandler_InvalidConfigErr(t *testing.T) {
-<<<<<<< HEAD
 	args := createStorageHandlerArgs()
 	args.GeneralConfig = config.Config{}
 
 	mtStrHandler, err := NewMetaStorageHandler(args)
-=======
-	gCfg := config.Config{}
-	prefsConfig := config.PreferencesConfig{}
-	coordinator := &mock.ShardCoordinatorStub{}
-	pathManager := &testscommon.PathManagerStub{}
-	marshalizer := &mock.MarshalizerMock{}
-	hasher := &hashingMocks.HasherMock{}
-	uit64Cvt := &mock.Uint64ByteSliceConverterMock{}
-	nodeTypeProvider := &nodeTypeProviderMock.NodeTypeProviderStub{}
-	managedPeersHolder := &testscommon.ManagedPeersHolderStub{}
-
-	mtStrHandler, err := NewMetaStorageHandler(
-		gCfg,
-		prefsConfig,
-		coordinator,
-		pathManager,
-		marshalizer,
-		hasher,
-		1,
-		uit64Cvt,
-		nodeTypeProvider,
-		common.Normal,
-		managedPeersHolder,
-		disabled.NewStateStatistics(),
-	)
->>>>>>> 3773b00b
 	assert.True(t, check.IfNil(mtStrHandler))
 	assert.NotNil(t, err)
 }
@@ -83,34 +60,8 @@
 		_ = os.RemoveAll("./Epoch_0")
 	}()
 
-<<<<<<< HEAD
 	args := createStorageHandlerArgs()
 	mtStrHandler, err := NewMetaStorageHandler(args)
-=======
-	gCfg := testscommon.GetGeneralConfig()
-	prefsConfig := config.PreferencesConfig{}
-	coordinator := &mock.ShardCoordinatorStub{}
-	pathManager := &testscommon.PathManagerStub{}
-	marshalizer := &mock.MarshalizerMock{}
-	hasher := &hashingMocks.HasherMock{}
-	uit64Cvt := &mock.Uint64ByteSliceConverterMock{}
-	nodeTypeProvider := &nodeTypeProviderMock.NodeTypeProviderStub{}
-	managedPeersHolder := &testscommon.ManagedPeersHolderStub{}
-	mtStrHandler, err := NewMetaStorageHandler(
-		gCfg,
-		prefsConfig,
-		coordinator,
-		pathManager,
-		marshalizer,
-		hasher,
-		1,
-		uit64Cvt,
-		nodeTypeProvider,
-		common.Normal,
-		managedPeersHolder,
-		disabled.NewStateStatistics(),
-	)
->>>>>>> 3773b00b
 	assert.False(t, check.IfNil(mtStrHandler))
 	assert.Nil(t, err)
 }
@@ -120,36 +71,8 @@
 		_ = os.RemoveAll("./Epoch_0")
 	}()
 
-<<<<<<< HEAD
 	args := createStorageHandlerArgs()
 	mtStrHandler, _ := NewMetaStorageHandler(args)
-=======
-	gCfg := testscommon.GetGeneralConfig()
-	prefsConfig := config.PreferencesConfig{}
-	coordinator := &mock.ShardCoordinatorStub{}
-	pathManager := &testscommon.PathManagerStub{}
-	marshalizer := &mock.MarshalizerMock{}
-	hasher := &hashingMocks.HasherMock{}
-	uit64Cvt := &mock.Uint64ByteSliceConverterMock{}
-	nodeTypeProvider := &nodeTypeProviderMock.NodeTypeProviderStub{}
-	managedPeersHolder := &testscommon.ManagedPeersHolderStub{}
-
-	mtStrHandler, _ := NewMetaStorageHandler(
-		gCfg,
-		prefsConfig,
-		coordinator,
-		pathManager,
-		marshalizer,
-		hasher,
-		1,
-		uit64Cvt,
-		nodeTypeProvider,
-		common.Normal,
-		managedPeersHolder,
-		disabled.NewStateStatistics(),
-	)
-
->>>>>>> 3773b00b
 	header := &block.MetaBlock{Nonce: 0}
 
 	headerHash, _ := core.CalculateHash(args.Marshaller, args.Hasher, header)
@@ -167,35 +90,8 @@
 		_ = os.RemoveAll("./Epoch_0")
 	}()
 
-<<<<<<< HEAD
 	args := createStorageHandlerArgs()
 	mtStrHandler, _ := NewMetaStorageHandler(args)
-=======
-	gCfg := testscommon.GetGeneralConfig()
-	prefsConfig := config.PreferencesConfig{}
-	coordinator := &mock.ShardCoordinatorStub{}
-	pathManager := &testscommon.PathManagerStub{}
-	marshalizer := &mock.MarshalizerMock{}
-	hasher := &hashingMocks.HasherMock{}
-	uit64Cvt := &mock.Uint64ByteSliceConverterMock{}
-	nodeTypeProvider := &nodeTypeProviderMock.NodeTypeProviderStub{}
-	managedPeersHolder := &testscommon.ManagedPeersHolderStub{}
-
-	mtStrHandler, _ := NewMetaStorageHandler(
-		gCfg,
-		prefsConfig,
-		coordinator,
-		pathManager,
-		marshalizer,
-		hasher,
-		1,
-		uit64Cvt,
-		nodeTypeProvider,
-		common.Normal,
-		managedPeersHolder,
-		disabled.NewStateStatistics(),
-	)
->>>>>>> 3773b00b
 
 	hdr1 := &block.Header{Nonce: 1}
 	hdr2 := &block.Header{Nonce: 2}
@@ -220,35 +116,8 @@
 		_ = os.RemoveAll("./Epoch_0")
 	}()
 
-<<<<<<< HEAD
 	args := createStorageHandlerArgs()
 	mtStrHandler, _ := NewMetaStorageHandler(args)
-=======
-	gCfg := testscommon.GetGeneralConfig()
-	prefsConfig := config.PreferencesConfig{}
-	coordinator := &mock.ShardCoordinatorStub{}
-	pathManager := &testscommon.PathManagerStub{}
-	marshalizer := &mock.MarshalizerMock{}
-	hasher := &hashingMocks.HasherMock{}
-	uit64Cvt := &mock.Uint64ByteSliceConverterMock{}
-	nodeTypeProvider := &nodeTypeProviderMock.NodeTypeProviderStub{}
-	managedPeersHolder := &testscommon.ManagedPeersHolderStub{}
-
-	mtStrHandler, _ := NewMetaStorageHandler(
-		gCfg,
-		prefsConfig,
-		coordinator,
-		pathManager,
-		marshalizer,
-		hasher,
-		1,
-		uit64Cvt,
-		nodeTypeProvider,
-		common.Normal,
-		managedPeersHolder,
-		disabled.NewStateStatistics(),
-	)
->>>>>>> 3773b00b
 
 	components := &ComponentsNeededForBootstrap{
 		EpochStartMetaBlock: &block.MetaBlock{Nonce: 3},
@@ -264,35 +133,8 @@
 		_ = os.RemoveAll("./Epoch_0")
 	}()
 
-<<<<<<< HEAD
 	args := createStorageHandlerArgs()
 	mtStrHandler, _ := NewMetaStorageHandler(args)
-=======
-	gCfg := testscommon.GetGeneralConfig()
-	prefsConfig := config.PreferencesConfig{}
-	coordinator := &mock.ShardCoordinatorStub{}
-	pathManager := &testscommon.PathManagerStub{}
-	marshalizer := &mock.MarshalizerMock{}
-	hasher := &hashingMocks.HasherMock{}
-	uit64Cvt := &mock.Uint64ByteSliceConverterMock{}
-	nodeTypeProvider := &nodeTypeProviderMock.NodeTypeProviderStub{}
-	managedPeersHolder := &testscommon.ManagedPeersHolderStub{}
-
-	mtStrHandler, _ := NewMetaStorageHandler(
-		gCfg,
-		prefsConfig,
-		coordinator,
-		pathManager,
-		marshalizer,
-		hasher,
-		1,
-		uit64Cvt,
-		nodeTypeProvider,
-		common.Normal,
-		managedPeersHolder,
-		disabled.NewStateStatistics(),
-	)
->>>>>>> 3773b00b
 
 	components := &ComponentsNeededForBootstrap{
 		EpochStartMetaBlock: &block.MetaBlock{Nonce: 3},
@@ -325,35 +167,8 @@
 			_ = os.RemoveAll("./Epoch_0")
 		}()
 
-<<<<<<< HEAD
 		args := createStorageHandlerArgs()
 		mtStrHandler, _ := NewMetaStorageHandler(args)
-=======
-		gCfg := testscommon.GetGeneralConfig()
-		prefsConfig := config.PreferencesConfig{}
-		coordinator := &mock.ShardCoordinatorStub{}
-		pathManager := &testscommon.PathManagerStub{}
-		marshalizer := &mock.MarshalizerMock{}
-		hasher := &hashingMocks.HasherMock{}
-		uit64Cvt := &mock.Uint64ByteSliceConverterMock{}
-		nodeTypeProvider := &nodeTypeProviderMock.NodeTypeProviderStub{}
-		managedPeersHolder := &testscommon.ManagedPeersHolderStub{}
-
-		mtStrHandler, _ := NewMetaStorageHandler(
-			gCfg,
-			prefsConfig,
-			coordinator,
-			pathManager,
-			marshalizer,
-			hasher,
-			1,
-			uit64Cvt,
-			nodeTypeProvider,
-			common.Normal,
-			managedPeersHolder,
-			disabled.NewStateStatistics(),
-		)
->>>>>>> 3773b00b
 		counter := 0
 		mtStrHandler.storageService = &storageStubs.ChainStorerStub{
 			GetStorerCalled: func(unitType dataRetriever.UnitType) (storage.Storer, error) {
