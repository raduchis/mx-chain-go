package bootstrap

import "errors"

// ErrNilPublicKey signals that a nil public key has been provided
var ErrNilPublicKey = errors.New("nil public key")

// ErrNilMessenger signals that a nil messenger has been provided
var ErrNilMessenger = errors.New("nil messenger")

// ErrNilMarshalizer signals that a nil marshalizer has been provided
var ErrNilMarshalizer = errors.New("nil marshalizer")

// ErrNilPathManager signals that a nil path manager has been provided
var ErrNilPathManager = errors.New("nil path manager")

// ErrNilHasher signals that a nil hasher has been provider
var ErrNilHasher = errors.New("nil hasher")

// ErrNilNodesConfigProvider signals that a nil nodes config provider has been given
var ErrNilNodesConfigProvider = errors.New("nil nodes config provider")

// ErrNilEpochStartMetaBlockInterceptor signals that a epoch start metablock interceptor has been provided
var ErrNilEpochStartMetaBlockInterceptor = errors.New("nil epoch start metablock interceptor")

// ErrNilMetaBlockInterceptor signals that a metablock interceptor has been provided
var ErrNilMetaBlockInterceptor = errors.New("nil metablock interceptor")

// ErrNilShardHeaderInterceptor signals that a nil shard header interceptor has been provided
var ErrNilShardHeaderInterceptor = errors.New("nil shard header interceptor")

// ErrNilMiniBlockInterceptor signals that a nil mini block interceptor has been provided
var ErrNilMiniBlockInterceptor = errors.New("nil mini block interceptor")

// ErrNumTriesExceeded signals that there were too many tries for fetching a metablock
var ErrNumTriesExceeded = errors.New("num of tries exceeded. try re-request")

// ErrNilShardCoordinator signals that a nil shard coordinator has been provided
var ErrNilShardCoordinator = errors.New("nil shard coordinator")

<<<<<<< HEAD
// ErrNilWhiteListHandler
var ErrNilWhiteListHandler = errors.New("nil white list handler")
=======
// ErrShardDataNotFound signals that no shard header has been found for the calculated shard
var ErrShardDataNotFound = errors.New("shard data not found")
>>>>>>> f6b80e1f
<|MERGE_RESOLUTION|>--- conflicted
+++ resolved
@@ -38,10 +38,8 @@
 // ErrNilShardCoordinator signals that a nil shard coordinator has been provided
 var ErrNilShardCoordinator = errors.New("nil shard coordinator")
 
-<<<<<<< HEAD
 // ErrNilWhiteListHandler
 var ErrNilWhiteListHandler = errors.New("nil white list handler")
-=======
+
 // ErrShardDataNotFound signals that no shard header has been found for the calculated shard
-var ErrShardDataNotFound = errors.New("shard data not found")
->>>>>>> f6b80e1f
+var ErrShardDataNotFound = errors.New("shard data not found")