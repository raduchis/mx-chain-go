package bootstrap

import (
	"bytes"
	"encoding/hex"
	"fmt"
	"strconv"

	"github.com/multiversx/mx-chain-core-go/core"
	"github.com/multiversx/mx-chain-core-go/core/check"
	"github.com/multiversx/mx-chain-core-go/data"
	"github.com/multiversx/mx-chain-core-go/data/block"
	"github.com/multiversx/mx-chain-go/common"
	"github.com/multiversx/mx-chain-go/dataRetriever"
	"github.com/multiversx/mx-chain-go/epochStart"
	"github.com/multiversx/mx-chain-go/epochStart/bootstrap/disabled"
	"github.com/multiversx/mx-chain-go/process/block/bootstrapStorage"
	"github.com/multiversx/mx-chain-go/storage/factory"
	logger "github.com/multiversx/mx-chain-logger-go"
)

type shardStorageHandler struct {
	*baseStorageHandler
}

// NewShardStorageHandler will return a new instance of shardStorageHandler
<<<<<<< HEAD
func NewShardStorageHandler(args StorageHandlerArgs) (*shardStorageHandler, error) {
	err := checkNilArgs(args)
	if err != nil {
		return nil, err
	}

=======
func NewShardStorageHandler(
	generalConfig config.Config,
	prefsConfig config.PreferencesConfig,
	shardCoordinator sharding.Coordinator,
	pathManagerHandler storage.PathManagerHandler,
	marshalizer marshal.Marshalizer,
	hasher hashing.Hasher,
	currentEpoch uint32,
	uint64Converter typeConverters.Uint64ByteSliceConverter,
	nodeTypeProvider core.NodeTypeProviderHandler,
	nodeProcessingMode common.NodeProcessingMode,
	managedPeersHolder common.ManagedPeersHolder,
	stateStatsHandler common.StateStatisticsHandler,
) (*shardStorageHandler, error) {
>>>>>>> 3773b00b
	epochStartNotifier := &disabled.EpochStartNotifier{}
	storageFactory, err := factory.NewStorageServiceFactory(
		factory.StorageServiceFactoryArgs{
			Config:                        args.GeneralConfig,
			PrefsConfig:                   args.PreferencesConfig,
			ShardCoordinator:              args.ShardCoordinator,
			PathManager:                   args.PathManagerHandler,
			EpochStartNotifier:            epochStartNotifier,
			NodeTypeProvider:              args.NodeTypeProvider,
			CurrentEpoch:                  args.CurrentEpoch,
			StorageType:                   factory.BootstrapStorageService,
			CreateTrieEpochRootHashStorer: false,
<<<<<<< HEAD
			SnapshotsEnabled:              args.SnapshotsEnabled,
			ManagedPeersHolder:            args.ManagedPeersHolder,
=======
			NodeProcessingMode:            nodeProcessingMode,
			RepopulateTokensSupplies:      false, // tokens supplies cannot be repopulated at this time
			ManagedPeersHolder:            managedPeersHolder,
			StateStatsHandler:             stateStatsHandler,
>>>>>>> 3773b00b
		},
	)
	if err != nil {
		return nil, err
	}

	storageService, err := storageFactory.CreateForShard()
	if err != nil {
		return nil, err
	}

	base := &baseStorageHandler{
		storageService:                  storageService,
		shardCoordinator:                args.ShardCoordinator,
		marshalizer:                     args.Marshaller,
		hasher:                          args.Hasher,
		currentEpoch:                    args.CurrentEpoch,
		uint64Converter:                 args.Uint64Converter,
		nodesCoordinatorRegistryFactory: args.NodesCoordinatorRegistryFactory,
	}

	return &shardStorageHandler{baseStorageHandler: base}, nil
}

// CloseStorageService closes the containing storage service
func (ssh *shardStorageHandler) CloseStorageService() {
	err := ssh.storageService.CloseAll()
	if err != nil {
		log.Warn("error while closing storers", "error", err)
	}
}

// SaveDataToStorage will save the fetched data to storage, so it will be used by the storage bootstrap component
func (ssh *shardStorageHandler) SaveDataToStorage(components *ComponentsNeededForBootstrap, notarizedShardHeader data.HeaderHandler, withScheduled bool, syncedMiniBlocks map[string]*block.MiniBlock) error {
	bootStorer, err := ssh.storageService.GetStorer(dataRetriever.BootstrapUnit)
	if err != nil {
		return err
	}

	lastHeader, err := ssh.saveLastHeader(components.ShardHeader)
	if err != nil {
		return err
	}

	err = ssh.saveEpochStartMetaHdrs(components)
	if err != nil {
		return err
	}

	ssh.saveMiniblocksFromComponents(components)

	log.Debug("saving synced miniblocks", "num miniblocks", len(syncedMiniBlocks))
	ssh.saveMiniblocks(syncedMiniBlocks)

	processedMiniBlocks, pendingMiniBlocks, err := ssh.getProcessedAndPendingMiniBlocksWithScheduled(components.EpochStartMetaBlock, components.Headers, notarizedShardHeader, withScheduled)
	if err != nil {
		return err
	}

	triggerConfigKey, err := ssh.saveTriggerRegistry(components)
	if err != nil {
		return err
	}

	components.NodesConfig.SetCurrentEpoch(components.ShardHeader.GetEpoch())
	nodesCoordinatorConfigKey, err := ssh.saveNodesCoordinatorRegistry(components.EpochStartMetaBlock, components.NodesConfig)
	if err != nil {
		return err
	}

	lastCrossNotarizedHdrs, err := ssh.saveLastCrossNotarizedHeaders(components.EpochStartMetaBlock, components.Headers, withScheduled)
	if err != nil {
		return err
	}

	bootStrapData := bootstrapStorage.BootstrapData{
		LastHeader:                 lastHeader,
		LastCrossNotarizedHeaders:  lastCrossNotarizedHdrs,
		LastSelfNotarizedHeaders:   []bootstrapStorage.BootstrapHeaderInfo{lastHeader},
		ProcessedMiniBlocks:        processedMiniBlocks,
		PendingMiniBlocks:          pendingMiniBlocks,
		NodesCoordinatorConfigKey:  nodesCoordinatorConfigKey,
		EpochStartTriggerConfigKey: triggerConfigKey,
		HighestFinalBlockNonce:     lastHeader.Nonce,
		LastRound:                  0,
	}
	bootStrapDataBytes, err := ssh.marshalizer.Marshal(&bootStrapData)
	if err != nil {
		return err
	}

	roundToUseAsKey := int64(components.ShardHeader.GetRound())
	roundNum := bootstrapStorage.RoundNum{Num: roundToUseAsKey}
	roundNumBytes, err := ssh.marshalizer.Marshal(&roundNum)
	if err != nil {
		return err
	}

	err = bootStorer.Put([]byte(common.HighestRoundFromBootStorage), roundNumBytes)
	if err != nil {
		return err
	}

	log.Info("saved bootstrap data to storage", "round", roundToUseAsKey)
	key := []byte(strconv.FormatInt(roundToUseAsKey, 10))
	err = bootStorer.Put(key, bootStrapDataBytes)
	if err != nil {
		return err
	}

	return nil
}

func (ssh *shardStorageHandler) saveEpochStartMetaHdrs(components *ComponentsNeededForBootstrap) error {
	err := ssh.saveMetaHdrForEpochTrigger(components.EpochStartMetaBlock)
	if err != nil {
		return err
	}

	err = ssh.saveMetaHdrForEpochTrigger(components.PreviousEpochStart)
	if err != nil {
		return err
	}

	return nil
}

func getEpochStartShardData(metaBlock data.MetaHeaderHandler, shardId uint32) (data.EpochStartShardDataHandler, error) {
	for _, epochStartShardData := range metaBlock.GetEpochStartHandler().GetLastFinalizedHeaderHandlers() {
		if epochStartShardData.GetShardID() == shardId {
			return epochStartShardData, nil
		}
	}

	return &block.EpochStartShardData{}, epochStart.ErrEpochStartDataForShardNotFound
}

func (ssh *shardStorageHandler) getCrossProcessedMiniBlockHeadersDestMe(shardHeader data.ShardHeaderHandler) map[string]data.MiniBlockHeaderHandler {
	crossMbsProcessed := make(map[string]data.MiniBlockHeaderHandler)
	processedMiniBlockHeaders := shardHeader.GetMiniBlockHeaderHandlers()
	ownShardID := shardHeader.GetShardID()

	for index, mbHeader := range processedMiniBlockHeaders {
		if mbHeader.GetReceiverShardID() != ownShardID {
			continue
		}
		if mbHeader.GetSenderShardID() == ownShardID {
			continue
		}

		crossMbsProcessed[string(mbHeader.GetHash())] = processedMiniBlockHeaders[index]
	}

	return crossMbsProcessed
}

func getProcessedMiniBlocksForFinishedMeta(
	referencedMetaBlockHashes [][]byte,
	headers map[string]data.HeaderHandler,
	selfShardID uint32,
) ([]bootstrapStorage.MiniBlocksInMeta, error) {

	processedMiniBlocks := make([]bootstrapStorage.MiniBlocksInMeta, 0)
	for i := 0; i < len(referencedMetaBlockHashes)-1; i++ {
		neededMeta, err := getNeededMetaBlock(referencedMetaBlockHashes[i], headers)
		if err != nil {
			return nil, err
		}

		log.Debug("getProcessedMiniBlocksForFinishedMeta", "meta block hash", referencedMetaBlockHashes[i])
		processedMiniBlocks = getProcessedMiniBlocks(neededMeta, selfShardID, processedMiniBlocks, referencedMetaBlockHashes[i])
	}

	return processedMiniBlocks, nil
}

func getNeededMetaBlock(
	referencedMetaBlockHash []byte,
	headers map[string]data.HeaderHandler,
) (*block.MetaBlock, error) {
	header, ok := headers[string(referencedMetaBlockHash)]
	if !ok {
		return nil, fmt.Errorf("%w in getProcessedMiniBlocksForFinishedMeta: hash: %s",
			epochStart.ErrMissingHeader,
			hex.EncodeToString(referencedMetaBlockHash))
	}

	neededMeta, ok := header.(*block.MetaBlock)
	if !ok {
		return nil, epochStart.ErrWrongTypeAssertion
	}
	if check.IfNil(neededMeta) {
		return nil, epochStart.ErrNilMetaBlock
	}

	return neededMeta, nil
}

func getProcessedMiniBlocks(
	metaBlock *block.MetaBlock,
	shardID uint32,
	processedMiniBlocks []bootstrapStorage.MiniBlocksInMeta,
	referencedMetaBlockHash []byte,
) []bootstrapStorage.MiniBlocksInMeta {

	miniBlockHeadersDestMe := getMiniBlockHeadersForDest(metaBlock, shardID)

	requiredLength := len(miniBlockHeadersDestMe)
	miniBlockHashes := make([][]byte, 0, requiredLength)
	fullyProcessed := make([]bool, 0, requiredLength)
	indexOfLastTxProcessed := make([]int32, 0, requiredLength)

	for mbHash, mbHeader := range miniBlockHeadersDestMe {
		log.Debug("getProcessedMiniBlocks", "mb hash", mbHash)

		miniBlockHashes = append(miniBlockHashes, []byte(mbHash))
		fullyProcessed = append(fullyProcessed, mbHeader.IsFinal())
		indexOfLastTxProcessed = append(indexOfLastTxProcessed, mbHeader.GetIndexOfLastTxProcessed())
	}

	if len(miniBlockHashes) > 0 {
		processedMiniBlocks = append(processedMiniBlocks, bootstrapStorage.MiniBlocksInMeta{
			MetaHash:               referencedMetaBlockHash,
			MiniBlocksHashes:       miniBlockHashes,
			FullyProcessed:         fullyProcessed,
			IndexOfLastTxProcessed: indexOfLastTxProcessed,
		})
	}

	return processedMiniBlocks
}

func (ssh *shardStorageHandler) getProcessedAndPendingMiniBlocksWithScheduled(
	meta data.MetaHeaderHandler,
	headers map[string]data.HeaderHandler,
	header data.HeaderHandler,
	withScheduled bool,
) ([]bootstrapStorage.MiniBlocksInMeta, []bootstrapStorage.PendingMiniBlocksInfo, error) {
	log.Debug("getProcessedAndPendingMiniBlocksWithScheduled", "withScheduled", withScheduled)
	processedMiniBlocks, pendingMiniBlocks, firstPendingMetaBlockHash, err := ssh.getProcessedAndPendingMiniBlocks(meta, headers)
	if err != nil {
		return nil, nil, err
	}

	log.Debug("getProcessedAndPendingMiniBlocksWithScheduled: initial processed and pending for scheduled")
	displayProcessedAndPendingMiniBlocks(processedMiniBlocks, pendingMiniBlocks)

	if !withScheduled {
		return processedMiniBlocks, pendingMiniBlocks, nil
	}

	shardHeader, ok := header.(data.ShardHeaderHandler)
	if !ok {
		return nil, nil, epochStart.ErrWrongTypeAssertion
	}

	mapHashMiniBlockHeaders := ssh.getCrossProcessedMiniBlockHeadersDestMe(shardHeader)

	referencedMetaBlocks := shardHeader.GetMetaBlockHashes()
	if len(referencedMetaBlocks) == 0 {
		referencedMetaBlocks = append(referencedMetaBlocks, firstPendingMetaBlockHash)
	}

	processedMiniBlockForFinishedMeta, err := getProcessedMiniBlocksForFinishedMeta(referencedMetaBlocks, headers, ssh.shardCoordinator.SelfId())
	if err != nil {
		return nil, nil, err
	}

	processedMiniBlocks = append(processedMiniBlockForFinishedMeta, processedMiniBlocks...)
	processedMiniBlocks, err = updateProcessedMiniBlocksForScheduled(processedMiniBlocks, mapHashMiniBlockHeaders)
	if err != nil {
		return nil, nil, err
	}

	pendingMiniBlocks = addMiniBlocksToPending(pendingMiniBlocks, mapHashMiniBlockHeaders)
	pendingMiniBlocks, err = updatePendingMiniBlocksForScheduled(referencedMetaBlocks, pendingMiniBlocks, headers, ssh.shardCoordinator.SelfId())
	if err != nil {
		return nil, nil, err
	}

	log.Debug("getProcessedAndPendingMiniBlocksWithScheduled: updated processed and pending for scheduled")
	displayProcessedAndPendingMiniBlocks(processedMiniBlocks, pendingMiniBlocks)

	return processedMiniBlocks, pendingMiniBlocks, nil
}

func getPendingMiniBlocksHashes(pendingMbsInfo []bootstrapStorage.PendingMiniBlocksInfo) [][]byte {
	pendingMbHashes := make([][]byte, 0)
	for _, pendingMbInfo := range pendingMbsInfo {
		pendingMbHashes = append(pendingMbHashes, pendingMbInfo.MiniBlocksHashes...)
	}

	return pendingMbHashes
}

func updateProcessedMiniBlocksForScheduled(
	processedMiniBlocks []bootstrapStorage.MiniBlocksInMeta,
	mapHashMiniBlockHeaders map[string]data.MiniBlockHeaderHandler,
) ([]bootstrapStorage.MiniBlocksInMeta, error) {

	remainingProcessedMiniBlocks := make([]bootstrapStorage.MiniBlocksInMeta, 0)

	for _, miniBlocksInMeta := range processedMiniBlocks {
		remainingProcessedMiniBlocks = getProcessedMiniBlocksForScheduled(miniBlocksInMeta, mapHashMiniBlockHeaders, remainingProcessedMiniBlocks)
	}

	return remainingProcessedMiniBlocks, nil
}

func getProcessedMiniBlocksForScheduled(
	miniBlocksInMeta bootstrapStorage.MiniBlocksInMeta,
	mapHashMiniBlockHeaders map[string]data.MiniBlockHeaderHandler,
	remainingProcessedMiniBlocks []bootstrapStorage.MiniBlocksInMeta,
) []bootstrapStorage.MiniBlocksInMeta {

	miniBlockHashes := make([][]byte, 0)
	fullyProcessed := make([]bool, 0)
	indexOfLastTxProcessed := make([]int32, 0)

	for index := range miniBlocksInMeta.MiniBlocksHashes {
		mbHash := miniBlocksInMeta.MiniBlocksHashes[index]
		mbHeader, ok := mapHashMiniBlockHeaders[string(mbHash)]
		if !ok {
			miniBlockHashes = append(miniBlockHashes, mbHash)
			fullyProcessed = append(fullyProcessed, miniBlocksInMeta.FullyProcessed[index])
			indexOfLastTxProcessed = append(indexOfLastTxProcessed, miniBlocksInMeta.IndexOfLastTxProcessed[index])
			continue
		}

		indexOfFirstTxProcessed := mbHeader.GetIndexOfFirstTxProcessed()
		if indexOfFirstTxProcessed > 0 {
			miniBlockHashes = append(miniBlockHashes, mbHash)
			fullyProcessed = append(fullyProcessed, false)
			indexOfLastTxProcessed = append(indexOfLastTxProcessed, indexOfFirstTxProcessed-1)
		}
	}

	if len(miniBlockHashes) > 0 {
		remainingProcessedMiniBlocks = append(remainingProcessedMiniBlocks, bootstrapStorage.MiniBlocksInMeta{
			MetaHash:               miniBlocksInMeta.MetaHash,
			MiniBlocksHashes:       miniBlockHashes,
			FullyProcessed:         fullyProcessed,
			IndexOfLastTxProcessed: indexOfLastTxProcessed,
		})
	}

	return remainingProcessedMiniBlocks
}

func updatePendingMiniBlocksForScheduled(
	referencedMetaBlockHashes [][]byte,
	pendingMiniBlocks []bootstrapStorage.PendingMiniBlocksInfo,
	headers map[string]data.HeaderHandler,
	selfShardID uint32,
) ([]bootstrapStorage.PendingMiniBlocksInfo, error) {
	remainingPendingMiniBlocks := make([]bootstrapStorage.PendingMiniBlocksInfo, 0)
	for index, metaBlockHash := range referencedMetaBlockHashes {
		if index == 0 {
			// There could be situations when even first meta block referenced in one shard block was started
			// and finalized here, so the pending mini blocks could be removed at all. Anyway, even if they will remain
			// as pending here, this is not critical, as they count only for isShardStuck analysis
			continue
		}
		mbHashes, err := getProcessedMiniBlockHashesForMetaBlockHash(selfShardID, metaBlockHash, headers)
		if err != nil {
			return nil, err
		}

		if len(mbHashes) > 0 {
			for i := range pendingMiniBlocks {
				pendingMiniBlocks[i].MiniBlocksHashes = removeHashes(pendingMiniBlocks[i].MiniBlocksHashes, mbHashes)
			}
		}
	}

	for index := range pendingMiniBlocks {
		if len(pendingMiniBlocks[index].MiniBlocksHashes) > 0 {
			remainingPendingMiniBlocks = append(remainingPendingMiniBlocks, pendingMiniBlocks[index])
		}
	}

	return remainingPendingMiniBlocks, nil
}

func getProcessedMiniBlockHashesForMetaBlockHash(
	selfShardID uint32,
	metaBlockHash []byte,
	headers map[string]data.HeaderHandler,
) ([][]byte, error) {
	noPendingMbs := make(map[string]struct{})
	metaHeaderHandler, ok := headers[string(metaBlockHash)]
	if !ok {
		return nil, fmt.Errorf("%w in getProcessedMiniBlockHashesForMetaBlockHash: hash: %s",
			epochStart.ErrMissingHeader,
			hex.EncodeToString(metaBlockHash))
	}
	neededMeta, ok := metaHeaderHandler.(*block.MetaBlock)
	if !ok {
		return nil, epochStart.ErrWrongTypeAssertion
	}
	mbHeaders := getProcessedMiniBlockHeaders(neededMeta, selfShardID, noPendingMbs)
	mbHashes := make([][]byte, 0)
	for mbHash := range mbHeaders {
		mbHashes = append(mbHashes, []byte(mbHash))
	}

	return mbHashes, nil
}

func removeHashes(hashes [][]byte, hashesToRemove [][]byte) [][]byte {
	resultedHashes := hashes
	for _, hashToRemove := range hashesToRemove {
		resultedHashes = removeHash(resultedHashes, hashToRemove)
	}
	return resultedHashes
}

func removeHash(hashes [][]byte, hashToRemove []byte) [][]byte {
	result := make([][]byte, 0)
	for i, hash := range hashes {
		if bytes.Equal(hash, hashToRemove) {
			result = append(result, hashes[:i]...)
			result = append(result, hashes[i+1:]...)
			return result
		}
	}

	return append(result, hashes...)
}

func displayProcessedAndPendingMiniBlocks(processedMiniBlocks []bootstrapStorage.MiniBlocksInMeta, pendingMiniBlocks []bootstrapStorage.PendingMiniBlocksInfo) {
	if log.GetLevel() > logger.LogDebug {
		return
	}

	for _, miniBlocksInMeta := range processedMiniBlocks {
		displayProcessedMiniBlocksInMeta(miniBlocksInMeta)
	}

	for _, pendingMbsInShard := range pendingMiniBlocks {
		displayPendingMiniBlocks(pendingMbsInShard)
	}
}

func displayProcessedMiniBlocksInMeta(miniBlocksInMeta bootstrapStorage.MiniBlocksInMeta) {
	log.Debug("processed meta block", "hash", miniBlocksInMeta.MetaHash)

	for index, mbHash := range miniBlocksInMeta.MiniBlocksHashes {
		fullyProcessed := miniBlocksInMeta.IsFullyProcessed(index)
		indexOfLastTxProcessed := miniBlocksInMeta.GetIndexOfLastTxProcessedInMiniBlock(index)

		log.Debug("processedMiniBlock", "hash", mbHash,
			"index of last tx processed", indexOfLastTxProcessed,
			"fully processed", fullyProcessed)
	}
}

func displayPendingMiniBlocks(pendingMbsInShard bootstrapStorage.PendingMiniBlocksInfo) {
	log.Debug("shard", "shardID", pendingMbsInShard.ShardID)

	for _, mbHash := range pendingMbsInShard.MiniBlocksHashes {
		log.Debug("pendingMiniBlock", "hash", mbHash)
	}
}

func addMiniBlockToPendingList(
	mbHeader data.MiniBlockHeaderHandler,
	pendingMiniBlocks []bootstrapStorage.PendingMiniBlocksInfo,
) []bootstrapStorage.PendingMiniBlocksInfo {
	for i := range pendingMiniBlocks {
		if pendingMiniBlocks[i].ShardID != mbHeader.GetReceiverShardID() {
			continue
		}

		if checkIfMiniBlockIsAlreadyAddedAsPending(mbHeader, pendingMiniBlocks[i]) {
			return pendingMiniBlocks
		}

		pendingMiniBlocks[i].MiniBlocksHashes = append(pendingMiniBlocks[i].MiniBlocksHashes, mbHeader.GetHash())
		return pendingMiniBlocks
	}

	pendingMbInfo := bootstrapStorage.PendingMiniBlocksInfo{
		ShardID:          mbHeader.GetReceiverShardID(),
		MiniBlocksHashes: [][]byte{mbHeader.GetHash()},
	}

	pendingMiniBlocks = append(pendingMiniBlocks, pendingMbInfo)

	return pendingMiniBlocks
}

func checkIfMiniBlockIsAlreadyAddedAsPending(
	mbHeader data.MiniBlockHeaderHandler,
	pendingMiniBlocks bootstrapStorage.PendingMiniBlocksInfo,
) bool {
	for _, mbHash := range pendingMiniBlocks.MiniBlocksHashes {
		if bytes.Equal(mbHash, mbHeader.GetHash()) {
			return true
		}
	}

	return false
}

func addMiniBlocksToPending(
	pendingMiniBlocks []bootstrapStorage.PendingMiniBlocksInfo,
	mapHashMiniBlockHeaders map[string]data.MiniBlockHeaderHandler,
) []bootstrapStorage.PendingMiniBlocksInfo {
	for _, miniBlockHeader := range mapHashMiniBlockHeaders {
		pendingMiniBlocks = addMiniBlockToPendingList(miniBlockHeader, pendingMiniBlocks)
	}

	return pendingMiniBlocks
}

func (ssh *shardStorageHandler) getProcessedAndPendingMiniBlocks(
	meta data.MetaHeaderHandler,
	headers map[string]data.HeaderHandler,
) ([]bootstrapStorage.MiniBlocksInMeta, []bootstrapStorage.PendingMiniBlocksInfo, []byte, error) {

	epochShardData, neededMeta, err := getEpochShardDataAndNeededMetaBlock(ssh.shardCoordinator.SelfId(), meta, headers)
	if err != nil {
		return nil, nil, nil, err
	}

	mbsInfo := getMiniBlocksInfo(epochShardData, neededMeta, ssh.shardCoordinator.SelfId())
	processedMiniBlocks, pendingMiniBlocks := createProcessedAndPendingMiniBlocks(mbsInfo, epochShardData)

	return processedMiniBlocks, pendingMiniBlocks, epochShardData.GetFirstPendingMetaBlock(), nil
}

func getEpochShardDataAndNeededMetaBlock(
	shardID uint32,
	meta data.MetaHeaderHandler,
	headers map[string]data.HeaderHandler,
) (data.EpochStartShardDataHandler, *block.MetaBlock, error) {

	epochShardData, err := getEpochStartShardData(meta, shardID)
	if err != nil {
		return nil, nil, err
	}

	header, ok := headers[string(epochShardData.GetFirstPendingMetaBlock())]
	if !ok {
		return nil, nil, fmt.Errorf("%w in getEpochShardDataAndNeededMetaBlock: hash: %s",
			epochStart.ErrMissingHeader,
			hex.EncodeToString(epochShardData.GetFirstPendingMetaBlock()))
	}

	neededMeta, ok := header.(*block.MetaBlock)
	if !ok {
		return nil, nil, epochStart.ErrWrongTypeAssertion
	}
	if check.IfNil(neededMeta) {
		return nil, nil, epochStart.ErrNilMetaBlock
	}

	return epochShardData, neededMeta, nil
}

func getMiniBlocksInfo(epochShardData data.EpochStartShardDataHandler, neededMeta *block.MetaBlock, shardID uint32) *miniBlocksInfo {
	mbsInfo := &miniBlocksInfo{
		miniBlockHashes:              make([][]byte, 0),
		fullyProcessed:               make([]bool, 0),
		indexOfLastTxProcessed:       make([]int32, 0),
		pendingMiniBlocksMap:         make(map[string]struct{}),
		pendingMiniBlocksPerShardMap: make(map[uint32][][]byte),
	}

	setMiniBlocksInfoWithPendingMiniBlocks(epochShardData, mbsInfo)
	setMiniBlocksInfoWithProcessedMiniBlocks(neededMeta, shardID, mbsInfo)

	return mbsInfo
}

func setMiniBlocksInfoWithPendingMiniBlocks(epochShardData data.EpochStartShardDataHandler, mbsInfo *miniBlocksInfo) {
	for _, mbHeader := range epochShardData.GetPendingMiniBlockHeaderHandlers() {
		log.Debug("shardStorageHandler.setMiniBlocksInfoWithPendingMiniBlocks",
			"mb hash", mbHeader.GetHash(),
			"len(reserved)", len(mbHeader.GetReserved()),
			"index of first tx processed", mbHeader.GetIndexOfFirstTxProcessed(),
			"index of last tx processed", mbHeader.GetIndexOfLastTxProcessed(),
			"num txs", mbHeader.GetTxCount(),
		)

		receiverShardID := mbHeader.GetReceiverShardID()
		mbsInfo.pendingMiniBlocksPerShardMap[receiverShardID] = append(mbsInfo.pendingMiniBlocksPerShardMap[receiverShardID], mbHeader.GetHash())
		mbsInfo.pendingMiniBlocksMap[string(mbHeader.GetHash())] = struct{}{}

		isPendingMiniBlockPartiallyExecuted := mbHeader.GetIndexOfLastTxProcessed() > -1 && mbHeader.GetIndexOfLastTxProcessed() < int32(mbHeader.GetTxCount())-1
		if isPendingMiniBlockPartiallyExecuted {
			mbsInfo.miniBlockHashes = append(mbsInfo.miniBlockHashes, mbHeader.GetHash())
			mbsInfo.fullyProcessed = append(mbsInfo.fullyProcessed, false)
			mbsInfo.indexOfLastTxProcessed = append(mbsInfo.indexOfLastTxProcessed, mbHeader.GetIndexOfLastTxProcessed())
		}
	}
}

func setMiniBlocksInfoWithProcessedMiniBlocks(neededMeta *block.MetaBlock, shardID uint32, mbsInfo *miniBlocksInfo) {
	miniBlockHeaders := getProcessedMiniBlockHeaders(neededMeta, shardID, mbsInfo.pendingMiniBlocksMap)
	for mbHash, mbHeader := range miniBlockHeaders {
		log.Debug("shardStorageHandler.setMiniBlocksInfoWithProcessedMiniBlocks",
			"mb hash", mbHeader.GetHash(),
			"len(reserved)", len(mbHeader.GetReserved()),
			"index of first tx processed", mbHeader.GetIndexOfFirstTxProcessed(),
			"index of last tx processed", mbHeader.GetIndexOfLastTxProcessed(),
		)

		mbsInfo.miniBlockHashes = append(mbsInfo.miniBlockHashes, []byte(mbHash))
		mbsInfo.fullyProcessed = append(mbsInfo.fullyProcessed, mbHeader.IsFinal())
		mbsInfo.indexOfLastTxProcessed = append(mbsInfo.indexOfLastTxProcessed, mbHeader.GetIndexOfLastTxProcessed())
	}
}

func createProcessedAndPendingMiniBlocks(
	mbsInfo *miniBlocksInfo,
	epochShardData data.EpochStartShardDataHandler,
) ([]bootstrapStorage.MiniBlocksInMeta, []bootstrapStorage.PendingMiniBlocksInfo) {

	processedMiniBlocks := make([]bootstrapStorage.MiniBlocksInMeta, 0)
	if len(mbsInfo.miniBlockHashes) > 0 {
		processedMiniBlocks = append(processedMiniBlocks, bootstrapStorage.MiniBlocksInMeta{
			MetaHash:               epochShardData.GetFirstPendingMetaBlock(),
			MiniBlocksHashes:       mbsInfo.miniBlockHashes,
			FullyProcessed:         mbsInfo.fullyProcessed,
			IndexOfLastTxProcessed: mbsInfo.indexOfLastTxProcessed,
		})
	}

	pendingMiniBlocks := make([]bootstrapStorage.PendingMiniBlocksInfo, 0)
	for receiverShardID, mbHashes := range mbsInfo.pendingMiniBlocksPerShardMap {
		pendingMiniBlocks = append(pendingMiniBlocks, bootstrapStorage.PendingMiniBlocksInfo{
			ShardID:          receiverShardID,
			MiniBlocksHashes: mbHashes,
		})
	}

	return processedMiniBlocks, pendingMiniBlocks
}

func getProcessedMiniBlockHeaders(metaBlock *block.MetaBlock, destShardID uint32, pendingMBsMap map[string]struct{}) map[string]block.MiniBlockHeader {
	processedMiniBlockHeaders := make(map[string]block.MiniBlockHeader)
	miniBlockHeadersDestMe := getMiniBlockHeadersForDest(metaBlock, destShardID)
	for hash, mbh := range miniBlockHeadersDestMe {
		if _, hashExists := pendingMBsMap[hash]; hashExists {
			continue
		}

		processedMiniBlockHeaders[hash] = mbh
	}
	return processedMiniBlockHeaders
}

func (ssh *shardStorageHandler) saveLastCrossNotarizedHeaders(
	meta data.MetaHeaderHandler,
	headers map[string]data.HeaderHandler,
	withScheduled bool,
) ([]bootstrapStorage.BootstrapHeaderInfo, error) {
	log.Debug("saveLastCrossNotarizedHeaders", "withScheduled", withScheduled)

	shardData, err := getEpochStartShardData(meta, ssh.shardCoordinator.SelfId())
	if err != nil {
		return nil, err
	}

	lastCrossMetaHdrHash := shardData.GetLastFinishedMetaBlock()
	if len(shardData.GetPendingMiniBlockHeaderHandlers()) == 0 {
		log.Debug("saveLastCrossNotarizedHeaders changing lastCrossMetaHdrHash", "initial hash", lastCrossMetaHdrHash, "final hash", shardData.GetFirstPendingMetaBlock())
		lastCrossMetaHdrHash = shardData.GetFirstPendingMetaBlock()
	}

	if withScheduled {
		log.Debug("saveLastCrossNotarizedHeaders", "lastCrossMetaHdrHash before update", lastCrossMetaHdrHash)
		lastCrossMetaHdrHash, err = updateLastCrossMetaHdrHashIfNeeded(headers, shardData, lastCrossMetaHdrHash)
		if err != nil {
			return nil, err
		}
		log.Debug("saveLastCrossNotarizedHeaders", "lastCrossMetaHdrHash after update", lastCrossMetaHdrHash)
	}

	neededHdr, ok := headers[string(lastCrossMetaHdrHash)]
	if !ok {
		return nil, fmt.Errorf("%w in saveLastCrossNotarizedHeaders: hash: %s",
			epochStart.ErrMissingHeader,
			hex.EncodeToString(lastCrossMetaHdrHash))
	}

	neededMeta, ok := neededHdr.(*block.MetaBlock)
	if !ok {
		return nil, epochStart.ErrWrongTypeAssertion
	}

	_, err = ssh.saveMetaHdrToStorage(neededMeta)
	if err != nil {
		return nil, err
	}

	crossNotarizedHdrs := make([]bootstrapStorage.BootstrapHeaderInfo, 0)
	crossNotarizedHdrs = append(crossNotarizedHdrs, bootstrapStorage.BootstrapHeaderInfo{
		ShardId: core.MetachainShardId,
		Nonce:   neededMeta.GetNonce(),
		Hash:    lastCrossMetaHdrHash,
	})

	return crossNotarizedHdrs, nil
}

func updateLastCrossMetaHdrHashIfNeeded(
	headers map[string]data.HeaderHandler,
	shardData data.EpochStartShardDataHandler,
	lastCrossMetaHdrHash []byte,
) ([]byte, error) {
	_, metaBlockHashes, err := getShardHeaderAndMetaHashes(headers, shardData.GetHeaderHash())
	if err != nil {
		return nil, err
	}
	if len(metaBlockHashes) == 0 {
		return lastCrossMetaHdrHash, nil
	}

	metaHdr, found := headers[string(metaBlockHashes[0])]
	if !found {
		return nil, fmt.Errorf("%w in updateLastCrossMetaHdrHashIfNeeded: hash: %s",
			epochStart.ErrMissingHeader,
			hex.EncodeToString(metaBlockHashes[0]))
	}

	lastCrossMetaHdrHash = metaHdr.GetPrevHash()

	return lastCrossMetaHdrHash, nil
}

func getShardHeaderAndMetaHashes(headers map[string]data.HeaderHandler, headerHash []byte) (data.ShardHeaderHandler, [][]byte, error) {
	header, ok := headers[string(headerHash)]
	if !ok {
		return nil, nil, fmt.Errorf("%w in getShardHeaderAndMetaHashes: hash: %s",
			epochStart.ErrMissingHeader,
			hex.EncodeToString(headerHash))
	}

	shardHeader, ok := header.(data.ShardHeaderHandler)
	if !ok {
		return nil, nil, epochStart.ErrWrongTypeAssertion
	}

	metaBlockHashes := shardHeader.GetMetaBlockHashes()

	return shardHeader, metaBlockHashes, nil
}

func (ssh *shardStorageHandler) saveLastHeader(shardHeader data.HeaderHandler) (bootstrapStorage.BootstrapHeaderInfo, error) {
	lastHeaderHash, err := ssh.saveShardHdrToStorage(shardHeader)
	if err != nil {
		return bootstrapStorage.BootstrapHeaderInfo{}, err
	}

	bootstrapHdrInfo := bootstrapStorage.BootstrapHeaderInfo{
		ShardId: shardHeader.GetShardID(),
		Epoch:   shardHeader.GetEpoch(),
		Nonce:   shardHeader.GetNonce(),
		Hash:    lastHeaderHash,
	}

	return bootstrapHdrInfo, nil
}

func (ssh *shardStorageHandler) saveTriggerRegistry(components *ComponentsNeededForBootstrap) ([]byte, error) {
	shardHeader := components.ShardHeader

	metaBlock := components.EpochStartMetaBlock
	metaBlockHash, err := core.CalculateHash(ssh.marshalizer, ssh.hasher, metaBlock)
	if err != nil {
		return nil, err
	}

	triggerReg := block.ShardTriggerRegistry{
		Epoch:                       shardHeader.GetEpoch(),
		MetaEpoch:                   metaBlock.GetEpoch(),
		CurrentRoundIndex:           int64(shardHeader.GetRound()),
		EpochStartRound:             shardHeader.GetRound(),
		EpochMetaBlockHash:          metaBlockHash,
		IsEpochStart:                true,
		NewEpochHeaderReceived:      true,
		EpochFinalityAttestingRound: 0,
		EpochStartShardHeader:       &block.Header{},
	}

	bootstrapKey := []byte(fmt.Sprint(shardHeader.GetRound()))
	trigInternalKey := append([]byte(common.TriggerRegistryKeyPrefix), bootstrapKey...)

	triggerRegBytes, err := ssh.marshalizer.Marshal(&triggerReg)
	if err != nil {
		return nil, err
	}

	bootstrapStorer, err := ssh.storageService.GetStorer(dataRetriever.BootstrapUnit)
	if err != nil {
		return nil, err
	}

	errPut := bootstrapStorer.Put(trigInternalKey, triggerRegBytes)
	if errPut != nil {
		return nil, errPut
	}

	return bootstrapKey, nil
}

func getMiniBlockHeadersForDest(metaBlock *block.MetaBlock, destId uint32) map[string]block.MiniBlockHeader {
	hashDst := make(map[string]block.MiniBlockHeader)
	for i := 0; i < len(metaBlock.ShardInfo); i++ {
		if metaBlock.ShardInfo[i].ShardID == destId {
			continue
		}

		for _, val := range metaBlock.ShardInfo[i].ShardMiniBlockHeaders {
			isCrossShardDestMe := val.ReceiverShardID == destId && val.SenderShardID != destId
			if !isCrossShardDestMe {
				continue
			}

			hashDst[string(val.Hash)] = val
		}
	}

	for _, val := range metaBlock.MiniBlockHeaders {
		isCrossShardDestMe := (val.ReceiverShardID == destId || val.ReceiverShardID == core.AllShardId) && val.SenderShardID != destId
		if !isCrossShardDestMe {
			continue
		}
		hashDst[string(val.Hash)] = val
	}

	return hashDst
}

// IsInterfaceNil returns true if there is no value under the interface
func (ssh *shardStorageHandler) IsInterfaceNil() bool {
	return ssh == nil
}<|MERGE_RESOLUTION|>--- conflicted
+++ resolved
@@ -23,30 +23,18 @@
 	*baseStorageHandler
 }
 
+LEAVING BUILD ERROR
+NodeProcessingMode:            nodeProcessingMode,
+RepopulateTokensSupplies:      false, // tokens supplies cannot be repopulated at this time
+StateStatsHandler:             stateStatsHandler,
+
 // NewShardStorageHandler will return a new instance of shardStorageHandler
-<<<<<<< HEAD
 func NewShardStorageHandler(args StorageHandlerArgs) (*shardStorageHandler, error) {
 	err := checkNilArgs(args)
 	if err != nil {
 		return nil, err
 	}
 
-=======
-func NewShardStorageHandler(
-	generalConfig config.Config,
-	prefsConfig config.PreferencesConfig,
-	shardCoordinator sharding.Coordinator,
-	pathManagerHandler storage.PathManagerHandler,
-	marshalizer marshal.Marshalizer,
-	hasher hashing.Hasher,
-	currentEpoch uint32,
-	uint64Converter typeConverters.Uint64ByteSliceConverter,
-	nodeTypeProvider core.NodeTypeProviderHandler,
-	nodeProcessingMode common.NodeProcessingMode,
-	managedPeersHolder common.ManagedPeersHolder,
-	stateStatsHandler common.StateStatisticsHandler,
-) (*shardStorageHandler, error) {
->>>>>>> 3773b00b
 	epochStartNotifier := &disabled.EpochStartNotifier{}
 	storageFactory, err := factory.NewStorageServiceFactory(
 		factory.StorageServiceFactoryArgs{
@@ -59,15 +47,13 @@
 			CurrentEpoch:                  args.CurrentEpoch,
 			StorageType:                   factory.BootstrapStorageService,
 			CreateTrieEpochRootHashStorer: false,
-<<<<<<< HEAD
 			SnapshotsEnabled:              args.SnapshotsEnabled,
 			ManagedPeersHolder:            args.ManagedPeersHolder,
-=======
+
 			NodeProcessingMode:            nodeProcessingMode,
 			RepopulateTokensSupplies:      false, // tokens supplies cannot be repopulated at this time
 			ManagedPeersHolder:            managedPeersHolder,
 			StateStatsHandler:             stateStatsHandler,
->>>>>>> 3773b00b
 		},
 	)
 	if err != nil {
