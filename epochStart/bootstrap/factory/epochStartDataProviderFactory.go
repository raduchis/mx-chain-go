package factory

import (
	"time"

	"github.com/ElrondNetwork/elrond-go/config"
	"github.com/ElrondNetwork/elrond-go/core/check"
	"github.com/ElrondNetwork/elrond-go/crypto"
	"github.com/ElrondNetwork/elrond-go/epochStart/bootstrap"
	"github.com/ElrondNetwork/elrond-go/hashing"
	"github.com/ElrondNetwork/elrond-go/marshal"
	"github.com/ElrondNetwork/elrond-go/p2p"
	"github.com/ElrondNetwork/elrond-go/process/interceptors"
	"github.com/ElrondNetwork/elrond-go/sharding"
	"github.com/ElrondNetwork/elrond-go/storage"
	"github.com/ElrondNetwork/elrond-go/storage/storageUnit"
)

type epochStartDataProviderFactory struct {
<<<<<<< HEAD
	pubKey              crypto.PublicKey
	messenger           p2p.Messenger
	marshalizer         marshal.Marshalizer
	hasher              hashing.Hasher
	pathManager         storage.PathManagerHandler
	nodesConfigProvider bootstrap.NodesConfigProviderHandler
	generalConfig       config.Config
	shouldSync          bool
	workingDir          string
	defaultDBPath       string
	defaultEpochString  string
=======
	pubKey                  crypto.PublicKey
	messenger               p2p.Messenger
	marshalizer             marshal.Marshalizer
	hasher                  hashing.Hasher
	pathManager             storage.PathManagerHandler
	nodesConfigProvider     bootstrap.NodesConfigProviderHandler
	generalConfig           config.Config
	economicsConfig         config.EconomicsConfig
	defaultShardCoordinator sharding.Coordinator
	singleSigner            crypto.SingleSigner
	blockSingleSigner       crypto.SingleSigner
	keyGen                  crypto.KeyGenerator
	blockKeyGen             crypto.KeyGenerator
	shouldSync              bool
>>>>>>> 607e5c25
}

// EpochStartDataProviderFactoryArgs holds the arguments needed for creating aa factory for the epoch start data
// provider component
type EpochStartDataProviderFactoryArgs struct {
<<<<<<< HEAD
	PubKey                crypto.PublicKey
	Messenger             p2p.Messenger
	Marshalizer           marshal.Marshalizer
	Hasher                hashing.Hasher
	NodesConfigProvider   bootstrap.NodesConfigProviderHandler
	PathManager           storage.PathManagerHandler
	StartTime             time.Time
	OriginalNodesConfig   *sharding.NodesSetup
	GeneralConfig         *config.Config
	IsEpochFoundInStorage bool
	WorkingDir            string
	DefaultDBPath         string
	DefaultEpochString    string
=======
	PubKey                  crypto.PublicKey
	Messenger               p2p.Messenger
	Marshalizer             marshal.Marshalizer
	Hasher                  hashing.Hasher
	NodesConfigProvider     bootstrap.NodesConfigProviderHandler
	PathManager             storage.PathManagerHandler
	DefaultShardCoordinator sharding.Coordinator
	StartTime               time.Time
	OriginalNodesConfig     *sharding.NodesSetup
	GeneralConfig           *config.Config
	EconomicsConfig         *config.EconomicsConfig
	SingleSigner            crypto.SingleSigner
	BlockSingleSigner       crypto.SingleSigner
	KeyGen                  crypto.KeyGenerator
	BlockKeyGen             crypto.KeyGenerator
	IsEpochFoundInStorage   bool
>>>>>>> 607e5c25
}

// NewEpochStartDataProviderFactory returns a new instance of epochStartDataProviderFactory
func NewEpochStartDataProviderFactory(args EpochStartDataProviderFactoryArgs) (*epochStartDataProviderFactory, error) {
	if check.IfNil(args.PubKey) {
		return nil, bootstrap.ErrNilPublicKey
	}
	if check.IfNil(args.Messenger) {
		return nil, bootstrap.ErrNilMessenger
	}
	if check.IfNil(args.Marshalizer) {
		return nil, bootstrap.ErrNilMarshalizer
	}
	if check.IfNil(args.PathManager) {
		return nil, bootstrap.ErrNilPathManager
	}
	if check.IfNil(args.Hasher) {
		return nil, bootstrap.ErrNilHasher
	}
	if check.IfNil(args.NodesConfigProvider) {
		return nil, bootstrap.ErrNilNodesConfigProvider
	}
	if check.IfNil(args.DefaultShardCoordinator) {
		return nil, bootstrap.ErrNilDefaultShardCoordinator
	}
	if check.IfNil(args.BlockKeyGen) {
		return nil, bootstrap.ErrNilBlockKeyGen
	}
	if check.IfNil(args.KeyGen) {
		return nil, bootstrap.ErrNilKeyGen
	}
	if check.IfNil(args.SingleSigner) {
		return nil, bootstrap.ErrNilSingleSigner
	}
	if check.IfNil(args.BlockSingleSigner) {
		return nil, bootstrap.ErrNilBlockSingleSigner
	}

	shouldSync := bootstrap.ShouldSyncWithTheNetwork(
		args.StartTime,
		args.IsEpochFoundInStorage,
		args.OriginalNodesConfig,
		args.GeneralConfig,
	)
	shouldSync = true // hardcoded so we can test we can sync

	return &epochStartDataProviderFactory{
<<<<<<< HEAD
		pubKey:              args.PubKey,
		messenger:           args.Messenger,
		marshalizer:         args.Marshalizer,
		hasher:              args.Hasher,
		pathManager:         args.PathManager,
		generalConfig:       *args.GeneralConfig,
		nodesConfigProvider: args.NodesConfigProvider,
		shouldSync:          shouldSync,
		workingDir:          args.WorkingDir,
		defaultEpochString:  args.DefaultEpochString,
		defaultDBPath:       args.DefaultEpochString,
=======
		pubKey:                  args.PubKey,
		messenger:               args.Messenger,
		marshalizer:             args.Marshalizer,
		hasher:                  args.Hasher,
		pathManager:             args.PathManager,
		generalConfig:           *args.GeneralConfig,
		economicsConfig:         *args.EconomicsConfig,
		nodesConfigProvider:     args.NodesConfigProvider,
		defaultShardCoordinator: args.DefaultShardCoordinator,
		keyGen:                  args.KeyGen,
		blockKeyGen:             args.BlockKeyGen,
		singleSigner:            args.SingleSigner,
		blockSingleSigner:       args.BlockSingleSigner,
		shouldSync:              shouldSync,
>>>>>>> 607e5c25
	}, nil
}

// Create will init and return an instance of an epoch start data provider
func (esdpf *epochStartDataProviderFactory) Create() (bootstrap.EpochStartDataProviderHandler, error) {
	if !esdpf.shouldSync {
		return &disabledEpochStartDataProvider{}, nil
	}

	epochStartMetaBlockInterceptor, err := bootstrap.NewSimpleEpochStartMetaBlockInterceptor(esdpf.marshalizer, esdpf.hasher)
	if err != nil {
		return nil, err
	}
	metaBlockInterceptor, err := bootstrap.NewSimpleMetaBlockInterceptor(esdpf.marshalizer, esdpf.hasher)
	if err != nil {
		return nil, err
	}
	shardHdrInterceptor, err := bootstrap.NewSimpleShardHeaderInterceptor(esdpf.marshalizer, esdpf.hasher)
	if err != nil {
		return nil, err
	}
	miniBlockInterceptor, err := bootstrap.NewSimpleMiniBlockInterceptor(esdpf.marshalizer, esdpf.hasher)
	if err != nil {
		return nil, err
	}

	whiteListCache, err := storageUnit.NewCache(
		storageUnit.CacheType(esdpf.generalConfig.WhiteListPool.Type),
		esdpf.generalConfig.WhiteListPool.Size,
		esdpf.generalConfig.WhiteListPool.Shards,
	)
	if err != nil {
		return nil, err
	}
	whiteListHandler, err := interceptors.NewWhiteListDataVerifier(whiteListCache)
	if err != nil {
		return nil, err
	}

	argsEpochStart := bootstrap.ArgsEpochStartDataProvider{
		PublicKey:                      esdpf.pubKey,
		Messenger:                      esdpf.messenger,
		Marshalizer:                    esdpf.marshalizer,
		Hasher:                         esdpf.hasher,
		NodesConfigProvider:            esdpf.nodesConfigProvider,
		GeneralConfig:                  esdpf.generalConfig,
		EconomicsConfig:                esdpf.economicsConfig,
		PathManager:                    esdpf.pathManager,
		SingleSigner:                   esdpf.singleSigner,
		BlockSingleSigner:              esdpf.blockSingleSigner,
		KeyGen:                         esdpf.keyGen,
		BlockKeyGen:                    esdpf.blockKeyGen,
		DefaultShardCoordinator:        esdpf.defaultShardCoordinator,
		EpochStartMetaBlockInterceptor: epochStartMetaBlockInterceptor,
		MetaBlockInterceptor:           metaBlockInterceptor,
		ShardHeaderInterceptor:         shardHdrInterceptor,
		MiniBlockInterceptor:           miniBlockInterceptor,
		WhiteListHandler:               whiteListHandler,
		WorkingDir:                     esdpf.workingDir,
		DefaultEpochString:             esdpf.defaultEpochString,
		DefaultDBPath:                  esdpf.defaultDBPath,
	}
	return bootstrap.NewEpochStartDataProvider(argsEpochStart)
}<|MERGE_RESOLUTION|>--- conflicted
+++ resolved
@@ -17,19 +17,6 @@
 )
 
 type epochStartDataProviderFactory struct {
-<<<<<<< HEAD
-	pubKey              crypto.PublicKey
-	messenger           p2p.Messenger
-	marshalizer         marshal.Marshalizer
-	hasher              hashing.Hasher
-	pathManager         storage.PathManagerHandler
-	nodesConfigProvider bootstrap.NodesConfigProviderHandler
-	generalConfig       config.Config
-	shouldSync          bool
-	workingDir          string
-	defaultDBPath       string
-	defaultEpochString  string
-=======
 	pubKey                  crypto.PublicKey
 	messenger               p2p.Messenger
 	marshalizer             marshal.Marshalizer
@@ -43,28 +30,15 @@
 	blockSingleSigner       crypto.SingleSigner
 	keyGen                  crypto.KeyGenerator
 	blockKeyGen             crypto.KeyGenerator
-	shouldSync              bool
->>>>>>> 607e5c25
+	shouldSync          bool
+	workingDir          string
+	defaultDBPath       string
+	defaultEpochString  string
 }
 
 // EpochStartDataProviderFactoryArgs holds the arguments needed for creating aa factory for the epoch start data
 // provider component
 type EpochStartDataProviderFactoryArgs struct {
-<<<<<<< HEAD
-	PubKey                crypto.PublicKey
-	Messenger             p2p.Messenger
-	Marshalizer           marshal.Marshalizer
-	Hasher                hashing.Hasher
-	NodesConfigProvider   bootstrap.NodesConfigProviderHandler
-	PathManager           storage.PathManagerHandler
-	StartTime             time.Time
-	OriginalNodesConfig   *sharding.NodesSetup
-	GeneralConfig         *config.Config
-	IsEpochFoundInStorage bool
-	WorkingDir            string
-	DefaultDBPath         string
-	DefaultEpochString    string
-=======
 	PubKey                  crypto.PublicKey
 	Messenger               p2p.Messenger
 	Marshalizer             marshal.Marshalizer
@@ -81,7 +55,9 @@
 	KeyGen                  crypto.KeyGenerator
 	BlockKeyGen             crypto.KeyGenerator
 	IsEpochFoundInStorage   bool
->>>>>>> 607e5c25
+	WorkingDir            string
+	DefaultDBPath         string
+	DefaultEpochString    string
 }
 
 // NewEpochStartDataProviderFactory returns a new instance of epochStartDataProviderFactory
@@ -129,19 +105,6 @@
 	shouldSync = true // hardcoded so we can test we can sync
 
 	return &epochStartDataProviderFactory{
-<<<<<<< HEAD
-		pubKey:              args.PubKey,
-		messenger:           args.Messenger,
-		marshalizer:         args.Marshalizer,
-		hasher:              args.Hasher,
-		pathManager:         args.PathManager,
-		generalConfig:       *args.GeneralConfig,
-		nodesConfigProvider: args.NodesConfigProvider,
-		shouldSync:          shouldSync,
-		workingDir:          args.WorkingDir,
-		defaultEpochString:  args.DefaultEpochString,
-		defaultDBPath:       args.DefaultEpochString,
-=======
 		pubKey:                  args.PubKey,
 		messenger:               args.Messenger,
 		marshalizer:             args.Marshalizer,
@@ -155,8 +118,10 @@
 		blockKeyGen:             args.BlockKeyGen,
 		singleSigner:            args.SingleSigner,
 		blockSingleSigner:       args.BlockSingleSigner,
-		shouldSync:              shouldSync,
->>>>>>> 607e5c25
+		shouldSync:          shouldSync,
+		workingDir:          args.WorkingDir,
+		defaultEpochString:  args.DefaultEpochString,
+		defaultDBPath:       args.DefaultEpochString,
 	}, nil
 }
 
