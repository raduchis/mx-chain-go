package bootstrap

import (
	"context"
	"testing"

	"github.com/multiversx/mx-chain-core-go/core"
	"github.com/multiversx/mx-chain-core-go/core/check"
	"github.com/multiversx/mx-chain-core-go/data"
	"github.com/multiversx/mx-chain-core-go/data/block"
	"github.com/multiversx/mx-chain-core-go/data/endProcess"
	"github.com/multiversx/mx-chain-go/dataRetriever"
	"github.com/multiversx/mx-chain-go/epochStart/mock"
	"github.com/multiversx/mx-chain-go/sharding/nodesCoordinator"
	"github.com/multiversx/mx-chain-go/storage"
	"github.com/multiversx/mx-chain-go/testscommon"
	epochStartMocks "github.com/multiversx/mx-chain-go/testscommon/bootstrapMocks/epochStart"
	dataRetrieverMock "github.com/multiversx/mx-chain-go/testscommon/dataRetriever"
	"github.com/multiversx/mx-chain-go/testscommon/enableEpochsHandlerMock"
	"github.com/multiversx/mx-chain-go/testscommon/genesisMocks"
	"github.com/multiversx/mx-chain-go/testscommon/hashingMocks"
	"github.com/multiversx/mx-chain-go/testscommon/nodeTypeProviderMock"
	"github.com/multiversx/mx-chain-go/testscommon/shardingMocks"
	"github.com/multiversx/mx-chain-go/testscommon/shardingmock"
	vic "github.com/multiversx/mx-chain-go/testscommon/validatorInfoCacher"
	"github.com/stretchr/testify/assert"
	"github.com/stretchr/testify/require"
)

const initRating = uint32(50)

func TestNewSyncValidatorStatus_ShouldWork(t *testing.T) {
	t.Parallel()

	args := getSyncValidatorStatusArgs()
	svs, err := NewSyncValidatorStatus(args)
	require.NoError(t, err)
	require.False(t, check.IfNil(svs))
}

func TestSyncValidatorStatus_NodesConfigFromMetaBlock(t *testing.T) {
	t.Parallel()

	args := getSyncValidatorStatusArgs()
	svs, _ := NewSyncValidatorStatus(args)

	currMb := &block.MetaBlock{
		Nonce: 37,
		Epoch: 0,
		MiniBlockHeaders: []block.MiniBlockHeader{
			{
				Hash:            []byte("mb0-hash"),
				ReceiverShardID: 0,
				SenderShardID:   0,
				Type:            block.TxBlock,
				TxCount:         0,
			},
		},
		EpochStart: block.EpochStart{
			LastFinalizedHeaders: []block.EpochStartShardData{
				{
					ShardID:                 0,
					Epoch:                   0,
					Round:                   0,
					Nonce:                   0,
					HeaderHash:              []byte("hash"),
					RootHash:                []byte("rootHash"),
					FirstPendingMetaBlock:   []byte("hash"),
					LastFinishedMetaBlock:   []byte("hash"),
					PendingMiniBlockHeaders: nil,
				},
			},
		}}
	prevMb := &block.MetaBlock{
		Nonce: 36,
		Epoch: 0,
		MiniBlockHeaders: []block.MiniBlockHeader{
			{
				Hash:            []byte("mb0-hash"),
				ReceiverShardID: 0,
				SenderShardID:   0,
				Type:            block.TxBlock,
				TxCount:         0,
			},
		},
		EpochStart: block.EpochStart{
			LastFinalizedHeaders: []block.EpochStartShardData{
				{
					ShardID:                 0,
					Epoch:                   0,
					Round:                   0,
					Nonce:                   0,
					HeaderHash:              []byte("hash"),
					RootHash:                []byte("rootHash"),
					FirstPendingMetaBlock:   []byte("hash"),
					LastFinishedMetaBlock:   []byte("hash"),
					PendingMiniBlockHeaders: nil,
				},
			},
		},
	}

	registry, _, miniBlocks, err := svs.NodesConfigFromMetaBlock(currMb, prevMb)
	require.NoError(t, err)
	require.NotNil(t, registry)
	require.Empty(t, miniBlocks)
}

func TestSyncValidatorStatus_processValidatorChangesFor(t *testing.T) {
	t.Parallel()

	mbHeaderHash1 := []byte("mb-hash1")
	mbHeaderHash2 := []byte("mb-hash2")

	metaBlock := &block.MetaBlock{
		Nonce: 10,
		Epoch: 1,
		MiniBlockHeaders: []block.MiniBlockHeader{
			{
				Hash: mbHeaderHash1,
				Type: block.TxBlock,
			},
			{
				Hash: mbHeaderHash2,
				Type: block.PeerBlock,
			},
		},
	}

	mb := &block.MiniBlock{
		ReceiverShardID: 1,
		SenderShardID:   0,
	}
	expectedBody := &block.Body{
		MiniBlocks: []*block.MiniBlock{
			mb,
		},
	}

	args := getSyncValidatorStatusArgs()
	svs, _ := NewSyncValidatorStatus(args)

	wasCalled := false
	svs.nodeCoordinator = &shardingMocks.NodesCoordinatorStub{
		EpochStartPrepareCalled: func(metaHdr data.HeaderHandler, body data.BodyHandler) {
			wasCalled = true
			assert.Equal(t, metaBlock, metaHdr)
			assert.Equal(t, expectedBody, body)
		},
	}
	svs.miniBlocksSyncer = &epochStartMocks.PendingMiniBlockSyncHandlerStub{
		SyncPendingMiniBlocksCalled: func(miniBlockHeaders []data.MiniBlockHeaderHandler, ctx context.Context) error {
			return nil
		},
		GetMiniBlocksCalled: func() (map[string]*block.MiniBlock, error) {
			return map[string]*block.MiniBlock{
				string(mbHeaderHash2): mb,
			}, nil
		},
	}

	miniBlocks, err := svs.processValidatorChangesFor(metaBlock)
	require.NoError(t, err)
	assert.True(t, wasCalled)
	assert.Equal(t, []*block.MiniBlock{mb}, miniBlocks)
}

func TestSyncValidatorStatus_findPeerMiniBlockHeaders(t *testing.T) {
	t.Parallel()

	mbHeader1 := block.MiniBlockHeader{
		Hash: []byte("mb-hash1"),
		Type: block.TxBlock,
	}
	mbHeader2 := block.MiniBlockHeader{
		Hash: []byte("mb-hash2"),
		Type: block.PeerBlock,
	}

	metaBlock := &block.MetaBlock{
		Nonce: 37,
		Epoch: 0,
		MiniBlockHeaders: []block.MiniBlockHeader{
			mbHeader1,
			mbHeader2,
		},
	}

	expectedMbHeaders := []data.MiniBlockHeaderHandler{
		&mbHeader2,
	}

	mbHeaderHandlers := findPeerMiniBlockHeaders(metaBlock)
	require.Equal(t, expectedMbHeaders, mbHeaderHandlers)
}

func TestSyncValidatorStatus_getPeerBlockBodyForMeta(t *testing.T) {
	t.Parallel()

	args := getSyncValidatorStatusArgs()

	mbHeaderHash1 := []byte("mb-hash1")
	mbHeaderHash2 := []byte("mb-hash2")

	metaBlock := &block.MetaBlock{
		Nonce: 37,
		Epoch: 0,
		MiniBlockHeaders: []block.MiniBlockHeader{
			{
				Hash: mbHeaderHash1,
				Type: block.TxBlock,
			},
			{
				Hash: mbHeaderHash2,
				Type: block.PeerBlock,
			},
		},
	}

	svs, _ := NewSyncValidatorStatus(args)
	svs.miniBlocksSyncer = &epochStartMocks.PendingMiniBlockSyncHandlerStub{
		SyncPendingMiniBlocksCalled: func(miniBlockHeaders []data.MiniBlockHeaderHandler, ctx context.Context) error {
			return nil
		},
		GetMiniBlocksCalled: func() (map[string]*block.MiniBlock, error) {
			return map[string]*block.MiniBlock{
				string(mbHeaderHash2): {
					ReceiverShardID: 1,
					SenderShardID:   0,
				},
			}, nil
		},
	}

	expectedBody := &block.Body{
		MiniBlocks: []*block.MiniBlock{
			{
				ReceiverShardID: 1,
				SenderShardID:   0,
			},
		},
	}

	body, miniBlocks, err := svs.getPeerBlockBodyForMeta(metaBlock)
	require.NoError(t, err)
	require.Equal(t, expectedBody, body)
	require.Equal(t, expectedBody.MiniBlocks, miniBlocks)
}

func getSyncValidatorStatusArgs() ArgsNewSyncValidatorStatus {
	nodesCoordinatorRegistryFactory, _ := nodesCoordinator.NewNodesCoordinatorRegistryFactory(
		&mock.MarshalizerMock{},
		444,
	)

	return ArgsNewSyncValidatorStatus{
		DataPool: &dataRetrieverMock.PoolsHolderStub{
			MiniBlocksCalled: func() storage.Cacher {
				return testscommon.NewCacherStub()
			},
			CurrEpochValidatorInfoCalled: func() dataRetriever.ValidatorInfoCacher {
				return &vic.ValidatorInfoCacherStub{}
			},
		},
<<<<<<< HEAD
		Marshalizer:            &mock.MarshalizerMock{},
		Hasher:                 &hashingMocks.HasherMock{},
		RequestHandler:         &testscommon.RequestHandlerStub{},
		ChanceComputer:         &shardingMocks.NodesCoordinatorStub{},
		ChainParametersHandler: &shardingmock.ChainParametersHandlerStub{},
		GenesisNodesConfig: &mock.NodesSetupStub{
=======
		Marshalizer:    &mock.MarshalizerMock{},
		Hasher:         &hashingMocks.HasherMock{},
		RequestHandler: &testscommon.RequestHandlerStub{},
		ChanceComputer: &shardingMocks.NodesCoordinatorStub{},
		GenesisNodesConfig: &genesisMocks.NodesSetupStub{
>>>>>>> ad05efde
			NumberOfShardsCalled: func() uint32 {
				return 1
			},
			InitialNodesInfoForShardCalled: func(shardID uint32) ([]nodesCoordinator.GenesisNodeInfoHandler, []nodesCoordinator.GenesisNodeInfoHandler, error) {
				if shardID == core.MetachainShardId {
					return []nodesCoordinator.GenesisNodeInfoHandler{
							mock.NewNodeInfo([]byte("addr0"), []byte("pubKey0"), core.MetachainShardId, initRating),
							mock.NewNodeInfo([]byte("addr1"), []byte("pubKey1"), core.MetachainShardId, initRating),
						},
						[]nodesCoordinator.GenesisNodeInfoHandler{&mock.NodeInfoMock{}},
						nil
				}
				return []nodesCoordinator.GenesisNodeInfoHandler{
						mock.NewNodeInfo([]byte("addr0"), []byte("pubKey0"), 0, initRating),
						mock.NewNodeInfo([]byte("addr1"), []byte("pubKey1"), 0, initRating),
					},
					[]nodesCoordinator.GenesisNodeInfoHandler{&mock.NodeInfoMock{}},
					nil
			},
			InitialNodesInfoCalled: func() (map[uint32][]nodesCoordinator.GenesisNodeInfoHandler, map[uint32][]nodesCoordinator.GenesisNodeInfoHandler) {
				return map[uint32][]nodesCoordinator.GenesisNodeInfoHandler{
						0: {
							mock.NewNodeInfo([]byte("addr0"), []byte("pubKey0"), 0, initRating),
							mock.NewNodeInfo([]byte("addr1"), []byte("pubKey1"), 0, initRating),
						},
						core.MetachainShardId: {
							mock.NewNodeInfo([]byte("addr0"), []byte("pubKey0"), core.MetachainShardId, initRating),
							mock.NewNodeInfo([]byte("addr1"), []byte("pubKey1"), core.MetachainShardId, initRating),
						},
					}, map[uint32][]nodesCoordinator.GenesisNodeInfoHandler{0: {
						mock.NewNodeInfo([]byte("addr2"), []byte("pubKey2"), 0, initRating),
						mock.NewNodeInfo([]byte("addr3"), []byte("pubKey3"), 0, initRating),
					}}
			},
			GetShardConsensusGroupSizeCalled: func() uint32 {
				return 2
			},
			GetMetaConsensusGroupSizeCalled: func() uint32 {
				return 2
			},
		},
		NodeShuffler:                    &shardingMocks.NodeShufflerMock{},
		PubKey:                          []byte("public key"),
		ShardIdAsObserver:               0,
		ChanNodeStop:                    endProcess.GetDummyEndProcessChannel(),
		NodeTypeProvider:                &nodeTypeProviderMock.NodeTypeProviderStub{},
		IsFullArchive:                   false,
		EnableEpochsHandler:             &enableEpochsHandlerMock.EnableEpochsHandlerStub{},
		NodesCoordinatorRegistryFactory: nodesCoordinatorRegistryFactory,
	}
}<|MERGE_RESOLUTION|>--- conflicted
+++ resolved
@@ -21,7 +21,6 @@
 	"github.com/multiversx/mx-chain-go/testscommon/hashingMocks"
 	"github.com/multiversx/mx-chain-go/testscommon/nodeTypeProviderMock"
 	"github.com/multiversx/mx-chain-go/testscommon/shardingMocks"
-	"github.com/multiversx/mx-chain-go/testscommon/shardingmock"
 	vic "github.com/multiversx/mx-chain-go/testscommon/validatorInfoCacher"
 	"github.com/stretchr/testify/assert"
 	"github.com/stretchr/testify/require"
@@ -262,20 +261,12 @@
 				return &vic.ValidatorInfoCacherStub{}
 			},
 		},
-<<<<<<< HEAD
-		Marshalizer:            &mock.MarshalizerMock{},
-		Hasher:                 &hashingMocks.HasherMock{},
-		RequestHandler:         &testscommon.RequestHandlerStub{},
-		ChanceComputer:         &shardingMocks.NodesCoordinatorStub{},
-		ChainParametersHandler: &shardingmock.ChainParametersHandlerStub{},
-		GenesisNodesConfig: &mock.NodesSetupStub{
-=======
 		Marshalizer:    &mock.MarshalizerMock{},
 		Hasher:         &hashingMocks.HasherMock{},
 		RequestHandler: &testscommon.RequestHandlerStub{},
 		ChanceComputer: &shardingMocks.NodesCoordinatorStub{},
+		ChainParametersHandler: &shardingmock.ChainParametersHandlerStub{},
 		GenesisNodesConfig: &genesisMocks.NodesSetupStub{
->>>>>>> ad05efde
 			NumberOfShardsCalled: func() uint32 {
 				return 1
 			},
