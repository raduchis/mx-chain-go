--- conflicted
+++ resolved
@@ -36,17 +36,7 @@
 	RequestHandler          RequestHandler
 	Messenger               Messenger
 	ShardCoordinator        sharding.Coordinator
-<<<<<<< HEAD
-	EconomicsData           process.EconomicsHandler
-=======
-	KeyGen                  crypto.KeyGenerator
-	BlockKeyGen             crypto.KeyGenerator
-	Hasher                  hashing.Hasher
-	Signer                  crypto.SingleSigner
-	BlockSigner             crypto.SingleSigner
-	ChainID                 []byte
 	EconomicsData           process.EconomicsDataHandler
->>>>>>> 94717e3d
 	WhitelistHandler        process.WhiteListHandler
 	StartInEpochConfig      config.EpochStartConfig
 	ArgsParser              process.ArgumentsParser
