--- conflicted
+++ resolved
@@ -107,11 +107,7 @@
 		HeaderIntegrityVerifier: headerIntegrityVerifier,
 		ValidityAttester:        disabled.NewValidityAttester(),
 		EpochStartTrigger:       disabled.NewEpochStartTrigger(),
-<<<<<<< HEAD
-		NonceConverter:          args.NonceConverter,
 		ArgsParser:              args.ArgsParser,
-=======
->>>>>>> 1d889849
 	}
 
 	interceptedMetaHdrDataFactory, err := interceptorsFactory.NewInterceptedMetaHeaderDataFactory(&argsInterceptedDataFactory)
