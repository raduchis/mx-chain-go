--- conflicted
+++ resolved
@@ -13,15 +13,12 @@
 	"github.com/multiversx/mx-chain-core-go/core/check"
 	"github.com/multiversx/mx-chain-core-go/data"
 	"github.com/multiversx/mx-chain-core-go/data/block"
-<<<<<<< HEAD
-=======
 	"github.com/multiversx/mx-chain-core-go/data/typeConverters"
 	"github.com/multiversx/mx-chain-core-go/hashing"
 	"github.com/multiversx/mx-chain-core-go/marshal"
 	"github.com/multiversx/mx-chain-go/common"
 	"github.com/multiversx/mx-chain-go/common/statistics/disabled"
 	"github.com/multiversx/mx-chain-go/config"
->>>>>>> 3773b00b
 	"github.com/multiversx/mx-chain-go/dataRetriever"
 	"github.com/multiversx/mx-chain-go/epochStart"
 	"github.com/multiversx/mx-chain-go/process/block/bootstrapStorage"
@@ -29,42 +26,25 @@
 	"github.com/multiversx/mx-chain-go/storage"
 	"github.com/multiversx/mx-chain-go/testscommon"
 	epochStartMocks "github.com/multiversx/mx-chain-go/testscommon/bootstrapMocks/epochStart"
-<<<<<<< HEAD
-=======
 	"github.com/multiversx/mx-chain-go/testscommon/hashingMocks"
 	"github.com/multiversx/mx-chain-go/testscommon/marshallerMock"
 	"github.com/multiversx/mx-chain-go/testscommon/nodeTypeProviderMock"
->>>>>>> 3773b00b
 	storageStubs "github.com/multiversx/mx-chain-go/testscommon/storage"
 	"github.com/stretchr/testify/assert"
 	"github.com/stretchr/testify/require"
 )
 
+LEAVING BUILD ERROR
+-args.nodeProcessingMode,
+-		disabled.NewStateStatistics(),
+
 func TestNewShardStorageHandler_ShouldWork(t *testing.T) {
 	defer func() {
 		_ = os.RemoveAll("./Epoch_0")
 	}()
 
-<<<<<<< HEAD
 	args := createStorageHandlerArgs()
 	shardStorage, err := NewShardStorageHandler(args)
-=======
-	args := createDefaultShardStorageArgs()
-	shardStorage, err := NewShardStorageHandler(
-		args.generalConfig,
-		args.prefsConfig,
-		args.shardCoordinator,
-		args.pathManagerHandler,
-		args.marshalizer,
-		args.hasher,
-		1,
-		args.uint64Converter,
-		args.nodeTypeProvider,
-		args.nodeProcessingMode,
-		args.managedPeersHolder,
-		disabled.NewStateStatistics(),
-	)
->>>>>>> 3773b00b
 
 	assert.False(t, check.IfNil(shardStorage))
 	assert.Nil(t, err)
@@ -75,26 +55,8 @@
 		_ = os.RemoveAll("./Epoch_0")
 	}()
 
-<<<<<<< HEAD
-	args := createStorageHandlerArgs()
-	shardStorage, _ := NewShardStorageHandler(args)
-=======
-	args := createDefaultShardStorageArgs()
-	shardStorage, _ := NewShardStorageHandler(
-		args.generalConfig,
-		args.prefsConfig,
-		args.shardCoordinator,
-		args.pathManagerHandler,
-		args.marshalizer,
-		args.hasher,
-		1,
-		args.uint64Converter,
-		args.nodeTypeProvider,
-		args.nodeProcessingMode,
-		args.managedPeersHolder,
-		disabled.NewStateStatistics(),
-	)
->>>>>>> 3773b00b
+	args := createStorageHandlerArgs()
+	shardStorage, _ := NewShardStorageHandler(args)
 
 	components := &ComponentsNeededForBootstrap{
 		EpochStartMetaBlock: &block.MetaBlock{Epoch: 1},
@@ -111,26 +73,8 @@
 		_ = os.RemoveAll("./Epoch_0")
 	}()
 
-<<<<<<< HEAD
-	args := createStorageHandlerArgs()
-	shardStorage, _ := NewShardStorageHandler(args)
-=======
-	args := createDefaultShardStorageArgs()
-	shardStorage, _ := NewShardStorageHandler(
-		args.generalConfig,
-		args.prefsConfig,
-		args.shardCoordinator,
-		args.pathManagerHandler,
-		args.marshalizer,
-		args.hasher,
-		1,
-		args.uint64Converter,
-		args.nodeTypeProvider,
-		args.nodeProcessingMode,
-		args.managedPeersHolder,
-		disabled.NewStateStatistics(),
-	)
->>>>>>> 3773b00b
+	args := createStorageHandlerArgs()
+	shardStorage, _ := NewShardStorageHandler(args)
 
 	components := &ComponentsNeededForBootstrap{
 		EpochStartMetaBlock: &block.MetaBlock{
@@ -170,26 +114,8 @@
 		}()
 
 		counter := 0
-<<<<<<< HEAD
 		args := createStorageHandlerArgs()
 		shardStorage, _ := NewShardStorageHandler(args)
-=======
-		args := createDefaultShardStorageArgs()
-		shardStorage, _ := NewShardStorageHandler(
-			args.generalConfig,
-			args.prefsConfig,
-			args.shardCoordinator,
-			args.pathManagerHandler,
-			args.marshalizer,
-			args.hasher,
-			1,
-			args.uint64Converter,
-			args.nodeTypeProvider,
-			args.nodeProcessingMode,
-			args.managedPeersHolder,
-			disabled.NewStateStatistics(),
-		)
->>>>>>> 3773b00b
 		shardStorage.storageService = &storageStubs.ChainStorerStub{
 			GetStorerCalled: func(unitType dataRetriever.UnitType) (storage.Storer, error) {
 				counter++
@@ -230,26 +156,8 @@
 		_ = os.RemoveAll("./Epoch_0")
 	}()
 
-<<<<<<< HEAD
-	args := createStorageHandlerArgs()
-	shardStorage, _ := NewShardStorageHandler(args)
-=======
-	args := createDefaultShardStorageArgs()
-	shardStorage, _ := NewShardStorageHandler(
-		args.generalConfig,
-		args.prefsConfig,
-		args.shardCoordinator,
-		args.pathManagerHandler,
-		args.marshalizer,
-		args.hasher,
-		1,
-		args.uint64Converter,
-		args.nodeTypeProvider,
-		args.nodeProcessingMode,
-		args.managedPeersHolder,
-		disabled.NewStateStatistics(),
-	)
->>>>>>> 3773b00b
+	args := createStorageHandlerArgs()
+	shardStorage, _ := NewShardStorageHandler(args)
 
 	hash1 := []byte("hash1")
 	hdr1 := block.MetaBlock{
@@ -347,26 +255,8 @@
 
 	mbs := append(intraMbs, crossMbs...)
 
-<<<<<<< HEAD
-	args := createStorageHandlerArgs()
-	shardStorage, _ := NewShardStorageHandler(args)
-=======
-	args := createDefaultShardStorageArgs()
-	shardStorage, _ := NewShardStorageHandler(
-		args.generalConfig,
-		args.prefsConfig,
-		args.shardCoordinator,
-		args.pathManagerHandler,
-		args.marshalizer,
-		args.hasher,
-		1,
-		args.uint64Converter,
-		args.nodeTypeProvider,
-		args.nodeProcessingMode,
-		args.managedPeersHolder,
-		disabled.NewStateStatistics(),
-	)
->>>>>>> 3773b00b
+	args := createStorageHandlerArgs()
+	shardStorage, _ := NewShardStorageHandler(args)
 	shardHeader := &block.Header{
 		Nonce:            100,
 		MiniBlockHeaders: mbs,
@@ -385,26 +275,8 @@
 func TestShardStorageHandler_getProcessedAndPendingMiniBlocksWithScheduledErrorGettingProcessedAndPendingMbs(t *testing.T) {
 	t.Parallel()
 
-<<<<<<< HEAD
-	args := createStorageHandlerArgs()
-	shardStorage, _ := NewShardStorageHandler(args)
-=======
-	args := createDefaultShardStorageArgs()
-	shardStorage, _ := NewShardStorageHandler(
-		args.generalConfig,
-		args.prefsConfig,
-		args.shardCoordinator,
-		args.pathManagerHandler,
-		args.marshalizer,
-		args.hasher,
-		1,
-		args.uint64Converter,
-		args.nodeTypeProvider,
-		args.nodeProcessingMode,
-		args.managedPeersHolder,
-		disabled.NewStateStatistics(),
-	)
->>>>>>> 3773b00b
+	args := createStorageHandlerArgs()
+	shardStorage, _ := NewShardStorageHandler(args)
 	meta := &block.MetaBlock{
 		Nonce:      100,
 		EpochStart: block.EpochStart{},
@@ -421,26 +293,8 @@
 func TestShardStorageHandler_getProcessedAndPendingMiniBlocksWithScheduledNoScheduled(t *testing.T) {
 	t.Parallel()
 
-<<<<<<< HEAD
-	args := createStorageHandlerArgs()
-	shardStorage, _ := NewShardStorageHandler(args)
-=======
-	args := createDefaultShardStorageArgs()
-	shardStorage, _ := NewShardStorageHandler(
-		args.generalConfig,
-		args.prefsConfig,
-		args.shardCoordinator,
-		args.pathManagerHandler,
-		args.marshalizer,
-		args.hasher,
-		1,
-		args.uint64Converter,
-		args.nodeTypeProvider,
-		args.nodeProcessingMode,
-		args.managedPeersHolder,
-		disabled.NewStateStatistics(),
-	)
->>>>>>> 3773b00b
+	args := createStorageHandlerArgs()
+	shardStorage, _ := NewShardStorageHandler(args)
 	scenario := createPendingAndProcessedMiniBlocksScenario()
 
 	processedMiniBlocks, pendingMiniBlocks, err := shardStorage.getProcessedAndPendingMiniBlocksWithScheduled(scenario.metaBlock, scenario.headers, scenario.shardHeader, false)
@@ -454,26 +308,8 @@
 func TestShardStorageHandler_getProcessedAndPendingMiniBlocksWithScheduledWrongHeaderType(t *testing.T) {
 	t.Parallel()
 
-<<<<<<< HEAD
-	args := createStorageHandlerArgs()
-	shardStorage, _ := NewShardStorageHandler(args)
-=======
-	args := createDefaultShardStorageArgs()
-	shardStorage, _ := NewShardStorageHandler(
-		args.generalConfig,
-		args.prefsConfig,
-		args.shardCoordinator,
-		args.pathManagerHandler,
-		args.marshalizer,
-		args.hasher,
-		1,
-		args.uint64Converter,
-		args.nodeTypeProvider,
-		args.nodeProcessingMode,
-		args.managedPeersHolder,
-		disabled.NewStateStatistics(),
-	)
->>>>>>> 3773b00b
+	args := createStorageHandlerArgs()
+	shardStorage, _ := NewShardStorageHandler(args)
 	scenario := createPendingAndProcessedMiniBlocksScenario()
 
 	wrongShardHeader := &block.MetaBlock{}
@@ -494,26 +330,8 @@
 func TestShardStorageHandler_getProcessedAndPendingMiniBlocksWithScheduled(t *testing.T) {
 	t.Parallel()
 
-<<<<<<< HEAD
-	args := createStorageHandlerArgs()
-	shardStorage, _ := NewShardStorageHandler(args)
-=======
-	args := createDefaultShardStorageArgs()
-	shardStorage, _ := NewShardStorageHandler(
-		args.generalConfig,
-		args.prefsConfig,
-		args.shardCoordinator,
-		args.pathManagerHandler,
-		args.marshalizer,
-		args.hasher,
-		1,
-		args.uint64Converter,
-		args.nodeTypeProvider,
-		args.nodeProcessingMode,
-		args.managedPeersHolder,
-		disabled.NewStateStatistics(),
-	)
->>>>>>> 3773b00b
+	args := createStorageHandlerArgs()
+	shardStorage, _ := NewShardStorageHandler(args)
 	scenario := createPendingAndProcessedMiniBlocksScenario()
 	processedMiniBlocks, pendingMiniBlocks, err := shardStorage.getProcessedAndPendingMiniBlocksWithScheduled(scenario.metaBlock, scenario.headers, scenario.shardHeader, true)
 
@@ -680,26 +498,8 @@
 		_ = os.RemoveAll("./Epoch_0")
 	}()
 
-<<<<<<< HEAD
-	args := createStorageHandlerArgs()
-	shardStorage, _ := NewShardStorageHandler(args)
-=======
-	args := createDefaultShardStorageArgs()
-	shardStorage, _ := NewShardStorageHandler(
-		args.generalConfig,
-		args.prefsConfig,
-		args.shardCoordinator,
-		args.pathManagerHandler,
-		args.marshalizer,
-		args.hasher,
-		1,
-		args.uint64Converter,
-		args.nodeTypeProvider,
-		args.nodeProcessingMode,
-		args.managedPeersHolder,
-		disabled.NewStateStatistics(),
-	)
->>>>>>> 3773b00b
+	args := createStorageHandlerArgs()
+	shardStorage, _ := NewShardStorageHandler(args)
 	meta := &block.MetaBlock{
 		Nonce:      100,
 		EpochStart: block.EpochStart{},
@@ -721,26 +521,8 @@
 	}()
 
 	lastFinishedMetaBlock := "last finished meta block"
-<<<<<<< HEAD
-	args := createStorageHandlerArgs()
-	shardStorage, _ := NewShardStorageHandler(args)
-=======
-	args := createDefaultShardStorageArgs()
-	shardStorage, _ := NewShardStorageHandler(
-		args.generalConfig,
-		args.prefsConfig,
-		args.shardCoordinator,
-		args.pathManagerHandler,
-		args.marshalizer,
-		args.hasher,
-		1,
-		args.uint64Converter,
-		args.nodeTypeProvider,
-		args.nodeProcessingMode,
-		args.managedPeersHolder,
-		disabled.NewStateStatistics(),
-	)
->>>>>>> 3773b00b
+	args := createStorageHandlerArgs()
+	shardStorage, _ := NewShardStorageHandler(args)
 	meta := &block.MetaBlock{
 		Nonce: 100,
 		EpochStart: block.EpochStart{
@@ -765,26 +547,8 @@
 
 	lastFinishedMetaBlockHash := "last finished meta block"
 	firstPendingMeta := "first pending meta"
-<<<<<<< HEAD
-	args := createStorageHandlerArgs()
-	shardStorage, _ := NewShardStorageHandler(args)
-=======
-	args := createDefaultShardStorageArgs()
-	shardStorage, _ := NewShardStorageHandler(
-		args.generalConfig,
-		args.prefsConfig,
-		args.shardCoordinator,
-		args.pathManagerHandler,
-		args.marshalizer,
-		args.hasher,
-		1,
-		args.uint64Converter,
-		args.nodeTypeProvider,
-		args.nodeProcessingMode,
-		args.managedPeersHolder,
-		disabled.NewStateStatistics(),
-	)
->>>>>>> 3773b00b
+	args := createStorageHandlerArgs()
+	shardStorage, _ := NewShardStorageHandler(args)
 	lastFinishedHeaders := createDefaultEpochStartShardData([]byte(lastFinishedMetaBlockHash), []byte("headerHash"))
 	lastFinishedHeaders[0].FirstPendingMetaBlock = []byte(firstPendingMeta)
 	meta := &block.MetaBlock{
@@ -814,26 +578,8 @@
 
 	lastFinishedMetaBlockHash := "last finished meta block"
 	firstPendingMeta := "first pending meta"
-<<<<<<< HEAD
-	args := createStorageHandlerArgs()
-	shardStorage, _ := NewShardStorageHandler(args)
-=======
-	args := createDefaultShardStorageArgs()
-	shardStorage, _ := NewShardStorageHandler(
-		args.generalConfig,
-		args.prefsConfig,
-		args.shardCoordinator,
-		args.pathManagerHandler,
-		args.marshalizer,
-		args.hasher,
-		1,
-		args.uint64Converter,
-		args.nodeTypeProvider,
-		args.nodeProcessingMode,
-		args.managedPeersHolder,
-		disabled.NewStateStatistics(),
-	)
->>>>>>> 3773b00b
+	args := createStorageHandlerArgs()
+	shardStorage, _ := NewShardStorageHandler(args)
 	lastFinishedHeaders := createDefaultEpochStartShardData([]byte(lastFinishedMetaBlockHash), []byte("headerHash"))
 	lastFinishedHeaders[0].FirstPendingMetaBlock = []byte(firstPendingMeta)
 	meta := &block.MetaBlock{
@@ -865,26 +611,8 @@
 
 	lastFinishedMetaBlockHash := "last finished meta block"
 	firstPendingMeta := "first pending meta"
-<<<<<<< HEAD
-	args := createStorageHandlerArgs()
-	shardStorage, _ := NewShardStorageHandler(args)
-=======
-	args := createDefaultShardStorageArgs()
-	shardStorage, _ := NewShardStorageHandler(
-		args.generalConfig,
-		args.prefsConfig,
-		args.shardCoordinator,
-		args.pathManagerHandler,
-		args.marshalizer,
-		args.hasher,
-		1,
-		args.uint64Converter,
-		args.nodeTypeProvider,
-		args.nodeProcessingMode,
-		args.managedPeersHolder,
-		disabled.NewStateStatistics(),
-	)
->>>>>>> 3773b00b
+	args := createStorageHandlerArgs()
+	shardStorage, _ := NewShardStorageHandler(args)
 	lastFinishedHeaders := createDefaultEpochStartShardData([]byte(lastFinishedMetaBlockHash), []byte("headerHash"))
 	lastFinishedHeaders[0].FirstPendingMetaBlock = []byte(firstPendingMeta)
 	lastFinishedHeaders[0].PendingMiniBlockHeaders = nil
@@ -912,26 +640,8 @@
 func TestShardStorageHandler_getProcessedAndPendingMiniBlocksWithProcessedAndPendingMbs(t *testing.T) {
 	t.Parallel()
 
-<<<<<<< HEAD
-	args := createStorageHandlerArgs()
-	shardStorage, _ := NewShardStorageHandler(args)
-=======
-	args := createDefaultShardStorageArgs()
-	shardStorage, _ := NewShardStorageHandler(
-		args.generalConfig,
-		args.prefsConfig,
-		args.shardCoordinator,
-		args.pathManagerHandler,
-		args.marshalizer,
-		args.hasher,
-		1,
-		args.uint64Converter,
-		args.nodeTypeProvider,
-		args.nodeProcessingMode,
-		args.managedPeersHolder,
-		disabled.NewStateStatistics(),
-	)
->>>>>>> 3773b00b
+	args := createStorageHandlerArgs()
+	shardStorage, _ := NewShardStorageHandler(args)
 	scenario := createPendingAndProcessedMiniBlocksScenario()
 	processedMiniBlocks, pendingMiniBlocks, firstPendingMetaBlockHash, err := shardStorage.getProcessedAndPendingMiniBlocks(scenario.metaBlock, scenario.headers)
 
@@ -948,26 +658,8 @@
 		_ = os.RemoveAll("./Epoch_0")
 	}()
 
-<<<<<<< HEAD
-	args := createStorageHandlerArgs()
-	shardStorage, _ := NewShardStorageHandler(args)
-=======
-	args := createDefaultShardStorageArgs()
-	shardStorage, _ := NewShardStorageHandler(
-		args.generalConfig,
-		args.prefsConfig,
-		args.shardCoordinator,
-		args.pathManagerHandler,
-		args.marshalizer,
-		args.hasher,
-		1,
-		args.uint64Converter,
-		args.nodeTypeProvider,
-		args.nodeProcessingMode,
-		args.managedPeersHolder,
-		disabled.NewStateStatistics(),
-	)
->>>>>>> 3773b00b
+	args := createStorageHandlerArgs()
+	shardStorage, _ := NewShardStorageHandler(args)
 
 	headers := map[string]data.HeaderHandler{}
 	meta := &block.MetaBlock{
@@ -987,26 +679,8 @@
 		_ = os.RemoveAll("./Epoch_0")
 	}()
 
-<<<<<<< HEAD
-	args := createStorageHandlerArgs()
-	shardStorage, _ := NewShardStorageHandler(args)
-=======
-	args := createDefaultShardStorageArgs()
-	shardStorage, _ := NewShardStorageHandler(
-		args.generalConfig,
-		args.prefsConfig,
-		args.shardCoordinator,
-		args.pathManagerHandler,
-		args.marshalizer,
-		args.hasher,
-		1,
-		args.uint64Converter,
-		args.nodeTypeProvider,
-		args.nodeProcessingMode,
-		args.managedPeersHolder,
-		disabled.NewStateStatistics(),
-	)
->>>>>>> 3773b00b
+	args := createStorageHandlerArgs()
+	shardStorage, _ := NewShardStorageHandler(args)
 	shard0HeaderHash := "shard0 header hash"
 	lastFinishedMetaBlock := "last finished meta block"
 
@@ -1034,26 +708,8 @@
 		_ = os.RemoveAll("./Epoch_0")
 	}()
 
-<<<<<<< HEAD
-	args := createStorageHandlerArgs()
-	shardStorage, _ := NewShardStorageHandler(args)
-=======
-	args := createDefaultShardStorageArgs()
-	shardStorage, _ := NewShardStorageHandler(
-		args.generalConfig,
-		args.prefsConfig,
-		args.shardCoordinator,
-		args.pathManagerHandler,
-		args.marshalizer,
-		args.hasher,
-		1,
-		args.uint64Converter,
-		args.nodeTypeProvider,
-		args.nodeProcessingMode,
-		args.managedPeersHolder,
-		disabled.NewStateStatistics(),
-	)
->>>>>>> 3773b00b
+	args := createStorageHandlerArgs()
+	shardStorage, _ := NewShardStorageHandler(args)
 	shard0HeaderHash := "shard0 header hash"
 	lastFinishedMetaBlock := "last finished meta block"
 
@@ -1085,31 +741,10 @@
 
 	args := createStorageHandlerArgs()
 	expectedErr := fmt.Errorf("expected error")
-<<<<<<< HEAD
-	args.Marshaller = &testscommon.MarshalizerStub{MarshalCalled: func(obj interface{}) ([]byte, error) {
+	args.Marshaller = &marshallerMock.MarshalizerStub{MarshalCalled: func(obj interface{}) ([]byte, error) {
 		return nil, expectedErr
 	}}
 	shardStorage, _ := NewShardStorageHandler(args)
-=======
-	// Simulate an error when writing to storage with a mock marshaller
-	args.marshalizer = &marshallerMock.MarshalizerStub{MarshalCalled: func(obj interface{}) ([]byte, error) {
-		return nil, expectedErr
-	}}
-	shardStorage, _ := NewShardStorageHandler(
-		args.generalConfig,
-		args.prefsConfig,
-		args.shardCoordinator,
-		args.pathManagerHandler,
-		args.marshalizer,
-		args.hasher,
-		1,
-		args.uint64Converter,
-		args.nodeTypeProvider,
-		args.nodeProcessingMode,
-		args.managedPeersHolder,
-		disabled.NewStateStatistics(),
-	)
->>>>>>> 3773b00b
 	shard0HeaderHash := "shard0 header hash"
 	lastFinishedMetaBlock := "last finished meta block"
 
@@ -1139,26 +774,8 @@
 		_ = os.RemoveAll("./Epoch_0")
 	}()
 
-<<<<<<< HEAD
-	args := createStorageHandlerArgs()
-	shardStorage, _ := NewShardStorageHandler(args)
-=======
-	args := createDefaultShardStorageArgs()
-	shardStorage, _ := NewShardStorageHandler(
-		args.generalConfig,
-		args.prefsConfig,
-		args.shardCoordinator,
-		args.pathManagerHandler,
-		args.marshalizer,
-		args.hasher,
-		1,
-		args.uint64Converter,
-		args.nodeTypeProvider,
-		args.nodeProcessingMode,
-		args.managedPeersHolder,
-		disabled.NewStateStatistics(),
-	)
->>>>>>> 3773b00b
+	args := createStorageHandlerArgs()
+	shardStorage, _ := NewShardStorageHandler(args)
 	shard0HeaderHash := "shard0 header hash"
 	lastFinishedMetaBlock := "last finished meta block"
 
@@ -1193,26 +810,8 @@
 		_ = os.RemoveAll("./Epoch_0")
 	}()
 
-<<<<<<< HEAD
-	args := createStorageHandlerArgs()
-	shardStorage, _ := NewShardStorageHandler(args)
-=======
-	args := createDefaultShardStorageArgs()
-	shardStorage, _ := NewShardStorageHandler(
-		args.generalConfig,
-		args.prefsConfig,
-		args.shardCoordinator,
-		args.pathManagerHandler,
-		args.marshalizer,
-		args.hasher,
-		1,
-		args.uint64Converter,
-		args.nodeTypeProvider,
-		args.nodeProcessingMode,
-		args.managedPeersHolder,
-		disabled.NewStateStatistics(),
-	)
->>>>>>> 3773b00b
+	args := createStorageHandlerArgs()
+	shardStorage, _ := NewShardStorageHandler(args)
 	shard0HeaderHash := "shard0 header hash"
 	lastFinishedMetaBlock := "last finished meta block"
 
@@ -1241,26 +840,8 @@
 		_ = os.RemoveAll("./Epoch_0")
 	}()
 
-<<<<<<< HEAD
-	args := createStorageHandlerArgs()
-	shardStorage, _ := NewShardStorageHandler(args)
-=======
-	args := createDefaultShardStorageArgs()
-	shardStorage, _ := NewShardStorageHandler(
-		args.generalConfig,
-		args.prefsConfig,
-		args.shardCoordinator,
-		args.pathManagerHandler,
-		args.marshalizer,
-		args.hasher,
-		1,
-		args.uint64Converter,
-		args.nodeTypeProvider,
-		args.nodeProcessingMode,
-		args.managedPeersHolder,
-		disabled.NewStateStatistics(),
-	)
->>>>>>> 3773b00b
+	args := createStorageHandlerArgs()
+	shardStorage, _ := NewShardStorageHandler(args)
 	shard0HeaderHash := "shard0 header hash"
 	lastFinishedMetaBlock := "last finished meta block"
 	prevMetaHash := "prev metaHlock hash"
@@ -1472,8 +1053,6 @@
 	require.Equal(t, metaHashes, headers[shardHdrKey].(data.ShardHeaderHandler).GetMetaBlockHashes())
 }
 
-<<<<<<< HEAD
-=======
 type shardStorageArgs struct {
 	generalConfig      config.Config
 	prefsConfig        config.PreferencesConfig
@@ -1504,7 +1083,6 @@
 	}
 }
 
->>>>>>> 3773b00b
 func createDefaultEpochStartShardData(lastFinishedMetaBlockHash []byte, shardHeaderHash []byte) []block.EpochStartShardData {
 	return []block.EpochStartShardData{
 		{
