package bootstrap

import (
	"fmt"
	"strconv"

	"github.com/multiversx/mx-chain-core-go/core"
	"github.com/multiversx/mx-chain-core-go/data"
	"github.com/multiversx/mx-chain-core-go/data/block"
	"github.com/multiversx/mx-chain-core-go/data/typeConverters"
	"github.com/multiversx/mx-chain-core-go/hashing"
	"github.com/multiversx/mx-chain-core-go/marshal"
	"github.com/multiversx/mx-chain-go/common"
	"github.com/multiversx/mx-chain-go/config"
	"github.com/multiversx/mx-chain-go/dataRetriever"
	"github.com/multiversx/mx-chain-go/epochStart"
	"github.com/multiversx/mx-chain-go/epochStart/bootstrap/disabled"
	"github.com/multiversx/mx-chain-go/process/block/bootstrapStorage"
	"github.com/multiversx/mx-chain-go/sharding"
	"github.com/multiversx/mx-chain-go/storage"
	"github.com/multiversx/mx-chain-go/storage/factory"
)

type metaStorageHandler struct {
	*baseStorageHandler
}

// NewMetaStorageHandler will return a new instance of metaStorageHandler
func NewMetaStorageHandler(
	generalConfig config.Config,
	prefsConfig config.PreferencesConfig,
	shardCoordinator sharding.Coordinator,
	pathManagerHandler storage.PathManagerHandler,
	marshalizer marshal.Marshalizer,
	hasher hashing.Hasher,
	currentEpoch uint32,
	uint64Converter typeConverters.Uint64ByteSliceConverter,
	nodeTypeProvider NodeTypeProviderHandler,
<<<<<<< HEAD
	snapshotsEnabled bool,
	managedPeersHolder common.ManagedPeersHolder,
=======
	nodeProcessingMode common.NodeProcessingMode,
>>>>>>> f8e73cd5
) (*metaStorageHandler, error) {
	epochStartNotifier := &disabled.EpochStartNotifier{}
	storageFactory, err := factory.NewStorageServiceFactory(
		factory.StorageServiceFactoryArgs{
			Config:                        generalConfig,
			PrefsConfig:                   prefsConfig,
			ShardCoordinator:              shardCoordinator,
			PathManager:                   pathManagerHandler,
			EpochStartNotifier:            epochStartNotifier,
			NodeTypeProvider:              nodeTypeProvider,
			CurrentEpoch:                  currentEpoch,
			StorageType:                   factory.BootstrapStorageService,
			CreateTrieEpochRootHashStorer: false,
<<<<<<< HEAD
			SnapshotsEnabled:              snapshotsEnabled,
			ManagedPeersHolder:            managedPeersHolder,
=======
			NodeProcessingMode:            nodeProcessingMode,
>>>>>>> f8e73cd5
		},
	)
	if err != nil {
		return nil, err
	}

	storageService, err := storageFactory.CreateForMeta()
	if err != nil {
		return nil, err
	}

	base := &baseStorageHandler{
		storageService:   storageService,
		shardCoordinator: shardCoordinator,
		marshalizer:      marshalizer,
		hasher:           hasher,
		currentEpoch:     currentEpoch,
		uint64Converter:  uint64Converter,
	}

	return &metaStorageHandler{baseStorageHandler: base}, nil
}

// CloseStorageService closes the containing storage service
func (msh *metaStorageHandler) CloseStorageService() {
	err := msh.storageService.CloseAll()
	if err != nil {
		log.Warn("error while closing storers", "error", err)
	}
}

// SaveDataToStorage will save the fetched data to storage, so it will be used by the storage bootstrap component
func (msh *metaStorageHandler) SaveDataToStorage(components *ComponentsNeededForBootstrap) error {
	bootStorer, err := msh.storageService.GetStorer(dataRetriever.BootstrapUnit)
	if err != nil {
		return err
	}

	lastHeader, err := msh.saveLastHeader(components.EpochStartMetaBlock)
	if err != nil {
		return err
	}

	err = msh.saveMetaHdrForEpochTrigger(components.EpochStartMetaBlock)
	if err != nil {
		return err
	}

	err = msh.saveMetaHdrForEpochTrigger(components.PreviousEpochStart)
	if err != nil {
		return err
	}

	_, err = msh.saveMetaHdrToStorage(components.PreviousEpochStart)
	if err != nil {
		return err
	}

	msh.saveMiniblocksFromComponents(components)

	miniBlocks, err := msh.groupMiniBlocksByShard(components.PendingMiniBlocks)
	if err != nil {
		return err
	}

	triggerConfigKey, err := msh.saveTriggerRegistry(components)
	if err != nil {
		return err
	}

	nodesCoordinatorConfigKey, err := msh.saveNodesCoordinatorRegistry(components.EpochStartMetaBlock, components.NodesConfig)
	if err != nil {
		return err
	}

	lastCrossNotarizedHeader, err := msh.saveLastCrossNotarizedHeaders(components.EpochStartMetaBlock, components.Headers)
	if err != nil {
		return err
	}

	bootStrapData := bootstrapStorage.BootstrapData{
		LastHeader:                 lastHeader,
		LastCrossNotarizedHeaders:  lastCrossNotarizedHeader,
		LastSelfNotarizedHeaders:   []bootstrapStorage.BootstrapHeaderInfo{lastHeader},
		ProcessedMiniBlocks:        []bootstrapStorage.MiniBlocksInMeta{},
		PendingMiniBlocks:          miniBlocks,
		NodesCoordinatorConfigKey:  nodesCoordinatorConfigKey,
		EpochStartTriggerConfigKey: triggerConfigKey,
		HighestFinalBlockNonce:     lastHeader.Nonce,
		LastRound:                  0,
	}
	bootStrapDataBytes, err := msh.marshalizer.Marshal(&bootStrapData)
	if err != nil {
		return err
	}

	roundToUseAsKey := int64(components.EpochStartMetaBlock.GetRound())
	roundNum := bootstrapStorage.RoundNum{Num: roundToUseAsKey}
	roundNumBytes, err := msh.marshalizer.Marshal(&roundNum)
	if err != nil {
		return err
	}

	err = bootStorer.Put([]byte(common.HighestRoundFromBootStorage), roundNumBytes)
	if err != nil {
		return err
	}
	key := []byte(strconv.FormatInt(roundToUseAsKey, 10))
	err = bootStorer.Put(key, bootStrapDataBytes)
	if err != nil {
		return err
	}

	log.Debug("saved bootstrap data to storage", "round", roundToUseAsKey)
	return nil
}

func (msh *metaStorageHandler) saveLastCrossNotarizedHeaders(
	meta data.MetaHeaderHandler,
	mapHeaders map[string]data.HeaderHandler,
) ([]bootstrapStorage.BootstrapHeaderInfo, error) {
	crossNotarizedHdrs := make([]bootstrapStorage.BootstrapHeaderInfo, 0)
	for _, epochStartShardData := range meta.GetEpochStartHandler().GetLastFinalizedHeaderHandlers() {
		crossNotarizedHdrs = append(crossNotarizedHdrs, bootstrapStorage.BootstrapHeaderInfo{
			ShardId: epochStartShardData.GetShardID(),
			Nonce:   epochStartShardData.GetNonce(),
			Hash:    epochStartShardData.GetHeaderHash(),
		})

		hdr, ok := mapHeaders[string(epochStartShardData.GetHeaderHash())]
		if !ok {
			return nil, epochStart.ErrMissingHeader
		}

		_, err := msh.saveShardHdrToStorage(hdr)
		if err != nil {
			return nil, err
		}
	}

	return crossNotarizedHdrs, nil
}

func (msh *metaStorageHandler) saveLastHeader(metaBlock data.HeaderHandler) (bootstrapStorage.BootstrapHeaderInfo, error) {
	lastHeaderHash, err := msh.saveMetaHdrToStorage(metaBlock)
	if err != nil {
		return bootstrapStorage.BootstrapHeaderInfo{}, err
	}

	bootstrapHdrInfo := bootstrapStorage.BootstrapHeaderInfo{
		ShardId: core.MetachainShardId,
		Epoch:   metaBlock.GetEpoch(),
		Nonce:   metaBlock.GetNonce(),
		Hash:    lastHeaderHash,
	}

	return bootstrapHdrInfo, nil
}

func (msh *metaStorageHandler) saveTriggerRegistry(components *ComponentsNeededForBootstrap) ([]byte, error) {
	metaBlock, ok := components.EpochStartMetaBlock.(*block.MetaBlock)
	if !ok {
		return nil, epochStart.ErrWrongTypeAssertion
	}

	hash, err := core.CalculateHash(msh.marshalizer, msh.hasher, metaBlock)
	if err != nil {
		return nil, err
	}

	triggerReg := block.MetaTriggerRegistry{
		Epoch:                       metaBlock.GetEpoch(),
		CurrentRound:                metaBlock.GetRound(),
		EpochFinalityAttestingRound: metaBlock.GetRound(),
		CurrEpochStartRound:         metaBlock.GetRound(),
		PrevEpochStartRound:         components.PreviousEpochStart.GetRound(),
		EpochStartMetaHash:          hash,
		EpochStartMeta:              metaBlock,
	}

	bootstrapKey := []byte(fmt.Sprint(metaBlock.GetRound()))
	trigInternalKey := append([]byte(common.TriggerRegistryKeyPrefix), bootstrapKey...)

	triggerRegBytes, err := msh.marshalizer.Marshal(&triggerReg)
	if err != nil {
		return nil, err
	}

	bootstrapStorageUnit, err := msh.storageService.GetStorer(dataRetriever.BootstrapUnit)
	if err != nil {
		return nil, err
	}

	errPut := bootstrapStorageUnit.Put(trigInternalKey, triggerRegBytes)
	if errPut != nil {
		return nil, errPut
	}

	return bootstrapKey, nil
}

// IsInterfaceNil returns true if there is no value under the interface
func (msh *metaStorageHandler) IsInterfaceNil() bool {
	return msh == nil
}<|MERGE_RESOLUTION|>--- conflicted
+++ resolved
@@ -36,12 +36,9 @@
 	currentEpoch uint32,
 	uint64Converter typeConverters.Uint64ByteSliceConverter,
 	nodeTypeProvider NodeTypeProviderHandler,
-<<<<<<< HEAD
+	nodeProcessingMode common.NodeProcessingMode,
 	snapshotsEnabled bool,
 	managedPeersHolder common.ManagedPeersHolder,
-=======
-	nodeProcessingMode common.NodeProcessingMode,
->>>>>>> f8e73cd5
 ) (*metaStorageHandler, error) {
 	epochStartNotifier := &disabled.EpochStartNotifier{}
 	storageFactory, err := factory.NewStorageServiceFactory(
@@ -55,12 +52,9 @@
 			CurrentEpoch:                  currentEpoch,
 			StorageType:                   factory.BootstrapStorageService,
 			CreateTrieEpochRootHashStorer: false,
-<<<<<<< HEAD
+			NodeProcessingMode:            nodeProcessingMode,
 			SnapshotsEnabled:              snapshotsEnabled,
 			ManagedPeersHolder:            managedPeersHolder,
-=======
-			NodeProcessingMode:            nodeProcessingMode,
->>>>>>> f8e73cd5
 		},
 	)
 	if err != nil {
