package bootstrap

import (
	"context"
	"math"
	"sync"
	"time"

	"github.com/ElrondNetwork/elrond-go/core"
	"github.com/ElrondNetwork/elrond-go/core/check"
	"github.com/ElrondNetwork/elrond-go/data/block"
	"github.com/ElrondNetwork/elrond-go/epochStart"
	"github.com/ElrondNetwork/elrond-go/hashing"
	"github.com/ElrondNetwork/elrond-go/marshal"
	"github.com/ElrondNetwork/elrond-go/process"
	"github.com/ElrondNetwork/elrond-go/process/factory"
)

const durationBetweenChecks = 200 * time.Millisecond
const durationBetweenReRequests = 1 * time.Second
const durationBetweenCheckingNumConnectedPeers = 500 * time.Millisecond
const minNumPeersToConsiderMetaBlockValid = 1
const minNumConnectedPeers = 1

var _ process.InterceptorProcessor = (*epochStartMetaBlockProcessor)(nil)

type epochStartMetaBlockProcessor struct {
	messenger                         Messenger
	requestHandler                    RequestHandler
	marshalizer                       marshal.Marshalizer
	hasher                            hashing.Hasher
	mutReceivedMetaBlocks             sync.RWMutex
	mapReceivedMetaBlocks             map[string]*block.MetaBlock
	mapMetaBlocksFromPeers            map[string][]core.PeerID
	chanConsensusReached              chan bool
	metaBlock                         *block.MetaBlock
	peerCountTarget                   int
	minNumConnectedPeers              int
	minNumOfPeersToConsiderBlockValid int
}

// NewEpochStartMetaBlockProcessor will return a interceptor processor for epoch start meta block
func NewEpochStartMetaBlockProcessor(
	messenger Messenger,
	handler RequestHandler,
	marshalizer marshal.Marshalizer,
	hasher hashing.Hasher,
	consensusPercentage uint8,
	minNumConnectedPeersConfig int,
	minNumOfPeersToConsiderBlockValidConfig int,
) (*epochStartMetaBlockProcessor, error) {
	if check.IfNil(messenger) {
		return nil, epochStart.ErrNilMessenger
	}
	if check.IfNil(handler) {
		return nil, epochStart.ErrNilRequestHandler
	}
	if check.IfNil(marshalizer) {
		return nil, epochStart.ErrNilMarshalizer
	}
	if check.IfNil(hasher) {
		return nil, epochStart.ErrNilHasher
	}
	if !(consensusPercentage > 0 && consensusPercentage <= 100) {
		return nil, epochStart.ErrInvalidConsensusThreshold
	}
	if minNumConnectedPeersConfig < minNumConnectedPeers {
		return nil, epochStart.ErrNotEnoughNumConnectedPeers
	}
	if minNumOfPeersToConsiderBlockValidConfig < minNumPeersToConsiderMetaBlockValid {
		return nil, epochStart.ErrNotEnoughNumOfPeersToConsiderBlockValid
	}

	processor := &epochStartMetaBlockProcessor{
		messenger:                         messenger,
		requestHandler:                    handler,
		marshalizer:                       marshalizer,
		hasher:                            hasher,
		minNumConnectedPeers:              minNumConnectedPeersConfig,
		minNumOfPeersToConsiderBlockValid: minNumOfPeersToConsiderBlockValidConfig,
		mutReceivedMetaBlocks:             sync.RWMutex{},
		mapReceivedMetaBlocks:             make(map[string]*block.MetaBlock),
		mapMetaBlocksFromPeers:            make(map[string][]core.PeerID),
		chanConsensusReached:              make(chan bool, 1),
	}

	processor.waitForEnoughNumConnectedPeers(messenger)
	percentage := float64(consensusPercentage) / 100.0
	peerCountTarget := int(percentage * float64(len(messenger.ConnectedPeers())))
	processor.peerCountTarget = peerCountTarget

	log.Debug("consensus percentage for epoch start meta block ", "value (%)", consensusPercentage, "peerCountTarget", peerCountTarget)
	return processor, nil
}

// Validate will return nil as there is no need for validation
func (e *epochStartMetaBlockProcessor) Validate(_ process.InterceptedData, _ core.PeerID) error {
	return nil
}

func (e *epochStartMetaBlockProcessor) waitForEnoughNumConnectedPeers(messenger Messenger) {
	for {
		numConnectedPeers := len(messenger.ConnectedPeers())
		if numConnectedPeers >= e.minNumConnectedPeers {
			break
		}

		log.Debug("epoch bootstrapper: not enough connected peers",
			"wanted", e.minNumConnectedPeers,
			"actual", numConnectedPeers)
		time.Sleep(durationBetweenCheckingNumConnectedPeers)
	}
}

// Save will handle the consensus mechanism for the fetched metablocks
// All errors are just logged because if this function returns an error, the processing is finished. This way, we ignore
// wrong received data and wait for relevant intercepted data
<<<<<<< HEAD
func (e *epochStartMetaBlockProcessor) Save(data process.InterceptedData, fromConnectedPeer p2p.PeerID, topic string) error {
=======
func (e *epochStartMetaBlockProcessor) Save(data process.InterceptedData, fromConnectedPeer core.PeerID) error {
>>>>>>> a53709c2
	if check.IfNil(data) {
		log.Debug("epoch bootstrapper: nil intercepted data")
		return nil
	}

	log.Debug("received header", "type", data.Type(), "hash", data.Hash())
	interceptedHdr, ok := data.(process.HdrValidatorHandler)
	if !ok {
		log.Warn("saving epoch start meta block error", "error", epochStart.ErrWrongTypeAssertion)
		return nil
	}

	metaBlock := interceptedHdr.HeaderHandler().(*block.MetaBlock)
	if !metaBlock.IsStartOfEpochBlock() {
		log.Warn("received metablock is not of type epoch start", "error", epochStart.ErrNotEpochStartBlock)
		return nil
	}

	mbHash, err := core.CalculateHash(e.marshalizer, e.hasher, metaBlock)
	if err != nil {
		log.Warn("saving epoch start meta block error", "error", err)
		return nil
	}

	log.Debug("received epoch start meta", "epoch", metaBlock.GetEpoch(), "from peer", fromConnectedPeer.Pretty())
	e.mutReceivedMetaBlocks.Lock()
	e.mapReceivedMetaBlocks[string(mbHash)] = metaBlock
	e.addToPeerList(string(mbHash), fromConnectedPeer)
	e.mutReceivedMetaBlocks.Unlock()

	return nil
}

// this func should be called under mutex protection
func (e *epochStartMetaBlockProcessor) addToPeerList(hash string, peer core.PeerID) {
	peersListForHash := e.mapMetaBlocksFromPeers[hash]
	for _, pid := range peersListForHash {
		if pid == peer {
			return
		}
	}
	e.mapMetaBlocksFromPeers[hash] = append(e.mapMetaBlocksFromPeers[hash], peer)
}

// GetEpochStartMetaBlock will return the metablock after it is confirmed or an error if the number of tries was exceeded
// This is a blocking method which will end after the consensus for the meta block is obtained or the context is done
func (e *epochStartMetaBlockProcessor) GetEpochStartMetaBlock(ctx context.Context) (*block.MetaBlock, error) {
	originalIntra, originalCross, err := e.requestHandler.GetNumPeersToQuery(factory.MetachainBlocksTopic)
	if err != nil {
		return nil, err
	}

	defer func() {
		err = e.requestHandler.SetNumPeersToQuery(factory.MetachainBlocksTopic, originalIntra, originalCross)
		if err != nil {
			log.Warn("epoch bootstrapper: error setting num of peers intra/cross for resolver",
				"resolver", factory.MetachainBlocksTopic,
				"error", err)
		}
	}()

	err = e.requestMetaBlock()
	if err != nil {
		return nil, err
	}

	chanRequests := time.After(durationBetweenReRequests)
	chanCheckMaps := time.After(durationBetweenChecks)
	for {
		select {
		case <-e.chanConsensusReached:
			return e.metaBlock, nil
		case <-ctx.Done():
			return e.getMostReceivedMetaBlock()
		case <-chanRequests:
			err = e.requestMetaBlock()
			if err != nil {
				return nil, err
			}
			chanRequests = time.After(durationBetweenReRequests)
		case <-chanCheckMaps:
			e.checkMaps()
			chanCheckMaps = time.After(durationBetweenChecks)
		}
	}
}

func (e *epochStartMetaBlockProcessor) getMostReceivedMetaBlock() (*block.MetaBlock, error) {
	e.mutReceivedMetaBlocks.RLock()
	defer e.mutReceivedMetaBlocks.RUnlock()

	var mostReceivedHash string
	maxLength := e.minNumOfPeersToConsiderBlockValid - 1
	for hash, entry := range e.mapMetaBlocksFromPeers {
		if len(entry) > maxLength {
			maxLength = len(entry)
			mostReceivedHash = hash
		}
	}

	if len(mostReceivedHash) == 0 {
		return nil, epochStart.ErrTimeoutWaitingForMetaBlock
	}

	return e.mapReceivedMetaBlocks[mostReceivedHash], nil
}

func (e *epochStartMetaBlockProcessor) requestMetaBlock() error {
	numConnectedPeers := len(e.messenger.ConnectedPeers())
	err := e.requestHandler.SetNumPeersToQuery(factory.MetachainBlocksTopic, numConnectedPeers, numConnectedPeers)
	if err != nil {
		return err
	}

	unknownEpoch := uint32(math.MaxUint32)
	e.requestHandler.RequestStartOfEpochMetaBlock(unknownEpoch)
	return nil
}

func (e *epochStartMetaBlockProcessor) checkMaps() {
	e.mutReceivedMetaBlocks.RLock()
	defer e.mutReceivedMetaBlocks.RUnlock()

	for hash, peersList := range e.mapMetaBlocksFromPeers {
		log.Debug("metablock from peers", "num peers", len(peersList), "target", e.peerCountTarget, "hash", []byte(hash))
		found := e.processEntry(peersList, hash)
		if found {
			break
		}
	}
}

func (e *epochStartMetaBlockProcessor) processEntry(
	peersList []core.PeerID,
	hash string,
) bool {
	if len(peersList) >= e.peerCountTarget {
		log.Info("got consensus for epoch start metablock", "len", len(peersList))
		e.metaBlock = e.mapReceivedMetaBlocks[hash]
		e.chanConsensusReached <- true
		return true
	}

	return false
}

// RegisterHandler registers a callback function to be notified of incoming epoch start metablocks
func (e *epochStartMetaBlockProcessor) RegisterHandler(_ func(topic string, hash []byte, data interface{})) {
	panic("not implemented")
}

// IsInterfaceNil returns true if there is no value under the interface
func (e *epochStartMetaBlockProcessor) IsInterfaceNil() bool {
	return e == nil
}<|MERGE_RESOLUTION|>--- conflicted
+++ resolved
@@ -115,11 +115,7 @@
 // Save will handle the consensus mechanism for the fetched metablocks
 // All errors are just logged because if this function returns an error, the processing is finished. This way, we ignore
 // wrong received data and wait for relevant intercepted data
-<<<<<<< HEAD
-func (e *epochStartMetaBlockProcessor) Save(data process.InterceptedData, fromConnectedPeer p2p.PeerID, topic string) error {
-=======
-func (e *epochStartMetaBlockProcessor) Save(data process.InterceptedData, fromConnectedPeer core.PeerID) error {
->>>>>>> a53709c2
+func (e *epochStartMetaBlockProcessor) Save(data process.InterceptedData, fromConnectedPeer core.PeerID, topic string) error {
 	if check.IfNil(data) {
 		log.Debug("epoch bootstrapper: nil intercepted data")
 		return nil
