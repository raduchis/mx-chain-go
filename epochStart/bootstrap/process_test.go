package bootstrap

import (
	"context"
	"encoding/json"
	"errors"
	"fmt"
	"strconv"
	"strings"
	"testing"
	"time"

	"github.com/ElrondNetwork/elrond-go-core/core"
	"github.com/ElrondNetwork/elrond-go-core/core/check"
	"github.com/ElrondNetwork/elrond-go-core/core/versioning"
	"github.com/ElrondNetwork/elrond-go-core/data"
	"github.com/ElrondNetwork/elrond-go-core/data/block"
	"github.com/ElrondNetwork/elrond-go/common"
	"github.com/ElrondNetwork/elrond-go/config"
	"github.com/ElrondNetwork/elrond-go/dataRetriever"
	"github.com/ElrondNetwork/elrond-go/epochStart"
	"github.com/ElrondNetwork/elrond-go/epochStart/bootstrap/disabled"
	"github.com/ElrondNetwork/elrond-go/epochStart/bootstrap/types"
	"github.com/ElrondNetwork/elrond-go/epochStart/mock"
	"github.com/ElrondNetwork/elrond-go/process"
	"github.com/ElrondNetwork/elrond-go/sharding"
	"github.com/ElrondNetwork/elrond-go/sharding/nodesCoordinator"
	"github.com/ElrondNetwork/elrond-go/state"
	"github.com/ElrondNetwork/elrond-go/storage"
	"github.com/ElrondNetwork/elrond-go/testscommon"
	epochStartMocks "github.com/ElrondNetwork/elrond-go/testscommon/bootstrapMocks/epochStart"
	"github.com/ElrondNetwork/elrond-go/testscommon/cryptoMocks"
	dataRetrieverMock "github.com/ElrondNetwork/elrond-go/testscommon/dataRetriever"
	"github.com/ElrondNetwork/elrond-go/testscommon/economicsmocks"
	"github.com/ElrondNetwork/elrond-go/testscommon/epochNotifier"
	"github.com/ElrondNetwork/elrond-go/testscommon/genericMocks"
	"github.com/ElrondNetwork/elrond-go/testscommon/guardianMocks"
	"github.com/ElrondNetwork/elrond-go/testscommon/hashingMocks"
	"github.com/ElrondNetwork/elrond-go/testscommon/nodeTypeProviderMock"
	"github.com/ElrondNetwork/elrond-go/testscommon/scheduledDataSyncer"
	"github.com/ElrondNetwork/elrond-go/testscommon/shardingMocks"
	statusHandlerMock "github.com/ElrondNetwork/elrond-go/testscommon/statusHandler"
	storageMocks "github.com/ElrondNetwork/elrond-go/testscommon/storage"
	"github.com/ElrondNetwork/elrond-go/testscommon/syncer"
	"github.com/ElrondNetwork/elrond-go/trie/factory"
	"github.com/stretchr/testify/assert"
	"github.com/stretchr/testify/require"
)

func createPkBytes(numShards uint32) map[uint32][]byte {
	pksbytes := make(map[uint32][]byte, numShards+1)
	for i := uint32(0); i < numShards; i++ {
		pksbytes[i] = make([]byte, 128)
		pksbytes[i] = []byte("afafafafafafafafafafafafafafafafafafafafafafafafafafafafafafafafafafafafafafafafafafafafafafafafafafafafafafafafafafafafafafafaf")
		pksbytes[i][0] = byte(i)
	}

	pksbytes[core.MetachainShardId] = make([]byte, 128)
	pksbytes[core.MetachainShardId] = []byte("afafafafafafafafafafafafafafafafafafafafafafafafafafafafafafafafafafafafafafafafafafafafafafafafafafafafafafafafafafafafafafafaf")
	pksbytes[core.MetachainShardId][0] = byte(numShards)

	return pksbytes
}

func createComponentsForEpochStart() (*mock.CoreComponentsMock, *mock.CryptoComponentsMock) {
	return &mock.CoreComponentsMock{
			IntMarsh:                     &mock.MarshalizerMock{},
			Marsh:                        &mock.MarshalizerMock{},
			Hash:                         &hashingMocks.HasherMock{},
			TxSignHasherField:            &hashingMocks.HasherMock{},
			UInt64ByteSliceConv:          &mock.Uint64ByteSliceConverterMock{},
			AddrPubKeyConv:               &mock.PubkeyConverterMock{},
			PathHdl:                      &testscommon.PathManagerStub{},
			EpochNotifierField:           &epochNotifier.EpochNotifierStub{},
			TxVersionCheckField:          versioning.NewTxVersionChecker(1),
			NodeTypeProviderField:        &nodeTypeProviderMock.NodeTypeProviderStub{},
			ProcessStatusHandlerInstance: &testscommon.ProcessStatusHandlerStub{},
		},
		&mock.CryptoComponentsMock{
			PubKey:   &cryptoMocks.PublicKeyStub{},
			BlockSig: &cryptoMocks.SignerStub{},
			TxSig:    &cryptoMocks.SignerStub{},
			BlKeyGen: &cryptoMocks.KeyGenStub{},
			TxKeyGen: &cryptoMocks.KeyGenStub{},
		}
}

func createMockEpochStartBootstrapArgs(
	coreMock *mock.CoreComponentsMock,
	cryptoMock *mock.CryptoComponentsMock,
) ArgsEpochStartBootstrap {
	generalCfg := testscommon.GetGeneralConfig()
	return ArgsEpochStartBootstrap{
		ScheduledSCRsStorer:    genericMocks.NewStorerMock("path", 0),
		CoreComponentsHolder:   coreMock,
		CryptoComponentsHolder: cryptoMock,
		Messenger:              &mock.MessengerStub{},
		GeneralConfig: config.Config{
			MiniBlocksStorage:                  generalCfg.MiniBlocksStorage,
			PeerBlockBodyStorage:               generalCfg.PeerBlockBodyStorage,
			BlockHeaderStorage:                 generalCfg.BlockHeaderStorage,
			TxStorage:                          generalCfg.TxStorage,
			UnsignedTransactionStorage:         generalCfg.UnsignedTransactionStorage,
			RewardTxStorage:                    generalCfg.RewardTxStorage,
			ShardHdrNonceHashStorage:           generalCfg.ShardHdrNonceHashStorage,
			MetaHdrNonceHashStorage:            generalCfg.MetaHdrNonceHashStorage,
			StatusMetricsStorage:               generalCfg.StatusMetricsStorage,
			ReceiptsStorage:                    generalCfg.ReceiptsStorage,
			SmartContractsStorage:              generalCfg.SmartContractsStorage,
			SmartContractsStorageForSCQuery:    generalCfg.SmartContractsStorageForSCQuery,
			TrieEpochRootHashStorage:           generalCfg.TrieEpochRootHashStorage,
			BootstrapStorage:                   generalCfg.BootstrapStorage,
			MetaBlockStorage:                   generalCfg.MetaBlockStorage,
			AccountsTrieStorage:                generalCfg.AccountsTrieStorage,
			PeerAccountsTrieStorage:            generalCfg.PeerAccountsTrieStorage,
			AccountsTrieCheckpointsStorage:     generalCfg.AccountsTrieCheckpointsStorage,
			PeerAccountsTrieCheckpointsStorage: generalCfg.PeerAccountsTrieCheckpointsStorage,
			Heartbeat:                          generalCfg.Heartbeat,
			EvictionWaitingList: config.EvictionWaitingListConfig{
				HashesSize:     100,
				RootHashesSize: 100,
				DB: config.DBConfig{
					FilePath:          "EvictionWaitingList",
					Type:              "MemoryDB",
					BatchDelaySeconds: 30,
					MaxBatchSize:      6,
					MaxOpenFiles:      10,
				},
			},
			StateTriesConfig: config.StateTriesConfig{
				CheckpointRoundsModulus:     5,
				AccountsStatePruningEnabled: true,
				PeerStatePruningEnabled:     true,
				MaxStateTrieLevelInMemory:   5,
				MaxPeerTrieLevelInMemory:    5,
			},
			TrieStorageManagerConfig: config.TrieStorageManagerConfig{
				PruningBufferLen:      1000,
				SnapshotsBufferLen:    10,
				SnapshotsGoroutineNum: 1,
			},
			WhiteListPool: config.CacheConfig{
				Type:     "LRU",
				Capacity: 10,
				Shards:   10,
			},
			EpochStartConfig: config.EpochStartConfig{
				MinNumConnectedPeersToStart:       2,
				MinNumOfPeersToConsiderBlockValid: 2,
			},
			StoragePruning: config.StoragePruningConfig{
				Enabled:                     true,
				ValidatorCleanOldEpochsData: true,
				ObserverCleanOldEpochsData:  true,
				NumEpochsToKeep:             2,
				NumActivePersisters:         2,
			},
			TrieSync: config.TrieSyncConfig{
				NumConcurrentTrieSyncers:  50,
				MaxHardCapForMissingNodes: 500,
				TrieSyncerVersion:         2,
			},
			ScheduledSCRsStorage: config.StorageConfig{
				Cache: config.CacheConfig{
					Type:     "LRU",
					Capacity: 10,
					Shards:   10,
				},
				DB: config.DBConfig{
					FilePath:          "scheduledSCRs",
					Type:              "MemoryDB",
					BatchDelaySeconds: 30,
					MaxBatchSize:      6,
					MaxOpenFiles:      10,
				},
			},
			TxDataPool: config.CacheConfig{
				Type:     "LRU",
				Capacity: 10,
				Shards:   10,
			},
			Resolvers: generalCfg.Resolvers,
		},
		EconomicsData: &economicsmocks.EconomicsHandlerStub{
			MinGasPriceCalled: func() uint64 {
				return 1
			},
		},
		GenesisNodesConfig:         &mock.NodesSetupStub{},
		GenesisShardCoordinator:    mock.NewMultipleShardsCoordinatorMock(),
		Rater:                      &mock.RaterStub{},
		DestinationShardAsObserver: 0,
		NodeShuffler:               &shardingMocks.NodeShufflerMock{},
		RoundHandler:               &mock.RoundHandlerStub{},
		LatestStorageDataProvider:  &mock.LatestStorageDataProviderStub{},
		StorageUnitOpener:          &storageMocks.UnitOpenerStub{},
		ArgumentsParser:            &mock.ArgumentParserMock{},
		StatusHandler:              &statusHandlerMock.AppStatusHandlerStub{},
		HeaderIntegrityVerifier:    &mock.HeaderIntegrityVerifierStub{},
		DataSyncerCreator: &scheduledDataSyncer.ScheduledSyncerFactoryStub{
			CreateCalled: func(args *types.ScheduledDataSyncerCreateArgs) (types.ScheduledDataSyncer, error) {
				return &scheduledDataSyncer.ScheduledSyncerStub{
					UpdateSyncDataIfNeededCalled: func(notarizedShardHeader data.ShardHeaderHandler) (data.ShardHeaderHandler, map[string]data.HeaderHandler, error) {
						return notarizedShardHeader, nil, nil
					},
					GetRootHashToSyncCalled: func(notarizedShardHeader data.ShardHeaderHandler) []byte {
						return notarizedShardHeader.GetRootHash()
					},
				}, nil
			},
		},
<<<<<<< HEAD
		GuardianSigVerifier: &guardianMocks.GuardianSigVerifierStub{},
=======
		FlagsConfig: config.ContextFlagsConfig{
			ForceStartFromNetwork: false,
		},
>>>>>>> fc78258f
	}
}

func TestNewEpochStartBootstrap_NilArgsChecks(t *testing.T) {
	t.Parallel()

	t.Run("nil shardCoordinator", func(t *testing.T) {
		t.Parallel()

		args := createMockEpochStartBootstrapArgs(createComponentsForEpochStart())
		args.GenesisShardCoordinator = nil

		epochStartProvider, err := NewEpochStartBootstrap(args)
		require.Nil(t, epochStartProvider)
		require.True(t, errors.Is(err, epochStart.ErrNilShardCoordinator))
	})
	t.Run("nil messenger", func(t *testing.T) {
		t.Parallel()

		args := createMockEpochStartBootstrapArgs(createComponentsForEpochStart())
		args.Messenger = nil

		epochStartProvider, err := NewEpochStartBootstrap(args)
		require.Nil(t, epochStartProvider)
		require.True(t, errors.Is(err, epochStart.ErrNilMessenger))
	})
	t.Run("nil economicsData", func(t *testing.T) {
		t.Parallel()

		args := createMockEpochStartBootstrapArgs(createComponentsForEpochStart())
		args.EconomicsData = nil

		epochStartProvider, err := NewEpochStartBootstrap(args)
		require.Nil(t, epochStartProvider)
		require.True(t, errors.Is(err, epochStart.ErrNilEconomicsData))
	})
	t.Run("nil coreComponentsHolder", func(t *testing.T) {
		t.Parallel()

		args := createMockEpochStartBootstrapArgs(createComponentsForEpochStart())
		args.CoreComponentsHolder = nil

		epochStartProvider, err := NewEpochStartBootstrap(args)
		require.Nil(t, epochStartProvider)
		require.True(t, errors.Is(err, epochStart.ErrNilCoreComponentsHolder))
	})
	t.Run("nil cryptoComponentsHolder", func(t *testing.T) {
		t.Parallel()

		args := createMockEpochStartBootstrapArgs(createComponentsForEpochStart())
		args.CryptoComponentsHolder = nil

		epochStartProvider, err := NewEpochStartBootstrap(args)
		require.Nil(t, epochStartProvider)
		require.True(t, errors.Is(err, epochStart.ErrNilCryptoComponentsHolder))
	})
	t.Run("nil pubKey", func(t *testing.T) {
		t.Parallel()

		coreComp, cryptoComp := createComponentsForEpochStart()
		cryptoComp.PubKey = nil
		args := createMockEpochStartBootstrapArgs(coreComp, cryptoComp)

		epochStartProvider, err := NewEpochStartBootstrap(args)
		require.Nil(t, epochStartProvider)
		require.True(t, errors.Is(err, epochStart.ErrNilPubKey))
	})
	t.Run("nil hasher", func(t *testing.T) {
		t.Parallel()

		coreComp, cryptoComp := createComponentsForEpochStart()
		coreComp.Hash = nil
		args := createMockEpochStartBootstrapArgs(coreComp, cryptoComp)

		epochStartProvider, err := NewEpochStartBootstrap(args)
		require.Nil(t, epochStartProvider)
		require.True(t, errors.Is(err, epochStart.ErrNilHasher))
	})
	t.Run("nil marshalizer", func(t *testing.T) {
		t.Parallel()

		coreComp, cryptoComp := createComponentsForEpochStart()
		coreComp.IntMarsh = nil
		args := createMockEpochStartBootstrapArgs(coreComp, cryptoComp)

		epochStartProvider, err := NewEpochStartBootstrap(args)
		require.Nil(t, epochStartProvider)
		require.True(t, errors.Is(err, epochStart.ErrNilMarshalizer))
	})
	t.Run("nil blockKeyGen", func(t *testing.T) {
		t.Parallel()

		coreComp, cryptoComp := createComponentsForEpochStart()
		cryptoComp.BlKeyGen = nil
		args := createMockEpochStartBootstrapArgs(coreComp, cryptoComp)

		epochStartProvider, err := NewEpochStartBootstrap(args)
		require.Nil(t, epochStartProvider)
		require.True(t, errors.Is(err, epochStart.ErrNilBlockKeyGen))
	})
	t.Run("nil keyGen", func(t *testing.T) {
		t.Parallel()

		coreComp, cryptoComp := createComponentsForEpochStart()
		cryptoComp.TxKeyGen = nil
		args := createMockEpochStartBootstrapArgs(coreComp, cryptoComp)

		epochStartProvider, err := NewEpochStartBootstrap(args)
		require.Nil(t, epochStartProvider)
		require.True(t, errors.Is(err, epochStart.ErrNilKeyGen))
	})
	t.Run("nil singleSigner", func(t *testing.T) {
		t.Parallel()

		coreComp, cryptoComp := createComponentsForEpochStart()
		cryptoComp.TxSig = nil
		args := createMockEpochStartBootstrapArgs(coreComp, cryptoComp)

		epochStartProvider, err := NewEpochStartBootstrap(args)
		require.Nil(t, epochStartProvider)
		require.True(t, errors.Is(err, epochStart.ErrNilSingleSigner))
	})
	t.Run("nil blockSingleSigner", func(t *testing.T) {
		t.Parallel()

		coreComp, cryptoComp := createComponentsForEpochStart()
		cryptoComp.BlockSig = nil
		args := createMockEpochStartBootstrapArgs(coreComp, cryptoComp)

		epochStartProvider, err := NewEpochStartBootstrap(args)
		require.Nil(t, epochStartProvider)
		require.True(t, errors.Is(err, epochStart.ErrNilBlockSingleSigner))
	})
	t.Run("nil txSignMarshalizer", func(t *testing.T) {
		t.Parallel()

		coreComp, cryptoComp := createComponentsForEpochStart()
		coreComp.Marsh = nil
		args := createMockEpochStartBootstrapArgs(coreComp, cryptoComp)

		epochStartProvider, err := NewEpochStartBootstrap(args)
		require.Nil(t, epochStartProvider)
		require.True(t, errors.Is(err, epochStart.ErrNilTxSignMarshalizer))
	})
	t.Run("nil pathManager", func(t *testing.T) {
		t.Parallel()

		coreComp, cryptoComp := createComponentsForEpochStart()
		coreComp.PathHdl = nil
		args := createMockEpochStartBootstrapArgs(coreComp, cryptoComp)

		epochStartProvider, err := NewEpochStartBootstrap(args)
		require.Nil(t, epochStartProvider)
		require.True(t, errors.Is(err, epochStart.ErrNilPathManager))
	})
	t.Run("nil genesisNodesConfig", func(t *testing.T) {
		t.Parallel()

		args := createMockEpochStartBootstrapArgs(createComponentsForEpochStart())
		args.GenesisNodesConfig = nil

		epochStartProvider, err := NewEpochStartBootstrap(args)
		require.Nil(t, epochStartProvider)
		require.True(t, errors.Is(err, epochStart.ErrNilGenesisNodesConfig))
	})
	t.Run("nil rater", func(t *testing.T) {
		t.Parallel()

		args := createMockEpochStartBootstrapArgs(createComponentsForEpochStart())
		args.Rater = nil

		epochStartProvider, err := NewEpochStartBootstrap(args)
		require.Nil(t, epochStartProvider)
		require.True(t, errors.Is(err, epochStart.ErrNilRater))
	})
	t.Run("nil pubkeyConverter", func(t *testing.T) {
		t.Parallel()

		coreComp, cryptoComp := createComponentsForEpochStart()
		coreComp.AddrPubKeyConv = nil
		args := createMockEpochStartBootstrapArgs(coreComp, cryptoComp)

		epochStartProvider, err := NewEpochStartBootstrap(args)
		require.Nil(t, epochStartProvider)
		require.True(t, errors.Is(err, epochStart.ErrNilPubkeyConverter))
	})
	t.Run("nil roundHandler", func(t *testing.T) {
		t.Parallel()

		args := createMockEpochStartBootstrapArgs(createComponentsForEpochStart())
		args.RoundHandler = nil

		epochStartProvider, err := NewEpochStartBootstrap(args)
		require.Nil(t, epochStartProvider)
		require.True(t, errors.Is(err, epochStart.ErrNilRoundHandler))
	})
	t.Run("nil storageUnitOpener", func(t *testing.T) {
		t.Parallel()

		args := createMockEpochStartBootstrapArgs(createComponentsForEpochStart())
		args.StorageUnitOpener = nil

		epochStartProvider, err := NewEpochStartBootstrap(args)
		require.Nil(t, epochStartProvider)
		require.True(t, errors.Is(err, epochStart.ErrNilStorageUnitOpener))
	})
	t.Run("nil latestStorageDataProvider", func(t *testing.T) {
		t.Parallel()

		args := createMockEpochStartBootstrapArgs(createComponentsForEpochStart())
		args.LatestStorageDataProvider = nil

		epochStartProvider, err := NewEpochStartBootstrap(args)
		require.Nil(t, epochStartProvider)
		require.True(t, errors.Is(err, epochStart.ErrNilLatestStorageDataProvider))
	})
	t.Run("nil uint64Converter", func(t *testing.T) {
		t.Parallel()

		coreComp, cryptoComp := createComponentsForEpochStart()
		coreComp.UInt64ByteSliceConv = nil
		args := createMockEpochStartBootstrapArgs(coreComp, cryptoComp)

		epochStartProvider, err := NewEpochStartBootstrap(args)
		require.Nil(t, epochStartProvider)
		require.True(t, errors.Is(err, epochStart.ErrNilUint64Converter))
	})
	t.Run("nil shuffler", func(t *testing.T) {
		t.Parallel()

		args := createMockEpochStartBootstrapArgs(createComponentsForEpochStart())
		args.NodeShuffler = nil

		epochStartProvider, err := NewEpochStartBootstrap(args)
		require.Nil(t, epochStartProvider)
		require.True(t, errors.Is(err, epochStart.ErrNilShuffler))
	})
	t.Run("not enough num of peers to consider block valid from config", func(t *testing.T) {
		t.Parallel()

		args := createMockEpochStartBootstrapArgs(createComponentsForEpochStart())
		args.GeneralConfig.EpochStartConfig.MinNumOfPeersToConsiderBlockValid = minNumPeersToConsiderMetaBlockValid - 1

		epochStartProvider, err := NewEpochStartBootstrap(args)
		require.Nil(t, epochStartProvider)
		require.True(t, errors.Is(err, epochStart.ErrNotEnoughNumOfPeersToConsiderBlockValid))
	})
	t.Run("not enough num connected peers", func(t *testing.T) {
		t.Parallel()

		args := createMockEpochStartBootstrapArgs(createComponentsForEpochStart())
		args.GeneralConfig.EpochStartConfig.MinNumConnectedPeersToStart = minNumConnectedPeers - 1

		epochStartProvider, err := NewEpochStartBootstrap(args)
		require.Nil(t, epochStartProvider)
		require.True(t, errors.Is(err, epochStart.ErrNotEnoughNumConnectedPeers))
	})
	t.Run("nil argumentsParser", func(t *testing.T) {
		t.Parallel()

		args := createMockEpochStartBootstrapArgs(createComponentsForEpochStart())
		args.ArgumentsParser = nil

		epochStartProvider, err := NewEpochStartBootstrap(args)
		require.Nil(t, epochStartProvider)
		require.True(t, errors.Is(err, epochStart.ErrNilArgumentsParser))
	})
	t.Run("nil statusHandler", func(t *testing.T) {
		t.Parallel()

		args := createMockEpochStartBootstrapArgs(createComponentsForEpochStart())
		args.StatusHandler = nil

		epochStartProvider, err := NewEpochStartBootstrap(args)
		require.Nil(t, epochStartProvider)
		require.True(t, errors.Is(err, epochStart.ErrNilStatusHandler))
	})
	t.Run("nil headerIntegrityVerifier", func(t *testing.T) {
		t.Parallel()

		args := createMockEpochStartBootstrapArgs(createComponentsForEpochStart())
		args.HeaderIntegrityVerifier = nil

		epochStartProvider, err := NewEpochStartBootstrap(args)
		require.Nil(t, epochStartProvider)
		require.True(t, errors.Is(err, epochStart.ErrNilHeaderIntegrityVerifier))
	})
	t.Run("nil scheduledDataSyncerFactory", func(t *testing.T) {
		t.Parallel()

		args := createMockEpochStartBootstrapArgs(createComponentsForEpochStart())
		args.DataSyncerCreator = nil

		epochStartProvider, err := NewEpochStartBootstrap(args)
		require.Nil(t, epochStartProvider)
		require.True(t, errors.Is(err, epochStart.ErrNilScheduledDataSyncerFactory))
	})
	t.Run("nil hasher", func(t *testing.T) {
		t.Parallel()

		coreComp, cryptoComp := createComponentsForEpochStart()
		coreComp.TxSignHasherField = nil
		args := createMockEpochStartBootstrapArgs(coreComp, cryptoComp)

		epochStartProvider, err := NewEpochStartBootstrap(args)
		require.Nil(t, epochStartProvider)
		require.True(t, errors.Is(err, epochStart.ErrNilHasher))
	})
	t.Run("nil epochNotifier", func(t *testing.T) {
		t.Parallel()

		coreComp, cryptoComp := createComponentsForEpochStart()
		coreComp.EpochNotifierField = nil
		args := createMockEpochStartBootstrapArgs(coreComp, cryptoComp)

		epochStartProvider, err := NewEpochStartBootstrap(args)
		require.Nil(t, epochStartProvider)
		require.True(t, errors.Is(err, epochStart.ErrNilEpochNotifier))
	})
	t.Run("invalid max hardcap for missing nodes", func(t *testing.T) {
		t.Parallel()

		args := createMockEpochStartBootstrapArgs(createComponentsForEpochStart())
		args.GeneralConfig.TrieSync.MaxHardCapForMissingNodes = 0

		epochStartProvider, err := NewEpochStartBootstrap(args)
		require.Nil(t, epochStartProvider)
		require.True(t, errors.Is(err, epochStart.ErrInvalidMaxHardCapForMissingNodes))
	})
	t.Run("invalid num concurrent trie syncers", func(t *testing.T) {
		t.Parallel()

		args := createMockEpochStartBootstrapArgs(createComponentsForEpochStart())
		args.GeneralConfig.TrieSync.NumConcurrentTrieSyncers = 0

		epochStartProvider, err := NewEpochStartBootstrap(args)
		require.True(t, errors.Is(err, epochStart.ErrInvalidNumConcurrentTrieSyncers))
		require.Nil(t, epochStartProvider)
	})
	t.Run("fail to create whiteList cache", func(t *testing.T) {
		t.Parallel()

		args := createMockEpochStartBootstrapArgs(createComponentsForEpochStart())
		args.GeneralConfig.WhiteListPool = config.CacheConfig{}

		epochStartProvider, err := NewEpochStartBootstrap(args)
		assert.Equal(t, storage.ErrNotSupportedCacheType, err)
		assert.Nil(t, epochStartProvider)
	})
}

func TestNewEpochStartBootstrap(t *testing.T) {
	t.Parallel()

	coreComp, cryptoComp := createComponentsForEpochStart()

	t.Run("hardfork disabled", func(t *testing.T) {
		t.Parallel()

		args := createMockEpochStartBootstrapArgs(coreComp, cryptoComp)

		epochStartProvider, err := NewEpochStartBootstrap(args)
		assert.Nil(t, err)
		assert.NotNil(t, epochStartProvider)
	})

	t.Run("hardfork enabled", func(t *testing.T) {
		t.Parallel()

		args := createMockEpochStartBootstrapArgs(coreComp, cryptoComp)
		args.GeneralConfig.Hardfork.AfterHardFork = true

		epochStartProvider, err := NewEpochStartBootstrap(args)
		assert.Nil(t, err)
		assert.NotNil(t, epochStartProvider)
	})
}

func TestEpochStartBootstrap_Boostrap(t *testing.T) {
	t.Parallel()

	coreComp, cryptoComp := createComponentsForEpochStart()

	t.Run("failed to set shard coordinator, wrong number of shards", func(t *testing.T) {
		t.Parallel()

		args := createMockEpochStartBootstrapArgs(coreComp, cryptoComp)
		args.GeneralConfig.GeneralSettings.StartInEpochEnabled = true
		args.GenesisShardCoordinator = testscommon.NewMultiShardsCoordinatorMock(0)

		epochStartProvider, _ := NewEpochStartBootstrap(args)

		params, err := epochStartProvider.Bootstrap()
		assert.Equal(t, nodesCoordinator.ErrInvalidNumberOfShards, err)
		assert.Equal(t, Parameters{}, params)
	})
	t.Run("boostrap from local storage, fail to get boostrap data", func(t *testing.T) {
		t.Parallel()

		args := createMockEpochStartBootstrapArgs(coreComp, cryptoComp)
		args.GeneralConfig = testscommon.GetGeneralConfig()
		args.GeneralConfig.GeneralSettings.StartInEpochEnabled = false
		args.LatestStorageDataProvider = &mock.LatestStorageDataProviderStub{
			GetCalled: func() (storage.LatestDataFromStorage, error) {
				return storage.LatestDataFromStorage{
					Epoch:     2,
					ShardID:   0,
					LastRound: 10,
				}, nil
			},
		}

		epochStartProvider, _ := NewEpochStartBootstrap(args)

		expectedErr := errors.New("expected err")
		epochStartProvider.storageOpenerHandler = &storageMocks.UnitOpenerStub{
			GetMostRecentStorageUnitCalled: func(config config.DBConfig) (storage.Storer, error) {
				return &storageMocks.StorerStub{
					GetCalled: func(key []byte) ([]byte, error) {
						return nil, expectedErr
					},
				}, nil
			},
		}

		params, err := epochStartProvider.Bootstrap()
		assert.Equal(t, expectedErr, err)
		assert.Equal(t, Parameters{}, params)
	})

	t.Run("bootstrap from local storage with StartInEpoch not enabled, should work", func(t *testing.T) {
		t.Parallel()

		testBoostrapByStartInEpochFlag(t, false)
	})

	t.Run("bootstrap from saved epoch, should work", func(t *testing.T) {
		t.Parallel()

		testBoostrapByStartInEpochFlag(t, true)
	})
}

func testBoostrapByStartInEpochFlag(t *testing.T, startInEpochEnabled bool) {
	coreComp, cryptoComp := createComponentsForEpochStart()

	args := createMockEpochStartBootstrapArgs(coreComp, cryptoComp)
	args.GeneralConfig = testscommon.GetGeneralConfig()
	args.GeneralConfig.GeneralSettings.StartInEpochEnabled = startInEpochEnabled

	epoch := uint32(1)
	shardId := uint32(0)
	args.LatestStorageDataProvider = &mock.LatestStorageDataProviderStub{
		GetCalled: func() (storage.LatestDataFromStorage, error) {
			return storage.LatestDataFromStorage{
				Epoch:   epoch,
				ShardID: shardId,
			}, nil
		},
	}

	epochStartProvider, _ := NewEpochStartBootstrap(args)

	pksBytes := createPkBytes(args.GenesisNodesConfig.NumberOfShards())

	nodesCoord := &nodesCoordinator.NodesCoordinatorRegistry{
		EpochsConfig: map[string]*nodesCoordinator.EpochValidators{
			strconv.Itoa(int(epoch)): {
				EligibleValidators: map[string][]*nodesCoordinator.SerializableValidator{
					"0": {
						&nodesCoordinator.SerializableValidator{
							PubKey:  pksBytes[0],
							Chances: 1,
						},
					},
					"4294967295": {
						&nodesCoordinator.SerializableValidator{
							PubKey:  pksBytes[core.MetachainShardId],
							Chances: 1,
						},
					},
				},
				WaitingValidators: map[string][]*nodesCoordinator.SerializableValidator{},
				LeavingValidators: map[string][]*nodesCoordinator.SerializableValidator{},
			},
		},
	}
	nodesCoordBytes, _ := json.Marshal(nodesCoord)

	epochStartProvider.storageOpenerHandler = &storageMocks.UnitOpenerStub{
		GetMostRecentStorageUnitCalled: func(config config.DBConfig) (storage.Storer, error) {
			return &storageMocks.StorerStub{
				GetCalled: func(key []byte) ([]byte, error) {
					return nodesCoordBytes, nil
				},
				SearchFirstCalled: func(key []byte) ([]byte, error) {
					return nodesCoordBytes, nil
				},
			}, nil
		},
	}

	expectedParams := Parameters{
		Epoch:       epoch,
		SelfShardId: shardId,
		NumOfShards: uint32(len(nodesCoord.EpochsConfig[strconv.Itoa(int(epoch))].EligibleValidators)),
		NodesConfig: nodesCoord,
	}

	params, err := epochStartProvider.Bootstrap()
	assert.Nil(t, err)
	assert.Equal(t, expectedParams, params)
}

func TestIsStartInEpochZero(t *testing.T) {
	t.Parallel()

	coreComp, cryptoComp := createComponentsForEpochStart()
	args := createMockEpochStartBootstrapArgs(coreComp, cryptoComp)
	args.GenesisNodesConfig = &mock.NodesSetupStub{
		GetStartTimeCalled: func() int64 {
			return 1000
		},
	}

	epochStartProvider, _ := NewEpochStartBootstrap(args)

	result := epochStartProvider.isStartInEpochZero()
	assert.False(t, result)
}

func TestEpochStartBootstrap_BootstrapStartInEpochNotEnabled(t *testing.T) {
	coreComp, cryptoComp := createComponentsForEpochStart()
	args := createMockEpochStartBootstrapArgs(coreComp, cryptoComp)

	err := errors.New("localErr")
	args.LatestStorageDataProvider = &mock.LatestStorageDataProviderStub{
		GetCalled: func() (storage.LatestDataFromStorage, error) {
			return storage.LatestDataFromStorage{}, err
		},
	}
	epochStartProvider, _ := NewEpochStartBootstrap(args)

	params, err := epochStartProvider.Bootstrap()
	assert.Nil(t, err)
	assert.NotNil(t, params)
}

func TestEpochStartBootstrap_BootstrapShouldStartBootstrapProcess(t *testing.T) {
	roundsPerEpoch := int64(100)
	roundDuration := uint64(60000)
	coreComp, cryptoComp := createComponentsForEpochStart()
	args := createMockEpochStartBootstrapArgs(coreComp, cryptoComp)
	args.GenesisNodesConfig = &mock.NodesSetupStub{
		GetRoundDurationCalled: func() uint64 {
			return roundDuration
		},
	}
	args.GeneralConfig = testscommon.GetGeneralConfig()
	args.GeneralConfig.EpochStartConfig.RoundsPerEpoch = roundsPerEpoch
	epochStartProvider, err := NewEpochStartBootstrap(args)
	require.Nil(t, err)

	done := make(chan bool, 1)

	go func() {
		_, err = epochStartProvider.Bootstrap()
		require.Nil(t, err)
		<-done
	}()

	for {
		select {
		case <-done:
			assert.Fail(t, "should not be reach")
		case <-time.After(time.Second):
			return
		}
	}
}

func TestPrepareForEpochZero(t *testing.T) {
	coreComp, cryptoComp := createComponentsForEpochStart()
	args := createMockEpochStartBootstrapArgs(coreComp, cryptoComp)

	epochStartProvider, _ := NewEpochStartBootstrap(args)

	params, err := epochStartProvider.prepareEpochZero()
	assert.Nil(t, err)
	assert.Equal(t, uint32(0), params.Epoch)
}

func TestPrepareForEpochZero_NodeInGenesisShouldNotAlterShardID(t *testing.T) {
	shardIDAsValidator := uint32(1)

	coreComp, cryptoComp := createComponentsForEpochStart()
	cryptoComp.PubKey = &cryptoMocks.PublicKeyStub{
		ToByteArrayStub: func() ([]byte, error) {
			return []byte("pubKey11"), nil
		},
	}
	args := createMockEpochStartBootstrapArgs(coreComp, cryptoComp)
	args.GenesisShardCoordinator = &mock.ShardCoordinatorStub{
		SelfIdCalled: func() uint32 {
			return shardIDAsValidator
		},
		NumberOfShardsCalled: func() uint32 {
			return 2
		},
	}

	args.DestinationShardAsObserver = uint32(7)
	args.GenesisNodesConfig = &mock.NodesSetupStub{
		InitialNodesInfoCalled: func() (map[uint32][]nodesCoordinator.GenesisNodeInfoHandler, map[uint32][]nodesCoordinator.GenesisNodeInfoHandler) {
			eligibleMap := map[uint32][]nodesCoordinator.GenesisNodeInfoHandler{
				1: {mock.NewNodeInfo([]byte("addr"), []byte("pubKey11"), 1, initRating)},
			}
			return eligibleMap, nil
		},
	}

	epochStartProvider, _ := NewEpochStartBootstrap(args)

	params, err := epochStartProvider.prepareEpochZero()
	assert.NoError(t, err)
	assert.Equal(t, shardIDAsValidator, params.SelfShardId)
}

func TestPrepareForEpochZero_NodeNotInGenesisShouldAlterShardID(t *testing.T) {
	desiredShardAsObserver := uint32(7)

	coreComp, cryptoComp := createComponentsForEpochStart()
	cryptoComp.PubKey = &cryptoMocks.PublicKeyStub{
		ToByteArrayStub: func() ([]byte, error) {
			return []byte("pubKeyNotInGenesis"), nil
		},
	}
	args := createMockEpochStartBootstrapArgs(coreComp, cryptoComp)
	args.GenesisShardCoordinator = &mock.ShardCoordinatorStub{
		SelfIdCalled: func() uint32 {
			return uint32(1)
		},
		NumberOfShardsCalled: func() uint32 {
			return 2
		},
	}
	args.DestinationShardAsObserver = desiredShardAsObserver
	args.GenesisNodesConfig = &mock.NodesSetupStub{
		InitialNodesInfoCalled: func() (map[uint32][]nodesCoordinator.GenesisNodeInfoHandler, map[uint32][]nodesCoordinator.GenesisNodeInfoHandler) {
			eligibleMap := map[uint32][]nodesCoordinator.GenesisNodeInfoHandler{
				1: {mock.NewNodeInfo([]byte("addr"), []byte("pubKey11"), 1, initRating)},
			}
			return eligibleMap, nil
		},
	}

	epochStartProvider, _ := NewEpochStartBootstrap(args)

	params, err := epochStartProvider.prepareEpochZero()
	assert.NoError(t, err)
	assert.Equal(t, desiredShardAsObserver, params.SelfShardId)
}

func TestCreateSyncers(t *testing.T) {
	coreComp, cryptoComp := createComponentsForEpochStart()
	args := createMockEpochStartBootstrapArgs(coreComp, cryptoComp)

	epochStartProvider, _ := NewEpochStartBootstrap(args)
	epochStartProvider.shardCoordinator = mock.NewMultipleShardsCoordinatorMock()
	epochStartProvider.dataPool = &dataRetrieverMock.PoolsHolderStub{
		HeadersCalled: func() dataRetriever.HeadersPool {
			return &mock.HeadersCacherStub{}
		},
		TransactionsCalled: func() dataRetriever.ShardedDataCacherNotifier {
			return testscommon.NewShardedDataStub()
		},
		UnsignedTransactionsCalled: func() dataRetriever.ShardedDataCacherNotifier {
			return testscommon.NewShardedDataStub()
		},
		RewardTransactionsCalled: func() dataRetriever.ShardedDataCacherNotifier {
			return testscommon.NewShardedDataStub()
		},
		MiniBlocksCalled: func() storage.Cacher {
			return testscommon.NewCacherStub()
		},
		TrieNodesCalled: func() storage.Cacher {
			return testscommon.NewCacherStub()
		},
	}
	epochStartProvider.whiteListHandler = &testscommon.WhiteListHandlerStub{}
	epochStartProvider.whiteListerVerifiedTxs = &testscommon.WhiteListHandlerStub{}
	epochStartProvider.requestHandler = &testscommon.RequestHandlerStub{}

	err := epochStartProvider.createSyncers()
	assert.Nil(t, err)
}

func TestSyncHeadersFrom_MockHeadersSyncerShouldSyncHeaders(t *testing.T) {
	hdrHash1 := []byte("hdrHash1")
	hdrHash2 := []byte("hdrHash2")
	header1 := &block.Header{}
	header2 := &block.MetaBlock{}

	coreComp, cryptoComp := createComponentsForEpochStart()
	args := createMockEpochStartBootstrapArgs(coreComp, cryptoComp)
	epochStartProvider, _ := NewEpochStartBootstrap(args)
	epochStartProvider.headersSyncer = &epochStartMocks.HeadersByHashSyncerStub{
		SyncMissingHeadersByHashCalled: func(shardIDs []uint32, headersHashes [][]byte, ctx context.Context) error {
			return nil
		},
		GetHeadersCalled: func() (m map[string]data.HeaderHandler, err error) {
			return map[string]data.HeaderHandler{
				string(hdrHash1): header1,
				string(hdrHash2): header2,
			}, nil
		},
	}

	metaBlock := &block.MetaBlock{
		Epoch: 2,
		EpochStart: block.EpochStart{
			LastFinalizedHeaders: []block.EpochStartShardData{
				{HeaderHash: hdrHash1, ShardID: 0},
			},
			Economics: block.Economics{
				PrevEpochStartHash: hdrHash2,
			},
		},
	}

	headers, err := epochStartProvider.syncHeadersFrom(metaBlock)
	assert.Nil(t, err)
	assert.Equal(t, header1, headers[string(hdrHash1)])
	assert.Equal(t, header2, headers[string(hdrHash2)])
}

func TestSyncValidatorAccountsState_NilRequestHandlerErr(t *testing.T) {
	coreComp, cryptoComp := createComponentsForEpochStart()
	args := createMockEpochStartBootstrapArgs(coreComp, cryptoComp)
	epochStartProvider, _ := NewEpochStartBootstrap(args)
	epochStartProvider.dataPool = &dataRetrieverMock.PoolsHolderStub{
		TrieNodesCalled: func() storage.Cacher {
			return &testscommon.CacherStub{
				GetCalled: func(key []byte) (value interface{}, ok bool) {
					return nil, true
				},
			}
		},
	}
	triesContainer, trieStorageManagers, err := factory.CreateTriesComponentsForShardId(
		args.GeneralConfig,
		coreComp,
		disabled.NewChainStorer(),
	)
	assert.Nil(t, err)
	epochStartProvider.trieContainer = triesContainer
	epochStartProvider.trieStorageManagers = trieStorageManagers

	rootHash := []byte("rootHash")
	err = epochStartProvider.syncValidatorAccountsState(rootHash)
	assert.Equal(t, state.ErrNilRequestHandler, err)
}

func TestCreateTriesForNewShardID(t *testing.T) {
	coreComp, cryptoComp := createComponentsForEpochStart()
	args := createMockEpochStartBootstrapArgs(coreComp, cryptoComp)
	args.GeneralConfig = testscommon.GetGeneralConfig()

	triesContainer, trieStorageManagers, err := factory.CreateTriesComponentsForShardId(
		args.GeneralConfig,
		coreComp,
		disabled.NewChainStorer(),
	)
	assert.Nil(t, err)
	assert.Equal(t, 2, len(triesContainer.GetAll()))
	assert.Equal(t, 2, len(trieStorageManagers))
}

func TestSyncUserAccountsState(t *testing.T) {
	coreComp, cryptoComp := createComponentsForEpochStart()
	args := createMockEpochStartBootstrapArgs(coreComp, cryptoComp)

	epochStartProvider, _ := NewEpochStartBootstrap(args)
	epochStartProvider.shardCoordinator = mock.NewMultipleShardsCoordinatorMock()
	epochStartProvider.dataPool = &dataRetrieverMock.PoolsHolderStub{
		TrieNodesCalled: func() storage.Cacher {
			return &testscommon.CacherStub{
				GetCalled: func(key []byte) (value interface{}, ok bool) {
					return nil, true
				},
			}
		},
	}

	triesContainer, trieStorageManagers, err := factory.CreateTriesComponentsForShardId(
		args.GeneralConfig,
		coreComp,
		disabled.NewChainStorer(),
	)
	assert.Nil(t, err)
	epochStartProvider.trieContainer = triesContainer
	epochStartProvider.trieStorageManagers = trieStorageManagers

	rootHash := []byte("rootHash")
	err = epochStartProvider.syncUserAccountsState(rootHash)
	assert.Equal(t, state.ErrNilRequestHandler, err)
}

func TestRequestAndProcessForShard_ShouldFail(t *testing.T) {
	notarizedShardHeaderHash := []byte("notarizedShardHeaderHash")
	prevShardHeaderHash := []byte("prevShardHeaderHash")
	notarizedMetaHeaderHash := []byte("notarizedMetaHeaderHash")
	prevMetaHeaderHash := []byte("prevMetaHeaderHash")

	metaBlock := &block.MetaBlock{
		EpochStart: block.EpochStart{
			LastFinalizedHeaders: []block.EpochStartShardData{
				{HeaderHash: notarizedShardHeaderHash, ShardID: 0},
			},
		},
	}

	t.Run("find self shard epoch start data not found", func(t *testing.T) {
		t.Parallel()

		args := createMockEpochStartBootstrapArgs(createComponentsForEpochStart())

		epochStartProvider, _ := NewEpochStartBootstrap(args)
		epochStartProvider.epochStartMeta = &block.MetaBlock{}

		err := epochStartProvider.requestAndProcessForShard()
		assert.Equal(t, epochStart.ErrEpochStartDataForShardNotFound, err)
	})
	t.Run("fail to sync pending miniblocks", func(t *testing.T) {
		t.Parallel()

		args := createMockEpochStartBootstrapArgs(createComponentsForEpochStart())

		epochStartProvider, _ := NewEpochStartBootstrap(args)
		epochStartProvider.epochStartMeta = metaBlock

		expectedErr := errors.New("sync pending miniblocks error")
		epochStartProvider.miniBlocksSyncer = &epochStartMocks.PendingMiniBlockSyncHandlerStub{
			SyncPendingMiniBlocksCalled: func(miniBlockHeaders []data.MiniBlockHeaderHandler, ctx context.Context) error {
				return expectedErr
			},
		}

		err := epochStartProvider.requestAndProcessForShard()
		assert.Equal(t, expectedErr, err)
	})
	t.Run("fail to get pending miniblocks", func(t *testing.T) {
		t.Parallel()

		args := createMockEpochStartBootstrapArgs(createComponentsForEpochStart())

		epochStartProvider, _ := NewEpochStartBootstrap(args)
		epochStartProvider.epochStartMeta = metaBlock

		expectedErr := errors.New("get pending miniblocks error")
		epochStartProvider.miniBlocksSyncer = &epochStartMocks.PendingMiniBlockSyncHandlerStub{
			GetMiniBlocksCalled: func() (map[string]*block.MiniBlock, error) {
				return nil, expectedErr
			},
		}

		err := epochStartProvider.requestAndProcessForShard()
		assert.Equal(t, expectedErr, err)
	})
	t.Run("fail to sync missing headers", func(t *testing.T) {
		t.Parallel()

		args := createMockEpochStartBootstrapArgs(createComponentsForEpochStart())

		epochStartProvider, _ := NewEpochStartBootstrap(args)
		epochStartProvider.epochStartMeta = metaBlock

		expectedErr := errors.New("sync miniBlocksSyncer headers by hash error")
		epochStartProvider.headersSyncer = &epochStartMocks.HeadersByHashSyncerStub{
			SyncMissingHeadersByHashCalled: func(shardIDs []uint32, headersHashes [][]byte, ctx context.Context) error {
				return expectedErr
			},
		}

		epochStartProvider.miniBlocksSyncer = &epochStartMocks.PendingMiniBlockSyncHandlerStub{}

		err := epochStartProvider.requestAndProcessForShard()
		assert.Equal(t, expectedErr, err)
	})
	t.Run("fail to get needed headers", func(t *testing.T) {
		t.Parallel()

		args := createMockEpochStartBootstrapArgs(createComponentsForEpochStart())

		epochStartProvider, _ := NewEpochStartBootstrap(args)
		epochStartProvider.epochStartMeta = metaBlock

		expectedErr := errors.New("get pending miniblocks error")
		epochStartProvider.headersSyncer = &epochStartMocks.HeadersByHashSyncerStub{
			GetHeadersCalled: func() (m map[string]data.HeaderHandler, err error) {
				return nil, expectedErr
			},
		}

		epochStartProvider.miniBlocksSyncer = &epochStartMocks.PendingMiniBlockSyncHandlerStub{}

		err := epochStartProvider.requestAndProcessForShard()
		assert.Equal(t, expectedErr, err)
	})
	t.Run("fail to get data to sync", func(t *testing.T) {
		t.Parallel()

		args := createMockEpochStartBootstrapArgs(createComponentsForEpochStart())

		prevShardHeader := &block.Header{}
		notarizedShardHeader := &block.Header{
			PrevHash: prevShardHeaderHash,
		}

		expectedErr := fmt.Errorf("expected error")
		args.DataSyncerCreator = &scheduledDataSyncer.ScheduledSyncerFactoryStub{
			CreateCalled: func(args *types.ScheduledDataSyncerCreateArgs) (types.ScheduledDataSyncer, error) {
				return &scheduledDataSyncer.ScheduledSyncerStub{
					UpdateSyncDataIfNeededCalled: func(notarizedShardHeader data.ShardHeaderHandler) (data.ShardHeaderHandler, map[string]data.HeaderHandler, error) {
						return nil, nil, expectedErr
					},
				}, nil
			},
		}

		epochStartProvider, _ := NewEpochStartBootstrap(args)
		epochStartProvider.syncedHeaders = make(map[string]data.HeaderHandler)
		epochStartProvider.epochStartMeta = metaBlock
		epochStartProvider.headersSyncer = &epochStartMocks.HeadersByHashSyncerStub{
			GetHeadersCalled: func() (m map[string]data.HeaderHandler, err error) {
				return map[string]data.HeaderHandler{
					string(notarizedShardHeaderHash): notarizedShardHeader,
					string(prevShardHeaderHash):      prevShardHeader,
				}, nil
			},
		}

		epochStartProvider.miniBlocksSyncer = &epochStartMocks.PendingMiniBlockSyncHandlerStub{}

		err := epochStartProvider.requestAndProcessForShard()
		assert.Equal(t, expectedErr, err)
	})
	t.Run("fail to create user accounts syncer", func(t *testing.T) {
		t.Parallel()

		args := createMockEpochStartBootstrapArgs(createComponentsForEpochStart())

		prevShardHeader := &block.Header{}
		notarizedShardHeader := &block.Header{
			PrevHash: prevShardHeaderHash,
		}

		epochStartProvider, _ := NewEpochStartBootstrap(args)
		epochStartProvider.syncedHeaders = make(map[string]data.HeaderHandler)
		epochStartProvider.epochStartMeta = metaBlock
		epochStartProvider.headersSyncer = &epochStartMocks.HeadersByHashSyncerStub{
			GetHeadersCalled: func() (m map[string]data.HeaderHandler, err error) {
				return map[string]data.HeaderHandler{
					string(notarizedShardHeaderHash): notarizedShardHeader,
					string(prevShardHeaderHash):      prevShardHeader,
				}, nil
			},
		}
		epochStartProvider.requestHandler = &testscommon.RequestHandlerStub{}
		epochStartProvider.dataPool = &dataRetrieverMock.PoolsHolderStub{
			TrieNodesCalled: func() storage.Cacher {
				return nil
			},
		}

		epochStartProvider.miniBlocksSyncer = &epochStartMocks.PendingMiniBlockSyncHandlerStub{}

		err := epochStartProvider.requestAndProcessForShard()
		assert.Equal(t, state.ErrNilCacher, err)
	})
	t.Run("fail to save data to storage", func(t *testing.T) {
		t.Parallel()

		expectedErr := errors.New("expected error")
		coreComp, cryptoComp := createComponentsForEpochStart()
		coreComp.IntMarsh = &testscommon.MarshalizerStub{
			MarshalCalled: func(obj interface{}) ([]byte, error) {
				return nil, expectedErr
			},
		}

		args := createMockEpochStartBootstrapArgs(coreComp, cryptoComp)

		prevShardHeader := &block.Header{}
		notarizedShardHeader := &block.Header{
			PrevHash: prevShardHeaderHash,
		}
		notarizedMetaHeader := &block.MetaBlock{
			PrevHash: prevMetaHeaderHash,
		}
		metaBlockInstance := &block.MetaBlock{
			EpochStart: block.EpochStart{
				LastFinalizedHeaders: []block.EpochStartShardData{
					{
						HeaderHash:            notarizedShardHeaderHash,
						ShardID:               0,
						FirstPendingMetaBlock: notarizedMetaHeaderHash,
					},
				},
			},
		}
		prevMetaBlock := &block.MetaBlock{
			EpochStart: block.EpochStart{
				LastFinalizedHeaders: []block.EpochStartShardData{
					{
						HeaderHash: notarizedShardHeaderHash,
						ShardID:    0,
					},
				},
			},
		}

		epochStartProvider, _ := NewEpochStartBootstrap(args)
		epochStartProvider.syncedHeaders = make(map[string]data.HeaderHandler)
		epochStartProvider.epochStartMeta = metaBlockInstance
		epochStartProvider.prevEpochStartMeta = prevMetaBlock
		epochStartProvider.headersSyncer = &epochStartMocks.HeadersByHashSyncerStub{
			GetHeadersCalled: func() (m map[string]data.HeaderHandler, err error) {
				return map[string]data.HeaderHandler{
					string(notarizedShardHeaderHash): notarizedShardHeader,
					string(notarizedMetaHeaderHash):  notarizedMetaHeader,
					string(prevShardHeaderHash):      prevShardHeader,
				}, nil
			},
		}
		epochStartProvider.dataPool = &dataRetrieverMock.PoolsHolderStub{
			TrieNodesCalled: func() storage.Cacher {
				return &testscommon.CacherStub{
					GetCalled: func(key []byte) (value interface{}, ok bool) {
						return nil, true
					},
				}
			},
		}

		epochStartProvider.miniBlocksSyncer = &epochStartMocks.PendingMiniBlockSyncHandlerStub{}
		epochStartProvider.requestHandler = &testscommon.RequestHandlerStub{}
		epochStartProvider.nodesConfig = &nodesCoordinator.NodesCoordinatorRegistry{}

		err := epochStartProvider.requestAndProcessForShard()
		assert.Equal(t, expectedErr, err)
	})
}

func TestRequestAndProcessForMeta_ShouldFail(t *testing.T) {
	notarizedShardHeaderHash := []byte("notarizedShardHeaderHash")
	prevShardHeaderHash := []byte("prevShardHeaderHash")

	t.Run("fail to create storage handler component", func(t *testing.T) {
		t.Parallel()

		args := createMockEpochStartBootstrapArgs(createComponentsForEpochStart())

		metaBlock := &block.MetaBlock{
			EpochStart: block.EpochStart{
				LastFinalizedHeaders: []block.EpochStartShardData{
					{HeaderHash: notarizedShardHeaderHash, ShardID: 0},
				},
			},
		}

		epochStartProvider, _ := NewEpochStartBootstrap(args)
		epochStartProvider.epochStartMeta = metaBlock

		epochStartProvider.shardCoordinator = nil

		err := epochStartProvider.requestAndProcessForMeta()
		assert.Equal(t, storage.ErrNilShardCoordinator, err)
	})
	t.Run("fail to create validators accounts syncer", func(t *testing.T) {
		t.Parallel()

		args := createMockEpochStartBootstrapArgs(createComponentsForEpochStart())

		prevShardHeader := &block.Header{}
		notarizedShardHeader := &block.Header{
			PrevHash: prevShardHeaderHash,
		}
		metaBlock := &block.MetaBlock{
			EpochStart: block.EpochStart{
				LastFinalizedHeaders: []block.EpochStartShardData{
					{HeaderHash: notarizedShardHeaderHash, ShardID: 0},
				},
			},
		}

		epochStartProvider, _ := NewEpochStartBootstrap(args)
		epochStartProvider.epochStartMeta = metaBlock
		epochStartProvider.headersSyncer = &epochStartMocks.HeadersByHashSyncerStub{
			GetHeadersCalled: func() (m map[string]data.HeaderHandler, err error) {
				return map[string]data.HeaderHandler{
					string(notarizedShardHeaderHash): notarizedShardHeader,
					string(prevShardHeaderHash):      prevShardHeader,
				}, nil
			},
		}
		epochStartProvider.dataPool = dataRetrieverMock.NewPoolsHolderMock()

		epochStartProvider.miniBlocksSyncer = &epochStartMocks.PendingMiniBlockSyncHandlerStub{}

		err := epochStartProvider.requestAndProcessForMeta()
		assert.Equal(t, state.ErrNilRequestHandler, err)
	})
	t.Run("fail to sync user accounts state", func(t *testing.T) {
		t.Parallel()

		expectedErr := errors.New("expected error")
		coreComp, cryptoComp := createComponentsForEpochStart()
		coreComp.IntMarsh = &testscommon.MarshalizerStub{
			MarshalCalled: func(obj interface{}) ([]byte, error) {
				return nil, expectedErr
			},
		}
		args := createMockEpochStartBootstrapArgs(coreComp, cryptoComp)

		prevShardHeader := &block.Header{}
		notarizedShardHeader := &block.Header{
			PrevHash: prevShardHeaderHash,
		}
		metaBlock := &block.MetaBlock{
			EpochStart: block.EpochStart{
				LastFinalizedHeaders: []block.EpochStartShardData{
					{HeaderHash: notarizedShardHeaderHash, ShardID: 0},
				},
			},
		}

		epochStartProvider, _ := NewEpochStartBootstrap(args)
		epochStartProvider.syncedHeaders = make(map[string]data.HeaderHandler)
		epochStartProvider.epochStartMeta = metaBlock
		epochStartProvider.headersSyncer = &epochStartMocks.HeadersByHashSyncerStub{
			GetHeadersCalled: func() (m map[string]data.HeaderHandler, err error) {
				return map[string]data.HeaderHandler{
					string(notarizedShardHeaderHash): notarizedShardHeader,
					string(prevShardHeaderHash):      prevShardHeader,
				}, nil
			},
		}
		epochStartProvider.dataPool = &dataRetrieverMock.PoolsHolderStub{
			TrieNodesCalled: func() storage.Cacher {
				return &testscommon.CacherStub{
					GetCalled: func(key []byte) (value interface{}, ok bool) {
						return nil, true
					},
				}
			},
		}

		epochStartProvider.miniBlocksSyncer = &epochStartMocks.PendingMiniBlockSyncHandlerStub{}
		epochStartProvider.requestHandler = &testscommon.RequestHandlerStub{}

		err := epochStartProvider.requestAndProcessForMeta()
		assert.Equal(t, expectedErr, err)
	})
}

func TestPrepareComponentsToSyncFromNetwork(t *testing.T) {
	t.Parallel()

	coreComp, cryptoComp := createComponentsForEpochStart()
	args := createMockEpochStartBootstrapArgs(coreComp, cryptoComp)

	shardCoordinator := mock.NewMultipleShardsCoordinatorMock()
	shardCoordinator.CurrentShard = 0

	epochStartProvider, _ := NewEpochStartBootstrap(args)
	epochStartProvider.syncedHeaders = make(map[string]data.HeaderHandler)
	epochStartProvider.dataPool = dataRetrieverMock.NewPoolsHolderMock()

	epochStartProvider.shardCoordinator = shardCoordinator
	epochStartProvider.miniBlocksSyncer = &epochStartMocks.PendingMiniBlockSyncHandlerStub{}
	epochStartProvider.nodesConfig = &nodesCoordinator.NodesCoordinatorRegistry{}

	assert.Nil(t, epochStartProvider.requestHandler)
	assert.Nil(t, epochStartProvider.epochStartMetaBlockSyncer)

	err := epochStartProvider.prepareComponentsToSyncFromNetwork()
	assert.Nil(t, err)

	assert.NotNil(t, epochStartProvider.requestHandler)
	assert.NotNil(t, epochStartProvider.epochStartMetaBlockSyncer)
}

func getNodesConfigMock(numOfShards uint32) sharding.GenesisNodesSetupHandler {
	pksBytes := createPkBytes(numOfShards)
	address := []byte("afafafafafafafafafafafafafafafaf")

	roundDurationMillis := 4000
	epochDurationMillis := 50 * int64(roundDurationMillis)

	nodesConfig := &mock.NodesSetupStub{
		InitialNodesInfoCalled: func() (m map[uint32][]nodesCoordinator.GenesisNodeInfoHandler, m2 map[uint32][]nodesCoordinator.GenesisNodeInfoHandler) {
			oneMap := make(map[uint32][]nodesCoordinator.GenesisNodeInfoHandler)
			for i := uint32(0); i < numOfShards; i++ {
				oneMap[i] = append(oneMap[i], mock.NewNodeInfo(address, pksBytes[i], i, initRating))
			}
			oneMap[core.MetachainShardId] = append(oneMap[core.MetachainShardId], mock.NewNodeInfo(address, pksBytes[core.MetachainShardId], core.MetachainShardId, initRating))
			return oneMap, nil
		},
		GetStartTimeCalled: func() int64 {
			return time.Now().Add(-time.Duration(epochDurationMillis) * time.Millisecond).Unix()
		},
		GetRoundDurationCalled: func() uint64 {
			return 4000
		},
		GetShardConsensusGroupSizeCalled: func() uint32 {
			return 1
		},
		GetMetaConsensusGroupSizeCalled: func() uint32 {
			return 1
		},
		NumberOfShardsCalled: func() uint32 {
			return numOfShards
		},
	}

	return nodesConfig
}

func TestRequestAndProcessing(t *testing.T) {
	prevPrevEpochStartMetaHeaderHash := []byte("prevPrevEpochStartMetaHeaderHash")
	prevEpochStartMetaHeaderHash := []byte("prevEpochStartMetaHeaderHash")
	prevEpochNotarizedShardHeaderHash := []byte("prevEpochNotarizedShardHeaderHash")
	notarizedShardHeaderHash := []byte("notarizedShardHeaderHash")
	epochStartMetaBlockHash := []byte("epochStartMetaBlockHash")
	prevNotarizedShardHeaderHash := []byte("prevNotarizedShardHeaderHash")

	t.Run("fail to sync headers from epoch start", func(t *testing.T) {
		t.Parallel()

		args := createMockEpochStartBootstrapArgs(createComponentsForEpochStart())

		shardId := uint32(0)
		epochStartMetaBlock := &block.MetaBlock{
			EpochStart: block.EpochStart{
				LastFinalizedHeaders: []block.EpochStartShardData{
					{HeaderHash: notarizedShardHeaderHash, ShardID: shardId},
				},
				Economics: block.Economics{
					PrevEpochStartHash: prevEpochStartMetaHeaderHash,
				},
			},
		}

		epochStartProvider, _ := NewEpochStartBootstrap(args)
		epochStartProvider.epochStartMeta = epochStartMetaBlock
		expectedErr := errors.New("sync miniBlocksSyncer headers by hash error")
		epochStartProvider.headersSyncer = &epochStartMocks.HeadersByHashSyncerStub{
			SyncMissingHeadersByHashCalled: func(shardIDs []uint32, headersHashes [][]byte, ctx context.Context) error {
				assert.Equal(t, [][]byte{notarizedShardHeaderHash}, headersHashes)
				assert.Equal(t, []uint32{shardId}, shardIDs)
				return expectedErr
			},
		}

		params, err := epochStartProvider.requestAndProcessing()
		assert.Equal(t, Parameters{}, params)
		assert.Equal(t, expectedErr, err)
	})
	t.Run("fail with wrong type assertion on epoch start meta", func(t *testing.T) {
		t.Parallel()

		args := createMockEpochStartBootstrapArgs(createComponentsForEpochStart())

		notarizedShardHeader := &block.Header{
			PrevHash: prevNotarizedShardHeaderHash,
		}
		prevNotarizedShardHeader := &block.Header{}

		epochStartMetaBlock := &block.MetaBlock{
			EpochStart: block.EpochStart{
				LastFinalizedHeaders: []block.EpochStartShardData{
					{HeaderHash: notarizedShardHeaderHash, ShardID: 0},
				},
				Economics: block.Economics{
					PrevEpochStartHash: prevEpochStartMetaHeaderHash,
				},
			},
		}

		epochStartProvider, _ := NewEpochStartBootstrap(args)
		epochStartProvider.epochStartMeta = epochStartMetaBlock
		epochStartProvider.headersSyncer = &epochStartMocks.HeadersByHashSyncerStub{
			GetHeadersCalled: func() (m map[string]data.HeaderHandler, err error) {
				return map[string]data.HeaderHandler{
					string(notarizedShardHeaderHash):     notarizedShardHeader,
					string(epochStartMetaBlockHash):      epochStartMetaBlock,
					string(prevNotarizedShardHeaderHash): prevNotarizedShardHeader,
				}, nil
			},
		}

		params, err := epochStartProvider.requestAndProcessing()
		assert.Equal(t, Parameters{}, params)
		assert.Equal(t, epochStart.ErrWrongTypeAssertion, err)
	})
	t.Run("fail to get public key bytes", func(t *testing.T) {
		t.Parallel()

		coreComp, cryptoComp := createComponentsForEpochStart()
		expectedErr := errors.New("expected err")
		cryptoComp.PubKey = &cryptoMocks.PublicKeyStub{
			ToByteArrayStub: func() ([]byte, error) {
				return nil, expectedErr
			},
		}

		args := createMockEpochStartBootstrapArgs(coreComp, cryptoComp)

		notarizedShardHeader := &block.Header{
			PrevHash: prevNotarizedShardHeaderHash,
		}
		prevNotarizedShardHeader := &block.Header{}

		epochStartMetaBlock := &block.MetaBlock{
			EpochStart: block.EpochStart{
				LastFinalizedHeaders: []block.EpochStartShardData{
					{HeaderHash: notarizedShardHeaderHash, ShardID: 0},
				},
				Economics: block.Economics{
					PrevEpochStartHash: prevEpochStartMetaHeaderHash,
				},
			},
		}
		prevEpochStartMetaBlock := &block.MetaBlock{
			EpochStart: block.EpochStart{
				LastFinalizedHeaders: []block.EpochStartShardData{
					{HeaderHash: prevEpochNotarizedShardHeaderHash, ShardID: 0},
				},
				Economics: block.Economics{
					PrevEpochStartHash: prevPrevEpochStartMetaHeaderHash,
				},
			},
		}

		epochStartProvider, _ := NewEpochStartBootstrap(args)
		epochStartProvider.epochStartMeta = epochStartMetaBlock
		epochStartProvider.headersSyncer = &epochStartMocks.HeadersByHashSyncerStub{
			GetHeadersCalled: func() (m map[string]data.HeaderHandler, err error) {
				return map[string]data.HeaderHandler{
					string(notarizedShardHeaderHash):     notarizedShardHeader,
					string(prevEpochStartMetaHeaderHash): prevEpochStartMetaBlock,
					string(epochStartMetaBlockHash):      epochStartMetaBlock,
					string(prevNotarizedShardHeaderHash): prevNotarizedShardHeader,
				}, nil
			},
		}

		params, err := epochStartProvider.requestAndProcessing()
		assert.Equal(t, Parameters{}, params)
		assert.Equal(t, expectedErr, err)
	})
	t.Run("failed to set shard coordinator, wrong number of shards", func(t *testing.T) {
		t.Parallel()

		args := createMockEpochStartBootstrapArgs(createComponentsForEpochStart())
		args.GenesisNodesConfig = getNodesConfigMock(1)

		notarizedShardHeader := &block.Header{
			PrevHash: prevNotarizedShardHeaderHash,
		}
		prevNotarizedShardHeader := &block.Header{}

		epochStartMetaBlock := &block.MetaBlock{
			EpochStart: block.EpochStart{
				LastFinalizedHeaders: []block.EpochStartShardData{},
				Economics: block.Economics{
					PrevEpochStartHash: prevEpochStartMetaHeaderHash,
				},
			},
		}
		prevEpochStartMetaBlock := &block.MetaBlock{
			EpochStart: block.EpochStart{
				LastFinalizedHeaders: []block.EpochStartShardData{
					{HeaderHash: prevEpochNotarizedShardHeaderHash, ShardID: 0},
				},
				Economics: block.Economics{
					PrevEpochStartHash: prevPrevEpochStartMetaHeaderHash,
				},
			},
		}

		epochStartProvider, _ := NewEpochStartBootstrap(args)
		epochStartProvider.epochStartMeta = epochStartMetaBlock
		epochStartProvider.dataPool = dataRetrieverMock.NewPoolsHolderMock()
		epochStartProvider.requestHandler = &testscommon.RequestHandlerStub{}
		epochStartProvider.headersSyncer = &epochStartMocks.HeadersByHashSyncerStub{
			GetHeadersCalled: func() (m map[string]data.HeaderHandler, err error) {
				return map[string]data.HeaderHandler{
					string(notarizedShardHeaderHash):     notarizedShardHeader,
					string(prevEpochStartMetaHeaderHash): prevEpochStartMetaBlock,
					string(epochStartMetaBlockHash):      epochStartMetaBlock,
					string(prevNotarizedShardHeaderHash): prevNotarizedShardHeader,
				}, nil
			},
		}

		params, err := epochStartProvider.requestAndProcessing()
		assert.Equal(t, Parameters{}, params)
		assert.Error(t, err)
		assert.True(t, strings.Contains(err.Error(), nodesCoordinator.ErrInvalidNumberOfShards.Error()))
	})
	t.Run("failed to create messenger topic", func(t *testing.T) {
		t.Parallel()

		args := createMockEpochStartBootstrapArgs(createComponentsForEpochStart())
		args.GenesisNodesConfig = getNodesConfigMock(1)

		expectedErr := errors.New("expected error")
		args.Messenger = &mock.MessengerStub{
			CreateTopicCalled: func(topic string, identifier bool) error {
				return expectedErr
			},
		}

		notarizedShardHeader := &block.Header{
			PrevHash: prevNotarizedShardHeaderHash,
		}
		prevNotarizedShardHeader := &block.Header{}

		epochStartMetaBlock := &block.MetaBlock{
			EpochStart: block.EpochStart{
				LastFinalizedHeaders: []block.EpochStartShardData{
					{HeaderHash: notarizedShardHeaderHash, ShardID: 0},
				},
				Economics: block.Economics{
					PrevEpochStartHash: prevEpochStartMetaHeaderHash,
				},
			},
		}
		prevEpochStartMetaBlock := &block.MetaBlock{
			EpochStart: block.EpochStart{
				LastFinalizedHeaders: []block.EpochStartShardData{
					{HeaderHash: prevEpochNotarizedShardHeaderHash, ShardID: 0},
				},
				Economics: block.Economics{
					PrevEpochStartHash: prevPrevEpochStartMetaHeaderHash,
				},
			},
		}

		epochStartProvider, _ := NewEpochStartBootstrap(args)
		epochStartProvider.epochStartMeta = epochStartMetaBlock
		epochStartProvider.dataPool = dataRetrieverMock.NewPoolsHolderMock()
		epochStartProvider.requestHandler = &testscommon.RequestHandlerStub{}
		epochStartProvider.headersSyncer = &epochStartMocks.HeadersByHashSyncerStub{
			GetHeadersCalled: func() (m map[string]data.HeaderHandler, err error) {
				return map[string]data.HeaderHandler{
					string(notarizedShardHeaderHash):     notarizedShardHeader,
					string(prevEpochStartMetaHeaderHash): prevEpochStartMetaBlock,
					string(epochStartMetaBlockHash):      epochStartMetaBlock,
					string(prevNotarizedShardHeaderHash): prevNotarizedShardHeader,
				}, nil
			},
		}

		params, err := epochStartProvider.requestAndProcessing()
		assert.Equal(t, Parameters{}, params)
		assert.Equal(t, expectedErr, err)
	})
	t.Run("request and process for shard fail, invalid num active persisters", func(t *testing.T) {
		args := createMockEpochStartBootstrapArgs(createComponentsForEpochStart())
		args.GeneralConfig.StoragePruning.NumActivePersisters = 0
		args.GenesisNodesConfig = getNodesConfigMock(1)

		notarizedShardHeader := &block.Header{
			PrevHash: prevNotarizedShardHeaderHash,
		}
		prevNotarizedShardHeader := &block.Header{}

		epochStartMetaBlock := &block.MetaBlock{
			EpochStart: block.EpochStart{
				LastFinalizedHeaders: []block.EpochStartShardData{
					{HeaderHash: notarizedShardHeaderHash, ShardID: 0},
				},
				Economics: block.Economics{
					PrevEpochStartHash: prevEpochStartMetaHeaderHash,
				},
			},
		}
		prevEpochStartMetaBlock := &block.MetaBlock{
			EpochStart: block.EpochStart{
				LastFinalizedHeaders: []block.EpochStartShardData{
					{HeaderHash: prevEpochNotarizedShardHeaderHash, ShardID: 0},
				},
				Economics: block.Economics{
					PrevEpochStartHash: prevPrevEpochStartMetaHeaderHash,
				},
			},
		}

		epochStartProvider, _ := NewEpochStartBootstrap(args)
		epochStartProvider.epochStartMeta = epochStartMetaBlock
		epochStartProvider.headersSyncer = &epochStartMocks.HeadersByHashSyncerStub{
			GetHeadersCalled: func() (m map[string]data.HeaderHandler, err error) {
				return map[string]data.HeaderHandler{
					string(notarizedShardHeaderHash):     notarizedShardHeader,
					string(prevEpochStartMetaHeaderHash): prevEpochStartMetaBlock,
					string(epochStartMetaBlockHash):      epochStartMetaBlock,
					string(prevNotarizedShardHeaderHash): prevNotarizedShardHeader,
				}, nil
			},
		}
		epochStartProvider.dataPool = &dataRetrieverMock.PoolsHolderStub{
			MiniBlocksCalled: func() storage.Cacher {
				return testscommon.NewCacherStub()
			},
			TrieNodesCalled: func() storage.Cacher {
				return &testscommon.CacherStub{
					GetCalled: func(key []byte) (value interface{}, ok bool) {
						return nil, true
					},
				}
			},
			HeadersCalled: func() dataRetriever.HeadersPool {
				return &mock.HeadersCacherStub{}
			},
		}
		epochStartProvider.requestHandler = &testscommon.RequestHandlerStub{}
		epochStartProvider.miniBlocksSyncer = &epochStartMocks.PendingMiniBlockSyncHandlerStub{}
		epochStartProvider.txSyncerForScheduled = &syncer.TransactionsSyncHandlerMock{}

		params, err := epochStartProvider.requestAndProcessing()
		assert.Equal(t, Parameters{}, params)
		assert.Equal(t, storage.ErrInvalidNumberOfActivePersisters, err)
	})
	t.Run("request and process for meta fail, invalid num active persisters", func(t *testing.T) {
		args := createMockEpochStartBootstrapArgs(createComponentsForEpochStart())
		args.GeneralConfig.StoragePruning.NumActivePersisters = 0
		args.GenesisNodesConfig = getNodesConfigMock(1)
		args.DestinationShardAsObserver = core.MetachainShardId

		notarizedShardHeader := &block.Header{
			PrevHash: prevNotarizedShardHeaderHash,
		}
		prevNotarizedShardHeader := &block.Header{}

		epochStartMetaBlock := &block.MetaBlock{
			EpochStart: block.EpochStart{
				LastFinalizedHeaders: []block.EpochStartShardData{
					{HeaderHash: notarizedShardHeaderHash, ShardID: core.MetachainShardId},
				},
				Economics: block.Economics{
					PrevEpochStartHash: prevEpochStartMetaHeaderHash,
				},
			},
		}
		prevEpochStartMetaBlock := &block.MetaBlock{
			EpochStart: block.EpochStart{
				LastFinalizedHeaders: []block.EpochStartShardData{
					{HeaderHash: prevEpochNotarizedShardHeaderHash, ShardID: core.MetachainShardId},
				},
				Economics: block.Economics{
					PrevEpochStartHash: prevPrevEpochStartMetaHeaderHash,
				},
			},
		}

		epochStartProvider, _ := NewEpochStartBootstrap(args)
		epochStartProvider.epochStartMeta = epochStartMetaBlock
		epochStartProvider.headersSyncer = &epochStartMocks.HeadersByHashSyncerStub{
			GetHeadersCalled: func() (m map[string]data.HeaderHandler, err error) {
				return map[string]data.HeaderHandler{
					string(notarizedShardHeaderHash):     notarizedShardHeader,
					string(prevEpochStartMetaHeaderHash): prevEpochStartMetaBlock,
					string(epochStartMetaBlockHash):      epochStartMetaBlock,
					string(prevNotarizedShardHeaderHash): prevNotarizedShardHeader,
				}, nil
			},
		}
		epochStartProvider.dataPool = &dataRetrieverMock.PoolsHolderStub{
			MiniBlocksCalled: func() storage.Cacher {
				return testscommon.NewCacherStub()
			},
			TrieNodesCalled: func() storage.Cacher {
				return &testscommon.CacherStub{
					GetCalled: func(key []byte) (value interface{}, ok bool) {
						return nil, true
					},
				}
			},
			HeadersCalled: func() dataRetriever.HeadersPool {
				return &mock.HeadersCacherStub{}
			},
		}
		epochStartProvider.requestHandler = &testscommon.RequestHandlerStub{}
		epochStartProvider.miniBlocksSyncer = &epochStartMocks.PendingMiniBlockSyncHandlerStub{}
		epochStartProvider.txSyncerForScheduled = &syncer.TransactionsSyncHandlerMock{}

		params, err := epochStartProvider.requestAndProcessing()
		assert.Equal(t, Parameters{}, params)
		assert.Equal(t, storage.ErrInvalidNumberOfActivePersisters, err)
	})

	t.Run("should work for shard", func(t *testing.T) {
		t.Parallel()

		testRequestAndProcessingByShardId(t, uint32(0))
	})

	t.Run("should work for meta", func(t *testing.T) {
		t.Parallel()

		testRequestAndProcessingByShardId(t, core.MetachainShardId)
	})
}

func testRequestAndProcessingByShardId(t *testing.T, shardId uint32) {
	coreComp, cryptoComp := createComponentsForEpochStart()

	args := createMockEpochStartBootstrapArgs(coreComp, cryptoComp)
	args.GenesisNodesConfig = getNodesConfigMock(1)
	args.DestinationShardAsObserver = shardId

	prevPrevEpochStartMetaHeaderHash := []byte("prevPrevEpochStartMetaHeaderHash")
	prevEpochStartMetaHeaderHash := []byte("prevEpochStartMetaHeaderHash")
	notarizedShardHeaderHash := []byte("notarizedShardHeaderHash")
	epochStartMetaBlockHash := []byte("epochStartMetaBlockHash")
	prevNotarizedShardHeaderHash := []byte("prevNotarizedShardHeaderHash")
	notarizedShardHeader := &block.Header{
		PrevHash: prevNotarizedShardHeaderHash,
	}
	prevNotarizedShardHeader := &block.Header{}
	notarizedMetaHeaderHash := []byte("notarizedMetaHeaderHash")
	prevMetaHeaderHash := []byte("prevMetaHeaderHash")
	notarizedMetaHeader := &block.MetaBlock{
		PrevHash: prevMetaHeaderHash,
	}

	epochStartMetaBlock := &block.MetaBlock{
		EpochStart: block.EpochStart{
			LastFinalizedHeaders: []block.EpochStartShardData{
				{
					HeaderHash:            notarizedShardHeaderHash,
					ShardID:               shardId,
					FirstPendingMetaBlock: notarizedMetaHeaderHash,
				},
			},
			Economics: block.Economics{
				PrevEpochStartHash: prevEpochStartMetaHeaderHash,
			},
		},
	}
	prevEpochStartMetaBlock := &block.MetaBlock{
		EpochStart: block.EpochStart{
			LastFinalizedHeaders: []block.EpochStartShardData{
				{
					HeaderHash: notarizedShardHeaderHash,
					ShardID:    shardId,
				},
			},
			Economics: block.Economics{
				PrevEpochStartHash: prevPrevEpochStartMetaHeaderHash,
			},
		},
	}

	epochStartProvider, _ := NewEpochStartBootstrap(args)
	epochStartProvider.epochStartMeta = epochStartMetaBlock
	epochStartProvider.headersSyncer = &epochStartMocks.HeadersByHashSyncerStub{
		GetHeadersCalled: func() (m map[string]data.HeaderHandler, err error) {
			return map[string]data.HeaderHandler{
				string(notarizedShardHeaderHash):     notarizedShardHeader,
				string(prevEpochStartMetaHeaderHash): prevEpochStartMetaBlock,
				string(epochStartMetaBlockHash):      epochStartMetaBlock,
				string(prevNotarizedShardHeaderHash): prevNotarizedShardHeader,
				string(notarizedMetaHeaderHash):      notarizedMetaHeader,
			}, nil
		},
	}
	epochStartProvider.dataPool = dataRetrieverMock.NewPoolsHolderMock()
	epochStartProvider.requestHandler = &testscommon.RequestHandlerStub{}
	epochStartProvider.miniBlocksSyncer = &epochStartMocks.PendingMiniBlockSyncHandlerStub{}

	pksBytes := createPkBytes(args.GenesisNodesConfig.NumberOfShards())

	requiredParameters := Parameters{
		SelfShardId: shardId,
		NumOfShards: args.GenesisNodesConfig.NumberOfShards(),
		NodesConfig: &nodesCoordinator.NodesCoordinatorRegistry{
			EpochsConfig: map[string]*nodesCoordinator.EpochValidators{
				"0": {
					EligibleValidators: map[string][]*nodesCoordinator.SerializableValidator{
						"0": {
							&nodesCoordinator.SerializableValidator{
								PubKey:  pksBytes[0],
								Chances: 1,
							},
						},
						"4294967295": {
							&nodesCoordinator.SerializableValidator{
								PubKey:  pksBytes[core.MetachainShardId],
								Chances: 1,
							},
						},
					},
					WaitingValidators: map[string][]*nodesCoordinator.SerializableValidator{},
					LeavingValidators: map[string][]*nodesCoordinator.SerializableValidator{},
				},
			},
		},
	}

	params, err := epochStartProvider.requestAndProcessing()
	assert.Equal(t, requiredParameters, params)
	assert.Nil(t, err)
}

func TestEpochStartBootstrap_WithDisabledShardIDAsObserver(t *testing.T) {
	t.Parallel()

	coreComp, cryptoComp := createComponentsForEpochStart()
	args := createMockEpochStartBootstrapArgs(coreComp, cryptoComp)
	args.DestinationShardAsObserver = common.DisabledShardIDAsObserver
	args.GenesisNodesConfig = getNodesConfigMock(2)

	epochStartProvider, err := NewEpochStartBootstrap(args)
	assert.Nil(t, err)
	assert.False(t, check.IfNil(epochStartProvider))

	epochStartProvider.dataPool = &dataRetrieverMock.PoolsHolderStub{
		HeadersCalled: func() dataRetriever.HeadersPool {
			return &mock.HeadersCacherStub{}
		},
		TransactionsCalled: func() dataRetriever.ShardedDataCacherNotifier {
			return testscommon.NewShardedDataStub()
		},
		UnsignedTransactionsCalled: func() dataRetriever.ShardedDataCacherNotifier {
			return testscommon.NewShardedDataStub()
		},
		RewardTransactionsCalled: func() dataRetriever.ShardedDataCacherNotifier {
			return testscommon.NewShardedDataStub()
		},
		MiniBlocksCalled: func() storage.Cacher {
			return testscommon.NewCacherStub()
		},
		TrieNodesCalled: func() storage.Cacher {
			return testscommon.NewCacherStub()
		},
	}
	epochStartProvider.requestHandler = &testscommon.RequestHandlerStub{}
	epochStartProvider.epochStartMeta = &block.MetaBlock{Epoch: 0}
	epochStartProvider.prevEpochStartMeta = &block.MetaBlock{}
	err = epochStartProvider.processNodesConfig([]byte("something"))
	assert.Nil(t, err)
}

func TestEpochStartBootstrap_updateDataForScheduledNoScheduledRootHash_UpdateSyncDataIfNeededWithError(t *testing.T) {
	t.Parallel()

	coreComp, cryptoComp := createComponentsForEpochStart()
	args := createMockEpochStartBootstrapArgs(coreComp, cryptoComp)
	args.DestinationShardAsObserver = common.DisabledShardIDAsObserver
	args.GenesisNodesConfig = getNodesConfigMock(2)
	expectedErr := fmt.Errorf("expected error")
	args.DataSyncerCreator = &scheduledDataSyncer.ScheduledSyncerFactoryStub{
		CreateCalled: func(args *types.ScheduledDataSyncerCreateArgs) (types.ScheduledDataSyncer, error) {
			return &scheduledDataSyncer.ScheduledSyncerStub{
				UpdateSyncDataIfNeededCalled: func(notarizedShardHeader data.ShardHeaderHandler) (data.ShardHeaderHandler, map[string]data.HeaderHandler, error) {
					return nil, nil, expectedErr
				},
				GetRootHashToSyncCalled: func(notarizedShardHeader data.ShardHeaderHandler) []byte {
					return notarizedShardHeader.GetRootHash()
				},
			}, nil
		},
	}

	epochStartProvider, err := NewEpochStartBootstrap(args)
	require.Nil(t, err)

	notarizedShardHdr := &block.HeaderV2{
		Header:            nil,
		ScheduledRootHash: nil,
	}

	syncData, err := epochStartProvider.updateDataForScheduled(notarizedShardHdr)
	require.Equal(t, expectedErr, err)
	require.Nil(t, syncData)
}

func TestEpochStartBootstrap_updateDataForScheduled_ScheduledTxExecutionCreationWithErr(t *testing.T) {
	t.Parallel()

	coreComp, cryptoComp := createComponentsForEpochStart()
	args := createMockEpochStartBootstrapArgs(coreComp, cryptoComp)
	args.DestinationShardAsObserver = common.DisabledShardIDAsObserver
	args.GenesisNodesConfig = getNodesConfigMock(2)

	epochStartProvider, _ := NewEpochStartBootstrap(args)
	notarizedShardHdr := &block.HeaderV2{
		Header:            nil,
		ScheduledRootHash: nil,
	}
	epochStartProvider.storerScheduledSCRs = nil

	syncData, err := epochStartProvider.updateDataForScheduled(notarizedShardHdr)
	require.Nil(t, syncData)
	require.Equal(t, process.ErrNilStorage, err)
}

func TestEpochStartBootstrap_updateDataForScheduled_ScheduledSyncerCreateWithError(t *testing.T) {
	t.Parallel()

	coreComp, cryptoComp := createComponentsForEpochStart()
	args := createMockEpochStartBootstrapArgs(coreComp, cryptoComp)
	args.DestinationShardAsObserver = common.DisabledShardIDAsObserver
	args.GenesisNodesConfig = getNodesConfigMock(2)

	expectedError := fmt.Errorf("expected error")
	args.DataSyncerCreator = &scheduledDataSyncer.ScheduledSyncerFactoryStub{
		CreateCalled: func(args *types.ScheduledDataSyncerCreateArgs) (types.ScheduledDataSyncer, error) {
			return nil, expectedError
		},
	}

	epochStartProvider, _ := NewEpochStartBootstrap(args)
	notarizedShardHdr := &block.HeaderV2{
		Header:            nil,
		ScheduledRootHash: nil,
	}

	syncData, err := epochStartProvider.updateDataForScheduled(notarizedShardHdr)
	require.Nil(t, syncData)
	require.Equal(t, expectedError, err)
}

func TestEpochStartBootstrap_updateDataForScheduled(t *testing.T) {
	t.Parallel()

	coreComp, cryptoComp := createComponentsForEpochStart()
	args := createMockEpochStartBootstrapArgs(coreComp, cryptoComp)
	args.DestinationShardAsObserver = common.DisabledShardIDAsObserver
	args.GenesisNodesConfig = getNodesConfigMock(2)
	expectedSyncData := &dataToSync{
		ownShardHdr: &block.HeaderV2{
			ScheduledRootHash: []byte("rootHash1"),
		},
		rootHashToSync:    []byte("rootHash2"),
		withScheduled:     false,
		additionalHeaders: map[string]data.HeaderHandler{"key1": &block.HeaderV2{}},
	}

	args.DataSyncerCreator = &scheduledDataSyncer.ScheduledSyncerFactoryStub{
		CreateCalled: func(args *types.ScheduledDataSyncerCreateArgs) (types.ScheduledDataSyncer, error) {
			return &scheduledDataSyncer.ScheduledSyncerStub{
				UpdateSyncDataIfNeededCalled: func(notarizedShardHeader data.ShardHeaderHandler) (data.ShardHeaderHandler, map[string]data.HeaderHandler, error) {
					return expectedSyncData.ownShardHdr, expectedSyncData.additionalHeaders, nil
				},
				GetRootHashToSyncCalled: func(notarizedShardHeader data.ShardHeaderHandler) []byte {
					return expectedSyncData.rootHashToSync
				},
			}, nil
		},
	}

	epochStartProvider, err := NewEpochStartBootstrap(args)
	require.Nil(t, err)

	notarizedShardHdr := &block.HeaderV2{
		Header:            nil,
		ScheduledRootHash: nil,
	}

	syncData, err := epochStartProvider.updateDataForScheduled(notarizedShardHdr)
	require.Nil(t, err)
	require.Equal(t, expectedSyncData, syncData)
}

func TestEpochStartBootstrap_getDataToSyncErrorOpeningDB(t *testing.T) {
	t.Parallel()

	coreComp, cryptoComp := createComponentsForEpochStart()
	args := createMockEpochStartBootstrapArgs(coreComp, cryptoComp)
	args.DestinationShardAsObserver = common.DisabledShardIDAsObserver
	args.GenesisNodesConfig = getNodesConfigMock(2)

	epochStartProvider, err := NewEpochStartBootstrap(args)
	require.Nil(t, err)

	expectedErr := fmt.Errorf("expected error")
	epochStartProvider.storageOpenerHandler = &storageMocks.UnitOpenerStub{
		OpenDBCalled: func(dbConfig config.DBConfig, shardID uint32, epoch uint32) (storage.Storer, error) {
			return nil, expectedErr
		},
	}

	shardNotarizedHeader := &block.HeaderV2{
		Header:            &block.Header{},
		ScheduledRootHash: []byte("scheduled root hash"),
	}
	epochStartData := &epochStartMocks.EpochStartShardDataStub{}

	syncData, err := epochStartProvider.getDataToSync(epochStartData, shardNotarizedHeader)
	require.Nil(t, syncData)
	require.Equal(t, expectedErr, err)
}

func TestEpochStartBootstrap_getDataToSyncErrorUpdatingDataForScheduled(t *testing.T) {
	t.Parallel()

	coreComp, cryptoComp := createComponentsForEpochStart()
	args := createMockEpochStartBootstrapArgs(coreComp, cryptoComp)
	args.DestinationShardAsObserver = common.DisabledShardIDAsObserver
	args.GenesisNodesConfig = getNodesConfigMock(2)

	expectedErr := fmt.Errorf("expected error")

	// Simulate an error in getDataToSync through the factory
	args.DataSyncerCreator = &scheduledDataSyncer.ScheduledSyncerFactoryStub{
		CreateCalled: func(args *types.ScheduledDataSyncerCreateArgs) (types.ScheduledDataSyncer, error) {
			return nil, expectedErr
		},
	}

	shardNotarizedHeader := &block.HeaderV2{
		Header:            &block.Header{},
		ScheduledRootHash: []byte("scheduled root hash"),
	}
	epochStartData := &epochStartMocks.EpochStartShardDataStub{}

	epochStartProvider, err := NewEpochStartBootstrap(args)
	require.Nil(t, err)

	syncData, err := epochStartProvider.getDataToSync(epochStartData, shardNotarizedHeader)
	require.Nil(t, syncData)
	require.Equal(t, expectedErr, err)
}

func TestEpochStartBootstrap_getDataToSyncWithSCRStorageCloseErr(t *testing.T) {
	t.Parallel()

	coreComp, cryptoComp := createComponentsForEpochStart()
	args := createMockEpochStartBootstrapArgs(coreComp, cryptoComp)
	args.DestinationShardAsObserver = common.DisabledShardIDAsObserver
	args.GenesisNodesConfig = getNodesConfigMock(2)

	shardNotarizedHeader := &block.HeaderV2{
		Header:            &block.Header{},
		ScheduledRootHash: []byte("scheduled root hash"),
	}

	expectedSyncData := &dataToSync{
		ownShardHdr:       shardNotarizedHeader,
		rootHashToSync:    []byte("rootHash2"),
		withScheduled:     false,
		additionalHeaders: map[string]data.HeaderHandler{"key1": &block.HeaderV2{}},
	}

	args.DataSyncerCreator = &scheduledDataSyncer.ScheduledSyncerFactoryStub{
		CreateCalled: func(args *types.ScheduledDataSyncerCreateArgs) (types.ScheduledDataSyncer, error) {
			return &scheduledDataSyncer.ScheduledSyncerStub{
				UpdateSyncDataIfNeededCalled: func(notarizedShardHeader data.ShardHeaderHandler) (data.ShardHeaderHandler, map[string]data.HeaderHandler, error) {
					return expectedSyncData.ownShardHdr, expectedSyncData.additionalHeaders, nil
				},
				GetRootHashToSyncCalled: func(notarizedShardHeader data.ShardHeaderHandler) []byte {
					return expectedSyncData.rootHashToSync
				},
			}, nil
		},
	}
	epochStartData := &epochStartMocks.EpochStartShardDataStub{}

	epochStartProvider, err := NewEpochStartBootstrap(args)
	require.Nil(t, err)

	expectedErr := fmt.Errorf("expected error")
	epochStartProvider.storerScheduledSCRs = &storageMocks.StorerStub{
		CloseCalled: func() error {
			return expectedErr
		},
	}

	syncData, err := epochStartProvider.getDataToSync(epochStartData, shardNotarizedHeader)
	require.Nil(t, err)
	require.Equal(t, expectedSyncData, syncData)
}

func TestEpochStartBootstrap_ComputeAllPendingMiniblocks(t *testing.T) {
	t.Parallel()

	pendingMiniblocksHashes := [][]byte{
		[]byte("pending miniblock hash 1"),
		[]byte("pending miniblock hash 2"),
		[]byte("pending miniblock hash 3"),
		[]byte("pending miniblock hash 4"),
	}

	metablock := &block.MetaBlock{
		EpochStart: block.EpochStart{
			LastFinalizedHeaders: []block.EpochStartShardData{
				{
					HeaderHash: []byte("header hash 1"),
					PendingMiniBlockHeaders: []block.MiniBlockHeader{
						{
							Hash: pendingMiniblocksHashes[0],
						},
						{
							Hash: pendingMiniblocksHashes[1],
						},
					},
				},
				{
					HeaderHash: []byte("header hash 2"),
					PendingMiniBlockHeaders: []block.MiniBlockHeader{
						{
							Hash: pendingMiniblocksHashes[2],
						},
						{
							Hash: pendingMiniblocksHashes[3],
						},
					},
				},
			},
		},
	}

	e := &epochStartBootstrap{
		epochStartMeta: metablock,
	}

	allPendingMiniblocksHeaders := e.computeAllPendingMiniblocksHeaders()
	require.Equal(t, len(pendingMiniblocksHashes), len(allPendingMiniblocksHeaders))
	for i := 0; i < len(pendingMiniblocksHashes); i++ {
		assert.Equal(t, pendingMiniblocksHashes[i], allPendingMiniblocksHeaders[i].GetHash())
	}
}<|MERGE_RESOLUTION|>--- conflicted
+++ resolved
@@ -209,13 +209,10 @@
 				}, nil
 			},
 		},
-<<<<<<< HEAD
-		GuardianSigVerifier: &guardianMocks.GuardianSigVerifierStub{},
-=======
 		FlagsConfig: config.ContextFlagsConfig{
 			ForceStartFromNetwork: false,
 		},
->>>>>>> fc78258f
+		GuardianSigVerifier: &guardianMocks.GuardianSigVerifierStub{},
 	}
 }
 
