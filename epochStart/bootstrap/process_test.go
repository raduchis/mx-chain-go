--- conflicted
+++ resolved
@@ -585,17 +585,6 @@
 		assert.Equal(t, storage.ErrNotSupportedCacheType, err)
 		assert.Nil(t, epochStartProvider)
 	})
-<<<<<<< HEAD
-	t.Run("nil hardfork exclusion handler should error", func(t *testing.T) {
-		t.Parallel()
-
-		args := createMockEpochStartBootstrapArgs(createComponentsForEpochStart())
-		args.HardforkExclusionHandler = nil
-
-		epochStartProvider, err := NewEpochStartBootstrap(args)
-		require.True(t, errors.Is(err, epochStart.ErrNilHardforkExclusionHandler))
-		assert.Nil(t, epochStartProvider)
-=======
 	t.Run("nil managed peers holder", func(t *testing.T) {
 		t.Parallel()
 
@@ -606,7 +595,16 @@
 		epochStartProvider, err := NewEpochStartBootstrap(args)
 		require.Nil(t, epochStartProvider)
 		require.True(t, errors.Is(err, epochStart.ErrNilManagedPeersHolder))
->>>>>>> 1375708e
+	})
+	t.Run("nil hardfork exclusion handler should error", func(t *testing.T) {
+		t.Parallel()
+
+		args := createMockEpochStartBootstrapArgs(createComponentsForEpochStart())
+		args.HardforkExclusionHandler = nil
+
+		epochStartProvider, err := NewEpochStartBootstrap(args)
+		require.True(t, errors.Is(err, epochStart.ErrNilHardforkExclusionHandler))
+		assert.Nil(t, epochStartProvider)
 	})
 }
 
