--- conflicted
+++ resolved
@@ -688,7 +688,7 @@
 
 		coreComp, cryptoComp := createComponentsForEpochStart()
 		args := createMockEpochStartBootstrapArgs(coreComp, cryptoComp)
-		rtMock := getRunTypeComponentsMock()
+		rtMock := mock.NewRunTypeComponentsStub()
 		rtMock.RequestHandlerFactory = nil
 		args.RunTypeComponents = rtMock
 		epochStartProvider, err := NewEpochStartBootstrap(args)
@@ -697,19 +697,6 @@
 	})
 }
 
-<<<<<<< HEAD
-func getRunTypeComponentsMock() *mock.RunTypeComponentsStub {
-	rt := mock.NewRunTypeComponentsStub()
-	return &mock.RunTypeComponentsStub{
-		AdditionalStorageServiceFactory:  rt.AdditionalStorageServiceCreator(),
-		ShardCoordinatorFactory:          rt.ShardCoordinatorCreator(),
-		NodesCoordinatorWithRaterFactory: rt.NodesCoordinatorWithRaterCreator(),
-		RequestHandlerFactory:            rt.RequestHandlerCreator(),
-	}
-}
-
-=======
->>>>>>> 80f977d5
 func TestNewEpochStartBootstrap(t *testing.T) {
 	t.Parallel()
 
