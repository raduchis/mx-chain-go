package bootstrap

import (
	"context"
	"encoding/json"
	"errors"
	"fmt"
	"strconv"
	"strings"
	"testing"
	"time"

	"github.com/ElrondNetwork/elrond-go-core/core"
	"github.com/ElrondNetwork/elrond-go-core/core/check"
	"github.com/ElrondNetwork/elrond-go-core/core/versioning"
	"github.com/ElrondNetwork/elrond-go-core/data"
	"github.com/ElrondNetwork/elrond-go-core/data/block"
	"github.com/ElrondNetwork/elrond-go/common"
	"github.com/ElrondNetwork/elrond-go/config"
	"github.com/ElrondNetwork/elrond-go/dataRetriever"
	"github.com/ElrondNetwork/elrond-go/epochStart"
	"github.com/ElrondNetwork/elrond-go/epochStart/bootstrap/disabled"
	"github.com/ElrondNetwork/elrond-go/epochStart/bootstrap/types"
	"github.com/ElrondNetwork/elrond-go/epochStart/mock"
	"github.com/ElrondNetwork/elrond-go/process"
	"github.com/ElrondNetwork/elrond-go/sharding"
	"github.com/ElrondNetwork/elrond-go/sharding/nodesCoordinator"
	"github.com/ElrondNetwork/elrond-go/state"
	"github.com/ElrondNetwork/elrond-go/storage"
	"github.com/ElrondNetwork/elrond-go/testscommon"
	epochStartMocks "github.com/ElrondNetwork/elrond-go/testscommon/bootstrapMocks/epochStart"
	"github.com/ElrondNetwork/elrond-go/testscommon/cryptoMocks"
	dataRetrieverMock "github.com/ElrondNetwork/elrond-go/testscommon/dataRetriever"
	"github.com/ElrondNetwork/elrond-go/testscommon/economicsmocks"
	"github.com/ElrondNetwork/elrond-go/testscommon/enableEpochsHandlerMock"
	"github.com/ElrondNetwork/elrond-go/testscommon/epochNotifier"
	"github.com/ElrondNetwork/elrond-go/testscommon/genericMocks"
	"github.com/ElrondNetwork/elrond-go/testscommon/hashingMocks"
	"github.com/ElrondNetwork/elrond-go/testscommon/marshallerMock"
	"github.com/ElrondNetwork/elrond-go/testscommon/nodeTypeProviderMock"
	"github.com/ElrondNetwork/elrond-go/testscommon/p2pmocks"
	"github.com/ElrondNetwork/elrond-go/testscommon/scheduledDataSyncer"
	"github.com/ElrondNetwork/elrond-go/testscommon/shardingMocks"
	statusHandlerMock "github.com/ElrondNetwork/elrond-go/testscommon/statusHandler"
	storageMocks "github.com/ElrondNetwork/elrond-go/testscommon/storage"
	"github.com/ElrondNetwork/elrond-go/testscommon/syncer"
	"github.com/ElrondNetwork/elrond-go/testscommon/validatorInfoCacher"
	"github.com/ElrondNetwork/elrond-go/trie/factory"
	"github.com/stretchr/testify/assert"
	"github.com/stretchr/testify/require"
)

func createPkBytes(numShards uint32) map[uint32][]byte {
	pksbytes := make(map[uint32][]byte, numShards+1)
	for i := uint32(0); i < numShards; i++ {
		pksbytes[i] = make([]byte, 128)
		pksbytes[i] = []byte("afafafafafafafafafafafafafafafafafafafafafafafafafafafafafafafafafafafafafafafafafafafafafafafafafafafafafafafafafafafafafafafaf")
		pksbytes[i][0] = byte(i)
	}

	pksbytes[core.MetachainShardId] = make([]byte, 128)
	pksbytes[core.MetachainShardId] = []byte("afafafafafafafafafafafafafafafafafafafafafafafafafafafafafafafafafafafafafafafafafafafafafafafafafafafafafafafafafafafafafafafaf")
	pksbytes[core.MetachainShardId][0] = byte(numShards)

	return pksbytes
}

func createComponentsForEpochStart() (*mock.CoreComponentsMock, *mock.CryptoComponentsMock) {
	return &mock.CoreComponentsMock{
			IntMarsh:                     &mock.MarshalizerMock{},
			Marsh:                        &mock.MarshalizerMock{},
			Hash:                         &hashingMocks.HasherMock{},
			TxSignHasherField:            &hashingMocks.HasherMock{},
			UInt64ByteSliceConv:          &mock.Uint64ByteSliceConverterMock{},
			AddrPubKeyConv:               &mock.PubkeyConverterMock{},
			PathHdl:                      &testscommon.PathManagerStub{},
			EpochNotifierField:           &epochNotifier.EpochNotifierStub{},
			TxVersionCheckField:          versioning.NewTxVersionChecker(1),
			NodeTypeProviderField:        &nodeTypeProviderMock.NodeTypeProviderStub{},
			ProcessStatusHandlerInstance: &testscommon.ProcessStatusHandlerStub{},
			HardforkTriggerPubKeyField:   []byte("provided hardfork pub key"),
<<<<<<< HEAD
			EnableEpochsHandlerField:     &enableEpochsHandlerMock.EnableEpochsHandlerStub{},
			StatusHandlerCalled: func() core.AppStatusHandler {
				return &statusHandlerMock.AppStatusHandlerStub{}
			},
=======
			EnableEpochsHandlerField:     &testscommon.EnableEpochsHandlerStub{},
>>>>>>> 5566a55e
		},
		&mock.CryptoComponentsMock{
			PubKey:          &cryptoMocks.PublicKeyStub{},
			PrivKey:         &cryptoMocks.PrivateKeyStub{},
			BlockSig:        &cryptoMocks.SignerStub{},
			TxSig:           &cryptoMocks.SignerStub{},
			BlKeyGen:        &cryptoMocks.KeyGenStub{},
			TxKeyGen:        &cryptoMocks.KeyGenStub{},
			PeerSignHandler: &cryptoMocks.PeerSignatureHandlerStub{},
		}
}

func createMockEpochStartBootstrapArgs(
	coreMock *mock.CoreComponentsMock,
	cryptoMock *mock.CryptoComponentsMock,
) ArgsEpochStartBootstrap {
	generalCfg := testscommon.GetGeneralConfig()
	return ArgsEpochStartBootstrap{
		ScheduledSCRsStorer:    genericMocks.NewStorerMock(),
		CoreComponentsHolder:   coreMock,
		CryptoComponentsHolder: cryptoMock,
		Messenger: &p2pmocks.MessengerStub{
			ConnectedPeersCalled: func() []core.PeerID {
				return []core.PeerID{"peer0", "peer1", "peer2", "peer3", "peer4", "peer5"}
			},
		},
		GeneralConfig: config.Config{
			MiniBlocksStorage:                  generalCfg.MiniBlocksStorage,
			PeerBlockBodyStorage:               generalCfg.PeerBlockBodyStorage,
			BlockHeaderStorage:                 generalCfg.BlockHeaderStorage,
			TxStorage:                          generalCfg.TxStorage,
			UnsignedTransactionStorage:         generalCfg.UnsignedTransactionStorage,
			RewardTxStorage:                    generalCfg.RewardTxStorage,
			ShardHdrNonceHashStorage:           generalCfg.ShardHdrNonceHashStorage,
			MetaHdrNonceHashStorage:            generalCfg.MetaHdrNonceHashStorage,
			StatusMetricsStorage:               generalCfg.StatusMetricsStorage,
			ReceiptsStorage:                    generalCfg.ReceiptsStorage,
			SmartContractsStorage:              generalCfg.SmartContractsStorage,
			SmartContractsStorageForSCQuery:    generalCfg.SmartContractsStorageForSCQuery,
			TrieEpochRootHashStorage:           generalCfg.TrieEpochRootHashStorage,
			BootstrapStorage:                   generalCfg.BootstrapStorage,
			MetaBlockStorage:                   generalCfg.MetaBlockStorage,
			AccountsTrieStorage:                generalCfg.AccountsTrieStorage,
			PeerAccountsTrieStorage:            generalCfg.PeerAccountsTrieStorage,
			AccountsTrieCheckpointsStorage:     generalCfg.AccountsTrieCheckpointsStorage,
			PeerAccountsTrieCheckpointsStorage: generalCfg.PeerAccountsTrieCheckpointsStorage,
			HeartbeatV2:                        generalCfg.HeartbeatV2,
			Hardfork:                           generalCfg.Hardfork,
			EvictionWaitingList: config.EvictionWaitingListConfig{
				HashesSize:     100,
				RootHashesSize: 100,
				DB: config.DBConfig{
					FilePath:          "EvictionWaitingList",
					Type:              "MemoryDB",
					BatchDelaySeconds: 30,
					MaxBatchSize:      6,
					MaxOpenFiles:      10,
				},
			},
			StateTriesConfig: config.StateTriesConfig{
				CheckpointRoundsModulus:     5,
				SnapshotsEnabled:            true,
				AccountsStatePruningEnabled: true,
				PeerStatePruningEnabled:     true,
				MaxStateTrieLevelInMemory:   5,
				MaxPeerTrieLevelInMemory:    5,
			},
			TrieStorageManagerConfig: config.TrieStorageManagerConfig{
				PruningBufferLen:      1000,
				SnapshotsBufferLen:    10,
				SnapshotsGoroutineNum: 1,
			},
			WhiteListPool: config.CacheConfig{
				Type:     "LRU",
				Capacity: 10,
				Shards:   10,
			},
			EpochStartConfig: config.EpochStartConfig{
				MinNumConnectedPeersToStart:       2,
				MinNumOfPeersToConsiderBlockValid: 2,
			},
			StoragePruning: config.StoragePruningConfig{
				Enabled:                     true,
				ValidatorCleanOldEpochsData: true,
				ObserverCleanOldEpochsData:  true,
				NumEpochsToKeep:             2,
				NumActivePersisters:         2,
			},
			TrieSync: config.TrieSyncConfig{
				NumConcurrentTrieSyncers:  50,
				MaxHardCapForMissingNodes: 500,
				TrieSyncerVersion:         2,
				CheckNodesOnDisk:          false,
			},
			ScheduledSCRsStorage: config.StorageConfig{
				Cache: config.CacheConfig{
					Type:     "LRU",
					Capacity: 10,
					Shards:   10,
				},
				DB: config.DBConfig{
					FilePath:          "scheduledSCRs",
					Type:              "MemoryDB",
					BatchDelaySeconds: 30,
					MaxBatchSize:      6,
					MaxOpenFiles:      10,
				},
			},
			TxDataPool: config.CacheConfig{
				Type:     "LRU",
				Capacity: 10,
				Shards:   10,
			},
			Requesters: generalCfg.Requesters,
		},
		EconomicsData: &economicsmocks.EconomicsHandlerStub{
			MinGasPriceCalled: func() uint64 {
				return 1
			},
		},
		GenesisNodesConfig:         &mock.NodesSetupStub{},
		GenesisShardCoordinator:    mock.NewMultipleShardsCoordinatorMock(),
		Rater:                      &mock.RaterStub{},
		DestinationShardAsObserver: 0,
		NodeShuffler:               &shardingMocks.NodeShufflerMock{},
		RoundHandler:               &mock.RoundHandlerStub{},
		LatestStorageDataProvider:  &mock.LatestStorageDataProviderStub{},
		StorageUnitOpener:          &storageMocks.UnitOpenerStub{},
		ArgumentsParser:            &mock.ArgumentParserMock{},
		StatusHandler:              &statusHandlerMock.AppStatusHandlerStub{},
		HeaderIntegrityVerifier:    &mock.HeaderIntegrityVerifierStub{},
		DataSyncerCreator: &scheduledDataSyncer.ScheduledSyncerFactoryStub{
			CreateCalled: func(args *types.ScheduledDataSyncerCreateArgs) (types.ScheduledDataSyncer, error) {
				return &scheduledDataSyncer.ScheduledSyncerStub{
					UpdateSyncDataIfNeededCalled: func(notarizedShardHeader data.ShardHeaderHandler) (data.ShardHeaderHandler, map[string]data.HeaderHandler, error) {
						return notarizedShardHeader, nil, nil
					},
					GetRootHashToSyncCalled: func(notarizedShardHeader data.ShardHeaderHandler) []byte {
						return notarizedShardHeader.GetRootHash()
					},
				}, nil
			},
		},
		FlagsConfig: config.ContextFlagsConfig{
			ForceStartFromNetwork: false,
		},
		TrieSyncStatisticsProvider: &testscommon.SizeSyncStatisticsHandlerStub{},
	}
}

func TestNewEpochStartBootstrap_NilArgsChecks(t *testing.T) {
	t.Parallel()

	t.Run("nil shardCoordinator", func(t *testing.T) {
		t.Parallel()

		args := createMockEpochStartBootstrapArgs(createComponentsForEpochStart())
		args.GenesisShardCoordinator = nil

		epochStartProvider, err := NewEpochStartBootstrap(args)
		require.Nil(t, epochStartProvider)
		require.True(t, errors.Is(err, epochStart.ErrNilShardCoordinator))
	})
	t.Run("nil messenger", func(t *testing.T) {
		t.Parallel()

		args := createMockEpochStartBootstrapArgs(createComponentsForEpochStart())
		args.Messenger = nil

		epochStartProvider, err := NewEpochStartBootstrap(args)
		require.Nil(t, epochStartProvider)
		require.True(t, errors.Is(err, epochStart.ErrNilMessenger))
	})
	t.Run("nil economicsData", func(t *testing.T) {
		t.Parallel()

		args := createMockEpochStartBootstrapArgs(createComponentsForEpochStart())
		args.EconomicsData = nil

		epochStartProvider, err := NewEpochStartBootstrap(args)
		require.Nil(t, epochStartProvider)
		require.True(t, errors.Is(err, epochStart.ErrNilEconomicsData))
	})
	t.Run("nil coreComponentsHolder", func(t *testing.T) {
		t.Parallel()

		args := createMockEpochStartBootstrapArgs(createComponentsForEpochStart())
		args.CoreComponentsHolder = nil

		epochStartProvider, err := NewEpochStartBootstrap(args)
		require.Nil(t, epochStartProvider)
		require.True(t, errors.Is(err, epochStart.ErrNilCoreComponentsHolder))
	})
	t.Run("nil cryptoComponentsHolder", func(t *testing.T) {
		t.Parallel()

		args := createMockEpochStartBootstrapArgs(createComponentsForEpochStart())
		args.CryptoComponentsHolder = nil

		epochStartProvider, err := NewEpochStartBootstrap(args)
		require.Nil(t, epochStartProvider)
		require.True(t, errors.Is(err, epochStart.ErrNilCryptoComponentsHolder))
	})
	t.Run("nil pubKey", func(t *testing.T) {
		t.Parallel()

		coreComp, cryptoComp := createComponentsForEpochStart()
		cryptoComp.PubKey = nil
		args := createMockEpochStartBootstrapArgs(coreComp, cryptoComp)

		epochStartProvider, err := NewEpochStartBootstrap(args)
		require.Nil(t, epochStartProvider)
		require.True(t, errors.Is(err, epochStart.ErrNilPubKey))
	})
	t.Run("nil hasher", func(t *testing.T) {
		t.Parallel()

		coreComp, cryptoComp := createComponentsForEpochStart()
		coreComp.Hash = nil
		args := createMockEpochStartBootstrapArgs(coreComp, cryptoComp)

		epochStartProvider, err := NewEpochStartBootstrap(args)
		require.Nil(t, epochStartProvider)
		require.True(t, errors.Is(err, epochStart.ErrNilHasher))
	})
	t.Run("nil marshalizer", func(t *testing.T) {
		t.Parallel()

		coreComp, cryptoComp := createComponentsForEpochStart()
		coreComp.IntMarsh = nil
		args := createMockEpochStartBootstrapArgs(coreComp, cryptoComp)

		epochStartProvider, err := NewEpochStartBootstrap(args)
		require.Nil(t, epochStartProvider)
		require.True(t, errors.Is(err, epochStart.ErrNilMarshalizer))
	})
	t.Run("nil blockKeyGen", func(t *testing.T) {
		t.Parallel()

		coreComp, cryptoComp := createComponentsForEpochStart()
		cryptoComp.BlKeyGen = nil
		args := createMockEpochStartBootstrapArgs(coreComp, cryptoComp)

		epochStartProvider, err := NewEpochStartBootstrap(args)
		require.Nil(t, epochStartProvider)
		require.True(t, errors.Is(err, epochStart.ErrNilBlockKeyGen))
	})
	t.Run("nil keyGen", func(t *testing.T) {
		t.Parallel()

		coreComp, cryptoComp := createComponentsForEpochStart()
		cryptoComp.TxKeyGen = nil
		args := createMockEpochStartBootstrapArgs(coreComp, cryptoComp)

		epochStartProvider, err := NewEpochStartBootstrap(args)
		require.Nil(t, epochStartProvider)
		require.True(t, errors.Is(err, epochStart.ErrNilKeyGen))
	})
	t.Run("nil singleSigner", func(t *testing.T) {
		t.Parallel()

		coreComp, cryptoComp := createComponentsForEpochStart()
		cryptoComp.TxSig = nil
		args := createMockEpochStartBootstrapArgs(coreComp, cryptoComp)

		epochStartProvider, err := NewEpochStartBootstrap(args)
		require.Nil(t, epochStartProvider)
		require.True(t, errors.Is(err, epochStart.ErrNilSingleSigner))
	})
	t.Run("nil blockSingleSigner", func(t *testing.T) {
		t.Parallel()

		coreComp, cryptoComp := createComponentsForEpochStart()
		cryptoComp.BlockSig = nil
		args := createMockEpochStartBootstrapArgs(coreComp, cryptoComp)

		epochStartProvider, err := NewEpochStartBootstrap(args)
		require.Nil(t, epochStartProvider)
		require.True(t, errors.Is(err, epochStart.ErrNilBlockSingleSigner))
	})
	t.Run("nil txSignMarshalizer", func(t *testing.T) {
		t.Parallel()

		coreComp, cryptoComp := createComponentsForEpochStart()
		coreComp.Marsh = nil
		args := createMockEpochStartBootstrapArgs(coreComp, cryptoComp)

		epochStartProvider, err := NewEpochStartBootstrap(args)
		require.Nil(t, epochStartProvider)
		require.True(t, errors.Is(err, epochStart.ErrNilTxSignMarshalizer))
	})
	t.Run("nil pathManager", func(t *testing.T) {
		t.Parallel()

		coreComp, cryptoComp := createComponentsForEpochStart()
		coreComp.PathHdl = nil
		args := createMockEpochStartBootstrapArgs(coreComp, cryptoComp)

		epochStartProvider, err := NewEpochStartBootstrap(args)
		require.Nil(t, epochStartProvider)
		require.True(t, errors.Is(err, epochStart.ErrNilPathManager))
	})
	t.Run("nil genesisNodesConfig", func(t *testing.T) {
		t.Parallel()

		args := createMockEpochStartBootstrapArgs(createComponentsForEpochStart())
		args.GenesisNodesConfig = nil

		epochStartProvider, err := NewEpochStartBootstrap(args)
		require.Nil(t, epochStartProvider)
		require.True(t, errors.Is(err, epochStart.ErrNilGenesisNodesConfig))
	})
	t.Run("nil rater", func(t *testing.T) {
		t.Parallel()

		args := createMockEpochStartBootstrapArgs(createComponentsForEpochStart())
		args.Rater = nil

		epochStartProvider, err := NewEpochStartBootstrap(args)
		require.Nil(t, epochStartProvider)
		require.True(t, errors.Is(err, epochStart.ErrNilRater))
	})
	t.Run("nil pubkeyConverter", func(t *testing.T) {
		t.Parallel()

		coreComp, cryptoComp := createComponentsForEpochStart()
		coreComp.AddrPubKeyConv = nil
		args := createMockEpochStartBootstrapArgs(coreComp, cryptoComp)

		epochStartProvider, err := NewEpochStartBootstrap(args)
		require.Nil(t, epochStartProvider)
		require.True(t, errors.Is(err, epochStart.ErrNilPubkeyConverter))
	})
	t.Run("nil trieSyncStatistics", func(t *testing.T) {
		t.Parallel()

		args := createMockEpochStartBootstrapArgs(createComponentsForEpochStart())
		args.TrieSyncStatisticsProvider = nil

		epochStartProvider, err := NewEpochStartBootstrap(args)
		require.Nil(t, epochStartProvider)
		require.True(t, errors.Is(err, epochStart.ErrNilTrieSyncStatistics))
	})
	t.Run("nil roundHandler", func(t *testing.T) {
		t.Parallel()

		args := createMockEpochStartBootstrapArgs(createComponentsForEpochStart())
		args.RoundHandler = nil

		epochStartProvider, err := NewEpochStartBootstrap(args)
		require.Nil(t, epochStartProvider)
		require.True(t, errors.Is(err, epochStart.ErrNilRoundHandler))
	})
	t.Run("nil storageUnitOpener", func(t *testing.T) {
		t.Parallel()

		args := createMockEpochStartBootstrapArgs(createComponentsForEpochStart())
		args.StorageUnitOpener = nil

		epochStartProvider, err := NewEpochStartBootstrap(args)
		require.Nil(t, epochStartProvider)
		require.True(t, errors.Is(err, epochStart.ErrNilStorageUnitOpener))
	})
	t.Run("nil latestStorageDataProvider", func(t *testing.T) {
		t.Parallel()

		args := createMockEpochStartBootstrapArgs(createComponentsForEpochStart())
		args.LatestStorageDataProvider = nil

		epochStartProvider, err := NewEpochStartBootstrap(args)
		require.Nil(t, epochStartProvider)
		require.True(t, errors.Is(err, epochStart.ErrNilLatestStorageDataProvider))
	})
	t.Run("nil uint64Converter", func(t *testing.T) {
		t.Parallel()

		coreComp, cryptoComp := createComponentsForEpochStart()
		coreComp.UInt64ByteSliceConv = nil
		args := createMockEpochStartBootstrapArgs(coreComp, cryptoComp)

		epochStartProvider, err := NewEpochStartBootstrap(args)
		require.Nil(t, epochStartProvider)
		require.True(t, errors.Is(err, epochStart.ErrNilUint64Converter))
	})
	t.Run("nil shuffler", func(t *testing.T) {
		t.Parallel()

		args := createMockEpochStartBootstrapArgs(createComponentsForEpochStart())
		args.NodeShuffler = nil

		epochStartProvider, err := NewEpochStartBootstrap(args)
		require.Nil(t, epochStartProvider)
		require.True(t, errors.Is(err, epochStart.ErrNilShuffler))
	})
	t.Run("not enough num of peers to consider block valid from config", func(t *testing.T) {
		t.Parallel()

		args := createMockEpochStartBootstrapArgs(createComponentsForEpochStart())
		args.GeneralConfig.EpochStartConfig.MinNumOfPeersToConsiderBlockValid = minNumPeersToConsiderMetaBlockValid - 1

		epochStartProvider, err := NewEpochStartBootstrap(args)
		require.Nil(t, epochStartProvider)
		require.True(t, errors.Is(err, epochStart.ErrNotEnoughNumOfPeersToConsiderBlockValid))
	})
	t.Run("not enough num connected peers", func(t *testing.T) {
		t.Parallel()

		args := createMockEpochStartBootstrapArgs(createComponentsForEpochStart())
		args.GeneralConfig.EpochStartConfig.MinNumConnectedPeersToStart = minNumConnectedPeers - 1

		epochStartProvider, err := NewEpochStartBootstrap(args)
		require.Nil(t, epochStartProvider)
		require.True(t, errors.Is(err, epochStart.ErrNotEnoughNumConnectedPeers))
	})
	t.Run("nil argumentsParser", func(t *testing.T) {
		t.Parallel()

		args := createMockEpochStartBootstrapArgs(createComponentsForEpochStart())
		args.ArgumentsParser = nil

		epochStartProvider, err := NewEpochStartBootstrap(args)
		require.Nil(t, epochStartProvider)
		require.True(t, errors.Is(err, epochStart.ErrNilArgumentsParser))
	})
	t.Run("nil statusHandler", func(t *testing.T) {
		t.Parallel()

		args := createMockEpochStartBootstrapArgs(createComponentsForEpochStart())
		args.StatusHandler = nil

		epochStartProvider, err := NewEpochStartBootstrap(args)
		require.Nil(t, epochStartProvider)
		require.True(t, errors.Is(err, epochStart.ErrNilStatusHandler))
	})
	t.Run("nil headerIntegrityVerifier", func(t *testing.T) {
		t.Parallel()

		args := createMockEpochStartBootstrapArgs(createComponentsForEpochStart())
		args.HeaderIntegrityVerifier = nil

		epochStartProvider, err := NewEpochStartBootstrap(args)
		require.Nil(t, epochStartProvider)
		require.True(t, errors.Is(err, epochStart.ErrNilHeaderIntegrityVerifier))
	})
	t.Run("nil scheduledDataSyncerFactory", func(t *testing.T) {
		t.Parallel()

		args := createMockEpochStartBootstrapArgs(createComponentsForEpochStart())
		args.DataSyncerCreator = nil

		epochStartProvider, err := NewEpochStartBootstrap(args)
		require.Nil(t, epochStartProvider)
		require.True(t, errors.Is(err, epochStart.ErrNilScheduledDataSyncerFactory))
	})
	t.Run("nil hasher", func(t *testing.T) {
		t.Parallel()

		coreComp, cryptoComp := createComponentsForEpochStart()
		coreComp.TxSignHasherField = nil
		args := createMockEpochStartBootstrapArgs(coreComp, cryptoComp)

		epochStartProvider, err := NewEpochStartBootstrap(args)
		require.Nil(t, epochStartProvider)
		require.True(t, errors.Is(err, epochStart.ErrNilHasher))
	})
	t.Run("nil epochNotifier", func(t *testing.T) {
		t.Parallel()

		coreComp, cryptoComp := createComponentsForEpochStart()
		coreComp.EpochNotifierField = nil
		args := createMockEpochStartBootstrapArgs(coreComp, cryptoComp)

		epochStartProvider, err := NewEpochStartBootstrap(args)
		require.Nil(t, epochStartProvider)
		require.True(t, errors.Is(err, epochStart.ErrNilEpochNotifier))
	})
	t.Run("invalid max hardcap for missing nodes", func(t *testing.T) {
		t.Parallel()

		args := createMockEpochStartBootstrapArgs(createComponentsForEpochStart())
		args.GeneralConfig.TrieSync.MaxHardCapForMissingNodes = 0

		epochStartProvider, err := NewEpochStartBootstrap(args)
		require.Nil(t, epochStartProvider)
		require.True(t, errors.Is(err, epochStart.ErrInvalidMaxHardCapForMissingNodes))
	})
	t.Run("invalid num concurrent trie syncers", func(t *testing.T) {
		t.Parallel()

		args := createMockEpochStartBootstrapArgs(createComponentsForEpochStart())
		args.GeneralConfig.TrieSync.NumConcurrentTrieSyncers = 0

		epochStartProvider, err := NewEpochStartBootstrap(args)
		require.True(t, errors.Is(err, epochStart.ErrInvalidNumConcurrentTrieSyncers))
		require.Nil(t, epochStartProvider)
	})
	t.Run("fail to create whiteList cache", func(t *testing.T) {
		t.Parallel()

		args := createMockEpochStartBootstrapArgs(createComponentsForEpochStart())
		args.GeneralConfig.WhiteListPool = config.CacheConfig{}

		epochStartProvider, err := NewEpochStartBootstrap(args)
		assert.Equal(t, storage.ErrNotSupportedCacheType, err)
		assert.Nil(t, epochStartProvider)
	})
}

func TestNewEpochStartBootstrap(t *testing.T) {
	t.Parallel()

	coreComp, cryptoComp := createComponentsForEpochStart()

	t.Run("hardfork disabled", func(t *testing.T) {
		t.Parallel()

		args := createMockEpochStartBootstrapArgs(coreComp, cryptoComp)

		epochStartProvider, err := NewEpochStartBootstrap(args)
		assert.Nil(t, err)
		assert.NotNil(t, epochStartProvider)
	})

	t.Run("hardfork enabled", func(t *testing.T) {
		t.Parallel()

		args := createMockEpochStartBootstrapArgs(coreComp, cryptoComp)
		args.GeneralConfig.Hardfork.AfterHardFork = true

		epochStartProvider, err := NewEpochStartBootstrap(args)
		assert.Nil(t, err)
		assert.NotNil(t, epochStartProvider)
	})
}

func TestEpochStartBootstrap_Boostrap(t *testing.T) {
	t.Parallel()

	coreComp, cryptoComp := createComponentsForEpochStart()

	t.Run("failed to set shard coordinator, wrong number of shards", func(t *testing.T) {
		t.Parallel()

		args := createMockEpochStartBootstrapArgs(coreComp, cryptoComp)
		args.GeneralConfig.GeneralSettings.StartInEpochEnabled = true
		args.GenesisShardCoordinator = testscommon.NewMultiShardsCoordinatorMock(0)

		epochStartProvider, _ := NewEpochStartBootstrap(args)

		params, err := epochStartProvider.Bootstrap()
		assert.Equal(t, nodesCoordinator.ErrInvalidNumberOfShards, err)
		assert.Equal(t, Parameters{}, params)
	})
	t.Run("boostrap from local storage, fail to get boostrap data", func(t *testing.T) {
		t.Parallel()

		args := createMockEpochStartBootstrapArgs(coreComp, cryptoComp)
		args.GeneralConfig = testscommon.GetGeneralConfig()
		args.GeneralConfig.GeneralSettings.StartInEpochEnabled = false
		args.LatestStorageDataProvider = &mock.LatestStorageDataProviderStub{
			GetCalled: func() (storage.LatestDataFromStorage, error) {
				return storage.LatestDataFromStorage{
					Epoch:     2,
					ShardID:   0,
					LastRound: 10,
				}, nil
			},
		}

		epochStartProvider, _ := NewEpochStartBootstrap(args)

		expectedErr := errors.New("expected err")
		epochStartProvider.storageOpenerHandler = &storageMocks.UnitOpenerStub{
			GetMostRecentStorageUnitCalled: func(config config.DBConfig) (storage.Storer, error) {
				return &storageMocks.StorerStub{
					GetCalled: func(key []byte) ([]byte, error) {
						return nil, expectedErr
					},
				}, nil
			},
		}

		params, err := epochStartProvider.Bootstrap()
		assert.Equal(t, expectedErr, err)
		assert.Equal(t, Parameters{}, params)
	})

	t.Run("bootstrap from local storage with StartInEpoch not enabled, should work", func(t *testing.T) {
		t.Parallel()

		testBoostrapByStartInEpochFlag(t, false)
	})

	t.Run("bootstrap from saved epoch, should work", func(t *testing.T) {
		t.Parallel()

		testBoostrapByStartInEpochFlag(t, true)
	})
}

func testBoostrapByStartInEpochFlag(t *testing.T, startInEpochEnabled bool) {
	coreComp, cryptoComp := createComponentsForEpochStart()

	args := createMockEpochStartBootstrapArgs(coreComp, cryptoComp)
	args.GeneralConfig = testscommon.GetGeneralConfig()
	args.GeneralConfig.GeneralSettings.StartInEpochEnabled = startInEpochEnabled

	epoch := uint32(1)
	shardId := uint32(0)
	args.LatestStorageDataProvider = &mock.LatestStorageDataProviderStub{
		GetCalled: func() (storage.LatestDataFromStorage, error) {
			return storage.LatestDataFromStorage{
				Epoch:   epoch,
				ShardID: shardId,
			}, nil
		},
	}

	epochStartProvider, _ := NewEpochStartBootstrap(args)

	pksBytes := createPkBytes(args.GenesisNodesConfig.NumberOfShards())

	nodesCoord := &nodesCoordinator.NodesCoordinatorRegistry{
		EpochsConfig: map[string]*nodesCoordinator.EpochValidators{
			strconv.Itoa(int(epoch)): {
				EligibleValidators: map[string][]*nodesCoordinator.SerializableValidator{
					"0": {
						&nodesCoordinator.SerializableValidator{
							PubKey:  pksBytes[0],
							Chances: 1,
						},
					},
					"4294967295": {
						&nodesCoordinator.SerializableValidator{
							PubKey:  pksBytes[core.MetachainShardId],
							Chances: 1,
						},
					},
				},
				WaitingValidators: map[string][]*nodesCoordinator.SerializableValidator{},
				LeavingValidators: map[string][]*nodesCoordinator.SerializableValidator{},
			},
		},
	}
	nodesCoordBytes, _ := json.Marshal(nodesCoord)

	epochStartProvider.storageOpenerHandler = &storageMocks.UnitOpenerStub{
		GetMostRecentStorageUnitCalled: func(config config.DBConfig) (storage.Storer, error) {
			return &storageMocks.StorerStub{
				GetCalled: func(key []byte) ([]byte, error) {
					return nodesCoordBytes, nil
				},
				SearchFirstCalled: func(key []byte) ([]byte, error) {
					return nodesCoordBytes, nil
				},
			}, nil
		},
	}

	expectedParams := Parameters{
		Epoch:       epoch,
		SelfShardId: shardId,
		NumOfShards: uint32(len(nodesCoord.EpochsConfig[strconv.Itoa(int(epoch))].EligibleValidators)),
		NodesConfig: nodesCoord,
	}

	params, err := epochStartProvider.Bootstrap()
	assert.Nil(t, err)
	assert.Equal(t, expectedParams, params)
}

func TestIsStartInEpochZero(t *testing.T) {
	t.Parallel()

	coreComp, cryptoComp := createComponentsForEpochStart()
	args := createMockEpochStartBootstrapArgs(coreComp, cryptoComp)
	args.GenesisNodesConfig = &mock.NodesSetupStub{
		GetStartTimeCalled: func() int64 {
			return 1000
		},
	}

	epochStartProvider, _ := NewEpochStartBootstrap(args)

	result := epochStartProvider.isStartInEpochZero()
	assert.False(t, result)
}

func TestEpochStartBootstrap_BootstrapStartInEpochNotEnabled(t *testing.T) {
	coreComp, cryptoComp := createComponentsForEpochStart()
	args := createMockEpochStartBootstrapArgs(coreComp, cryptoComp)

	err := errors.New("localErr")
	args.LatestStorageDataProvider = &mock.LatestStorageDataProviderStub{
		GetCalled: func() (storage.LatestDataFromStorage, error) {
			return storage.LatestDataFromStorage{}, err
		},
	}
	epochStartProvider, _ := NewEpochStartBootstrap(args)

	params, err := epochStartProvider.Bootstrap()
	assert.Nil(t, err)
	assert.NotNil(t, params)
}

func TestEpochStartBootstrap_BootstrapShouldStartBootstrapProcess(t *testing.T) {
	roundsPerEpoch := int64(100)
	roundDuration := uint64(60000)
	coreComp, cryptoComp := createComponentsForEpochStart()
	args := createMockEpochStartBootstrapArgs(coreComp, cryptoComp)
	args.GenesisNodesConfig = &mock.NodesSetupStub{
		GetRoundDurationCalled: func() uint64 {
			return roundDuration
		},
	}
	args.GeneralConfig = testscommon.GetGeneralConfig()
	args.GeneralConfig.EpochStartConfig.RoundsPerEpoch = roundsPerEpoch
	epochStartProvider, err := NewEpochStartBootstrap(args)
	require.Nil(t, err)

	done := make(chan bool, 1)

	go func() {
		_, err = epochStartProvider.Bootstrap()
		require.Nil(t, err)
		<-done
	}()

	for {
		select {
		case <-done:
			assert.Fail(t, "should not be reach")
		case <-time.After(time.Second):
			return
		}
	}
}

func TestPrepareForEpochZero(t *testing.T) {
	coreComp, cryptoComp := createComponentsForEpochStart()
	args := createMockEpochStartBootstrapArgs(coreComp, cryptoComp)

	epochStartProvider, _ := NewEpochStartBootstrap(args)

	params, err := epochStartProvider.prepareEpochZero()
	assert.Nil(t, err)
	assert.Equal(t, uint32(0), params.Epoch)
}

func TestPrepareForEpochZero_NodeInGenesisShouldNotAlterShardID(t *testing.T) {
	shardIDAsValidator := uint32(1)

	coreComp, cryptoComp := createComponentsForEpochStart()
	cryptoComp.PubKey = &cryptoMocks.PublicKeyStub{
		ToByteArrayStub: func() ([]byte, error) {
			return []byte("pubKey11"), nil
		},
	}
	args := createMockEpochStartBootstrapArgs(coreComp, cryptoComp)
	args.GenesisShardCoordinator = &mock.ShardCoordinatorStub{
		SelfIdCalled: func() uint32 {
			return shardIDAsValidator
		},
		NumberOfShardsCalled: func() uint32 {
			return 2
		},
	}

	args.DestinationShardAsObserver = uint32(7)
	args.GenesisNodesConfig = &mock.NodesSetupStub{
		InitialNodesInfoCalled: func() (map[uint32][]nodesCoordinator.GenesisNodeInfoHandler, map[uint32][]nodesCoordinator.GenesisNodeInfoHandler) {
			eligibleMap := map[uint32][]nodesCoordinator.GenesisNodeInfoHandler{
				1: {mock.NewNodeInfo([]byte("addr"), []byte("pubKey11"), 1, initRating)},
			}
			return eligibleMap, nil
		},
	}

	epochStartProvider, _ := NewEpochStartBootstrap(args)

	params, err := epochStartProvider.prepareEpochZero()
	assert.NoError(t, err)
	assert.Equal(t, shardIDAsValidator, params.SelfShardId)
}

func TestPrepareForEpochZero_NodeNotInGenesisShouldAlterShardID(t *testing.T) {
	desiredShardAsObserver := uint32(7)

	coreComp, cryptoComp := createComponentsForEpochStart()
	cryptoComp.PubKey = &cryptoMocks.PublicKeyStub{
		ToByteArrayStub: func() ([]byte, error) {
			return []byte("pubKeyNotInGenesis"), nil
		},
	}
	args := createMockEpochStartBootstrapArgs(coreComp, cryptoComp)
	args.GenesisShardCoordinator = &mock.ShardCoordinatorStub{
		SelfIdCalled: func() uint32 {
			return uint32(1)
		},
		NumberOfShardsCalled: func() uint32 {
			return 2
		},
	}
	args.DestinationShardAsObserver = desiredShardAsObserver
	args.GenesisNodesConfig = &mock.NodesSetupStub{
		InitialNodesInfoCalled: func() (map[uint32][]nodesCoordinator.GenesisNodeInfoHandler, map[uint32][]nodesCoordinator.GenesisNodeInfoHandler) {
			eligibleMap := map[uint32][]nodesCoordinator.GenesisNodeInfoHandler{
				1: {mock.NewNodeInfo([]byte("addr"), []byte("pubKey11"), 1, initRating)},
			}
			return eligibleMap, nil
		},
	}

	epochStartProvider, _ := NewEpochStartBootstrap(args)

	params, err := epochStartProvider.prepareEpochZero()
	assert.NoError(t, err)
	assert.Equal(t, desiredShardAsObserver, params.SelfShardId)
}

func TestCreateSyncers(t *testing.T) {
	coreComp, cryptoComp := createComponentsForEpochStart()
	args := createMockEpochStartBootstrapArgs(coreComp, cryptoComp)

	epochStartProvider, _ := NewEpochStartBootstrap(args)
	epochStartProvider.shardCoordinator = mock.NewMultipleShardsCoordinatorMock()
	epochStartProvider.dataPool = &dataRetrieverMock.PoolsHolderStub{
		HeadersCalled: func() dataRetriever.HeadersPool {
			return &mock.HeadersCacherStub{}
		},
		TransactionsCalled: func() dataRetriever.ShardedDataCacherNotifier {
			return testscommon.NewShardedDataStub()
		},
		UnsignedTransactionsCalled: func() dataRetriever.ShardedDataCacherNotifier {
			return testscommon.NewShardedDataStub()
		},
		RewardTransactionsCalled: func() dataRetriever.ShardedDataCacherNotifier {
			return testscommon.NewShardedDataStub()
		},
		MiniBlocksCalled: func() storage.Cacher {
			return testscommon.NewCacherStub()
		},
		TrieNodesCalled: func() storage.Cacher {
			return testscommon.NewCacherStub()
		},
		PeerAuthenticationsCalled: func() storage.Cacher {
			return testscommon.NewCacherStub()
		},
		HeartbeatsCalled: func() storage.Cacher {
			return testscommon.NewCacherStub()
		},
	}
	epochStartProvider.whiteListHandler = &testscommon.WhiteListHandlerStub{}
	epochStartProvider.whiteListerVerifiedTxs = &testscommon.WhiteListHandlerStub{}
	epochStartProvider.requestHandler = &testscommon.RequestHandlerStub{}
	epochStartProvider.storageService = &storageMocks.ChainStorerStub{}

	err := epochStartProvider.createSyncers()
	assert.Nil(t, err)
}

func TestSyncHeadersFrom_MockHeadersSyncerShouldSyncHeaders(t *testing.T) {
	hdrHash1 := []byte("hdrHash1")
	hdrHash2 := []byte("hdrHash2")
	header1 := &block.Header{}
	header2 := &block.MetaBlock{}

	coreComp, cryptoComp := createComponentsForEpochStart()
	args := createMockEpochStartBootstrapArgs(coreComp, cryptoComp)
	epochStartProvider, _ := NewEpochStartBootstrap(args)
	epochStartProvider.headersSyncer = &epochStartMocks.HeadersByHashSyncerStub{
		SyncMissingHeadersByHashCalled: func(shardIDs []uint32, headersHashes [][]byte, ctx context.Context) error {
			return nil
		},
		GetHeadersCalled: func() (m map[string]data.HeaderHandler, err error) {
			return map[string]data.HeaderHandler{
				string(hdrHash1): header1,
				string(hdrHash2): header2,
			}, nil
		},
	}

	metaBlock := &block.MetaBlock{
		Epoch: 2,
		EpochStart: block.EpochStart{
			LastFinalizedHeaders: []block.EpochStartShardData{
				{HeaderHash: hdrHash1, ShardID: 0},
			},
			Economics: block.Economics{
				PrevEpochStartHash: hdrHash2,
			},
		},
	}

	headers, err := epochStartProvider.syncHeadersFrom(metaBlock)
	assert.Nil(t, err)
	assert.Equal(t, header1, headers[string(hdrHash1)])
	assert.Equal(t, header2, headers[string(hdrHash2)])
}

func TestSyncValidatorAccountsState_NilRequestHandlerErr(t *testing.T) {
	coreComp, cryptoComp := createComponentsForEpochStart()
	args := createMockEpochStartBootstrapArgs(coreComp, cryptoComp)
	epochStartProvider, _ := NewEpochStartBootstrap(args)
	epochStartProvider.dataPool = &dataRetrieverMock.PoolsHolderStub{
		TrieNodesCalled: func() storage.Cacher {
			return &testscommon.CacherStub{
				GetCalled: func(key []byte) (value interface{}, ok bool) {
					return nil, true
				},
			}
		},
	}
	triesContainer, trieStorageManagers, err := factory.CreateTriesComponentsForShardId(
		args.GeneralConfig,
		coreComp,
		disabled.NewChainStorer(),
	)
	assert.Nil(t, err)
	epochStartProvider.trieContainer = triesContainer
	epochStartProvider.trieStorageManagers = trieStorageManagers

	rootHash := []byte("rootHash")
	err = epochStartProvider.syncValidatorAccountsState(rootHash)
	assert.Equal(t, state.ErrNilRequestHandler, err)
}

func TestCreateTriesForNewShardID(t *testing.T) {
	coreComp, cryptoComp := createComponentsForEpochStart()
	args := createMockEpochStartBootstrapArgs(coreComp, cryptoComp)
	args.GeneralConfig = testscommon.GetGeneralConfig()

	triesContainer, trieStorageManagers, err := factory.CreateTriesComponentsForShardId(
		args.GeneralConfig,
		coreComp,
		disabled.NewChainStorer(),
	)
	assert.Nil(t, err)
	assert.Equal(t, 2, len(triesContainer.GetAll()))
	assert.Equal(t, 2, len(trieStorageManagers))
}

func TestSyncUserAccountsState(t *testing.T) {
	coreComp, cryptoComp := createComponentsForEpochStart()
	args := createMockEpochStartBootstrapArgs(coreComp, cryptoComp)

	epochStartProvider, _ := NewEpochStartBootstrap(args)
	epochStartProvider.shardCoordinator = mock.NewMultipleShardsCoordinatorMock()
	epochStartProvider.dataPool = &dataRetrieverMock.PoolsHolderStub{
		TrieNodesCalled: func() storage.Cacher {
			return &testscommon.CacherStub{
				GetCalled: func(key []byte) (value interface{}, ok bool) {
					return nil, true
				},
			}
		},
	}

	triesContainer, trieStorageManagers, err := factory.CreateTriesComponentsForShardId(
		args.GeneralConfig,
		coreComp,
		disabled.NewChainStorer(),
	)
	assert.Nil(t, err)
	epochStartProvider.trieContainer = triesContainer
	epochStartProvider.trieStorageManagers = trieStorageManagers

	rootHash := []byte("rootHash")
	err = epochStartProvider.syncUserAccountsState(rootHash)
	assert.Equal(t, state.ErrNilRequestHandler, err)
}

func TestRequestAndProcessForShard_ShouldFail(t *testing.T) {
	notarizedShardHeaderHash := []byte("notarizedShardHeaderHash")
	prevShardHeaderHash := []byte("prevShardHeaderHash")
	notarizedMetaHeaderHash := []byte("notarizedMetaHeaderHash")
	prevMetaHeaderHash := []byte("prevMetaHeaderHash")

	metaBlock := &block.MetaBlock{
		EpochStart: block.EpochStart{
			LastFinalizedHeaders: []block.EpochStartShardData{
				{HeaderHash: notarizedShardHeaderHash, ShardID: 0},
			},
		},
	}

	emptyMiniBlocksSlice := make([]*block.MiniBlock, 0)
	t.Run("find self shard epoch start data not found", func(t *testing.T) {
		t.Parallel()

		args := createMockEpochStartBootstrapArgs(createComponentsForEpochStart())

		epochStartProvider, _ := NewEpochStartBootstrap(args)
		epochStartProvider.epochStartMeta = &block.MetaBlock{}

		err := epochStartProvider.requestAndProcessForShard(emptyMiniBlocksSlice)
		assert.Equal(t, epochStart.ErrEpochStartDataForShardNotFound, err)
	})
	t.Run("fail to sync pending miniblocks", func(t *testing.T) {
		t.Parallel()

		args := createMockEpochStartBootstrapArgs(createComponentsForEpochStart())

		epochStartProvider, _ := NewEpochStartBootstrap(args)
		epochStartProvider.epochStartMeta = metaBlock

		expectedErr := errors.New("sync pending miniblocks error")
		epochStartProvider.miniBlocksSyncer = &epochStartMocks.PendingMiniBlockSyncHandlerStub{
			SyncPendingMiniBlocksCalled: func(miniBlockHeaders []data.MiniBlockHeaderHandler, ctx context.Context) error {
				return expectedErr
			},
		}

		err := epochStartProvider.requestAndProcessForShard(emptyMiniBlocksSlice)
		assert.Equal(t, expectedErr, err)
	})
	t.Run("fail to get pending miniblocks", func(t *testing.T) {
		t.Parallel()

		args := createMockEpochStartBootstrapArgs(createComponentsForEpochStart())

		epochStartProvider, _ := NewEpochStartBootstrap(args)
		epochStartProvider.epochStartMeta = metaBlock

		expectedErr := errors.New("get pending miniblocks error")
		epochStartProvider.miniBlocksSyncer = &epochStartMocks.PendingMiniBlockSyncHandlerStub{
			GetMiniBlocksCalled: func() (map[string]*block.MiniBlock, error) {
				return nil, expectedErr
			},
		}

		err := epochStartProvider.requestAndProcessForShard(emptyMiniBlocksSlice)
		assert.Equal(t, expectedErr, err)
	})
	t.Run("fail to sync missing headers", func(t *testing.T) {
		t.Parallel()

		args := createMockEpochStartBootstrapArgs(createComponentsForEpochStart())

		epochStartProvider, _ := NewEpochStartBootstrap(args)
		epochStartProvider.epochStartMeta = metaBlock

		expectedErr := errors.New("sync miniBlocksSyncer headers by hash error")
		epochStartProvider.headersSyncer = &epochStartMocks.HeadersByHashSyncerStub{
			SyncMissingHeadersByHashCalled: func(shardIDs []uint32, headersHashes [][]byte, ctx context.Context) error {
				return expectedErr
			},
		}

		epochStartProvider.miniBlocksSyncer = &epochStartMocks.PendingMiniBlockSyncHandlerStub{}

		err := epochStartProvider.requestAndProcessForShard(emptyMiniBlocksSlice)
		assert.Equal(t, expectedErr, err)
	})
	t.Run("fail to get needed headers", func(t *testing.T) {
		t.Parallel()

		args := createMockEpochStartBootstrapArgs(createComponentsForEpochStart())

		epochStartProvider, _ := NewEpochStartBootstrap(args)
		epochStartProvider.epochStartMeta = metaBlock

		expectedErr := errors.New("get pending miniblocks error")
		epochStartProvider.headersSyncer = &epochStartMocks.HeadersByHashSyncerStub{
			GetHeadersCalled: func() (m map[string]data.HeaderHandler, err error) {
				return nil, expectedErr
			},
		}

		epochStartProvider.miniBlocksSyncer = &epochStartMocks.PendingMiniBlockSyncHandlerStub{}

		err := epochStartProvider.requestAndProcessForShard(emptyMiniBlocksSlice)
		assert.Equal(t, expectedErr, err)
	})
	t.Run("fail to get data to sync", func(t *testing.T) {
		t.Parallel()

		args := createMockEpochStartBootstrapArgs(createComponentsForEpochStart())

		prevShardHeader := &block.Header{}
		notarizedShardHeader := &block.Header{
			PrevHash: prevShardHeaderHash,
		}

		expectedErr := fmt.Errorf("expected error")
		args.DataSyncerCreator = &scheduledDataSyncer.ScheduledSyncerFactoryStub{
			CreateCalled: func(args *types.ScheduledDataSyncerCreateArgs) (types.ScheduledDataSyncer, error) {
				return &scheduledDataSyncer.ScheduledSyncerStub{
					UpdateSyncDataIfNeededCalled: func(notarizedShardHeader data.ShardHeaderHandler) (data.ShardHeaderHandler, map[string]data.HeaderHandler, error) {
						return nil, nil, expectedErr
					},
				}, nil
			},
		}

		epochStartProvider, _ := NewEpochStartBootstrap(args)
		epochStartProvider.syncedHeaders = make(map[string]data.HeaderHandler)
		epochStartProvider.epochStartMeta = metaBlock
		epochStartProvider.headersSyncer = &epochStartMocks.HeadersByHashSyncerStub{
			GetHeadersCalled: func() (m map[string]data.HeaderHandler, err error) {
				return map[string]data.HeaderHandler{
					string(notarizedShardHeaderHash): notarizedShardHeader,
					string(prevShardHeaderHash):      prevShardHeader,
				}, nil
			},
		}

		epochStartProvider.miniBlocksSyncer = &epochStartMocks.PendingMiniBlockSyncHandlerStub{}

		err := epochStartProvider.requestAndProcessForShard(emptyMiniBlocksSlice)
		assert.Equal(t, expectedErr, err)
	})
	t.Run("fail to create user accounts syncer", func(t *testing.T) {
		t.Parallel()

		args := createMockEpochStartBootstrapArgs(createComponentsForEpochStart())

		prevShardHeader := &block.Header{}
		notarizedShardHeader := &block.Header{
			PrevHash: prevShardHeaderHash,
		}

		epochStartProvider, _ := NewEpochStartBootstrap(args)
		epochStartProvider.syncedHeaders = make(map[string]data.HeaderHandler)
		epochStartProvider.epochStartMeta = metaBlock
		epochStartProvider.headersSyncer = &epochStartMocks.HeadersByHashSyncerStub{
			GetHeadersCalled: func() (m map[string]data.HeaderHandler, err error) {
				return map[string]data.HeaderHandler{
					string(notarizedShardHeaderHash): notarizedShardHeader,
					string(prevShardHeaderHash):      prevShardHeader,
				}, nil
			},
		}
		epochStartProvider.requestHandler = &testscommon.RequestHandlerStub{}
		epochStartProvider.dataPool = &dataRetrieverMock.PoolsHolderStub{
			TrieNodesCalled: func() storage.Cacher {
				return nil
			},
		}

		epochStartProvider.miniBlocksSyncer = &epochStartMocks.PendingMiniBlockSyncHandlerStub{}

		err := epochStartProvider.requestAndProcessForShard(emptyMiniBlocksSlice)
		assert.Equal(t, state.ErrNilCacher, err)
	})
	t.Run("fail to save data to storage", func(t *testing.T) {
		t.Parallel()

		expectedErr := errors.New("expected error")
		coreComp, cryptoComp := createComponentsForEpochStart()
		coreComp.IntMarsh = &marshallerMock.MarshalizerStub{
			MarshalCalled: func(obj interface{}) ([]byte, error) {
				return nil, expectedErr
			},
		}

		args := createMockEpochStartBootstrapArgs(coreComp, cryptoComp)

		prevShardHeader := &block.Header{}
		notarizedShardHeader := &block.Header{
			PrevHash: prevShardHeaderHash,
		}
		notarizedMetaHeader := &block.MetaBlock{
			PrevHash: prevMetaHeaderHash,
		}
		metaBlockInstance := &block.MetaBlock{
			EpochStart: block.EpochStart{
				LastFinalizedHeaders: []block.EpochStartShardData{
					{
						HeaderHash:            notarizedShardHeaderHash,
						ShardID:               0,
						FirstPendingMetaBlock: notarizedMetaHeaderHash,
					},
				},
			},
		}
		prevMetaBlock := &block.MetaBlock{
			EpochStart: block.EpochStart{
				LastFinalizedHeaders: []block.EpochStartShardData{
					{
						HeaderHash: notarizedShardHeaderHash,
						ShardID:    0,
					},
				},
			},
		}

		epochStartProvider, _ := NewEpochStartBootstrap(args)
		epochStartProvider.syncedHeaders = make(map[string]data.HeaderHandler)
		epochStartProvider.epochStartMeta = metaBlockInstance
		epochStartProvider.prevEpochStartMeta = prevMetaBlock
		epochStartProvider.headersSyncer = &epochStartMocks.HeadersByHashSyncerStub{
			GetHeadersCalled: func() (m map[string]data.HeaderHandler, err error) {
				return map[string]data.HeaderHandler{
					string(notarizedShardHeaderHash): notarizedShardHeader,
					string(notarizedMetaHeaderHash):  notarizedMetaHeader,
					string(prevShardHeaderHash):      prevShardHeader,
				}, nil
			},
		}
		epochStartProvider.dataPool = &dataRetrieverMock.PoolsHolderStub{
			TrieNodesCalled: func() storage.Cacher {
				return &testscommon.CacherStub{
					GetCalled: func(key []byte) (value interface{}, ok bool) {
						return nil, true
					},
				}
			},
		}

		epochStartProvider.miniBlocksSyncer = &epochStartMocks.PendingMiniBlockSyncHandlerStub{}
		epochStartProvider.requestHandler = &testscommon.RequestHandlerStub{}
		epochStartProvider.nodesConfig = &nodesCoordinator.NodesCoordinatorRegistry{}

		err := epochStartProvider.requestAndProcessForShard(emptyMiniBlocksSlice)
		assert.Equal(t, expectedErr, err)
	})
}

func TestRequestAndProcessForMeta_ShouldFail(t *testing.T) {
	notarizedShardHeaderHash := []byte("notarizedShardHeaderHash")
	prevShardHeaderHash := []byte("prevShardHeaderHash")

	emptyMiniBlocksSlice := make([]*block.MiniBlock, 0)
	t.Run("fail to create storage handler component", func(t *testing.T) {
		t.Parallel()

		args := createMockEpochStartBootstrapArgs(createComponentsForEpochStart())

		metaBlock := &block.MetaBlock{
			EpochStart: block.EpochStart{
				LastFinalizedHeaders: []block.EpochStartShardData{
					{HeaderHash: notarizedShardHeaderHash, ShardID: 0},
				},
			},
		}

		epochStartProvider, _ := NewEpochStartBootstrap(args)
		epochStartProvider.epochStartMeta = metaBlock

		epochStartProvider.shardCoordinator = nil

		err := epochStartProvider.requestAndProcessForMeta(emptyMiniBlocksSlice)
		assert.Equal(t, storage.ErrNilShardCoordinator, err)
	})
	t.Run("fail to create validators accounts syncer", func(t *testing.T) {
		t.Parallel()

		args := createMockEpochStartBootstrapArgs(createComponentsForEpochStart())

		prevShardHeader := &block.Header{}
		notarizedShardHeader := &block.Header{
			PrevHash: prevShardHeaderHash,
		}
		metaBlock := &block.MetaBlock{
			EpochStart: block.EpochStart{
				LastFinalizedHeaders: []block.EpochStartShardData{
					{HeaderHash: notarizedShardHeaderHash, ShardID: 0},
				},
			},
		}

		epochStartProvider, _ := NewEpochStartBootstrap(args)
		epochStartProvider.epochStartMeta = metaBlock
		epochStartProvider.headersSyncer = &epochStartMocks.HeadersByHashSyncerStub{
			GetHeadersCalled: func() (m map[string]data.HeaderHandler, err error) {
				return map[string]data.HeaderHandler{
					string(notarizedShardHeaderHash): notarizedShardHeader,
					string(prevShardHeaderHash):      prevShardHeader,
				}, nil
			},
		}
		epochStartProvider.dataPool = dataRetrieverMock.NewPoolsHolderMock()

		epochStartProvider.miniBlocksSyncer = &epochStartMocks.PendingMiniBlockSyncHandlerStub{}

		err := epochStartProvider.requestAndProcessForMeta(emptyMiniBlocksSlice)
		assert.Equal(t, state.ErrNilRequestHandler, err)
	})
	t.Run("fail to sync user accounts state", func(t *testing.T) {
		t.Parallel()

		expectedErr := errors.New("expected error")
		coreComp, cryptoComp := createComponentsForEpochStart()
		coreComp.IntMarsh = &marshallerMock.MarshalizerStub{
			MarshalCalled: func(obj interface{}) ([]byte, error) {
				return nil, expectedErr
			},
		}
		args := createMockEpochStartBootstrapArgs(coreComp, cryptoComp)

		prevShardHeader := &block.Header{}
		notarizedShardHeader := &block.Header{
			PrevHash: prevShardHeaderHash,
		}
		metaBlock := &block.MetaBlock{
			EpochStart: block.EpochStart{
				LastFinalizedHeaders: []block.EpochStartShardData{
					{HeaderHash: notarizedShardHeaderHash, ShardID: 0},
				},
			},
		}

		epochStartProvider, _ := NewEpochStartBootstrap(args)
		epochStartProvider.syncedHeaders = make(map[string]data.HeaderHandler)
		epochStartProvider.epochStartMeta = metaBlock
		epochStartProvider.headersSyncer = &epochStartMocks.HeadersByHashSyncerStub{
			GetHeadersCalled: func() (m map[string]data.HeaderHandler, err error) {
				return map[string]data.HeaderHandler{
					string(notarizedShardHeaderHash): notarizedShardHeader,
					string(prevShardHeaderHash):      prevShardHeader,
				}, nil
			},
		}
		epochStartProvider.dataPool = &dataRetrieverMock.PoolsHolderStub{
			TrieNodesCalled: func() storage.Cacher {
				return &testscommon.CacherStub{
					GetCalled: func(key []byte) (value interface{}, ok bool) {
						return nil, true
					},
				}
			},
		}

		epochStartProvider.miniBlocksSyncer = &epochStartMocks.PendingMiniBlockSyncHandlerStub{}
		epochStartProvider.requestHandler = &testscommon.RequestHandlerStub{}

		err := epochStartProvider.requestAndProcessForMeta(emptyMiniBlocksSlice)
		assert.Equal(t, expectedErr, err)
	})
}

func TestPrepareComponentsToSyncFromNetwork(t *testing.T) {
	t.Parallel()

	coreComp, cryptoComp := createComponentsForEpochStart()
	args := createMockEpochStartBootstrapArgs(coreComp, cryptoComp)

	shardCoordinator := mock.NewMultipleShardsCoordinatorMock()
	shardCoordinator.CurrentShard = 0

	epochStartProvider, _ := NewEpochStartBootstrap(args)
	epochStartProvider.syncedHeaders = make(map[string]data.HeaderHandler)
	epochStartProvider.dataPool = dataRetrieverMock.NewPoolsHolderMock()

	epochStartProvider.shardCoordinator = shardCoordinator
	epochStartProvider.miniBlocksSyncer = &epochStartMocks.PendingMiniBlockSyncHandlerStub{}
	epochStartProvider.nodesConfig = &nodesCoordinator.NodesCoordinatorRegistry{}

	assert.Nil(t, epochStartProvider.requestHandler)
	assert.Nil(t, epochStartProvider.epochStartMetaBlockSyncer)

	err := epochStartProvider.prepareComponentsToSyncFromNetwork()
	assert.Nil(t, err)

	assert.NotNil(t, epochStartProvider.requestHandler)
	assert.NotNil(t, epochStartProvider.epochStartMetaBlockSyncer)
}

func getNodesConfigMock(numOfShards uint32) sharding.GenesisNodesSetupHandler {
	pksBytes := createPkBytes(numOfShards)
	address := []byte("afafafafafafafafafafafafafafafaf")

	roundDurationMillis := 4000
	epochDurationMillis := 50 * int64(roundDurationMillis)

	nodesConfig := &mock.NodesSetupStub{
		InitialNodesInfoCalled: func() (m map[uint32][]nodesCoordinator.GenesisNodeInfoHandler, m2 map[uint32][]nodesCoordinator.GenesisNodeInfoHandler) {
			oneMap := make(map[uint32][]nodesCoordinator.GenesisNodeInfoHandler)
			for i := uint32(0); i < numOfShards; i++ {
				oneMap[i] = append(oneMap[i], mock.NewNodeInfo(address, pksBytes[i], i, initRating))
			}
			oneMap[core.MetachainShardId] = append(oneMap[core.MetachainShardId], mock.NewNodeInfo(address, pksBytes[core.MetachainShardId], core.MetachainShardId, initRating))
			return oneMap, nil
		},
		GetStartTimeCalled: func() int64 {
			return time.Now().Add(-time.Duration(epochDurationMillis) * time.Millisecond).Unix()
		},
		GetRoundDurationCalled: func() uint64 {
			return 4000
		},
		GetShardConsensusGroupSizeCalled: func() uint32 {
			return 1
		},
		GetMetaConsensusGroupSizeCalled: func() uint32 {
			return 1
		},
		NumberOfShardsCalled: func() uint32 {
			return numOfShards
		},
	}

	return nodesConfig
}

func TestRequestAndProcessing(t *testing.T) {
	prevPrevEpochStartMetaHeaderHash := []byte("prevPrevEpochStartMetaHeaderHash")
	prevEpochStartMetaHeaderHash := []byte("prevEpochStartMetaHeaderHash")
	prevEpochNotarizedShardHeaderHash := []byte("prevEpochNotarizedShardHeaderHash")
	notarizedShardHeaderHash := []byte("notarizedShardHeaderHash")
	epochStartMetaBlockHash := []byte("epochStartMetaBlockHash")
	prevNotarizedShardHeaderHash := []byte("prevNotarizedShardHeaderHash")

	t.Run("fail to sync headers from epoch start", func(t *testing.T) {
		t.Parallel()

		args := createMockEpochStartBootstrapArgs(createComponentsForEpochStart())

		shardId := uint32(0)
		epochStartMetaBlock := &block.MetaBlock{
			EpochStart: block.EpochStart{
				LastFinalizedHeaders: []block.EpochStartShardData{
					{HeaderHash: notarizedShardHeaderHash, ShardID: shardId},
				},
				Economics: block.Economics{
					PrevEpochStartHash: prevEpochStartMetaHeaderHash,
				},
			},
		}

		epochStartProvider, _ := NewEpochStartBootstrap(args)
		epochStartProvider.epochStartMeta = epochStartMetaBlock
		expectedErr := errors.New("sync miniBlocksSyncer headers by hash error")
		epochStartProvider.headersSyncer = &epochStartMocks.HeadersByHashSyncerStub{
			SyncMissingHeadersByHashCalled: func(shardIDs []uint32, headersHashes [][]byte, ctx context.Context) error {
				assert.Equal(t, [][]byte{notarizedShardHeaderHash}, headersHashes)
				assert.Equal(t, []uint32{shardId}, shardIDs)
				return expectedErr
			},
		}

		params, err := epochStartProvider.requestAndProcessing()
		assert.Equal(t, Parameters{}, params)
		assert.Equal(t, expectedErr, err)
	})
	t.Run("fail with wrong type assertion on epoch start meta", func(t *testing.T) {
		t.Parallel()

		args := createMockEpochStartBootstrapArgs(createComponentsForEpochStart())

		notarizedShardHeader := &block.Header{
			PrevHash: prevNotarizedShardHeaderHash,
		}
		prevNotarizedShardHeader := &block.Header{}

		epochStartMetaBlock := &block.MetaBlock{
			EpochStart: block.EpochStart{
				LastFinalizedHeaders: []block.EpochStartShardData{
					{HeaderHash: notarizedShardHeaderHash, ShardID: 0},
				},
				Economics: block.Economics{
					PrevEpochStartHash: prevEpochStartMetaHeaderHash,
				},
			},
		}

		epochStartProvider, _ := NewEpochStartBootstrap(args)
		epochStartProvider.epochStartMeta = epochStartMetaBlock
		epochStartProvider.headersSyncer = &epochStartMocks.HeadersByHashSyncerStub{
			GetHeadersCalled: func() (m map[string]data.HeaderHandler, err error) {
				return map[string]data.HeaderHandler{
					string(notarizedShardHeaderHash):     notarizedShardHeader,
					string(epochStartMetaBlockHash):      epochStartMetaBlock,
					string(prevNotarizedShardHeaderHash): prevNotarizedShardHeader,
				}, nil
			},
		}

		params, err := epochStartProvider.requestAndProcessing()
		assert.Equal(t, Parameters{}, params)
		assert.Equal(t, epochStart.ErrWrongTypeAssertion, err)
	})
	t.Run("fail to get public key bytes", func(t *testing.T) {
		t.Parallel()

		coreComp, cryptoComp := createComponentsForEpochStart()
		expectedErr := errors.New("expected err")
		cryptoComp.PubKey = &cryptoMocks.PublicKeyStub{
			ToByteArrayStub: func() ([]byte, error) {
				return nil, expectedErr
			},
		}

		args := createMockEpochStartBootstrapArgs(coreComp, cryptoComp)

		notarizedShardHeader := &block.Header{
			PrevHash: prevNotarizedShardHeaderHash,
		}
		prevNotarizedShardHeader := &block.Header{}

		epochStartMetaBlock := &block.MetaBlock{
			EpochStart: block.EpochStart{
				LastFinalizedHeaders: []block.EpochStartShardData{
					{HeaderHash: notarizedShardHeaderHash, ShardID: 0},
				},
				Economics: block.Economics{
					PrevEpochStartHash: prevEpochStartMetaHeaderHash,
				},
			},
		}
		prevEpochStartMetaBlock := &block.MetaBlock{
			EpochStart: block.EpochStart{
				LastFinalizedHeaders: []block.EpochStartShardData{
					{HeaderHash: prevEpochNotarizedShardHeaderHash, ShardID: 0},
				},
				Economics: block.Economics{
					PrevEpochStartHash: prevPrevEpochStartMetaHeaderHash,
				},
			},
		}

		epochStartProvider, _ := NewEpochStartBootstrap(args)
		epochStartProvider.epochStartMeta = epochStartMetaBlock
		epochStartProvider.headersSyncer = &epochStartMocks.HeadersByHashSyncerStub{
			GetHeadersCalled: func() (m map[string]data.HeaderHandler, err error) {
				return map[string]data.HeaderHandler{
					string(notarizedShardHeaderHash):     notarizedShardHeader,
					string(prevEpochStartMetaHeaderHash): prevEpochStartMetaBlock,
					string(epochStartMetaBlockHash):      epochStartMetaBlock,
					string(prevNotarizedShardHeaderHash): prevNotarizedShardHeader,
				}, nil
			},
		}

		params, err := epochStartProvider.requestAndProcessing()
		assert.Equal(t, Parameters{}, params)
		assert.Equal(t, expectedErr, err)
	})
	t.Run("failed to set shard coordinator, wrong number of shards", func(t *testing.T) {
		t.Parallel()

		args := createMockEpochStartBootstrapArgs(createComponentsForEpochStart())
		args.GenesisNodesConfig = getNodesConfigMock(1)

		notarizedShardHeader := &block.Header{
			PrevHash: prevNotarizedShardHeaderHash,
		}
		prevNotarizedShardHeader := &block.Header{}

		epochStartMetaBlock := &block.MetaBlock{
			EpochStart: block.EpochStart{
				LastFinalizedHeaders: []block.EpochStartShardData{},
				Economics: block.Economics{
					PrevEpochStartHash: prevEpochStartMetaHeaderHash,
				},
			},
		}
		prevEpochStartMetaBlock := &block.MetaBlock{
			EpochStart: block.EpochStart{
				LastFinalizedHeaders: []block.EpochStartShardData{
					{HeaderHash: prevEpochNotarizedShardHeaderHash, ShardID: 0},
				},
				Economics: block.Economics{
					PrevEpochStartHash: prevPrevEpochStartMetaHeaderHash,
				},
			},
		}

		epochStartProvider, _ := NewEpochStartBootstrap(args)
		epochStartProvider.epochStartMeta = epochStartMetaBlock
		epochStartProvider.dataPool = dataRetrieverMock.NewPoolsHolderMock()
		epochStartProvider.requestHandler = &testscommon.RequestHandlerStub{}
		epochStartProvider.headersSyncer = &epochStartMocks.HeadersByHashSyncerStub{
			GetHeadersCalled: func() (m map[string]data.HeaderHandler, err error) {
				return map[string]data.HeaderHandler{
					string(notarizedShardHeaderHash):     notarizedShardHeader,
					string(prevEpochStartMetaHeaderHash): prevEpochStartMetaBlock,
					string(epochStartMetaBlockHash):      epochStartMetaBlock,
					string(prevNotarizedShardHeaderHash): prevNotarizedShardHeader,
				}, nil
			},
		}

		params, err := epochStartProvider.requestAndProcessing()
		assert.Equal(t, Parameters{}, params)
		assert.Error(t, err)
		assert.True(t, strings.Contains(err.Error(), nodesCoordinator.ErrInvalidNumberOfShards.Error()))
	})
	t.Run("failed to create messenger topic", func(t *testing.T) {
		t.Parallel()

		args := createMockEpochStartBootstrapArgs(createComponentsForEpochStart())
		args.GenesisNodesConfig = getNodesConfigMock(1)

		expectedErr := errors.New("expected error")
		args.Messenger = &p2pmocks.MessengerStub{
			CreateTopicCalled: func(topic string, identifier bool) error {
				return expectedErr
			},
		}

		notarizedShardHeader := &block.Header{
			PrevHash: prevNotarizedShardHeaderHash,
		}
		prevNotarizedShardHeader := &block.Header{}

		epochStartMetaBlock := &block.MetaBlock{
			EpochStart: block.EpochStart{
				LastFinalizedHeaders: []block.EpochStartShardData{
					{HeaderHash: notarizedShardHeaderHash, ShardID: 0},
				},
				Economics: block.Economics{
					PrevEpochStartHash: prevEpochStartMetaHeaderHash,
				},
			},
		}
		prevEpochStartMetaBlock := &block.MetaBlock{
			EpochStart: block.EpochStart{
				LastFinalizedHeaders: []block.EpochStartShardData{
					{HeaderHash: prevEpochNotarizedShardHeaderHash, ShardID: 0},
				},
				Economics: block.Economics{
					PrevEpochStartHash: prevPrevEpochStartMetaHeaderHash,
				},
			},
		}

		epochStartProvider, _ := NewEpochStartBootstrap(args)
		epochStartProvider.epochStartMeta = epochStartMetaBlock
		epochStartProvider.dataPool = dataRetrieverMock.NewPoolsHolderMock()
		epochStartProvider.requestHandler = &testscommon.RequestHandlerStub{}
		epochStartProvider.headersSyncer = &epochStartMocks.HeadersByHashSyncerStub{
			GetHeadersCalled: func() (m map[string]data.HeaderHandler, err error) {
				return map[string]data.HeaderHandler{
					string(notarizedShardHeaderHash):     notarizedShardHeader,
					string(prevEpochStartMetaHeaderHash): prevEpochStartMetaBlock,
					string(epochStartMetaBlockHash):      epochStartMetaBlock,
					string(prevNotarizedShardHeaderHash): prevNotarizedShardHeader,
				}, nil
			},
		}

		params, err := epochStartProvider.requestAndProcessing()
		assert.Equal(t, Parameters{}, params)
		assert.Equal(t, expectedErr, err)
	})
	t.Run("request and process for shard fail, invalid num active persisters", func(t *testing.T) {
		args := createMockEpochStartBootstrapArgs(createComponentsForEpochStart())
		args.GeneralConfig.StoragePruning.NumActivePersisters = 0
		args.GenesisNodesConfig = getNodesConfigMock(1)

		notarizedShardHeader := &block.Header{
			PrevHash: prevNotarizedShardHeaderHash,
		}
		prevNotarizedShardHeader := &block.Header{}

		epochStartMetaBlock := &block.MetaBlock{
			EpochStart: block.EpochStart{
				LastFinalizedHeaders: []block.EpochStartShardData{
					{HeaderHash: notarizedShardHeaderHash, ShardID: 0},
				},
				Economics: block.Economics{
					PrevEpochStartHash: prevEpochStartMetaHeaderHash,
				},
			},
		}
		prevEpochStartMetaBlock := &block.MetaBlock{
			EpochStart: block.EpochStart{
				LastFinalizedHeaders: []block.EpochStartShardData{
					{HeaderHash: prevEpochNotarizedShardHeaderHash, ShardID: 0},
				},
				Economics: block.Economics{
					PrevEpochStartHash: prevPrevEpochStartMetaHeaderHash,
				},
			},
		}

		epochStartProvider, _ := NewEpochStartBootstrap(args)
		epochStartProvider.epochStartMeta = epochStartMetaBlock
		epochStartProvider.headersSyncer = &epochStartMocks.HeadersByHashSyncerStub{
			GetHeadersCalled: func() (m map[string]data.HeaderHandler, err error) {
				return map[string]data.HeaderHandler{
					string(notarizedShardHeaderHash):     notarizedShardHeader,
					string(prevEpochStartMetaHeaderHash): prevEpochStartMetaBlock,
					string(epochStartMetaBlockHash):      epochStartMetaBlock,
					string(prevNotarizedShardHeaderHash): prevNotarizedShardHeader,
				}, nil
			},
		}
		epochStartProvider.dataPool = &dataRetrieverMock.PoolsHolderStub{
			MiniBlocksCalled: func() storage.Cacher {
				return testscommon.NewCacherStub()
			},
			TrieNodesCalled: func() storage.Cacher {
				return &testscommon.CacherStub{
					GetCalled: func(key []byte) (value interface{}, ok bool) {
						return nil, true
					},
				}
			},
			HeadersCalled: func() dataRetriever.HeadersPool {
				return &mock.HeadersCacherStub{}
			},
			CurrEpochValidatorInfoCalled: func() dataRetriever.ValidatorInfoCacher {
				return &validatorInfoCacherStub.ValidatorInfoCacherStub{}
			},
		}
		epochStartProvider.requestHandler = &testscommon.RequestHandlerStub{}
		epochStartProvider.miniBlocksSyncer = &epochStartMocks.PendingMiniBlockSyncHandlerStub{}
		epochStartProvider.txSyncerForScheduled = &syncer.TransactionsSyncHandlerMock{}

		params, err := epochStartProvider.requestAndProcessing()
		assert.Equal(t, Parameters{}, params)
		assert.Equal(t, storage.ErrInvalidNumberOfActivePersisters, err)
	})
	t.Run("request and process for meta fail, invalid num active persisters", func(t *testing.T) {
		args := createMockEpochStartBootstrapArgs(createComponentsForEpochStart())
		args.GeneralConfig.StoragePruning.NumActivePersisters = 0
		args.GenesisNodesConfig = getNodesConfigMock(1)
		args.DestinationShardAsObserver = core.MetachainShardId

		notarizedShardHeader := &block.Header{
			PrevHash: prevNotarizedShardHeaderHash,
		}
		prevNotarizedShardHeader := &block.Header{}

		epochStartMetaBlock := &block.MetaBlock{
			EpochStart: block.EpochStart{
				LastFinalizedHeaders: []block.EpochStartShardData{
					{HeaderHash: notarizedShardHeaderHash, ShardID: core.MetachainShardId},
				},
				Economics: block.Economics{
					PrevEpochStartHash: prevEpochStartMetaHeaderHash,
				},
			},
		}
		prevEpochStartMetaBlock := &block.MetaBlock{
			EpochStart: block.EpochStart{
				LastFinalizedHeaders: []block.EpochStartShardData{
					{HeaderHash: prevEpochNotarizedShardHeaderHash, ShardID: core.MetachainShardId},
				},
				Economics: block.Economics{
					PrevEpochStartHash: prevPrevEpochStartMetaHeaderHash,
				},
			},
		}

		epochStartProvider, _ := NewEpochStartBootstrap(args)
		epochStartProvider.epochStartMeta = epochStartMetaBlock
		epochStartProvider.headersSyncer = &epochStartMocks.HeadersByHashSyncerStub{
			GetHeadersCalled: func() (m map[string]data.HeaderHandler, err error) {
				return map[string]data.HeaderHandler{
					string(notarizedShardHeaderHash):     notarizedShardHeader,
					string(prevEpochStartMetaHeaderHash): prevEpochStartMetaBlock,
					string(epochStartMetaBlockHash):      epochStartMetaBlock,
					string(prevNotarizedShardHeaderHash): prevNotarizedShardHeader,
				}, nil
			},
		}
		epochStartProvider.dataPool = &dataRetrieverMock.PoolsHolderStub{
			MiniBlocksCalled: func() storage.Cacher {
				return testscommon.NewCacherStub()
			},
			TrieNodesCalled: func() storage.Cacher {
				return &testscommon.CacherStub{
					GetCalled: func(key []byte) (value interface{}, ok bool) {
						return nil, true
					},
				}
			},
			HeadersCalled: func() dataRetriever.HeadersPool {
				return &mock.HeadersCacherStub{}
			},
			CurrEpochValidatorInfoCalled: func() dataRetriever.ValidatorInfoCacher {
				return &validatorInfoCacherStub.ValidatorInfoCacherStub{}
			},
		}
		epochStartProvider.requestHandler = &testscommon.RequestHandlerStub{}
		epochStartProvider.miniBlocksSyncer = &epochStartMocks.PendingMiniBlockSyncHandlerStub{}
		epochStartProvider.txSyncerForScheduled = &syncer.TransactionsSyncHandlerMock{}

		params, err := epochStartProvider.requestAndProcessing()
		assert.Equal(t, Parameters{}, params)
		assert.Equal(t, storage.ErrInvalidNumberOfActivePersisters, err)
	})

	t.Run("should work for shard", func(t *testing.T) {
		t.Parallel()

		testRequestAndProcessingByShardId(t, uint32(0))
	})

	t.Run("should work for meta", func(t *testing.T) {
		t.Parallel()

		testRequestAndProcessingByShardId(t, core.MetachainShardId)
	})
}

func testRequestAndProcessingByShardId(t *testing.T, shardId uint32) {
	coreComp, cryptoComp := createComponentsForEpochStart()

	args := createMockEpochStartBootstrapArgs(coreComp, cryptoComp)
	args.GenesisNodesConfig = getNodesConfigMock(1)
	args.DestinationShardAsObserver = shardId

	prevPrevEpochStartMetaHeaderHash := []byte("prevPrevEpochStartMetaHeaderHash")
	prevEpochStartMetaHeaderHash := []byte("prevEpochStartMetaHeaderHash")
	notarizedShardHeaderHash := []byte("notarizedShardHeaderHash")
	epochStartMetaBlockHash := []byte("epochStartMetaBlockHash")
	prevNotarizedShardHeaderHash := []byte("prevNotarizedShardHeaderHash")
	notarizedShardHeader := &block.Header{
		PrevHash: prevNotarizedShardHeaderHash,
	}
	prevNotarizedShardHeader := &block.Header{}
	notarizedMetaHeaderHash := []byte("notarizedMetaHeaderHash")
	prevMetaHeaderHash := []byte("prevMetaHeaderHash")
	notarizedMetaHeader := &block.MetaBlock{
		PrevHash: prevMetaHeaderHash,
	}

	epochStartMetaBlock := &block.MetaBlock{
		EpochStart: block.EpochStart{
			LastFinalizedHeaders: []block.EpochStartShardData{
				{
					HeaderHash:            notarizedShardHeaderHash,
					ShardID:               shardId,
					FirstPendingMetaBlock: notarizedMetaHeaderHash,
				},
			},
			Economics: block.Economics{
				PrevEpochStartHash: prevEpochStartMetaHeaderHash,
			},
		},
	}
	prevEpochStartMetaBlock := &block.MetaBlock{
		EpochStart: block.EpochStart{
			LastFinalizedHeaders: []block.EpochStartShardData{
				{
					HeaderHash: notarizedShardHeaderHash,
					ShardID:    shardId,
				},
			},
			Economics: block.Economics{
				PrevEpochStartHash: prevPrevEpochStartMetaHeaderHash,
			},
		},
	}

	epochStartProvider, _ := NewEpochStartBootstrap(args)
	epochStartProvider.epochStartMeta = epochStartMetaBlock
	epochStartProvider.headersSyncer = &epochStartMocks.HeadersByHashSyncerStub{
		GetHeadersCalled: func() (m map[string]data.HeaderHandler, err error) {
			return map[string]data.HeaderHandler{
				string(notarizedShardHeaderHash):     notarizedShardHeader,
				string(prevEpochStartMetaHeaderHash): prevEpochStartMetaBlock,
				string(epochStartMetaBlockHash):      epochStartMetaBlock,
				string(prevNotarizedShardHeaderHash): prevNotarizedShardHeader,
				string(notarizedMetaHeaderHash):      notarizedMetaHeader,
			}, nil
		},
	}
	epochStartProvider.dataPool = dataRetrieverMock.NewPoolsHolderMock()
	epochStartProvider.requestHandler = &testscommon.RequestHandlerStub{}
	epochStartProvider.miniBlocksSyncer = &epochStartMocks.PendingMiniBlockSyncHandlerStub{}

	pksBytes := createPkBytes(args.GenesisNodesConfig.NumberOfShards())

	requiredParameters := Parameters{
		SelfShardId: shardId,
		NumOfShards: args.GenesisNodesConfig.NumberOfShards(),
		NodesConfig: &nodesCoordinator.NodesCoordinatorRegistry{
			EpochsConfig: map[string]*nodesCoordinator.EpochValidators{
				"0": {
					EligibleValidators: map[string][]*nodesCoordinator.SerializableValidator{
						"0": {
							&nodesCoordinator.SerializableValidator{
								PubKey:  pksBytes[0],
								Chances: 1,
							},
						},
						"4294967295": {
							&nodesCoordinator.SerializableValidator{
								PubKey:  pksBytes[core.MetachainShardId],
								Chances: 1,
							},
						},
					},
					WaitingValidators: map[string][]*nodesCoordinator.SerializableValidator{},
					LeavingValidators: map[string][]*nodesCoordinator.SerializableValidator{},
				},
			},
		},
	}

	params, err := epochStartProvider.requestAndProcessing()
	assert.Equal(t, requiredParameters, params)
	assert.Nil(t, err)
}

func TestEpochStartBootstrap_WithDisabledShardIDAsObserver(t *testing.T) {
	t.Parallel()

	coreComp, cryptoComp := createComponentsForEpochStart()
	args := createMockEpochStartBootstrapArgs(coreComp, cryptoComp)
	args.DestinationShardAsObserver = common.DisabledShardIDAsObserver
	args.GenesisNodesConfig = getNodesConfigMock(2)

	epochStartProvider, err := NewEpochStartBootstrap(args)
	assert.Nil(t, err)
	assert.False(t, check.IfNil(epochStartProvider))

	epochStartProvider.dataPool = &dataRetrieverMock.PoolsHolderStub{
		HeadersCalled: func() dataRetriever.HeadersPool {
			return &mock.HeadersCacherStub{}
		},
		TransactionsCalled: func() dataRetriever.ShardedDataCacherNotifier {
			return testscommon.NewShardedDataStub()
		},
		UnsignedTransactionsCalled: func() dataRetriever.ShardedDataCacherNotifier {
			return testscommon.NewShardedDataStub()
		},
		RewardTransactionsCalled: func() dataRetriever.ShardedDataCacherNotifier {
			return testscommon.NewShardedDataStub()
		},
		MiniBlocksCalled: func() storage.Cacher {
			return testscommon.NewCacherStub()
		},
		TrieNodesCalled: func() storage.Cacher {
			return testscommon.NewCacherStub()
		},
		CurrEpochValidatorInfoCalled: func() dataRetriever.ValidatorInfoCacher {
			return &validatorInfoCacherStub.ValidatorInfoCacherStub{}
		},
	}
	epochStartProvider.requestHandler = &testscommon.RequestHandlerStub{}
	epochStartProvider.epochStartMeta = &block.MetaBlock{Epoch: 0}
	epochStartProvider.prevEpochStartMeta = &block.MetaBlock{}
	peerMiniBlocks, err := epochStartProvider.processNodesConfig([]byte("something"))
	assert.Nil(t, err)
	assert.Empty(t, peerMiniBlocks)
}

func TestEpochStartBootstrap_updateDataForScheduledNoScheduledRootHash_UpdateSyncDataIfNeededWithError(t *testing.T) {
	t.Parallel()

	coreComp, cryptoComp := createComponentsForEpochStart()
	args := createMockEpochStartBootstrapArgs(coreComp, cryptoComp)
	args.DestinationShardAsObserver = common.DisabledShardIDAsObserver
	args.GenesisNodesConfig = getNodesConfigMock(2)
	expectedErr := fmt.Errorf("expected error")
	args.DataSyncerCreator = &scheduledDataSyncer.ScheduledSyncerFactoryStub{
		CreateCalled: func(args *types.ScheduledDataSyncerCreateArgs) (types.ScheduledDataSyncer, error) {
			return &scheduledDataSyncer.ScheduledSyncerStub{
				UpdateSyncDataIfNeededCalled: func(notarizedShardHeader data.ShardHeaderHandler) (data.ShardHeaderHandler, map[string]data.HeaderHandler, error) {
					return nil, nil, expectedErr
				},
				GetRootHashToSyncCalled: func(notarizedShardHeader data.ShardHeaderHandler) []byte {
					return notarizedShardHeader.GetRootHash()
				},
			}, nil
		},
	}

	epochStartProvider, err := NewEpochStartBootstrap(args)
	require.Nil(t, err)

	notarizedShardHdr := &block.HeaderV2{
		Header:            nil,
		ScheduledRootHash: nil,
	}

	syncData, err := epochStartProvider.updateDataForScheduled(notarizedShardHdr)
	require.Equal(t, expectedErr, err)
	require.Nil(t, syncData)
}

func TestEpochStartBootstrap_updateDataForScheduled_ScheduledTxExecutionCreationWithErr(t *testing.T) {
	t.Parallel()

	coreComp, cryptoComp := createComponentsForEpochStart()
	args := createMockEpochStartBootstrapArgs(coreComp, cryptoComp)
	args.DestinationShardAsObserver = common.DisabledShardIDAsObserver
	args.GenesisNodesConfig = getNodesConfigMock(2)

	epochStartProvider, _ := NewEpochStartBootstrap(args)
	notarizedShardHdr := &block.HeaderV2{
		Header:            nil,
		ScheduledRootHash: nil,
	}
	epochStartProvider.storerScheduledSCRs = nil

	syncData, err := epochStartProvider.updateDataForScheduled(notarizedShardHdr)
	require.Nil(t, syncData)
	require.Equal(t, process.ErrNilStorage, err)
}

func TestEpochStartBootstrap_updateDataForScheduled_ScheduledSyncerCreateWithError(t *testing.T) {
	t.Parallel()

	coreComp, cryptoComp := createComponentsForEpochStart()
	args := createMockEpochStartBootstrapArgs(coreComp, cryptoComp)
	args.DestinationShardAsObserver = common.DisabledShardIDAsObserver
	args.GenesisNodesConfig = getNodesConfigMock(2)

	expectedError := fmt.Errorf("expected error")
	args.DataSyncerCreator = &scheduledDataSyncer.ScheduledSyncerFactoryStub{
		CreateCalled: func(args *types.ScheduledDataSyncerCreateArgs) (types.ScheduledDataSyncer, error) {
			return nil, expectedError
		},
	}

	epochStartProvider, _ := NewEpochStartBootstrap(args)
	notarizedShardHdr := &block.HeaderV2{
		Header:            nil,
		ScheduledRootHash: nil,
	}

	syncData, err := epochStartProvider.updateDataForScheduled(notarizedShardHdr)
	require.Nil(t, syncData)
	require.Equal(t, expectedError, err)
}

func TestEpochStartBootstrap_updateDataForScheduled(t *testing.T) {
	t.Parallel()

	coreComp, cryptoComp := createComponentsForEpochStart()
	args := createMockEpochStartBootstrapArgs(coreComp, cryptoComp)
	args.DestinationShardAsObserver = common.DisabledShardIDAsObserver
	args.GenesisNodesConfig = getNodesConfigMock(2)
	expectedSyncData := &dataToSync{
		ownShardHdr: &block.HeaderV2{
			ScheduledRootHash: []byte("rootHash1"),
		},
		rootHashToSync:    []byte("rootHash2"),
		withScheduled:     false,
		additionalHeaders: map[string]data.HeaderHandler{"key1": &block.HeaderV2{}},
	}

	args.DataSyncerCreator = &scheduledDataSyncer.ScheduledSyncerFactoryStub{
		CreateCalled: func(args *types.ScheduledDataSyncerCreateArgs) (types.ScheduledDataSyncer, error) {
			return &scheduledDataSyncer.ScheduledSyncerStub{
				UpdateSyncDataIfNeededCalled: func(notarizedShardHeader data.ShardHeaderHandler) (data.ShardHeaderHandler, map[string]data.HeaderHandler, error) {
					return expectedSyncData.ownShardHdr, expectedSyncData.additionalHeaders, nil
				},
				GetRootHashToSyncCalled: func(notarizedShardHeader data.ShardHeaderHandler) []byte {
					return expectedSyncData.rootHashToSync
				},
			}, nil
		},
	}

	epochStartProvider, err := NewEpochStartBootstrap(args)
	require.Nil(t, err)

	notarizedShardHdr := &block.HeaderV2{
		Header:            nil,
		ScheduledRootHash: nil,
	}

	syncData, err := epochStartProvider.updateDataForScheduled(notarizedShardHdr)
	require.Nil(t, err)
	require.Equal(t, expectedSyncData, syncData)
}

func TestEpochStartBootstrap_getDataToSyncErrorOpeningDB(t *testing.T) {
	t.Parallel()

	coreComp, cryptoComp := createComponentsForEpochStart()
	args := createMockEpochStartBootstrapArgs(coreComp, cryptoComp)
	args.DestinationShardAsObserver = common.DisabledShardIDAsObserver
	args.GenesisNodesConfig = getNodesConfigMock(2)

	epochStartProvider, err := NewEpochStartBootstrap(args)
	require.Nil(t, err)

	expectedErr := fmt.Errorf("expected error")
	epochStartProvider.storageOpenerHandler = &storageMocks.UnitOpenerStub{
		OpenDBCalled: func(dbConfig config.DBConfig, shardID uint32, epoch uint32) (storage.Storer, error) {
			return nil, expectedErr
		},
	}

	shardNotarizedHeader := &block.HeaderV2{
		Header:            &block.Header{},
		ScheduledRootHash: []byte("scheduled root hash"),
	}
	epochStartData := &epochStartMocks.EpochStartShardDataStub{}

	syncData, err := epochStartProvider.getDataToSync(epochStartData, shardNotarizedHeader)
	require.Nil(t, syncData)
	require.Equal(t, expectedErr, err)
}

func TestEpochStartBootstrap_getDataToSyncErrorUpdatingDataForScheduled(t *testing.T) {
	t.Parallel()

	coreComp, cryptoComp := createComponentsForEpochStart()
	args := createMockEpochStartBootstrapArgs(coreComp, cryptoComp)
	args.DestinationShardAsObserver = common.DisabledShardIDAsObserver
	args.GenesisNodesConfig = getNodesConfigMock(2)

	expectedErr := fmt.Errorf("expected error")

	// Simulate an error in getDataToSync through the factory
	args.DataSyncerCreator = &scheduledDataSyncer.ScheduledSyncerFactoryStub{
		CreateCalled: func(args *types.ScheduledDataSyncerCreateArgs) (types.ScheduledDataSyncer, error) {
			return nil, expectedErr
		},
	}

	shardNotarizedHeader := &block.HeaderV2{
		Header:            &block.Header{},
		ScheduledRootHash: []byte("scheduled root hash"),
	}
	epochStartData := &epochStartMocks.EpochStartShardDataStub{}

	epochStartProvider, err := NewEpochStartBootstrap(args)
	require.Nil(t, err)

	syncData, err := epochStartProvider.getDataToSync(epochStartData, shardNotarizedHeader)
	require.Nil(t, syncData)
	require.Equal(t, expectedErr, err)
}

func TestEpochStartBootstrap_getDataToSyncWithSCRStorageCloseErr(t *testing.T) {
	t.Parallel()

	coreComp, cryptoComp := createComponentsForEpochStart()
	args := createMockEpochStartBootstrapArgs(coreComp, cryptoComp)
	args.DestinationShardAsObserver = common.DisabledShardIDAsObserver
	args.GenesisNodesConfig = getNodesConfigMock(2)

	shardNotarizedHeader := &block.HeaderV2{
		Header:            &block.Header{},
		ScheduledRootHash: []byte("scheduled root hash"),
	}

	expectedSyncData := &dataToSync{
		ownShardHdr:       shardNotarizedHeader,
		rootHashToSync:    []byte("rootHash2"),
		withScheduled:     false,
		additionalHeaders: map[string]data.HeaderHandler{"key1": &block.HeaderV2{}},
	}

	args.DataSyncerCreator = &scheduledDataSyncer.ScheduledSyncerFactoryStub{
		CreateCalled: func(args *types.ScheduledDataSyncerCreateArgs) (types.ScheduledDataSyncer, error) {
			return &scheduledDataSyncer.ScheduledSyncerStub{
				UpdateSyncDataIfNeededCalled: func(notarizedShardHeader data.ShardHeaderHandler) (data.ShardHeaderHandler, map[string]data.HeaderHandler, error) {
					return expectedSyncData.ownShardHdr, expectedSyncData.additionalHeaders, nil
				},
				GetRootHashToSyncCalled: func(notarizedShardHeader data.ShardHeaderHandler) []byte {
					return expectedSyncData.rootHashToSync
				},
			}, nil
		},
	}
	epochStartData := &epochStartMocks.EpochStartShardDataStub{}

	epochStartProvider, err := NewEpochStartBootstrap(args)
	require.Nil(t, err)

	expectedErr := fmt.Errorf("expected error")
	epochStartProvider.storerScheduledSCRs = &storageMocks.StorerStub{
		CloseCalled: func() error {
			return expectedErr
		},
	}

	syncData, err := epochStartProvider.getDataToSync(epochStartData, shardNotarizedHeader)
	require.Nil(t, err)
	require.Equal(t, expectedSyncData, syncData)
}

func TestEpochStartBootstrap_ComputeAllPendingMiniblocks(t *testing.T) {
	t.Parallel()

	pendingMiniblocksHashes := [][]byte{
		[]byte("pending miniblock hash 1"),
		[]byte("pending miniblock hash 2"),
		[]byte("pending miniblock hash 3"),
		[]byte("pending miniblock hash 4"),
	}

	metablock := &block.MetaBlock{
		EpochStart: block.EpochStart{
			LastFinalizedHeaders: []block.EpochStartShardData{
				{
					HeaderHash: []byte("header hash 1"),
					PendingMiniBlockHeaders: []block.MiniBlockHeader{
						{
							Hash: pendingMiniblocksHashes[0],
						},
						{
							Hash: pendingMiniblocksHashes[1],
						},
					},
				},
				{
					HeaderHash: []byte("header hash 2"),
					PendingMiniBlockHeaders: []block.MiniBlockHeader{
						{
							Hash: pendingMiniblocksHashes[2],
						},
						{
							Hash: pendingMiniblocksHashes[3],
						},
					},
				},
			},
		},
	}

	e := &epochStartBootstrap{
		epochStartMeta: metablock,
	}

	allPendingMiniblocksHeaders := e.computeAllPendingMiniblocksHeaders()
	require.Equal(t, len(pendingMiniblocksHashes), len(allPendingMiniblocksHeaders))
	for i := 0; i < len(pendingMiniblocksHashes); i++ {
		assert.Equal(t, pendingMiniblocksHashes[i], allPendingMiniblocksHeaders[i].GetHash())
	}
}

func TestEpochStartBootstrap_Close(t *testing.T) {
	t.Parallel()

	expectedErr := errors.New("expected error")
	coreComp, cryptoComp := createComponentsForEpochStart()
	args := createMockEpochStartBootstrapArgs(coreComp, cryptoComp)

	epochStartProvider, _ := NewEpochStartBootstrap(args)
	epochStartProvider.dataPool = &dataRetrieverMock.PoolsHolderStub{
		CloseCalled: func() error {
			return expectedErr
		}}

	err := epochStartProvider.Close()
	assert.Equal(t, expectedErr, err)
}<|MERGE_RESOLUTION|>--- conflicted
+++ resolved
@@ -79,14 +79,7 @@
 			NodeTypeProviderField:        &nodeTypeProviderMock.NodeTypeProviderStub{},
 			ProcessStatusHandlerInstance: &testscommon.ProcessStatusHandlerStub{},
 			HardforkTriggerPubKeyField:   []byte("provided hardfork pub key"),
-<<<<<<< HEAD
 			EnableEpochsHandlerField:     &enableEpochsHandlerMock.EnableEpochsHandlerStub{},
-			StatusHandlerCalled: func() core.AppStatusHandler {
-				return &statusHandlerMock.AppStatusHandlerStub{}
-			},
-=======
-			EnableEpochsHandlerField:     &testscommon.EnableEpochsHandlerStub{},
->>>>>>> 5566a55e
 		},
 		&mock.CryptoComponentsMock{
 			PubKey:          &cryptoMocks.PublicKeyStub{},
