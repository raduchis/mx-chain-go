--- conflicted
+++ resolved
@@ -88,12 +88,8 @@
 			NodeTypeProviderField:        &nodeTypeProviderMock.NodeTypeProviderStub{},
 			ProcessStatusHandlerInstance: &testscommon.ProcessStatusHandlerStub{},
 			HardforkTriggerPubKeyField:   []byte("provided hardfork pub key"),
-<<<<<<< HEAD
-			EnableEpochsHandlerField:     &testscommon.EnableEpochsHandlerStub{},
+			EnableEpochsHandlerField:     &enableEpochsHandlerMock.EnableEpochsHandlerStub{},
 			ChainParametersHandlerField:  chainParams,
-=======
-			EnableEpochsHandlerField:     &enableEpochsHandlerMock.EnableEpochsHandlerStub{},
->>>>>>> 799e5991
 		},
 		&mock.CryptoComponentsMock{
 			PubKey:          &cryptoMocks.PublicKeyStub{},
