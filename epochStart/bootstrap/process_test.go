package bootstrap

import (
	"bytes"
	"context"
	"encoding/json"
	"errors"
	"fmt"
	"math/big"
	"strconv"
	"strings"
	"testing"
	"time"

	"github.com/multiversx/mx-chain-go/common"
	"github.com/multiversx/mx-chain-go/common/statistics"
	disabledStatistics "github.com/multiversx/mx-chain-go/common/statistics/disabled"
	"github.com/multiversx/mx-chain-go/config"
	"github.com/multiversx/mx-chain-go/dataRetriever"
	"github.com/multiversx/mx-chain-go/epochStart"
	"github.com/multiversx/mx-chain-go/epochStart/bootstrap/disabled"
	"github.com/multiversx/mx-chain-go/epochStart/bootstrap/types"
	"github.com/multiversx/mx-chain-go/epochStart/mock"
	errorsMx "github.com/multiversx/mx-chain-go/errors"
	"github.com/multiversx/mx-chain-go/process"
	"github.com/multiversx/mx-chain-go/sharding"
	"github.com/multiversx/mx-chain-go/sharding/nodesCoordinator"
	"github.com/multiversx/mx-chain-go/state"
	"github.com/multiversx/mx-chain-go/storage"
	"github.com/multiversx/mx-chain-go/testscommon"
	epochStartMocks "github.com/multiversx/mx-chain-go/testscommon/bootstrapMocks/epochStart"
	"github.com/multiversx/mx-chain-go/testscommon/cryptoMocks"
	dataRetrieverMock "github.com/multiversx/mx-chain-go/testscommon/dataRetriever"
	"github.com/multiversx/mx-chain-go/testscommon/economicsmocks"
	"github.com/multiversx/mx-chain-go/testscommon/enableEpochsHandlerMock"
	"github.com/multiversx/mx-chain-go/testscommon/epochNotifier"
	"github.com/multiversx/mx-chain-go/testscommon/genericMocks"
	"github.com/multiversx/mx-chain-go/testscommon/genesisMocks"
	"github.com/multiversx/mx-chain-go/testscommon/hashingMocks"
	"github.com/multiversx/mx-chain-go/testscommon/marshallerMock"
	"github.com/multiversx/mx-chain-go/testscommon/nodeTypeProviderMock"
	"github.com/multiversx/mx-chain-go/testscommon/p2pmocks"
	"github.com/multiversx/mx-chain-go/testscommon/scheduledDataSyncer"
	"github.com/multiversx/mx-chain-go/testscommon/shardingMocks"
	statusHandlerMock "github.com/multiversx/mx-chain-go/testscommon/statusHandler"
	storageMocks "github.com/multiversx/mx-chain-go/testscommon/storage"
	"github.com/multiversx/mx-chain-go/testscommon/syncer"
	validatorInfoCacherStub "github.com/multiversx/mx-chain-go/testscommon/validatorInfoCacher"
	"github.com/multiversx/mx-chain-go/trie/factory"

	"github.com/multiversx/mx-chain-core-go/core"
	"github.com/multiversx/mx-chain-core-go/core/check"
	"github.com/multiversx/mx-chain-core-go/core/versioning"
	"github.com/multiversx/mx-chain-core-go/data"
	dataBatch "github.com/multiversx/mx-chain-core-go/data/batch"
	"github.com/multiversx/mx-chain-core-go/data/block"
	"github.com/multiversx/mx-chain-core-go/data/transaction"
	"github.com/stretchr/testify/assert"
	"github.com/stretchr/testify/require"
)

func createPkBytes(numShards uint32) map[uint32][]byte {
	pksbytes := make(map[uint32][]byte, numShards+1)
	for i := uint32(0); i < numShards; i++ {
		pksbytes[i] = make([]byte, 128)
		pksbytes[i] = []byte("afafafafafafafafafafafafafafafafafafafafafafafafafafafafafafafafafafafafafafafafafafafafafafafafafafafafafafafafafafafafafafafaf")
		pksbytes[i][0] = byte(i)
	}

	pksbytes[core.MetachainShardId] = make([]byte, 128)
	pksbytes[core.MetachainShardId] = []byte("afafafafafafafafafafafafafafafafafafafafafafafafafafafafafafafafafafafafafafafafafafafafafafafafafafafafafafafafafafafafafafafaf")
	pksbytes[core.MetachainShardId][0] = byte(numShards)

	return pksbytes
}

func createComponentsForEpochStart() (*mock.CoreComponentsMock, *mock.CryptoComponentsMock) {
	return &mock.CoreComponentsMock{
			IntMarsh:                     &mock.MarshalizerMock{},
			Marsh:                        &mock.MarshalizerMock{},
			Hash:                         &hashingMocks.HasherMock{},
			TxSignHasherField:            &hashingMocks.HasherMock{},
			UInt64ByteSliceConv:          &mock.Uint64ByteSliceConverterMock{},
			AddrPubKeyConv:               &testscommon.PubkeyConverterMock{},
			PathHdl:                      &testscommon.PathManagerStub{},
			EpochNotifierField:           &epochNotifier.EpochNotifierStub{},
			TxVersionCheckField:          versioning.NewTxVersionChecker(1),
			NodeTypeProviderField:        &nodeTypeProviderMock.NodeTypeProviderStub{},
			ProcessStatusHandlerInstance: &testscommon.ProcessStatusHandlerStub{},
			HardforkTriggerPubKeyField:   []byte("provided hardfork pub key"),
			EnableEpochsHandlerField: &enableEpochsHandlerMock.EnableEpochsHandlerStub{
				GetActivationEpochCalled: func(flag core.EnableEpochFlag) uint32 {
					if flag == common.StakingV4Step2Flag {
						return 99999
					}
					return 0
				},
			},
		},
		&mock.CryptoComponentsMock{
			PubKey:          &cryptoMocks.PublicKeyStub{},
			PrivKey:         &cryptoMocks.PrivateKeyStub{},
			BlockSig:        &cryptoMocks.SignerStub{},
			TxSig:           &cryptoMocks.SignerStub{},
			BlKeyGen:        &cryptoMocks.KeyGenStub{},
			TxKeyGen:        &cryptoMocks.KeyGenStub{},
			PeerSignHandler: &cryptoMocks.PeerSignatureHandlerStub{},
			ManagedPeers:    &testscommon.ManagedPeersHolderStub{},
		}
}

func createMockEpochStartBootstrapArgs(
	coreMock *mock.CoreComponentsMock,
	cryptoMock *mock.CryptoComponentsMock,
) ArgsEpochStartBootstrap {
	generalCfg := testscommon.GetGeneralConfig()
	return ArgsEpochStartBootstrap{
		ScheduledSCRsStorer:    genericMocks.NewStorerMock(),
		CoreComponentsHolder:   coreMock,
		CryptoComponentsHolder: cryptoMock,
		MainMessenger: &p2pmocks.MessengerStub{
			ConnectedPeersCalled: func() []core.PeerID {
				return []core.PeerID{"peer0", "peer1", "peer2", "peer3", "peer4", "peer5"}
			}},
		NodesCoordinatorRegistryFactory: &shardingMocks.NodesCoordinatorRegistryFactoryMock{},
		FullArchiveMessenger:            &p2pmocks.MessengerStub{},
		GeneralConfig: config.Config{
			MiniBlocksStorage:               generalCfg.MiniBlocksStorage,
			PeerBlockBodyStorage:            generalCfg.PeerBlockBodyStorage,
			BlockHeaderStorage:              generalCfg.BlockHeaderStorage,
			TxStorage:                       generalCfg.TxStorage,
			UnsignedTransactionStorage:      generalCfg.UnsignedTransactionStorage,
			RewardTxStorage:                 generalCfg.RewardTxStorage,
			ShardHdrNonceHashStorage:        generalCfg.ShardHdrNonceHashStorage,
			MetaHdrNonceHashStorage:         generalCfg.MetaHdrNonceHashStorage,
			StatusMetricsStorage:            generalCfg.StatusMetricsStorage,
			ReceiptsStorage:                 generalCfg.ReceiptsStorage,
			SmartContractsStorage:           generalCfg.SmartContractsStorage,
			SmartContractsStorageForSCQuery: generalCfg.SmartContractsStorageForSCQuery,
			TrieEpochRootHashStorage:        generalCfg.TrieEpochRootHashStorage,
			BootstrapStorage:                generalCfg.BootstrapStorage,
			MetaBlockStorage:                generalCfg.MetaBlockStorage,
			AccountsTrieStorage:             generalCfg.AccountsTrieStorage,
			PeerAccountsTrieStorage:         generalCfg.PeerAccountsTrieStorage,
			HeartbeatV2:                     generalCfg.HeartbeatV2,
			Hardfork:                        generalCfg.Hardfork,
			EvictionWaitingList: config.EvictionWaitingListConfig{
				HashesSize:     100,
				RootHashesSize: 100,
				DB: config.DBConfig{
					FilePath:          "EvictionWaitingList",
					Type:              "MemoryDB",
					BatchDelaySeconds: 30,
					MaxBatchSize:      6,
					MaxOpenFiles:      10,
				},
			},
			StateTriesConfig: config.StateTriesConfig{
				AccountsStatePruningEnabled: true,
				SnapshotsEnabled:            true,
				PeerStatePruningEnabled:     true,
				MaxStateTrieLevelInMemory:   5,
				MaxPeerTrieLevelInMemory:    5,
			},
			TrieStorageManagerConfig: config.TrieStorageManagerConfig{
				PruningBufferLen:      1000,
				SnapshotsBufferLen:    10,
				SnapshotsGoroutineNum: 1,
			},
			WhiteListPool: config.CacheConfig{
				Type:     "LRU",
				Capacity: 10,
				Shards:   10,
			},
			EpochStartConfig: config.EpochStartConfig{
				MinNumConnectedPeersToStart:       2,
				MinNumOfPeersToConsiderBlockValid: 2,
			},
			StoragePruning: config.StoragePruningConfig{
				Enabled:                     true,
				ValidatorCleanOldEpochsData: true,
				ObserverCleanOldEpochsData:  true,
				NumEpochsToKeep:             2,
				NumActivePersisters:         2,
			},
			TrieSync: config.TrieSyncConfig{
				NumConcurrentTrieSyncers:  50,
				MaxHardCapForMissingNodes: 500,
				TrieSyncerVersion:         2,
				CheckNodesOnDisk:          false,
			},
			ScheduledSCRsStorage: config.StorageConfig{
				Cache: config.CacheConfig{
					Type:     "LRU",
					Capacity: 10,
					Shards:   10,
				},
				DB: config.DBConfig{
					FilePath:          "scheduledSCRs",
					Type:              "MemoryDB",
					BatchDelaySeconds: 30,
					MaxBatchSize:      6,
					MaxOpenFiles:      10,
				},
			},
			TxDataPool: config.CacheConfig{
				Type:     "LRU",
				Capacity: 10,
				Shards:   10,
			},
			Requesters:      generalCfg.Requesters,
			SovereignConfig: generalCfg.SovereignConfig,
		},
		EconomicsData: &economicsmocks.EconomicsHandlerStub{
			MinGasPriceCalled: func() uint64 {
				return 1
			},
		},
		GenesisNodesConfig:         &genesisMocks.NodesSetupStub{},
		GenesisShardCoordinator:    mock.NewMultipleShardsCoordinatorMock(),
		Rater:                      &mock.RaterStub{},
		DestinationShardAsObserver: 0,
		NodeShuffler:               &shardingMocks.NodeShufflerMock{},
		RoundHandler:               &mock.RoundHandlerStub{},
		LatestStorageDataProvider:  &mock.LatestStorageDataProviderStub{},
		StorageUnitOpener:          &storageMocks.UnitOpenerStub{},
		ArgumentsParser:            &mock.ArgumentParserMock{},
		StatusHandler:              &statusHandlerMock.AppStatusHandlerStub{},
		HeaderIntegrityVerifier:    &mock.HeaderIntegrityVerifierStub{},
		DataSyncerCreator: &scheduledDataSyncer.ScheduledSyncerFactoryStub{
			CreateCalled: func(args *types.ScheduledDataSyncerCreateArgs) (types.ScheduledDataSyncer, error) {
				return &scheduledDataSyncer.ScheduledSyncerStub{
					UpdateSyncDataIfNeededCalled: func(notarizedShardHeader data.ShardHeaderHandler) (data.ShardHeaderHandler, map[string]data.HeaderHandler, map[string]*block.MiniBlock, error) {
						return notarizedShardHeader, nil, nil, nil
					},
					GetRootHashToSyncCalled: func(notarizedShardHeader data.ShardHeaderHandler) []byte {
						return notarizedShardHeader.GetRootHash()
					},
				}, nil
			},
		},
		FlagsConfig: config.ContextFlagsConfig{
			ForceStartFromNetwork: false,
		},
		TrieSyncStatisticsProvider: &testscommon.SizeSyncStatisticsHandlerStub{},
		StateStatsHandler:          disabledStatistics.NewStateStatistics(),
		RunTypeComponents:          mock.NewRunTypeComponentsStub(),
	}
}

func TestNewEpochStartBootstrap_NilArgsChecks(t *testing.T) {
	t.Parallel()

	t.Run("nil shardCoordinator", func(t *testing.T) {
		t.Parallel()

		args := createMockEpochStartBootstrapArgs(createComponentsForEpochStart())
		args.GenesisShardCoordinator = nil

		epochStartProvider, err := NewEpochStartBootstrap(args)
		require.Nil(t, epochStartProvider)
		require.True(t, errors.Is(err, epochStart.ErrNilShardCoordinator))
	})
	t.Run("nil main messenger", func(t *testing.T) {
		t.Parallel()

		args := createMockEpochStartBootstrapArgs(createComponentsForEpochStart())
		args.MainMessenger = nil

		epochStartProvider, err := NewEpochStartBootstrap(args)
		require.Nil(t, epochStartProvider)
		require.True(t, errors.Is(err, epochStart.ErrNilMessenger))
	})
	t.Run("nil full archive messenger", func(t *testing.T) {
		t.Parallel()

		args := createMockEpochStartBootstrapArgs(createComponentsForEpochStart())
		args.FullArchiveMessenger = nil

		epochStartProvider, err := NewEpochStartBootstrap(args)
		require.Nil(t, epochStartProvider)
		require.True(t, errors.Is(err, epochStart.ErrNilMessenger))
	})
	t.Run("nil economicsData", func(t *testing.T) {
		t.Parallel()

		args := createMockEpochStartBootstrapArgs(createComponentsForEpochStart())
		args.EconomicsData = nil

		epochStartProvider, err := NewEpochStartBootstrap(args)
		require.Nil(t, epochStartProvider)
		require.True(t, errors.Is(err, epochStart.ErrNilEconomicsData))
	})
	t.Run("nil coreComponentsHolder", func(t *testing.T) {
		t.Parallel()

		args := createMockEpochStartBootstrapArgs(createComponentsForEpochStart())
		args.CoreComponentsHolder = nil

		epochStartProvider, err := NewEpochStartBootstrap(args)
		require.Nil(t, epochStartProvider)
		require.True(t, errors.Is(err, epochStart.ErrNilCoreComponentsHolder))
	})
	t.Run("nil cryptoComponentsHolder", func(t *testing.T) {
		t.Parallel()

		args := createMockEpochStartBootstrapArgs(createComponentsForEpochStart())
		args.CryptoComponentsHolder = nil

		epochStartProvider, err := NewEpochStartBootstrap(args)
		require.Nil(t, epochStartProvider)
		require.True(t, errors.Is(err, epochStart.ErrNilCryptoComponentsHolder))
	})
	t.Run("nil pubKey", func(t *testing.T) {
		t.Parallel()

		coreComp, cryptoComp := createComponentsForEpochStart()
		cryptoComp.PubKey = nil
		args := createMockEpochStartBootstrapArgs(coreComp, cryptoComp)

		epochStartProvider, err := NewEpochStartBootstrap(args)
		require.Nil(t, epochStartProvider)
		require.True(t, errors.Is(err, epochStart.ErrNilPubKey))
	})
	t.Run("nil hasher", func(t *testing.T) {
		t.Parallel()

		coreComp, cryptoComp := createComponentsForEpochStart()
		coreComp.Hash = nil
		args := createMockEpochStartBootstrapArgs(coreComp, cryptoComp)

		epochStartProvider, err := NewEpochStartBootstrap(args)
		require.Nil(t, epochStartProvider)
		require.True(t, errors.Is(err, epochStart.ErrNilHasher))
	})
	t.Run("nil marshalizer", func(t *testing.T) {
		t.Parallel()

		coreComp, cryptoComp := createComponentsForEpochStart()
		coreComp.IntMarsh = nil
		args := createMockEpochStartBootstrapArgs(coreComp, cryptoComp)

		epochStartProvider, err := NewEpochStartBootstrap(args)
		require.Nil(t, epochStartProvider)
		require.True(t, errors.Is(err, epochStart.ErrNilMarshalizer))
	})
	t.Run("nil blockKeyGen", func(t *testing.T) {
		t.Parallel()

		coreComp, cryptoComp := createComponentsForEpochStart()
		cryptoComp.BlKeyGen = nil
		args := createMockEpochStartBootstrapArgs(coreComp, cryptoComp)

		epochStartProvider, err := NewEpochStartBootstrap(args)
		require.Nil(t, epochStartProvider)
		require.True(t, errors.Is(err, epochStart.ErrNilBlockKeyGen))
	})
	t.Run("nil keyGen", func(t *testing.T) {
		t.Parallel()

		coreComp, cryptoComp := createComponentsForEpochStart()
		cryptoComp.TxKeyGen = nil
		args := createMockEpochStartBootstrapArgs(coreComp, cryptoComp)

		epochStartProvider, err := NewEpochStartBootstrap(args)
		require.Nil(t, epochStartProvider)
		require.True(t, errors.Is(err, epochStart.ErrNilKeyGen))
	})
	t.Run("nil singleSigner", func(t *testing.T) {
		t.Parallel()

		coreComp, cryptoComp := createComponentsForEpochStart()
		cryptoComp.TxSig = nil
		args := createMockEpochStartBootstrapArgs(coreComp, cryptoComp)

		epochStartProvider, err := NewEpochStartBootstrap(args)
		require.Nil(t, epochStartProvider)
		require.True(t, errors.Is(err, epochStart.ErrNilSingleSigner))
	})
	t.Run("nil blockSingleSigner", func(t *testing.T) {
		t.Parallel()

		coreComp, cryptoComp := createComponentsForEpochStart()
		cryptoComp.BlockSig = nil
		args := createMockEpochStartBootstrapArgs(coreComp, cryptoComp)

		epochStartProvider, err := NewEpochStartBootstrap(args)
		require.Nil(t, epochStartProvider)
		require.True(t, errors.Is(err, epochStart.ErrNilBlockSingleSigner))
	})
	t.Run("nil txSignMarshalizer", func(t *testing.T) {
		t.Parallel()

		coreComp, cryptoComp := createComponentsForEpochStart()
		coreComp.Marsh = nil
		args := createMockEpochStartBootstrapArgs(coreComp, cryptoComp)

		epochStartProvider, err := NewEpochStartBootstrap(args)
		require.Nil(t, epochStartProvider)
		require.True(t, errors.Is(err, epochStart.ErrNilTxSignMarshalizer))
	})
	t.Run("nil pathManager", func(t *testing.T) {
		t.Parallel()

		coreComp, cryptoComp := createComponentsForEpochStart()
		coreComp.PathHdl = nil
		args := createMockEpochStartBootstrapArgs(coreComp, cryptoComp)

		epochStartProvider, err := NewEpochStartBootstrap(args)
		require.Nil(t, epochStartProvider)
		require.True(t, errors.Is(err, epochStart.ErrNilPathManager))
	})
	t.Run("nil genesisNodesConfig", func(t *testing.T) {
		t.Parallel()

		args := createMockEpochStartBootstrapArgs(createComponentsForEpochStart())
		args.GenesisNodesConfig = nil

		epochStartProvider, err := NewEpochStartBootstrap(args)
		require.Nil(t, epochStartProvider)
		require.True(t, errors.Is(err, epochStart.ErrNilGenesisNodesConfig))
	})
	t.Run("nil rater", func(t *testing.T) {
		t.Parallel()

		args := createMockEpochStartBootstrapArgs(createComponentsForEpochStart())
		args.Rater = nil

		epochStartProvider, err := NewEpochStartBootstrap(args)
		require.Nil(t, epochStartProvider)
		require.True(t, errors.Is(err, epochStart.ErrNilRater))
	})
	t.Run("nil pubkeyConverter", func(t *testing.T) {
		t.Parallel()

		coreComp, cryptoComp := createComponentsForEpochStart()
		coreComp.AddrPubKeyConv = nil
		args := createMockEpochStartBootstrapArgs(coreComp, cryptoComp)

		epochStartProvider, err := NewEpochStartBootstrap(args)
		require.Nil(t, epochStartProvider)
		require.True(t, errors.Is(err, epochStart.ErrNilPubkeyConverter))
	})
	t.Run("nil trieSyncStatistics", func(t *testing.T) {
		t.Parallel()

		args := createMockEpochStartBootstrapArgs(createComponentsForEpochStart())
		args.TrieSyncStatisticsProvider = nil

		epochStartProvider, err := NewEpochStartBootstrap(args)
		require.Nil(t, epochStartProvider)
		require.True(t, errors.Is(err, epochStart.ErrNilTrieSyncStatistics))
	})
	t.Run("nil roundHandler", func(t *testing.T) {
		t.Parallel()

		args := createMockEpochStartBootstrapArgs(createComponentsForEpochStart())
		args.RoundHandler = nil

		epochStartProvider, err := NewEpochStartBootstrap(args)
		require.Nil(t, epochStartProvider)
		require.True(t, errors.Is(err, epochStart.ErrNilRoundHandler))
	})
	t.Run("nil storageUnitOpener", func(t *testing.T) {
		t.Parallel()

		args := createMockEpochStartBootstrapArgs(createComponentsForEpochStart())
		args.StorageUnitOpener = nil

		epochStartProvider, err := NewEpochStartBootstrap(args)
		require.Nil(t, epochStartProvider)
		require.True(t, errors.Is(err, epochStart.ErrNilStorageUnitOpener))
	})
	t.Run("nil latestStorageDataProvider", func(t *testing.T) {
		t.Parallel()

		args := createMockEpochStartBootstrapArgs(createComponentsForEpochStart())
		args.LatestStorageDataProvider = nil

		epochStartProvider, err := NewEpochStartBootstrap(args)
		require.Nil(t, epochStartProvider)
		require.True(t, errors.Is(err, epochStart.ErrNilLatestStorageDataProvider))
	})
	t.Run("nil uint64Converter", func(t *testing.T) {
		t.Parallel()

		coreComp, cryptoComp := createComponentsForEpochStart()
		coreComp.UInt64ByteSliceConv = nil
		args := createMockEpochStartBootstrapArgs(coreComp, cryptoComp)

		epochStartProvider, err := NewEpochStartBootstrap(args)
		require.Nil(t, epochStartProvider)
		require.True(t, errors.Is(err, epochStart.ErrNilUint64Converter))
	})
	t.Run("nil shuffler", func(t *testing.T) {
		t.Parallel()

		args := createMockEpochStartBootstrapArgs(createComponentsForEpochStart())
		args.NodeShuffler = nil

		epochStartProvider, err := NewEpochStartBootstrap(args)
		require.Nil(t, epochStartProvider)
		require.True(t, errors.Is(err, epochStart.ErrNilShuffler))
	})
	t.Run("not enough num of peers to consider block valid from config", func(t *testing.T) {
		t.Parallel()

		args := createMockEpochStartBootstrapArgs(createComponentsForEpochStart())
		args.GeneralConfig.EpochStartConfig.MinNumOfPeersToConsiderBlockValid = minNumPeersToConsiderMetaBlockValid - 1

		epochStartProvider, err := NewEpochStartBootstrap(args)
		require.Nil(t, epochStartProvider)
		require.True(t, errors.Is(err, epochStart.ErrNotEnoughNumOfPeersToConsiderBlockValid))
	})
	t.Run("not enough num connected peers", func(t *testing.T) {
		t.Parallel()

		args := createMockEpochStartBootstrapArgs(createComponentsForEpochStart())
		args.GeneralConfig.EpochStartConfig.MinNumConnectedPeersToStart = minNumConnectedPeers - 1

		epochStartProvider, err := NewEpochStartBootstrap(args)
		require.Nil(t, epochStartProvider)
		require.True(t, errors.Is(err, epochStart.ErrNotEnoughNumConnectedPeers))
	})
	t.Run("nil argumentsParser", func(t *testing.T) {
		t.Parallel()

		args := createMockEpochStartBootstrapArgs(createComponentsForEpochStart())
		args.ArgumentsParser = nil

		epochStartProvider, err := NewEpochStartBootstrap(args)
		require.Nil(t, epochStartProvider)
		require.True(t, errors.Is(err, epochStart.ErrNilArgumentsParser))
	})
	t.Run("nil statusHandler", func(t *testing.T) {
		t.Parallel()

		args := createMockEpochStartBootstrapArgs(createComponentsForEpochStart())
		args.StatusHandler = nil

		epochStartProvider, err := NewEpochStartBootstrap(args)
		require.Nil(t, epochStartProvider)
		require.True(t, errors.Is(err, epochStart.ErrNilStatusHandler))
	})
	t.Run("nil headerIntegrityVerifier", func(t *testing.T) {
		t.Parallel()

		args := createMockEpochStartBootstrapArgs(createComponentsForEpochStart())
		args.HeaderIntegrityVerifier = nil

		epochStartProvider, err := NewEpochStartBootstrap(args)
		require.Nil(t, epochStartProvider)
		require.True(t, errors.Is(err, epochStart.ErrNilHeaderIntegrityVerifier))
	})
	t.Run("nil scheduledDataSyncerFactory", func(t *testing.T) {
		t.Parallel()

		args := createMockEpochStartBootstrapArgs(createComponentsForEpochStart())
		args.DataSyncerCreator = nil

		epochStartProvider, err := NewEpochStartBootstrap(args)
		require.Nil(t, epochStartProvider)
		require.True(t, errors.Is(err, epochStart.ErrNilScheduledDataSyncerFactory))
	})
	t.Run("nil hasher", func(t *testing.T) {
		t.Parallel()

		coreComp, cryptoComp := createComponentsForEpochStart()
		coreComp.TxSignHasherField = nil
		args := createMockEpochStartBootstrapArgs(coreComp, cryptoComp)

		epochStartProvider, err := NewEpochStartBootstrap(args)
		require.Nil(t, epochStartProvider)
		require.True(t, errors.Is(err, epochStart.ErrNilHasher))
	})
	t.Run("nil epochNotifier", func(t *testing.T) {
		t.Parallel()

		coreComp, cryptoComp := createComponentsForEpochStart()
		coreComp.EpochNotifierField = nil
		args := createMockEpochStartBootstrapArgs(coreComp, cryptoComp)

		epochStartProvider, err := NewEpochStartBootstrap(args)
		require.Nil(t, epochStartProvider)
		require.True(t, errors.Is(err, epochStart.ErrNilEpochNotifier))
	})
	t.Run("invalid max hardcap for missing nodes", func(t *testing.T) {
		t.Parallel()

		args := createMockEpochStartBootstrapArgs(createComponentsForEpochStart())
		args.GeneralConfig.TrieSync.MaxHardCapForMissingNodes = 0

		epochStartProvider, err := NewEpochStartBootstrap(args)
		require.Nil(t, epochStartProvider)
		require.True(t, errors.Is(err, epochStart.ErrInvalidMaxHardCapForMissingNodes))
	})
	t.Run("invalid num concurrent trie syncers", func(t *testing.T) {
		t.Parallel()

		args := createMockEpochStartBootstrapArgs(createComponentsForEpochStart())
		args.GeneralConfig.TrieSync.NumConcurrentTrieSyncers = 0

		epochStartProvider, err := NewEpochStartBootstrap(args)
		require.True(t, errors.Is(err, epochStart.ErrInvalidNumConcurrentTrieSyncers))
		require.Nil(t, epochStartProvider)
	})
	t.Run("fail to create whiteList cache", func(t *testing.T) {
		t.Parallel()

		args := createMockEpochStartBootstrapArgs(createComponentsForEpochStart())
		args.GeneralConfig.WhiteListPool = config.CacheConfig{}

		epochStartProvider, err := NewEpochStartBootstrap(args)
		assert.Equal(t, storage.ErrNotSupportedCacheType, err)
		assert.Nil(t, epochStartProvider)
	})
	t.Run("nil managed peers holder", func(t *testing.T) {
		t.Parallel()

		coreComp, cryptoComp := createComponentsForEpochStart()
		cryptoComp.ManagedPeers = nil
		args := createMockEpochStartBootstrapArgs(coreComp, cryptoComp)

		epochStartProvider, err := NewEpochStartBootstrap(args)
		require.Nil(t, epochStartProvider)
		require.True(t, errors.Is(err, epochStart.ErrNilManagedPeersHolder))
	})
	t.Run("nil state statistics handler", func(t *testing.T) {
		t.Parallel()

		coreComp, cryptoComp := createComponentsForEpochStart()
		args := createMockEpochStartBootstrapArgs(coreComp, cryptoComp)
		args.StateStatsHandler = nil

		epochStartProvider, err := NewEpochStartBootstrap(args)
		require.Nil(t, epochStartProvider)
		require.True(t, errors.Is(err, statistics.ErrNilStateStatsHandler))
	})
	t.Run("nil RunTypeComponents should error", func(t *testing.T) {
		t.Parallel()

		coreComp, cryptoComp := createComponentsForEpochStart()
		args := createMockEpochStartBootstrapArgs(coreComp, cryptoComp)
		args.RunTypeComponents = nil

		epochStartProvider, err := NewEpochStartBootstrap(args)
		require.True(t, errors.Is(err, errorsMx.ErrNilRunTypeComponents))
		require.Nil(t, epochStartProvider)
	})
	t.Run("nil ShardCoordinatorFactory should error", func(t *testing.T) {
		t.Parallel()

		coreComp, cryptoComp := createComponentsForEpochStart()
		args := createMockEpochStartBootstrapArgs(coreComp, cryptoComp)
<<<<<<< HEAD
		args.RunTypeComponents = &mock.RunTypeComponentsStub{
			ShardCoordinatorFactory: nil,
		}

=======
		rtMock := getRunTypeComponentsMock()
		rtMock.ShardCoordinatorFactory = nil
		args.RunTypeComponents = rtMock
>>>>>>> fe862cbc
		epochStartProvider, err := NewEpochStartBootstrap(args)
		require.Nil(t, epochStartProvider)
		require.True(t, errors.Is(err, errorsMx.ErrNilShardCoordinatorFactory))
	})
	t.Run("nil AdditionalStorageServiceCreator should error", func(t *testing.T) {
		t.Parallel()

		coreComp, cryptoComp := createComponentsForEpochStart()
		args := createMockEpochStartBootstrapArgs(coreComp, cryptoComp)
<<<<<<< HEAD
		args.RunTypeComponents = &mock.RunTypeComponentsStub{
			ShardCoordinatorFactory:         &testscommon.MultiShardCoordinatorFactoryMock{},
			AdditionalStorageServiceFactory: nil,
		}

=======
		rtMock := getRunTypeComponentsMock()
		rtMock.AdditionalStorageServiceFactory = nil
		args.RunTypeComponents = rtMock
>>>>>>> fe862cbc
		epochStartProvider, err := NewEpochStartBootstrap(args)
		require.Nil(t, epochStartProvider)
		require.True(t, errors.Is(err, errorsMx.ErrNilAdditionalStorageServiceCreator))
	})
	t.Run("nil NodesCoordinatorWithRaterFactory should error", func(t *testing.T) {
		t.Parallel()

		coreComp, cryptoComp := createComponentsForEpochStart()
		args := createMockEpochStartBootstrapArgs(coreComp, cryptoComp)
<<<<<<< HEAD
		args.RunTypeComponents = &mock.RunTypeComponentsStub{
			ShardCoordinatorFactory:          &testscommon.MultiShardCoordinatorFactoryMock{},
			AdditionalStorageServiceFactory:  &testscommon.AdditionalStorageServiceFactoryMock{},
			NodesCoordinatorWithRaterFactory: nil,
		}

=======
		rtMock := getRunTypeComponentsMock()
		rtMock.NodesCoordinatorWithRaterFactory = nil
		args.RunTypeComponents = rtMock
>>>>>>> fe862cbc
		epochStartProvider, err := NewEpochStartBootstrap(args)
		require.Nil(t, epochStartProvider)
		require.True(t, errors.Is(err, errorsMx.ErrNilNodesCoordinatorFactory))
	})
	t.Run("nil NodesCoordinatorWithRaterFactory should error", func(t *testing.T) {
		t.Parallel()

		coreComp, cryptoComp := createComponentsForEpochStart()
		args := createMockEpochStartBootstrapArgs(coreComp, cryptoComp)
		args.RunTypeComponents = &mock.RunTypeComponentsStub{
			ShardCoordinatorFactory:          &testscommon.MultiShardCoordinatorFactoryMock{},
			AdditionalStorageServiceFactory:  &testscommon.AdditionalStorageServiceFactoryMock{},
			NodesCoordinatorWithRaterFactory: &testscommon.NodesCoordinatorFactoryMock{},
			RequestHandlerFactory:            nil,
		}

		epochStartProvider, err := NewEpochStartBootstrap(args)
		require.Nil(t, epochStartProvider)
		require.True(t, errors.Is(err, errorsMx.ErrNilRequestHandlerCreator))
	})
}

func getRunTypeComponentsMock() *mock.RunTypeComponentsStub {
	rt := mock.NewRunTypeComponentsStub()
	return &mock.RunTypeComponentsStub{
		AdditionalStorageServiceFactory:  rt.AdditionalStorageServiceCreator(),
		ShardCoordinatorFactory:          rt.ShardCoordinatorCreator(),
		NodesCoordinatorWithRaterFactory: rt.NodesCoordinatorWithRaterCreator(),
	}
}

func TestNewEpochStartBootstrap(t *testing.T) {
	t.Parallel()

	coreComp, cryptoComp := createComponentsForEpochStart()

	t.Run("hardfork disabled", func(t *testing.T) {
		t.Parallel()

		args := createMockEpochStartBootstrapArgs(coreComp, cryptoComp)

		epochStartProvider, err := NewEpochStartBootstrap(args)
		assert.Nil(t, err)
		assert.NotNil(t, epochStartProvider)
	})

	t.Run("hardfork enabled", func(t *testing.T) {
		t.Parallel()

		args := createMockEpochStartBootstrapArgs(coreComp, cryptoComp)
		args.GeneralConfig.Hardfork.AfterHardFork = true

		epochStartProvider, err := NewEpochStartBootstrap(args)
		assert.Nil(t, err)
		assert.NotNil(t, epochStartProvider)
	})
}

func TestEpochStartBootstrap_Boostrap(t *testing.T) {
	t.Parallel()

	coreComp, cryptoComp := createComponentsForEpochStart()

	t.Run("failed to set shard coordinator, wrong number of shards", func(t *testing.T) {
		t.Parallel()

		args := createMockEpochStartBootstrapArgs(coreComp, cryptoComp)
		args.GeneralConfig.GeneralSettings.StartInEpochEnabled = true
		args.GenesisShardCoordinator = testscommon.NewMultiShardsCoordinatorMock(0)

		epochStartProvider, _ := NewEpochStartBootstrap(args)

		params, err := epochStartProvider.Bootstrap()
		assert.Equal(t, nodesCoordinator.ErrInvalidNumberOfShards, err)
		assert.Equal(t, Parameters{}, params)
	})
	t.Run("boostrap from local storage, fail to get boostrap data", func(t *testing.T) {
		t.Parallel()

		args := createMockEpochStartBootstrapArgs(coreComp, cryptoComp)
		args.GeneralConfig = testscommon.GetGeneralConfig()
		args.GeneralConfig.GeneralSettings.StartInEpochEnabled = false
		args.LatestStorageDataProvider = &mock.LatestStorageDataProviderStub{
			GetCalled: func() (storage.LatestDataFromStorage, error) {
				return storage.LatestDataFromStorage{
					Epoch:     2,
					ShardID:   0,
					LastRound: 10,
				}, nil
			},
		}

		epochStartProvider, _ := NewEpochStartBootstrap(args)

		expectedErr := errors.New("expected err")
		epochStartProvider.storageOpenerHandler = &storageMocks.UnitOpenerStub{
			GetMostRecentStorageUnitCalled: func(config config.DBConfig) (storage.Storer, error) {
				return &storageMocks.StorerStub{
					GetCalled: func(key []byte) ([]byte, error) {
						return nil, expectedErr
					},
				}, nil
			},
		}

		params, err := epochStartProvider.Bootstrap()
		assert.Equal(t, expectedErr, err)
		assert.Equal(t, Parameters{}, params)
	})

	t.Run("bootstrap from local storage with StartInEpoch not enabled, should work", func(t *testing.T) {
		t.Parallel()

		testBoostrapByStartInEpochFlag(t, false)
	})

	t.Run("bootstrap from saved epoch, should work", func(t *testing.T) {
		t.Parallel()

		testBoostrapByStartInEpochFlag(t, true)
	})
}

func testBoostrapByStartInEpochFlag(t *testing.T, startInEpochEnabled bool) {
	coreComp, cryptoComp := createComponentsForEpochStart()

	args := createMockEpochStartBootstrapArgs(coreComp, cryptoComp)
	args.GeneralConfig = testscommon.GetGeneralConfig()
	args.GeneralConfig.GeneralSettings.StartInEpochEnabled = startInEpochEnabled

	epoch := uint32(1)
	shardId := uint32(0)
	args.LatestStorageDataProvider = &mock.LatestStorageDataProviderStub{
		GetCalled: func() (storage.LatestDataFromStorage, error) {
			return storage.LatestDataFromStorage{
				Epoch:   epoch,
				ShardID: shardId,
			}, nil
		},
	}

	epochStartProvider, _ := NewEpochStartBootstrap(args)

	pksBytes := createPkBytes(args.GenesisNodesConfig.NumberOfShards())

	nodesCoord := &nodesCoordinator.NodesCoordinatorRegistry{
		EpochsConfig: map[string]*nodesCoordinator.EpochValidators{
			strconv.Itoa(int(epoch)): {
				EligibleValidators: map[string][]*nodesCoordinator.SerializableValidator{
					"0": {
						&nodesCoordinator.SerializableValidator{
							PubKey:  pksBytes[0],
							Chances: 1,
						},
					},
					"4294967295": {
						&nodesCoordinator.SerializableValidator{
							PubKey:  pksBytes[core.MetachainShardId],
							Chances: 1,
						},
					},
				},
				WaitingValidators: map[string][]*nodesCoordinator.SerializableValidator{},
				LeavingValidators: map[string][]*nodesCoordinator.SerializableValidator{},
			},
		},
	}
	nodesCoordBytes, _ := json.Marshal(nodesCoord)

	epochStartProvider.storageOpenerHandler = &storageMocks.UnitOpenerStub{
		GetMostRecentStorageUnitCalled: func(config config.DBConfig) (storage.Storer, error) {
			return &storageMocks.StorerStub{
				GetCalled: func(key []byte) ([]byte, error) {
					return nodesCoordBytes, nil
				},
				SearchFirstCalled: func(key []byte) ([]byte, error) {
					return nodesCoordBytes, nil
				},
			}, nil
		},
	}

	expectedParams := Parameters{
		Epoch:       epoch,
		SelfShardId: shardId,
		NumOfShards: uint32(len(nodesCoord.EpochsConfig[strconv.Itoa(int(epoch))].EligibleValidators)),
		NodesConfig: nodesCoord,
	}

	params, err := epochStartProvider.Bootstrap()
	assert.Nil(t, err)
	assert.Equal(t, expectedParams, params)
}

func TestIsStartInEpochZero(t *testing.T) {
	t.Parallel()

	coreComp, cryptoComp := createComponentsForEpochStart()
	args := createMockEpochStartBootstrapArgs(coreComp, cryptoComp)
	args.GenesisNodesConfig = &genesisMocks.NodesSetupStub{
		GetStartTimeCalled: func() int64 {
			return 1000
		},
	}

	epochStartProvider, _ := NewEpochStartBootstrap(args)

	result := epochStartProvider.isStartInEpochZero()
	assert.False(t, result)
}

func TestEpochStartBootstrap_BootstrapStartInEpochNotEnabled(t *testing.T) {
	coreComp, cryptoComp := createComponentsForEpochStart()
	args := createMockEpochStartBootstrapArgs(coreComp, cryptoComp)

	err := errors.New("localErr")
	args.LatestStorageDataProvider = &mock.LatestStorageDataProviderStub{
		GetCalled: func() (storage.LatestDataFromStorage, error) {
			return storage.LatestDataFromStorage{}, err
		},
	}
	epochStartProvider, _ := NewEpochStartBootstrap(args)

	params, err := epochStartProvider.Bootstrap()
	assert.Nil(t, err)
	assert.NotNil(t, params)
}

func TestEpochStartBootstrap_BootstrapShouldStartBootstrapProcess(t *testing.T) {
	roundsPerEpoch := int64(100)
	roundDuration := uint64(60000)
	coreComp, cryptoComp := createComponentsForEpochStart()
	args := createMockEpochStartBootstrapArgs(coreComp, cryptoComp)
	args.GenesisNodesConfig = &genesisMocks.NodesSetupStub{
		GetRoundDurationCalled: func() uint64 {
			return roundDuration
		},
	}
	args.GeneralConfig = testscommon.GetGeneralConfig()
	args.GeneralConfig.EpochStartConfig.RoundsPerEpoch = roundsPerEpoch
	epochStartProvider, err := NewEpochStartBootstrap(args)
	require.Nil(t, err)

	done := make(chan bool, 1)

	go func() {
		_, err = epochStartProvider.Bootstrap()
		require.Nil(t, err)
		<-done
	}()

	for {
		select {
		case <-done:
			assert.Fail(t, "should not be reach")
		case <-time.After(time.Second):
			return
		}
	}
}

func TestPrepareForEpochZero(t *testing.T) {
	coreComp, cryptoComp := createComponentsForEpochStart()
	args := createMockEpochStartBootstrapArgs(coreComp, cryptoComp)

	epochStartProvider, _ := NewEpochStartBootstrap(args)

	params, err := epochStartProvider.prepareEpochZero()
	assert.Nil(t, err)
	assert.Equal(t, uint32(0), params.Epoch)
}

func TestPrepareForEpochZero_NodeInGenesisShouldNotAlterShardID(t *testing.T) {
	shardIDAsValidator := uint32(1)

	coreComp, cryptoComp := createComponentsForEpochStart()
	cryptoComp.PubKey = &cryptoMocks.PublicKeyStub{
		ToByteArrayStub: func() ([]byte, error) {
			return []byte("pubKey11"), nil
		},
	}
	args := createMockEpochStartBootstrapArgs(coreComp, cryptoComp)
	args.GenesisShardCoordinator = &mock.ShardCoordinatorStub{
		SelfIdCalled: func() uint32 {
			return shardIDAsValidator
		},
		NumberOfShardsCalled: func() uint32 {
			return 2
		},
	}

	args.DestinationShardAsObserver = uint32(7)
	args.GenesisNodesConfig = &genesisMocks.NodesSetupStub{
		InitialNodesInfoCalled: func() (map[uint32][]nodesCoordinator.GenesisNodeInfoHandler, map[uint32][]nodesCoordinator.GenesisNodeInfoHandler) {
			eligibleMap := map[uint32][]nodesCoordinator.GenesisNodeInfoHandler{
				1: {mock.NewNodeInfo([]byte("addr"), []byte("pubKey11"), 1, initRating)},
			}
			return eligibleMap, nil
		},
	}

	epochStartProvider, _ := NewEpochStartBootstrap(args)

	params, err := epochStartProvider.prepareEpochZero()
	assert.NoError(t, err)
	assert.Equal(t, shardIDAsValidator, params.SelfShardId)
}

func TestPrepareForEpochZero_NodeNotInGenesisShouldAlterShardID(t *testing.T) {
	desiredShardAsObserver := uint32(7)

	coreComp, cryptoComp := createComponentsForEpochStart()
	cryptoComp.PubKey = &cryptoMocks.PublicKeyStub{
		ToByteArrayStub: func() ([]byte, error) {
			return []byte("pubKeyNotInGenesis"), nil
		},
	}
	args := createMockEpochStartBootstrapArgs(coreComp, cryptoComp)
	args.GenesisShardCoordinator = &mock.ShardCoordinatorStub{
		SelfIdCalled: func() uint32 {
			return uint32(1)
		},
		NumberOfShardsCalled: func() uint32 {
			return 2
		},
	}
	args.DestinationShardAsObserver = desiredShardAsObserver
	args.GenesisNodesConfig = &genesisMocks.NodesSetupStub{
		InitialNodesInfoCalled: func() (map[uint32][]nodesCoordinator.GenesisNodeInfoHandler, map[uint32][]nodesCoordinator.GenesisNodeInfoHandler) {
			eligibleMap := map[uint32][]nodesCoordinator.GenesisNodeInfoHandler{
				1: {mock.NewNodeInfo([]byte("addr"), []byte("pubKey11"), 1, initRating)},
			}
			return eligibleMap, nil
		},
	}

	epochStartProvider, _ := NewEpochStartBootstrap(args)

	params, err := epochStartProvider.prepareEpochZero()
	assert.NoError(t, err)
	assert.Equal(t, desiredShardAsObserver, params.SelfShardId)
}

func TestCreateSyncers(t *testing.T) {
	coreComp, cryptoComp := createComponentsForEpochStart()
	args := createMockEpochStartBootstrapArgs(coreComp, cryptoComp)

	epochStartProvider, _ := NewEpochStartBootstrap(args)
	epochStartProvider.shardCoordinator = mock.NewMultipleShardsCoordinatorMock()
	epochStartProvider.dataPool = &dataRetrieverMock.PoolsHolderStub{
		HeadersCalled: func() dataRetriever.HeadersPool {
			return &testscommon.HeadersCacherStub{}
		},
		TransactionsCalled: func() dataRetriever.ShardedDataCacherNotifier {
			return testscommon.NewShardedDataStub()
		},
		UnsignedTransactionsCalled: func() dataRetriever.ShardedDataCacherNotifier {
			return testscommon.NewShardedDataStub()
		},
		RewardTransactionsCalled: func() dataRetriever.ShardedDataCacherNotifier {
			return testscommon.NewShardedDataStub()
		},
		MiniBlocksCalled: func() storage.Cacher {
			return testscommon.NewCacherStub()
		},
		TrieNodesCalled: func() storage.Cacher {
			return testscommon.NewCacherStub()
		},
		PeerAuthenticationsCalled: func() storage.Cacher {
			return testscommon.NewCacherStub()
		},
		HeartbeatsCalled: func() storage.Cacher {
			return testscommon.NewCacherStub()
		},
	}
	epochStartProvider.whiteListHandler = &testscommon.WhiteListHandlerStub{}
	epochStartProvider.whiteListerVerifiedTxs = &testscommon.WhiteListHandlerStub{}
	epochStartProvider.requestHandler = &testscommon.RequestHandlerStub{}
	epochStartProvider.storageService = &storageMocks.ChainStorerStub{}

	err := epochStartProvider.createSyncers()
	assert.Nil(t, err)
}

func TestSyncHeadersFrom_MockHeadersSyncerShouldSyncHeaders(t *testing.T) {
	hdrHash1 := []byte("hdrHash1")
	hdrHash2 := []byte("hdrHash2")
	header1 := &block.Header{}
	header2 := &block.MetaBlock{}

	coreComp, cryptoComp := createComponentsForEpochStart()
	args := createMockEpochStartBootstrapArgs(coreComp, cryptoComp)
	epochStartProvider, _ := NewEpochStartBootstrap(args)
	epochStartProvider.headersSyncer = &epochStartMocks.HeadersByHashSyncerStub{
		SyncMissingHeadersByHashCalled: func(shardIDs []uint32, headersHashes [][]byte, ctx context.Context) error {
			return nil
		},
		GetHeadersCalled: func() (m map[string]data.HeaderHandler, err error) {
			return map[string]data.HeaderHandler{
				string(hdrHash1): header1,
				string(hdrHash2): header2,
			}, nil
		},
	}

	metaBlock := &block.MetaBlock{
		Epoch: 2,
		EpochStart: block.EpochStart{
			LastFinalizedHeaders: []block.EpochStartShardData{
				{HeaderHash: hdrHash1, ShardID: 0},
			},
			Economics: block.Economics{
				PrevEpochStartHash: hdrHash2,
			},
		},
	}

	headers, err := epochStartProvider.syncHeadersFrom(metaBlock)
	assert.Nil(t, err)
	assert.Equal(t, header1, headers[string(hdrHash1)])
	assert.Equal(t, header2, headers[string(hdrHash2)])
}

func TestSyncValidatorAccountsState_NilRequestHandlerErr(t *testing.T) {
	coreComp, cryptoComp := createComponentsForEpochStart()
	args := createMockEpochStartBootstrapArgs(coreComp, cryptoComp)
	epochStartProvider, _ := NewEpochStartBootstrap(args)
	epochStartProvider.dataPool = &dataRetrieverMock.PoolsHolderStub{
		TrieNodesCalled: func() storage.Cacher {
			return &testscommon.CacherStub{
				GetCalled: func(key []byte) (value interface{}, ok bool) {
					return nil, true
				},
			}
		},
	}
	triesContainer, trieStorageManagers, err := factory.CreateTriesComponentsForShardId(
		args.GeneralConfig,
		coreComp,
		disabled.NewChainStorer(),
		disabledStatistics.NewStateStatistics(),
	)
	assert.Nil(t, err)
	epochStartProvider.trieContainer = triesContainer
	epochStartProvider.trieStorageManagers = trieStorageManagers

	rootHash := []byte("rootHash")
	err = epochStartProvider.syncValidatorAccountsState(rootHash)
	assert.Equal(t, state.ErrNilRequestHandler, err)
}

func TestCreateTriesForNewShardID(t *testing.T) {
	coreComp, cryptoComp := createComponentsForEpochStart()
	args := createMockEpochStartBootstrapArgs(coreComp, cryptoComp)
	args.GeneralConfig = testscommon.GetGeneralConfig()

	triesContainer, trieStorageManagers, err := factory.CreateTriesComponentsForShardId(
		args.GeneralConfig,
		coreComp,
		disabled.NewChainStorer(),
		disabledStatistics.NewStateStatistics(),
	)
	assert.Nil(t, err)
	assert.Equal(t, 2, len(triesContainer.GetAll()))
	assert.Equal(t, 2, len(trieStorageManagers))
}

func TestSyncUserAccountsState(t *testing.T) {
	coreComp, cryptoComp := createComponentsForEpochStart()
	args := createMockEpochStartBootstrapArgs(coreComp, cryptoComp)

	epochStartProvider, _ := NewEpochStartBootstrap(args)
	epochStartProvider.shardCoordinator = mock.NewMultipleShardsCoordinatorMock()
	epochStartProvider.dataPool = &dataRetrieverMock.PoolsHolderStub{
		TrieNodesCalled: func() storage.Cacher {
			return &testscommon.CacherStub{
				GetCalled: func(key []byte) (value interface{}, ok bool) {
					return nil, true
				},
			}
		},
	}

	triesContainer, trieStorageManagers, err := factory.CreateTriesComponentsForShardId(
		args.GeneralConfig,
		coreComp,
		disabled.NewChainStorer(),
		disabledStatistics.NewStateStatistics(),
	)
	assert.Nil(t, err)
	epochStartProvider.trieContainer = triesContainer
	epochStartProvider.trieStorageManagers = trieStorageManagers

	rootHash := []byte("rootHash")
	err = epochStartProvider.syncUserAccountsState(rootHash)
	assert.Equal(t, state.ErrNilRequestHandler, err)
}

func TestRequestAndProcessForShard_ShouldFail(t *testing.T) {
	notarizedShardHeaderHash := []byte("notarizedShardHeaderHash")
	prevShardHeaderHash := []byte("prevShardHeaderHash")
	notarizedMetaHeaderHash := []byte("notarizedMetaHeaderHash")
	prevMetaHeaderHash := []byte("prevMetaHeaderHash")

	metaBlock := &block.MetaBlock{
		EpochStart: block.EpochStart{
			LastFinalizedHeaders: []block.EpochStartShardData{
				{HeaderHash: notarizedShardHeaderHash, ShardID: 0},
			},
		},
	}

	emptyMiniBlocksSlice := make([]*block.MiniBlock, 0)
	t.Run("find self shard epoch start data not found", func(t *testing.T) {
		t.Parallel()

		args := createMockEpochStartBootstrapArgs(createComponentsForEpochStart())

		epochStartProvider, _ := NewEpochStartBootstrap(args)
		epochStartProvider.epochStartMeta = &block.MetaBlock{}

		err := epochStartProvider.requestAndProcessForShard(emptyMiniBlocksSlice)
		assert.Equal(t, epochStart.ErrEpochStartDataForShardNotFound, err)
	})
	t.Run("fail to sync pending miniblocks", func(t *testing.T) {
		t.Parallel()

		args := createMockEpochStartBootstrapArgs(createComponentsForEpochStart())

		epochStartProvider, _ := NewEpochStartBootstrap(args)
		epochStartProvider.epochStartMeta = metaBlock

		expectedErr := errors.New("sync pending miniblocks error")
		epochStartProvider.miniBlocksSyncer = &epochStartMocks.PendingMiniBlockSyncHandlerStub{
			SyncPendingMiniBlocksCalled: func(miniBlockHeaders []data.MiniBlockHeaderHandler, ctx context.Context) error {
				return expectedErr
			},
		}

		err := epochStartProvider.requestAndProcessForShard(emptyMiniBlocksSlice)
		assert.Equal(t, expectedErr, err)
	})
	t.Run("fail to get pending miniblocks", func(t *testing.T) {
		t.Parallel()

		args := createMockEpochStartBootstrapArgs(createComponentsForEpochStart())

		epochStartProvider, _ := NewEpochStartBootstrap(args)
		epochStartProvider.epochStartMeta = metaBlock

		expectedErr := errors.New("get pending miniblocks error")
		epochStartProvider.miniBlocksSyncer = &epochStartMocks.PendingMiniBlockSyncHandlerStub{
			GetMiniBlocksCalled: func() (map[string]*block.MiniBlock, error) {
				return nil, expectedErr
			},
		}

		err := epochStartProvider.requestAndProcessForShard(emptyMiniBlocksSlice)
		assert.Equal(t, expectedErr, err)
	})
	t.Run("fail to sync missing headers", func(t *testing.T) {
		t.Parallel()

		args := createMockEpochStartBootstrapArgs(createComponentsForEpochStart())

		epochStartProvider, _ := NewEpochStartBootstrap(args)
		epochStartProvider.epochStartMeta = metaBlock

		expectedErr := errors.New("sync miniBlocksSyncer headers by hash error")
		epochStartProvider.headersSyncer = &epochStartMocks.HeadersByHashSyncerStub{
			SyncMissingHeadersByHashCalled: func(shardIDs []uint32, headersHashes [][]byte, ctx context.Context) error {
				return expectedErr
			},
		}

		epochStartProvider.miniBlocksSyncer = &epochStartMocks.PendingMiniBlockSyncHandlerStub{}

		err := epochStartProvider.requestAndProcessForShard(emptyMiniBlocksSlice)
		assert.Equal(t, expectedErr, err)
	})
	t.Run("fail to get needed headers", func(t *testing.T) {
		t.Parallel()

		args := createMockEpochStartBootstrapArgs(createComponentsForEpochStart())

		epochStartProvider, _ := NewEpochStartBootstrap(args)
		epochStartProvider.epochStartMeta = metaBlock

		expectedErr := errors.New("get pending miniblocks error")
		epochStartProvider.headersSyncer = &epochStartMocks.HeadersByHashSyncerStub{
			GetHeadersCalled: func() (m map[string]data.HeaderHandler, err error) {
				return nil, expectedErr
			},
		}

		epochStartProvider.miniBlocksSyncer = &epochStartMocks.PendingMiniBlockSyncHandlerStub{}

		err := epochStartProvider.requestAndProcessForShard(emptyMiniBlocksSlice)
		assert.Equal(t, expectedErr, err)
	})
	t.Run("fail to get data to sync", func(t *testing.T) {
		t.Parallel()

		args := createMockEpochStartBootstrapArgs(createComponentsForEpochStart())

		prevShardHeader := &block.Header{}
		notarizedShardHeader := &block.Header{
			PrevHash: prevShardHeaderHash,
		}

		expectedErr := fmt.Errorf("expected error")
		args.DataSyncerCreator = &scheduledDataSyncer.ScheduledSyncerFactoryStub{
			CreateCalled: func(args *types.ScheduledDataSyncerCreateArgs) (types.ScheduledDataSyncer, error) {
				return &scheduledDataSyncer.ScheduledSyncerStub{
					UpdateSyncDataIfNeededCalled: func(notarizedShardHeader data.ShardHeaderHandler) (data.ShardHeaderHandler, map[string]data.HeaderHandler, map[string]*block.MiniBlock, error) {
						return nil, nil, nil, expectedErr
					},
				}, nil
			},
		}

		epochStartProvider, _ := NewEpochStartBootstrap(args)
		epochStartProvider.syncedHeaders = make(map[string]data.HeaderHandler)
		epochStartProvider.epochStartMeta = metaBlock
		epochStartProvider.headersSyncer = &epochStartMocks.HeadersByHashSyncerStub{
			GetHeadersCalled: func() (m map[string]data.HeaderHandler, err error) {
				return map[string]data.HeaderHandler{
					string(notarizedShardHeaderHash): notarizedShardHeader,
					string(prevShardHeaderHash):      prevShardHeader,
				}, nil
			},
		}

		epochStartProvider.miniBlocksSyncer = &epochStartMocks.PendingMiniBlockSyncHandlerStub{}

		err := epochStartProvider.requestAndProcessForShard(emptyMiniBlocksSlice)
		assert.Equal(t, expectedErr, err)
	})
	t.Run("fail to create user accounts syncer", func(t *testing.T) {
		t.Parallel()

		args := createMockEpochStartBootstrapArgs(createComponentsForEpochStart())

		prevShardHeader := &block.Header{}
		notarizedShardHeader := &block.Header{
			PrevHash: prevShardHeaderHash,
		}

		epochStartProvider, _ := NewEpochStartBootstrap(args)
		epochStartProvider.syncedHeaders = make(map[string]data.HeaderHandler)
		epochStartProvider.epochStartMeta = metaBlock
		epochStartProvider.headersSyncer = &epochStartMocks.HeadersByHashSyncerStub{
			GetHeadersCalled: func() (m map[string]data.HeaderHandler, err error) {
				return map[string]data.HeaderHandler{
					string(notarizedShardHeaderHash): notarizedShardHeader,
					string(prevShardHeaderHash):      prevShardHeader,
				}, nil
			},
		}
		epochStartProvider.requestHandler = &testscommon.RequestHandlerStub{}
		epochStartProvider.dataPool = &dataRetrieverMock.PoolsHolderStub{
			TrieNodesCalled: func() storage.Cacher {
				return nil
			},
		}

		epochStartProvider.miniBlocksSyncer = &epochStartMocks.PendingMiniBlockSyncHandlerStub{}

		err := epochStartProvider.requestAndProcessForShard(emptyMiniBlocksSlice)
		assert.Equal(t, state.ErrNilCacher, err)
	})
	t.Run("fail to save data to storage", func(t *testing.T) {
		t.Parallel()

		expectedErr := errors.New("expected error")
		coreComp, cryptoComp := createComponentsForEpochStart()
		coreComp.IntMarsh = &marshallerMock.MarshalizerStub{
			MarshalCalled: func(obj interface{}) ([]byte, error) {
				return nil, expectedErr
			},
		}

		args := createMockEpochStartBootstrapArgs(coreComp, cryptoComp)

		prevShardHeader := &block.Header{}
		notarizedShardHeader := &block.Header{
			PrevHash: prevShardHeaderHash,
		}
		notarizedMetaHeader := &block.MetaBlock{
			PrevHash: prevMetaHeaderHash,
		}
		metaBlockInstance := &block.MetaBlock{
			EpochStart: block.EpochStart{
				LastFinalizedHeaders: []block.EpochStartShardData{
					{
						HeaderHash:            notarizedShardHeaderHash,
						ShardID:               0,
						FirstPendingMetaBlock: notarizedMetaHeaderHash,
					},
				},
			},
		}
		prevMetaBlock := &block.MetaBlock{
			EpochStart: block.EpochStart{
				LastFinalizedHeaders: []block.EpochStartShardData{
					{
						HeaderHash: notarizedShardHeaderHash,
						ShardID:    0,
					},
				},
			},
		}

		epochStartProvider, _ := NewEpochStartBootstrap(args)
		epochStartProvider.syncedHeaders = make(map[string]data.HeaderHandler)
		epochStartProvider.epochStartMeta = metaBlockInstance
		epochStartProvider.prevEpochStartMeta = prevMetaBlock
		epochStartProvider.headersSyncer = &epochStartMocks.HeadersByHashSyncerStub{
			GetHeadersCalled: func() (m map[string]data.HeaderHandler, err error) {
				return map[string]data.HeaderHandler{
					string(notarizedShardHeaderHash): notarizedShardHeader,
					string(notarizedMetaHeaderHash):  notarizedMetaHeader,
					string(prevShardHeaderHash):      prevShardHeader,
				}, nil
			},
		}
		epochStartProvider.dataPool = &dataRetrieverMock.PoolsHolderStub{
			TrieNodesCalled: func() storage.Cacher {
				return &testscommon.CacherStub{
					GetCalled: func(key []byte) (value interface{}, ok bool) {
						return nil, true
					},
				}
			},
		}

		epochStartProvider.miniBlocksSyncer = &epochStartMocks.PendingMiniBlockSyncHandlerStub{}
		epochStartProvider.requestHandler = &testscommon.RequestHandlerStub{}
		epochStartProvider.nodesConfig = &nodesCoordinator.NodesCoordinatorRegistry{}

		err := epochStartProvider.requestAndProcessForShard(emptyMiniBlocksSlice)
		assert.Equal(t, expectedErr, err)
	})
}

func TestRequestAndProcessForMeta_ShouldFail(t *testing.T) {
	notarizedShardHeaderHash := []byte("notarizedShardHeaderHash")
	prevShardHeaderHash := []byte("prevShardHeaderHash")

	emptyMiniBlocksSlice := make([]*block.MiniBlock, 0)
	t.Run("fail to create storage handler component", func(t *testing.T) {
		t.Parallel()

		args := createMockEpochStartBootstrapArgs(createComponentsForEpochStart())

		metaBlock := &block.MetaBlock{
			EpochStart: block.EpochStart{
				LastFinalizedHeaders: []block.EpochStartShardData{
					{HeaderHash: notarizedShardHeaderHash, ShardID: 0},
				},
			},
		}

		epochStartProvider, _ := NewEpochStartBootstrap(args)
		epochStartProvider.epochStartMeta = metaBlock

		epochStartProvider.shardCoordinator = nil

		err := epochStartProvider.requestAndProcessForMeta(emptyMiniBlocksSlice)
		assert.Equal(t, storage.ErrNilShardCoordinator, err)
	})
	t.Run("fail to create validators accounts syncer", func(t *testing.T) {
		t.Parallel()

		args := createMockEpochStartBootstrapArgs(createComponentsForEpochStart())

		prevShardHeader := &block.Header{}
		notarizedShardHeader := &block.Header{
			PrevHash: prevShardHeaderHash,
		}
		metaBlock := &block.MetaBlock{
			EpochStart: block.EpochStart{
				LastFinalizedHeaders: []block.EpochStartShardData{
					{HeaderHash: notarizedShardHeaderHash, ShardID: 0},
				},
			},
		}

		epochStartProvider, _ := NewEpochStartBootstrap(args)
		epochStartProvider.epochStartMeta = metaBlock
		epochStartProvider.headersSyncer = &epochStartMocks.HeadersByHashSyncerStub{
			GetHeadersCalled: func() (m map[string]data.HeaderHandler, err error) {
				return map[string]data.HeaderHandler{
					string(notarizedShardHeaderHash): notarizedShardHeader,
					string(prevShardHeaderHash):      prevShardHeader,
				}, nil
			},
		}
		epochStartProvider.dataPool = dataRetrieverMock.NewPoolsHolderMock()

		epochStartProvider.miniBlocksSyncer = &epochStartMocks.PendingMiniBlockSyncHandlerStub{}

		err := epochStartProvider.requestAndProcessForMeta(emptyMiniBlocksSlice)
		assert.Equal(t, state.ErrNilRequestHandler, err)
	})
	t.Run("fail to sync user accounts state", func(t *testing.T) {
		t.Parallel()

		expectedErr := errors.New("expected error")
		coreComp, cryptoComp := createComponentsForEpochStart()
		coreComp.IntMarsh = &marshallerMock.MarshalizerStub{
			MarshalCalled: func(obj interface{}) ([]byte, error) {
				return nil, expectedErr
			},
		}
		args := createMockEpochStartBootstrapArgs(coreComp, cryptoComp)

		prevShardHeader := &block.Header{}
		notarizedShardHeader := &block.Header{
			PrevHash: prevShardHeaderHash,
		}
		metaBlock := &block.MetaBlock{
			EpochStart: block.EpochStart{
				LastFinalizedHeaders: []block.EpochStartShardData{
					{HeaderHash: notarizedShardHeaderHash, ShardID: 0},
				},
			},
		}

		epochStartProvider, _ := NewEpochStartBootstrap(args)
		epochStartProvider.syncedHeaders = make(map[string]data.HeaderHandler)
		epochStartProvider.epochStartMeta = metaBlock
		epochStartProvider.headersSyncer = &epochStartMocks.HeadersByHashSyncerStub{
			GetHeadersCalled: func() (m map[string]data.HeaderHandler, err error) {
				return map[string]data.HeaderHandler{
					string(notarizedShardHeaderHash): notarizedShardHeader,
					string(prevShardHeaderHash):      prevShardHeader,
				}, nil
			},
		}
		epochStartProvider.dataPool = &dataRetrieverMock.PoolsHolderStub{
			TrieNodesCalled: func() storage.Cacher {
				return &testscommon.CacherStub{
					GetCalled: func(key []byte) (value interface{}, ok bool) {
						return nil, true
					},
				}
			},
		}

		epochStartProvider.miniBlocksSyncer = &epochStartMocks.PendingMiniBlockSyncHandlerStub{}
		epochStartProvider.requestHandler = &testscommon.RequestHandlerStub{}

		err := epochStartProvider.requestAndProcessForMeta(emptyMiniBlocksSlice)
		assert.Equal(t, expectedErr, err)
	})
}

func TestPrepareComponentsToSyncFromNetwork(t *testing.T) {
	t.Parallel()

	coreComp, cryptoComp := createComponentsForEpochStart()
	args := createMockEpochStartBootstrapArgs(coreComp, cryptoComp)

	shardCoordinator := mock.NewMultipleShardsCoordinatorMock()
	shardCoordinator.CurrentShard = 0

	epochStartProvider, _ := NewEpochStartBootstrap(args)
	epochStartProvider.syncedHeaders = make(map[string]data.HeaderHandler)
	epochStartProvider.dataPool = dataRetrieverMock.NewPoolsHolderMock()

	epochStartProvider.shardCoordinator = shardCoordinator
	epochStartProvider.miniBlocksSyncer = &epochStartMocks.PendingMiniBlockSyncHandlerStub{}
	epochStartProvider.nodesConfig = &nodesCoordinator.NodesCoordinatorRegistry{}

	assert.Nil(t, epochStartProvider.requestHandler)
	assert.Nil(t, epochStartProvider.epochStartMetaBlockSyncer)

	err := epochStartProvider.prepareComponentsToSyncFromNetwork()
	assert.Nil(t, err)

	assert.NotNil(t, epochStartProvider.requestHandler)
	assert.NotNil(t, epochStartProvider.epochStartMetaBlockSyncer)
}

func getNodesConfigMock(numOfShards uint32) sharding.GenesisNodesSetupHandler {
	pksBytes := createPkBytes(numOfShards)
	address := []byte("afafafafafafafafafafafafafafafaf")

	roundDurationMillis := 4000
	epochDurationMillis := 50 * int64(roundDurationMillis)

	nodesConfig := &genesisMocks.NodesSetupStub{
		InitialNodesInfoCalled: func() (m map[uint32][]nodesCoordinator.GenesisNodeInfoHandler, m2 map[uint32][]nodesCoordinator.GenesisNodeInfoHandler) {
			oneMap := make(map[uint32][]nodesCoordinator.GenesisNodeInfoHandler)
			for i := uint32(0); i < numOfShards; i++ {
				oneMap[i] = append(oneMap[i], mock.NewNodeInfo(address, pksBytes[i], i, initRating))
			}
			oneMap[core.MetachainShardId] = append(oneMap[core.MetachainShardId], mock.NewNodeInfo(address, pksBytes[core.MetachainShardId], core.MetachainShardId, initRating))
			return oneMap, nil
		},
		GetStartTimeCalled: func() int64 {
			return time.Now().Add(-time.Duration(epochDurationMillis) * time.Millisecond).Unix()
		},
		GetRoundDurationCalled: func() uint64 {
			return 4000
		},
		GetShardConsensusGroupSizeCalled: func() uint32 {
			return 1
		},
		GetMetaConsensusGroupSizeCalled: func() uint32 {
			return 1
		},
		NumberOfShardsCalled: func() uint32 {
			return numOfShards
		},
	}

	return nodesConfig
}

func TestRequestAndProcessing(t *testing.T) {
	prevPrevEpochStartMetaHeaderHash := []byte("prevPrevEpochStartMetaHeaderHash")
	prevEpochStartMetaHeaderHash := []byte("prevEpochStartMetaHeaderHash")
	prevEpochNotarizedShardHeaderHash := []byte("prevEpochNotarizedShardHeaderHash")
	notarizedShardHeaderHash := []byte("notarizedShardHeaderHash")
	epochStartMetaBlockHash := []byte("epochStartMetaBlockHash")
	prevNotarizedShardHeaderHash := []byte("prevNotarizedShardHeaderHash")

	t.Run("fail to sync headers from epoch start", func(t *testing.T) {
		t.Parallel()

		args := createMockEpochStartBootstrapArgs(createComponentsForEpochStart())

		shardId := uint32(0)
		epochStartMetaBlock := &block.MetaBlock{
			EpochStart: block.EpochStart{
				LastFinalizedHeaders: []block.EpochStartShardData{
					{HeaderHash: notarizedShardHeaderHash, ShardID: shardId},
				},
				Economics: block.Economics{
					PrevEpochStartHash: prevEpochStartMetaHeaderHash,
				},
			},
		}

		epochStartProvider, _ := NewEpochStartBootstrap(args)
		epochStartProvider.epochStartMeta = epochStartMetaBlock
		expectedErr := errors.New("sync miniBlocksSyncer headers by hash error")
		epochStartProvider.headersSyncer = &epochStartMocks.HeadersByHashSyncerStub{
			SyncMissingHeadersByHashCalled: func(shardIDs []uint32, headersHashes [][]byte, ctx context.Context) error {
				assert.Equal(t, [][]byte{notarizedShardHeaderHash}, headersHashes)
				assert.Equal(t, []uint32{shardId}, shardIDs)
				return expectedErr
			},
		}

		params, err := epochStartProvider.requestAndProcessing()
		assert.Equal(t, Parameters{}, params)
		assert.Equal(t, expectedErr, err)
	})
	t.Run("fail with wrong type assertion on epoch start meta", func(t *testing.T) {
		t.Parallel()

		args := createMockEpochStartBootstrapArgs(createComponentsForEpochStart())

		notarizedShardHeader := &block.Header{
			PrevHash: prevNotarizedShardHeaderHash,
		}
		prevNotarizedShardHeader := &block.Header{}

		epochStartMetaBlock := &block.MetaBlock{
			EpochStart: block.EpochStart{
				LastFinalizedHeaders: []block.EpochStartShardData{
					{HeaderHash: notarizedShardHeaderHash, ShardID: 0},
				},
				Economics: block.Economics{
					PrevEpochStartHash: prevEpochStartMetaHeaderHash,
				},
			},
		}

		epochStartProvider, _ := NewEpochStartBootstrap(args)
		epochStartProvider.epochStartMeta = epochStartMetaBlock
		epochStartProvider.headersSyncer = &epochStartMocks.HeadersByHashSyncerStub{
			GetHeadersCalled: func() (m map[string]data.HeaderHandler, err error) {
				return map[string]data.HeaderHandler{
					string(notarizedShardHeaderHash):     notarizedShardHeader,
					string(epochStartMetaBlockHash):      epochStartMetaBlock,
					string(prevNotarizedShardHeaderHash): prevNotarizedShardHeader,
				}, nil
			},
		}

		params, err := epochStartProvider.requestAndProcessing()
		assert.Equal(t, Parameters{}, params)
		assert.Equal(t, epochStart.ErrWrongTypeAssertion, err)
	})
	t.Run("fail to get public key bytes", func(t *testing.T) {
		t.Parallel()

		coreComp, cryptoComp := createComponentsForEpochStart()
		expectedErr := errors.New("expected err")
		cryptoComp.PubKey = &cryptoMocks.PublicKeyStub{
			ToByteArrayStub: func() ([]byte, error) {
				return nil, expectedErr
			},
		}

		args := createMockEpochStartBootstrapArgs(coreComp, cryptoComp)

		notarizedShardHeader := &block.Header{
			PrevHash: prevNotarizedShardHeaderHash,
		}
		prevNotarizedShardHeader := &block.Header{}

		epochStartMetaBlock := &block.MetaBlock{
			EpochStart: block.EpochStart{
				LastFinalizedHeaders: []block.EpochStartShardData{
					{HeaderHash: notarizedShardHeaderHash, ShardID: 0},
				},
				Economics: block.Economics{
					PrevEpochStartHash: prevEpochStartMetaHeaderHash,
				},
			},
		}
		prevEpochStartMetaBlock := &block.MetaBlock{
			EpochStart: block.EpochStart{
				LastFinalizedHeaders: []block.EpochStartShardData{
					{HeaderHash: prevEpochNotarizedShardHeaderHash, ShardID: 0},
				},
				Economics: block.Economics{
					PrevEpochStartHash: prevPrevEpochStartMetaHeaderHash,
				},
			},
		}

		epochStartProvider, _ := NewEpochStartBootstrap(args)
		epochStartProvider.epochStartMeta = epochStartMetaBlock
		epochStartProvider.headersSyncer = &epochStartMocks.HeadersByHashSyncerStub{
			GetHeadersCalled: func() (m map[string]data.HeaderHandler, err error) {
				return map[string]data.HeaderHandler{
					string(notarizedShardHeaderHash):     notarizedShardHeader,
					string(prevEpochStartMetaHeaderHash): prevEpochStartMetaBlock,
					string(epochStartMetaBlockHash):      epochStartMetaBlock,
					string(prevNotarizedShardHeaderHash): prevNotarizedShardHeader,
				}, nil
			},
		}

		params, err := epochStartProvider.requestAndProcessing()
		assert.Equal(t, Parameters{}, params)
		assert.Equal(t, expectedErr, err)
	})
	t.Run("failed to set shard coordinator, wrong number of shards", func(t *testing.T) {
		t.Parallel()

		args := createMockEpochStartBootstrapArgs(createComponentsForEpochStart())
		args.GenesisNodesConfig = getNodesConfigMock(1)

		notarizedShardHeader := &block.Header{
			PrevHash: prevNotarizedShardHeaderHash,
		}
		prevNotarizedShardHeader := &block.Header{}

		epochStartMetaBlock := &block.MetaBlock{
			EpochStart: block.EpochStart{
				LastFinalizedHeaders: []block.EpochStartShardData{},
				Economics: block.Economics{
					PrevEpochStartHash: prevEpochStartMetaHeaderHash,
				},
			},
		}
		prevEpochStartMetaBlock := &block.MetaBlock{
			EpochStart: block.EpochStart{
				LastFinalizedHeaders: []block.EpochStartShardData{
					{HeaderHash: prevEpochNotarizedShardHeaderHash, ShardID: 0},
				},
				Economics: block.Economics{
					PrevEpochStartHash: prevPrevEpochStartMetaHeaderHash,
				},
			},
		}

		epochStartProvider, _ := NewEpochStartBootstrap(args)
		epochStartProvider.epochStartMeta = epochStartMetaBlock
		epochStartProvider.dataPool = dataRetrieverMock.NewPoolsHolderMock()
		epochStartProvider.requestHandler = &testscommon.RequestHandlerStub{}
		epochStartProvider.headersSyncer = &epochStartMocks.HeadersByHashSyncerStub{
			GetHeadersCalled: func() (m map[string]data.HeaderHandler, err error) {
				return map[string]data.HeaderHandler{
					string(notarizedShardHeaderHash):     notarizedShardHeader,
					string(prevEpochStartMetaHeaderHash): prevEpochStartMetaBlock,
					string(epochStartMetaBlockHash):      epochStartMetaBlock,
					string(prevNotarizedShardHeaderHash): prevNotarizedShardHeader,
				}, nil
			},
		}

		params, err := epochStartProvider.requestAndProcessing()
		assert.Equal(t, Parameters{}, params)
		assert.Error(t, err)
		assert.True(t, strings.Contains(err.Error(), nodesCoordinator.ErrInvalidNumberOfShards.Error()))
	})
	t.Run("failed to create main messenger topic", func(t *testing.T) {
		t.Parallel()

		args := createMockEpochStartBootstrapArgs(createComponentsForEpochStart())
		args.GenesisNodesConfig = getNodesConfigMock(1)

		expectedErr := errors.New("expected error")
		args.MainMessenger = &p2pmocks.MessengerStub{
			CreateTopicCalled: func(topic string, identifier bool) error {
				return expectedErr
			},
		}

		notarizedShardHeader := &block.Header{
			PrevHash: prevNotarizedShardHeaderHash,
		}
		prevNotarizedShardHeader := &block.Header{}

		epochStartMetaBlock := &block.MetaBlock{
			EpochStart: block.EpochStart{
				LastFinalizedHeaders: []block.EpochStartShardData{
					{HeaderHash: notarizedShardHeaderHash, ShardID: 0},
				},
				Economics: block.Economics{
					PrevEpochStartHash: prevEpochStartMetaHeaderHash,
				},
			},
		}
		prevEpochStartMetaBlock := &block.MetaBlock{
			EpochStart: block.EpochStart{
				LastFinalizedHeaders: []block.EpochStartShardData{
					{HeaderHash: prevEpochNotarizedShardHeaderHash, ShardID: 0},
				},
				Economics: block.Economics{
					PrevEpochStartHash: prevPrevEpochStartMetaHeaderHash,
				},
			},
		}

		epochStartProvider, _ := NewEpochStartBootstrap(args)
		epochStartProvider.epochStartMeta = epochStartMetaBlock
		epochStartProvider.dataPool = dataRetrieverMock.NewPoolsHolderMock()
		epochStartProvider.requestHandler = &testscommon.RequestHandlerStub{}
		epochStartProvider.headersSyncer = &epochStartMocks.HeadersByHashSyncerStub{
			GetHeadersCalled: func() (m map[string]data.HeaderHandler, err error) {
				return map[string]data.HeaderHandler{
					string(notarizedShardHeaderHash):     notarizedShardHeader,
					string(prevEpochStartMetaHeaderHash): prevEpochStartMetaBlock,
					string(epochStartMetaBlockHash):      epochStartMetaBlock,
					string(prevNotarizedShardHeaderHash): prevNotarizedShardHeader,
				}, nil
			},
		}

		params, err := epochStartProvider.requestAndProcessing()
		assert.Equal(t, Parameters{}, params)
		assert.Equal(t, expectedErr, err)
	})
	t.Run("request and process for shard fail, invalid num active persisters", func(t *testing.T) {
		args := createMockEpochStartBootstrapArgs(createComponentsForEpochStart())
		args.GeneralConfig.StoragePruning.NumActivePersisters = 0
		args.GenesisNodesConfig = getNodesConfigMock(1)

		notarizedShardHeader := &block.Header{
			PrevHash: prevNotarizedShardHeaderHash,
		}
		prevNotarizedShardHeader := &block.Header{}

		epochStartMetaBlock := &block.MetaBlock{
			EpochStart: block.EpochStart{
				LastFinalizedHeaders: []block.EpochStartShardData{
					{HeaderHash: notarizedShardHeaderHash, ShardID: 0},
				},
				Economics: block.Economics{
					PrevEpochStartHash: prevEpochStartMetaHeaderHash,
				},
			},
		}
		prevEpochStartMetaBlock := &block.MetaBlock{
			EpochStart: block.EpochStart{
				LastFinalizedHeaders: []block.EpochStartShardData{
					{HeaderHash: prevEpochNotarizedShardHeaderHash, ShardID: 0},
				},
				Economics: block.Economics{
					PrevEpochStartHash: prevPrevEpochStartMetaHeaderHash,
				},
			},
		}

		epochStartProvider, _ := NewEpochStartBootstrap(args)
		epochStartProvider.epochStartMeta = epochStartMetaBlock
		epochStartProvider.headersSyncer = &epochStartMocks.HeadersByHashSyncerStub{
			GetHeadersCalled: func() (m map[string]data.HeaderHandler, err error) {
				return map[string]data.HeaderHandler{
					string(notarizedShardHeaderHash):     notarizedShardHeader,
					string(prevEpochStartMetaHeaderHash): prevEpochStartMetaBlock,
					string(epochStartMetaBlockHash):      epochStartMetaBlock,
					string(prevNotarizedShardHeaderHash): prevNotarizedShardHeader,
				}, nil
			},
		}
		epochStartProvider.dataPool = &dataRetrieverMock.PoolsHolderStub{
			MiniBlocksCalled: func() storage.Cacher {
				return testscommon.NewCacherStub()
			},
			TrieNodesCalled: func() storage.Cacher {
				return &testscommon.CacherStub{
					GetCalled: func(key []byte) (value interface{}, ok bool) {
						return nil, true
					},
				}
			},
			HeadersCalled: func() dataRetriever.HeadersPool {
				return &testscommon.HeadersCacherStub{}
			},
			CurrEpochValidatorInfoCalled: func() dataRetriever.ValidatorInfoCacher {
				return &validatorInfoCacherStub.ValidatorInfoCacherStub{}
			},
		}
		epochStartProvider.requestHandler = &testscommon.RequestHandlerStub{}
		epochStartProvider.miniBlocksSyncer = &epochStartMocks.PendingMiniBlockSyncHandlerStub{}
		epochStartProvider.txSyncerForScheduled = &syncer.TransactionsSyncHandlerMock{}

		params, err := epochStartProvider.requestAndProcessing()
		assert.Equal(t, Parameters{}, params)
		assert.Equal(t, storage.ErrInvalidNumberOfActivePersisters, err)
	})
	t.Run("request and process for meta fail, invalid num active persisters", func(t *testing.T) {
		args := createMockEpochStartBootstrapArgs(createComponentsForEpochStart())
		args.GeneralConfig.StoragePruning.NumActivePersisters = 0
		args.GenesisNodesConfig = getNodesConfigMock(1)
		args.DestinationShardAsObserver = core.MetachainShardId

		notarizedShardHeader := &block.Header{
			PrevHash: prevNotarizedShardHeaderHash,
		}
		prevNotarizedShardHeader := &block.Header{}

		epochStartMetaBlock := &block.MetaBlock{
			EpochStart: block.EpochStart{
				LastFinalizedHeaders: []block.EpochStartShardData{
					{HeaderHash: notarizedShardHeaderHash, ShardID: core.MetachainShardId},
				},
				Economics: block.Economics{
					PrevEpochStartHash: prevEpochStartMetaHeaderHash,
				},
			},
		}
		prevEpochStartMetaBlock := &block.MetaBlock{
			EpochStart: block.EpochStart{
				LastFinalizedHeaders: []block.EpochStartShardData{
					{HeaderHash: prevEpochNotarizedShardHeaderHash, ShardID: core.MetachainShardId},
				},
				Economics: block.Economics{
					PrevEpochStartHash: prevPrevEpochStartMetaHeaderHash,
				},
			},
		}

		epochStartProvider, _ := NewEpochStartBootstrap(args)
		epochStartProvider.epochStartMeta = epochStartMetaBlock
		epochStartProvider.headersSyncer = &epochStartMocks.HeadersByHashSyncerStub{
			GetHeadersCalled: func() (m map[string]data.HeaderHandler, err error) {
				return map[string]data.HeaderHandler{
					string(notarizedShardHeaderHash):     notarizedShardHeader,
					string(prevEpochStartMetaHeaderHash): prevEpochStartMetaBlock,
					string(epochStartMetaBlockHash):      epochStartMetaBlock,
					string(prevNotarizedShardHeaderHash): prevNotarizedShardHeader,
				}, nil
			},
		}
		epochStartProvider.dataPool = &dataRetrieverMock.PoolsHolderStub{
			MiniBlocksCalled: func() storage.Cacher {
				return testscommon.NewCacherStub()
			},
			TrieNodesCalled: func() storage.Cacher {
				return &testscommon.CacherStub{
					GetCalled: func(key []byte) (value interface{}, ok bool) {
						return nil, true
					},
				}
			},
			HeadersCalled: func() dataRetriever.HeadersPool {
				return &testscommon.HeadersCacherStub{}
			},
			CurrEpochValidatorInfoCalled: func() dataRetriever.ValidatorInfoCacher {
				return &validatorInfoCacherStub.ValidatorInfoCacherStub{}
			},
		}
		epochStartProvider.requestHandler = &testscommon.RequestHandlerStub{}
		epochStartProvider.miniBlocksSyncer = &epochStartMocks.PendingMiniBlockSyncHandlerStub{}
		epochStartProvider.txSyncerForScheduled = &syncer.TransactionsSyncHandlerMock{}

		params, err := epochStartProvider.requestAndProcessing()
		assert.Equal(t, Parameters{}, params)
		assert.Equal(t, storage.ErrInvalidNumberOfActivePersisters, err)
	})

	t.Run("should work for shard", func(t *testing.T) {
		t.Parallel()

		testRequestAndProcessingByShardId(t, uint32(0))
	})

	t.Run("should work for meta", func(t *testing.T) {
		t.Parallel()

		testRequestAndProcessingByShardId(t, core.MetachainShardId)
	})
}

func testRequestAndProcessingByShardId(t *testing.T, shardId uint32) {
	coreComp, cryptoComp := createComponentsForEpochStart()

	args := createMockEpochStartBootstrapArgs(coreComp, cryptoComp)
	args.GenesisNodesConfig = getNodesConfigMock(1)
	args.DestinationShardAsObserver = shardId

	prevPrevEpochStartMetaHeaderHash := []byte("prevPrevEpochStartMetaHeaderHash")
	prevEpochStartMetaHeaderHash := []byte("prevEpochStartMetaHeaderHash")
	notarizedShardHeaderHash := []byte("notarizedShardHeaderHash")
	epochStartMetaBlockHash := []byte("epochStartMetaBlockHash")
	prevNotarizedShardHeaderHash := []byte("prevNotarizedShardHeaderHash")
	notarizedShardHeader := &block.Header{
		PrevHash: prevNotarizedShardHeaderHash,
	}
	prevNotarizedShardHeader := &block.Header{}
	notarizedMetaHeaderHash := []byte("notarizedMetaHeaderHash")
	prevMetaHeaderHash := []byte("prevMetaHeaderHash")
	notarizedMetaHeader := &block.MetaBlock{
		PrevHash: prevMetaHeaderHash,
	}

	epochStartMetaBlock := &block.MetaBlock{
		EpochStart: block.EpochStart{
			LastFinalizedHeaders: []block.EpochStartShardData{
				{
					HeaderHash:            notarizedShardHeaderHash,
					ShardID:               shardId,
					FirstPendingMetaBlock: notarizedMetaHeaderHash,
				},
			},
			Economics: block.Economics{
				PrevEpochStartHash: prevEpochStartMetaHeaderHash,
			},
		},
	}
	prevEpochStartMetaBlock := &block.MetaBlock{
		EpochStart: block.EpochStart{
			LastFinalizedHeaders: []block.EpochStartShardData{
				{
					HeaderHash: notarizedShardHeaderHash,
					ShardID:    shardId,
				},
			},
			Economics: block.Economics{
				PrevEpochStartHash: prevPrevEpochStartMetaHeaderHash,
			},
		},
	}

	epochStartProvider, _ := NewEpochStartBootstrap(args)
	epochStartProvider.epochStartMeta = epochStartMetaBlock
	epochStartProvider.headersSyncer = &epochStartMocks.HeadersByHashSyncerStub{
		GetHeadersCalled: func() (m map[string]data.HeaderHandler, err error) {
			return map[string]data.HeaderHandler{
				string(notarizedShardHeaderHash):     notarizedShardHeader,
				string(prevEpochStartMetaHeaderHash): prevEpochStartMetaBlock,
				string(epochStartMetaBlockHash):      epochStartMetaBlock,
				string(prevNotarizedShardHeaderHash): prevNotarizedShardHeader,
				string(notarizedMetaHeaderHash):      notarizedMetaHeader,
			}, nil
		},
	}
	epochStartProvider.dataPool = dataRetrieverMock.NewPoolsHolderMock()
	epochStartProvider.requestHandler = &testscommon.RequestHandlerStub{}
	epochStartProvider.miniBlocksSyncer = &epochStartMocks.PendingMiniBlockSyncHandlerStub{}

	pksBytes := createPkBytes(args.GenesisNodesConfig.NumberOfShards())

	requiredParameters := Parameters{
		SelfShardId: shardId,
		NumOfShards: args.GenesisNodesConfig.NumberOfShards(),
		NodesConfig: &nodesCoordinator.NodesCoordinatorRegistry{
			EpochsConfig: map[string]*nodesCoordinator.EpochValidators{
				"0": {
					EligibleValidators: map[string][]*nodesCoordinator.SerializableValidator{
						"0": {
							&nodesCoordinator.SerializableValidator{
								PubKey:  pksBytes[0],
								Chances: 1,
							},
						},
						"4294967295": {
							&nodesCoordinator.SerializableValidator{
								PubKey:  pksBytes[core.MetachainShardId],
								Chances: 1,
							},
						},
					},
					WaitingValidators: map[string][]*nodesCoordinator.SerializableValidator{},
					LeavingValidators: map[string][]*nodesCoordinator.SerializableValidator{},
				},
			},
		},
	}

	params, err := epochStartProvider.requestAndProcessing()
	assert.Equal(t, requiredParameters, params)
	assert.Nil(t, err)
}

func TestEpochStartBootstrap_WithDisabledShardIDAsObserver(t *testing.T) {
	t.Parallel()

	coreComp, cryptoComp := createComponentsForEpochStart()
	args := createMockEpochStartBootstrapArgs(coreComp, cryptoComp)
	args.DestinationShardAsObserver = common.DisabledShardIDAsObserver
	args.GenesisNodesConfig = getNodesConfigMock(2)

	epochStartProvider, err := NewEpochStartBootstrap(args)
	assert.Nil(t, err)
	assert.False(t, check.IfNil(epochStartProvider))

	epochStartProvider.dataPool = &dataRetrieverMock.PoolsHolderStub{
		HeadersCalled: func() dataRetriever.HeadersPool {
			return &testscommon.HeadersCacherStub{}
		},
		TransactionsCalled: func() dataRetriever.ShardedDataCacherNotifier {
			return testscommon.NewShardedDataStub()
		},
		UnsignedTransactionsCalled: func() dataRetriever.ShardedDataCacherNotifier {
			return testscommon.NewShardedDataStub()
		},
		RewardTransactionsCalled: func() dataRetriever.ShardedDataCacherNotifier {
			return testscommon.NewShardedDataStub()
		},
		MiniBlocksCalled: func() storage.Cacher {
			return testscommon.NewCacherStub()
		},
		TrieNodesCalled: func() storage.Cacher {
			return testscommon.NewCacherStub()
		},
		CurrEpochValidatorInfoCalled: func() dataRetriever.ValidatorInfoCacher {
			return &validatorInfoCacherStub.ValidatorInfoCacherStub{}
		},
	}
	epochStartProvider.requestHandler = &testscommon.RequestHandlerStub{}
	epochStartProvider.epochStartMeta = &block.MetaBlock{Epoch: 0}
	epochStartProvider.prevEpochStartMeta = &block.MetaBlock{}
	peerMiniBlocks, err := epochStartProvider.processNodesConfig([]byte("something"))
	assert.Nil(t, err)
	assert.Empty(t, peerMiniBlocks)
}

func TestEpochStartBootstrap_updateDataForScheduledNoScheduledRootHash_UpdateSyncDataIfNeededWithError(t *testing.T) {
	t.Parallel()

	coreComp, cryptoComp := createComponentsForEpochStart()
	args := createMockEpochStartBootstrapArgs(coreComp, cryptoComp)
	args.DestinationShardAsObserver = common.DisabledShardIDAsObserver
	args.GenesisNodesConfig = getNodesConfigMock(2)
	expectedErr := fmt.Errorf("expected error")
	args.DataSyncerCreator = &scheduledDataSyncer.ScheduledSyncerFactoryStub{
		CreateCalled: func(args *types.ScheduledDataSyncerCreateArgs) (types.ScheduledDataSyncer, error) {
			return &scheduledDataSyncer.ScheduledSyncerStub{
				UpdateSyncDataIfNeededCalled: func(notarizedShardHeader data.ShardHeaderHandler) (data.ShardHeaderHandler, map[string]data.HeaderHandler, map[string]*block.MiniBlock, error) {
					return nil, nil, nil, expectedErr
				},
				GetRootHashToSyncCalled: func(notarizedShardHeader data.ShardHeaderHandler) []byte {
					return notarizedShardHeader.GetRootHash()
				},
			}, nil
		},
	}

	epochStartProvider, err := NewEpochStartBootstrap(args)
	require.Nil(t, err)

	notarizedShardHdr := &block.HeaderV2{
		Header:            nil,
		ScheduledRootHash: nil,
	}

	syncData, err := epochStartProvider.updateDataForScheduled(notarizedShardHdr)
	require.Equal(t, expectedErr, err)
	require.Nil(t, syncData)
}

func TestEpochStartBootstrap_updateDataForScheduled_ScheduledTxExecutionCreationWithErr(t *testing.T) {
	t.Parallel()

	coreComp, cryptoComp := createComponentsForEpochStart()
	args := createMockEpochStartBootstrapArgs(coreComp, cryptoComp)
	args.DestinationShardAsObserver = common.DisabledShardIDAsObserver
	args.GenesisNodesConfig = getNodesConfigMock(2)

	epochStartProvider, _ := NewEpochStartBootstrap(args)
	notarizedShardHdr := &block.HeaderV2{
		Header:            nil,
		ScheduledRootHash: nil,
	}
	epochStartProvider.storerScheduledSCRs = nil

	syncData, err := epochStartProvider.updateDataForScheduled(notarizedShardHdr)
	require.Nil(t, syncData)
	require.Equal(t, process.ErrNilStorage, err)
}

func TestEpochStartBootstrap_updateDataForScheduled_ScheduledSyncerCreateWithError(t *testing.T) {
	t.Parallel()

	coreComp, cryptoComp := createComponentsForEpochStart()
	args := createMockEpochStartBootstrapArgs(coreComp, cryptoComp)
	args.DestinationShardAsObserver = common.DisabledShardIDAsObserver
	args.GenesisNodesConfig = getNodesConfigMock(2)

	expectedError := fmt.Errorf("expected error")
	args.DataSyncerCreator = &scheduledDataSyncer.ScheduledSyncerFactoryStub{
		CreateCalled: func(args *types.ScheduledDataSyncerCreateArgs) (types.ScheduledDataSyncer, error) {
			return nil, expectedError
		},
	}

	epochStartProvider, _ := NewEpochStartBootstrap(args)
	notarizedShardHdr := &block.HeaderV2{
		Header:            nil,
		ScheduledRootHash: nil,
	}

	syncData, err := epochStartProvider.updateDataForScheduled(notarizedShardHdr)
	require.Nil(t, syncData)
	require.Equal(t, expectedError, err)
}

func TestEpochStartBootstrap_updateDataForScheduled(t *testing.T) {
	t.Parallel()

	coreComp, cryptoComp := createComponentsForEpochStart()
	args := createMockEpochStartBootstrapArgs(coreComp, cryptoComp)
	args.DestinationShardAsObserver = common.DisabledShardIDAsObserver
	args.GenesisNodesConfig = getNodesConfigMock(2)
	expectedSyncData := &dataToSync{
		ownShardHdr: &block.HeaderV2{
			ScheduledRootHash: []byte("rootHash1"),
		},
		rootHashToSync:    []byte("rootHash2"),
		withScheduled:     false,
		additionalHeaders: map[string]data.HeaderHandler{"key1": &block.HeaderV2{}},
	}

	args.DataSyncerCreator = &scheduledDataSyncer.ScheduledSyncerFactoryStub{
		CreateCalled: func(args *types.ScheduledDataSyncerCreateArgs) (types.ScheduledDataSyncer, error) {
			return &scheduledDataSyncer.ScheduledSyncerStub{
				UpdateSyncDataIfNeededCalled: func(notarizedShardHeader data.ShardHeaderHandler) (data.ShardHeaderHandler, map[string]data.HeaderHandler, map[string]*block.MiniBlock, error) {
					return expectedSyncData.ownShardHdr, expectedSyncData.additionalHeaders, nil, nil
				},
				GetRootHashToSyncCalled: func(notarizedShardHeader data.ShardHeaderHandler) []byte {
					return expectedSyncData.rootHashToSync
				},
			}, nil
		},
	}

	epochStartProvider, err := NewEpochStartBootstrap(args)
	require.Nil(t, err)

	notarizedShardHdr := &block.HeaderV2{
		Header:            nil,
		ScheduledRootHash: nil,
	}

	syncData, err := epochStartProvider.updateDataForScheduled(notarizedShardHdr)
	require.Nil(t, err)
	require.Equal(t, expectedSyncData, syncData)
}

func TestEpochStartBootstrap_getDataToSyncErrorOpeningDB(t *testing.T) {
	t.Parallel()

	coreComp, cryptoComp := createComponentsForEpochStart()
	args := createMockEpochStartBootstrapArgs(coreComp, cryptoComp)
	args.DestinationShardAsObserver = common.DisabledShardIDAsObserver
	args.GenesisNodesConfig = getNodesConfigMock(2)

	epochStartProvider, err := NewEpochStartBootstrap(args)
	require.Nil(t, err)

	expectedErr := fmt.Errorf("expected error")
	epochStartProvider.storageOpenerHandler = &storageMocks.UnitOpenerStub{
		OpenDBCalled: func(dbConfig config.DBConfig, shardID uint32, epoch uint32) (storage.Storer, error) {
			return nil, expectedErr
		},
	}

	shardNotarizedHeader := &block.HeaderV2{
		Header:            &block.Header{},
		ScheduledRootHash: []byte("scheduled root hash"),
	}
	epochStartData := &epochStartMocks.EpochStartShardDataStub{}

	syncData, err := epochStartProvider.getDataToSync(epochStartData, shardNotarizedHeader)
	require.Nil(t, syncData)
	require.Equal(t, expectedErr, err)
}

func TestEpochStartBootstrap_getDataToSyncErrorUpdatingDataForScheduled(t *testing.T) {
	t.Parallel()

	coreComp, cryptoComp := createComponentsForEpochStart()
	args := createMockEpochStartBootstrapArgs(coreComp, cryptoComp)
	args.DestinationShardAsObserver = common.DisabledShardIDAsObserver
	args.GenesisNodesConfig = getNodesConfigMock(2)

	expectedErr := fmt.Errorf("expected error")

	// Simulate an error in getDataToSync through the factory
	args.DataSyncerCreator = &scheduledDataSyncer.ScheduledSyncerFactoryStub{
		CreateCalled: func(args *types.ScheduledDataSyncerCreateArgs) (types.ScheduledDataSyncer, error) {
			return nil, expectedErr
		},
	}

	shardNotarizedHeader := &block.HeaderV2{
		Header:            &block.Header{},
		ScheduledRootHash: []byte("scheduled root hash"),
	}
	epochStartData := &epochStartMocks.EpochStartShardDataStub{}

	epochStartProvider, err := NewEpochStartBootstrap(args)
	require.Nil(t, err)

	syncData, err := epochStartProvider.getDataToSync(epochStartData, shardNotarizedHeader)
	require.Nil(t, syncData)
	require.Equal(t, expectedErr, err)
}

func TestEpochStartBootstrap_getDataToSyncWithSCRStorageCloseErr(t *testing.T) {
	t.Parallel()

	coreComp, cryptoComp := createComponentsForEpochStart()
	args := createMockEpochStartBootstrapArgs(coreComp, cryptoComp)
	args.DestinationShardAsObserver = common.DisabledShardIDAsObserver
	args.GenesisNodesConfig = getNodesConfigMock(2)

	shardNotarizedHeader := &block.HeaderV2{
		Header:            &block.Header{},
		ScheduledRootHash: []byte("scheduled root hash"),
	}

	expectedSyncData := &dataToSync{
		ownShardHdr:       shardNotarizedHeader,
		rootHashToSync:    []byte("rootHash2"),
		withScheduled:     false,
		additionalHeaders: map[string]data.HeaderHandler{"key1": &block.HeaderV2{}},
	}

	args.DataSyncerCreator = &scheduledDataSyncer.ScheduledSyncerFactoryStub{
		CreateCalled: func(args *types.ScheduledDataSyncerCreateArgs) (types.ScheduledDataSyncer, error) {
			return &scheduledDataSyncer.ScheduledSyncerStub{
				UpdateSyncDataIfNeededCalled: func(notarizedShardHeader data.ShardHeaderHandler) (data.ShardHeaderHandler, map[string]data.HeaderHandler, map[string]*block.MiniBlock, error) {
					return expectedSyncData.ownShardHdr, expectedSyncData.additionalHeaders, nil, nil
				},
				GetRootHashToSyncCalled: func(notarizedShardHeader data.ShardHeaderHandler) []byte {
					return expectedSyncData.rootHashToSync
				},
			}, nil
		},
	}
	epochStartData := &epochStartMocks.EpochStartShardDataStub{}

	epochStartProvider, err := NewEpochStartBootstrap(args)
	require.Nil(t, err)

	expectedErr := fmt.Errorf("expected error")
	epochStartProvider.storerScheduledSCRs = &storageMocks.StorerStub{
		CloseCalled: func() error {
			return expectedErr
		},
	}

	syncData, err := epochStartProvider.getDataToSync(epochStartData, shardNotarizedHeader)
	require.Nil(t, err)
	require.Equal(t, expectedSyncData, syncData)
}

func TestEpochStartBootstrap_ComputeAllPendingMiniblocks(t *testing.T) {
	t.Parallel()

	pendingMiniblocksHashes := [][]byte{
		[]byte("pending miniblock hash 1"),
		[]byte("pending miniblock hash 2"),
		[]byte("pending miniblock hash 3"),
		[]byte("pending miniblock hash 4"),
	}

	metablock := &block.MetaBlock{
		EpochStart: block.EpochStart{
			LastFinalizedHeaders: []block.EpochStartShardData{
				{
					HeaderHash: []byte("header hash 1"),
					PendingMiniBlockHeaders: []block.MiniBlockHeader{
						{
							Hash: pendingMiniblocksHashes[0],
						},
						{
							Hash: pendingMiniblocksHashes[1],
						},
					},
				},
				{
					HeaderHash: []byte("header hash 2"),
					PendingMiniBlockHeaders: []block.MiniBlockHeader{
						{
							Hash: pendingMiniblocksHashes[2],
						},
						{
							Hash: pendingMiniblocksHashes[3],
						},
					},
				},
			},
		},
	}

	e := &epochStartBootstrap{
		epochStartMeta: metablock,
	}

	allPendingMiniblocksHeaders := e.computeAllPendingMiniblocksHeaders()
	require.Equal(t, len(pendingMiniblocksHashes), len(allPendingMiniblocksHeaders))
	for i := 0; i < len(pendingMiniblocksHashes); i++ {
		assert.Equal(t, pendingMiniblocksHashes[i], allPendingMiniblocksHeaders[i].GetHash())
	}
}

func TestEpochStartBootstrap_Close(t *testing.T) {
	t.Parallel()

	expectedErr := errors.New("expected error")
	coreComp, cryptoComp := createComponentsForEpochStart()
	args := createMockEpochStartBootstrapArgs(coreComp, cryptoComp)

	epochStartProvider, _ := NewEpochStartBootstrap(args)
	epochStartProvider.dataPool = &dataRetrieverMock.PoolsHolderStub{
		CloseCalled: func() error {
			return expectedErr
		}}

	err := epochStartProvider.Close()
	assert.Equal(t, expectedErr, err)
}

func TestSyncSetGuardianTransaction(t *testing.T) {
	coreComp, cryptoComp := createComponentsForEpochStart()
	args := createMockEpochStartBootstrapArgs(coreComp, cryptoComp)

	epochStartProvider, _ := NewEpochStartBootstrap(args)
	epochStartProvider.shardCoordinator = mock.NewMultipleShardsCoordinatorMock()
	transactions := testscommon.NewShardedDataCacheNotifierMock()
	epochStartProvider.dataPool = &dataRetrieverMock.PoolsHolderStub{
		HeadersCalled: func() dataRetriever.HeadersPool {
			return &testscommon.HeadersCacherStub{}
		},
		TransactionsCalled: func() dataRetriever.ShardedDataCacherNotifier {
			return transactions
		},
		UnsignedTransactionsCalled: func() dataRetriever.ShardedDataCacherNotifier {
			return testscommon.NewShardedDataStub()
		},
		RewardTransactionsCalled: func() dataRetriever.ShardedDataCacherNotifier {
			return testscommon.NewShardedDataStub()
		},
		MiniBlocksCalled: func() storage.Cacher {
			return testscommon.NewCacherStub()
		},
		TrieNodesCalled: func() storage.Cacher {
			return testscommon.NewCacherStub()
		},
		PeerAuthenticationsCalled: func() storage.Cacher {
			return testscommon.NewCacherStub()
		},
		HeartbeatsCalled: func() storage.Cacher {
			return testscommon.NewCacherStub()
		},
	}
	epochStartProvider.whiteListHandler = &testscommon.WhiteListHandlerStub{
		IsWhiteListedCalled: func(interceptedData process.InterceptedData) bool {
			return true
		},
	}
	epochStartProvider.whiteListerVerifiedTxs = &testscommon.WhiteListHandlerStub{}
	epochStartProvider.requestHandler = &testscommon.RequestHandlerStub{}
	epochStartProvider.storageService = &storageMocks.ChainStorerStub{}

	err := epochStartProvider.createSyncers()
	assert.Nil(t, err)

	topicName := "transactions_0"
	interceptor, err := epochStartProvider.mainInterceptorContainer.Get(topicName)
	assert.Nil(t, err)

	tx := &transaction.Transaction{
		Nonce:     0,
		Value:     big.NewInt(0),
		GasPrice:  args.EconomicsData.MinGasPrice(),
		GasLimit:  args.EconomicsData.MinGasLimit() * 2,
		Data:      []byte("SetGuardian@aa@bb"),
		ChainID:   []byte(coreComp.ChainID()),
		Signature: bytes.Repeat([]byte("2"), 32),
		Version:   1,
	}
	txBytes, _ := coreComp.IntMarsh.Marshal(tx)

	batch := &dataBatch.Batch{
		Data: [][]byte{txBytes},
	}
	batchBytes, _ := coreComp.IntMarsh.Marshal(batch)

	msg := &p2pmocks.P2PMessageMock{
		FromField:      nil,
		DataField:      batchBytes,
		SeqNoField:     nil,
		TopicField:     "topicName",
		SignatureField: nil,
		KeyField:       nil,
		PeerField:      "",
		PayloadField:   nil,
		TimestampField: 0,
	}

	err = interceptor.ProcessReceivedMessage(msg, "pid", nil)
	assert.Nil(t, err)

	time.Sleep(time.Second)

	txHash := coreComp.Hash.Compute(string(txBytes))
	_, found := transactions.SearchFirstData(txHash)
	assert.True(t, found)
}<|MERGE_RESOLUTION|>--- conflicted
+++ resolved
@@ -652,16 +652,9 @@
 
 		coreComp, cryptoComp := createComponentsForEpochStart()
 		args := createMockEpochStartBootstrapArgs(coreComp, cryptoComp)
-<<<<<<< HEAD
-		args.RunTypeComponents = &mock.RunTypeComponentsStub{
-			ShardCoordinatorFactory: nil,
-		}
-
-=======
 		rtMock := getRunTypeComponentsMock()
 		rtMock.ShardCoordinatorFactory = nil
 		args.RunTypeComponents = rtMock
->>>>>>> fe862cbc
 		epochStartProvider, err := NewEpochStartBootstrap(args)
 		require.Nil(t, epochStartProvider)
 		require.True(t, errors.Is(err, errorsMx.ErrNilShardCoordinatorFactory))
@@ -671,17 +664,9 @@
 
 		coreComp, cryptoComp := createComponentsForEpochStart()
 		args := createMockEpochStartBootstrapArgs(coreComp, cryptoComp)
-<<<<<<< HEAD
-		args.RunTypeComponents = &mock.RunTypeComponentsStub{
-			ShardCoordinatorFactory:         &testscommon.MultiShardCoordinatorFactoryMock{},
-			AdditionalStorageServiceFactory: nil,
-		}
-
-=======
 		rtMock := getRunTypeComponentsMock()
 		rtMock.AdditionalStorageServiceFactory = nil
 		args.RunTypeComponents = rtMock
->>>>>>> fe862cbc
 		epochStartProvider, err := NewEpochStartBootstrap(args)
 		require.Nil(t, epochStartProvider)
 		require.True(t, errors.Is(err, errorsMx.ErrNilAdditionalStorageServiceCreator))
@@ -691,18 +676,9 @@
 
 		coreComp, cryptoComp := createComponentsForEpochStart()
 		args := createMockEpochStartBootstrapArgs(coreComp, cryptoComp)
-<<<<<<< HEAD
-		args.RunTypeComponents = &mock.RunTypeComponentsStub{
-			ShardCoordinatorFactory:          &testscommon.MultiShardCoordinatorFactoryMock{},
-			AdditionalStorageServiceFactory:  &testscommon.AdditionalStorageServiceFactoryMock{},
-			NodesCoordinatorWithRaterFactory: nil,
-		}
-
-=======
 		rtMock := getRunTypeComponentsMock()
 		rtMock.NodesCoordinatorWithRaterFactory = nil
 		args.RunTypeComponents = rtMock
->>>>>>> fe862cbc
 		epochStartProvider, err := NewEpochStartBootstrap(args)
 		require.Nil(t, epochStartProvider)
 		require.True(t, errors.Is(err, errorsMx.ErrNilNodesCoordinatorFactory))
