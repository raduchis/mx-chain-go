package bootstrap

import (
	"bytes"
	"context"
	"encoding/json"
	"errors"
	"fmt"
	"math/big"
	"strconv"
	"strings"
	"testing"
	"time"

	"github.com/multiversx/mx-chain-core-go/core"
	"github.com/multiversx/mx-chain-core-go/core/check"
	"github.com/multiversx/mx-chain-core-go/core/versioning"
	"github.com/multiversx/mx-chain-core-go/data"
	dataBatch "github.com/multiversx/mx-chain-core-go/data/batch"
	"github.com/multiversx/mx-chain-core-go/data/block"
	"github.com/multiversx/mx-chain-core-go/data/transaction"
	"github.com/stretchr/testify/assert"
	"github.com/stretchr/testify/require"

	"github.com/multiversx/mx-chain-go/common"
	"github.com/multiversx/mx-chain-go/common/statistics"
	disabledStatistics "github.com/multiversx/mx-chain-go/common/statistics/disabled"
	"github.com/multiversx/mx-chain-go/config"
	"github.com/multiversx/mx-chain-go/dataRetriever"
	"github.com/multiversx/mx-chain-go/epochStart"
	"github.com/multiversx/mx-chain-go/epochStart/bootstrap/disabled"
	"github.com/multiversx/mx-chain-go/epochStart/bootstrap/types"
	"github.com/multiversx/mx-chain-go/epochStart/mock"
	"github.com/multiversx/mx-chain-go/process"
	processMock "github.com/multiversx/mx-chain-go/process/mock"
	"github.com/multiversx/mx-chain-go/sharding"
	"github.com/multiversx/mx-chain-go/sharding/nodesCoordinator"
	"github.com/multiversx/mx-chain-go/state"
	"github.com/multiversx/mx-chain-go/storage"
	"github.com/multiversx/mx-chain-go/testscommon"
	epochStartMocks "github.com/multiversx/mx-chain-go/testscommon/bootstrapMocks/epochStart"
	"github.com/multiversx/mx-chain-go/testscommon/cache"
	"github.com/multiversx/mx-chain-go/testscommon/chainParameters"
	"github.com/multiversx/mx-chain-go/testscommon/cryptoMocks"
	dataRetrieverMock "github.com/multiversx/mx-chain-go/testscommon/dataRetriever"
	"github.com/multiversx/mx-chain-go/testscommon/economicsmocks"
	"github.com/multiversx/mx-chain-go/testscommon/enableEpochsHandlerMock"
	"github.com/multiversx/mx-chain-go/testscommon/epochNotifier"
	"github.com/multiversx/mx-chain-go/testscommon/genericMocks"
	"github.com/multiversx/mx-chain-go/testscommon/genesisMocks"
	"github.com/multiversx/mx-chain-go/testscommon/hashingMocks"
	"github.com/multiversx/mx-chain-go/testscommon/marshallerMock"
	"github.com/multiversx/mx-chain-go/testscommon/nodeTypeProviderMock"
	"github.com/multiversx/mx-chain-go/testscommon/p2pmocks"
	"github.com/multiversx/mx-chain-go/testscommon/scheduledDataSyncer"
	"github.com/multiversx/mx-chain-go/testscommon/shardingMocks"
	statusHandlerMock "github.com/multiversx/mx-chain-go/testscommon/statusHandler"
	storageMocks "github.com/multiversx/mx-chain-go/testscommon/storage"
	"github.com/multiversx/mx-chain-go/testscommon/syncer"
	validatorInfoCacherStub "github.com/multiversx/mx-chain-go/testscommon/validatorInfoCacher"
	"github.com/multiversx/mx-chain-go/trie/factory"
)

func createPkBytes(numShards uint32) map[uint32][]byte {
	pksbytes := make(map[uint32][]byte, numShards+1)
	for i := uint32(0); i < numShards; i++ {
		pksbytes[i] = make([]byte, 128)
		pksbytes[i] = []byte("afafafafafafafafafafafafafafafafafafafafafafafafafafafafafafafafafafafafafafafafafafafafafafafafafafafafafafafafafafafafafafafaf")
		pksbytes[i][0] = byte(i)
	}

	pksbytes[core.MetachainShardId] = make([]byte, 128)
	pksbytes[core.MetachainShardId] = []byte("afafafafafafafafafafafafafafafafafafafafafafafafafafafafafafafafafafafafafafafafafafafafafafafafafafafafafafafafafafafafafafafaf")
	pksbytes[core.MetachainShardId][0] = byte(numShards)

	return pksbytes
}

func createComponentsForEpochStart() (*mock.CoreComponentsMock, *mock.CryptoComponentsMock) {
	chainParams := &chainParameters.ChainParametersHandlerStub{
		CurrentChainParametersCalled: func() config.ChainParametersByEpochConfig {
			return config.ChainParametersByEpochConfig{
				ShardConsensusGroupSize:     1,
				MetachainConsensusGroupSize: 1,
			}
		},
	}
	return &mock.CoreComponentsMock{
			IntMarsh:                     &mock.MarshalizerMock{},
			Marsh:                        &mock.MarshalizerMock{},
			Hash:                         &hashingMocks.HasherMock{},
			TxSignHasherField:            &hashingMocks.HasherMock{},
			UInt64ByteSliceConv:          &mock.Uint64ByteSliceConverterMock{},
			AddrPubKeyConv:               &testscommon.PubkeyConverterMock{},
			PathHdl:                      &testscommon.PathManagerStub{},
			EpochNotifierField:           &epochNotifier.EpochNotifierStub{},
			TxVersionCheckField:          versioning.NewTxVersionChecker(1),
			NodeTypeProviderField:        &nodeTypeProviderMock.NodeTypeProviderStub{},
			ProcessStatusHandlerInstance: &testscommon.ProcessStatusHandlerStub{},
			HardforkTriggerPubKeyField:   []byte("provided hardfork pub key"),
			EnableEpochsHandlerField: &enableEpochsHandlerMock.EnableEpochsHandlerStub{
				GetActivationEpochCalled: func(flag core.EnableEpochFlag) uint32 {
					if flag == common.StakingV4Step2Flag {
						return 99999
					}
					return 0
				},
			},
			ChainParametersHandlerField: chainParams,
		},
		&mock.CryptoComponentsMock{
			PubKey:          &cryptoMocks.PublicKeyStub{},
			PrivKey:         &cryptoMocks.PrivateKeyStub{},
			BlockSig:        &cryptoMocks.SignerStub{},
			TxSig:           &cryptoMocks.SignerStub{},
			BlKeyGen:        &cryptoMocks.KeyGenStub{},
			TxKeyGen:        &cryptoMocks.KeyGenStub{},
			PeerSignHandler: &cryptoMocks.PeerSignatureHandlerStub{},
			ManagedPeers:    &testscommon.ManagedPeersHolderStub{},
		}
}

func createMockEpochStartBootstrapArgs(
	coreMock *mock.CoreComponentsMock,
	cryptoMock *mock.CryptoComponentsMock,
) ArgsEpochStartBootstrap {
	generalCfg := testscommon.GetGeneralConfig()
	return ArgsEpochStartBootstrap{
		ScheduledSCRsStorer:    genericMocks.NewStorerMock(),
		CoreComponentsHolder:   coreMock,
		CryptoComponentsHolder: cryptoMock,
		MainMessenger: &p2pmocks.MessengerStub{
			ConnectedPeersCalled: func() []core.PeerID {
				return []core.PeerID{"peer0", "peer1", "peer2", "peer3", "peer4", "peer5"}
			}},
		NodesCoordinatorRegistryFactory: &shardingMocks.NodesCoordinatorRegistryFactoryMock{},
		FullArchiveMessenger:            &p2pmocks.MessengerStub{},
		GeneralConfig: config.Config{
			MiniBlocksStorage:               generalCfg.MiniBlocksStorage,
			PeerBlockBodyStorage:            generalCfg.PeerBlockBodyStorage,
			BlockHeaderStorage:              generalCfg.BlockHeaderStorage,
			TxStorage:                       generalCfg.TxStorage,
			UnsignedTransactionStorage:      generalCfg.UnsignedTransactionStorage,
			RewardTxStorage:                 generalCfg.RewardTxStorage,
			ShardHdrNonceHashStorage:        generalCfg.ShardHdrNonceHashStorage,
			MetaHdrNonceHashStorage:         generalCfg.MetaHdrNonceHashStorage,
			StatusMetricsStorage:            generalCfg.StatusMetricsStorage,
			ReceiptsStorage:                 generalCfg.ReceiptsStorage,
			SmartContractsStorage:           generalCfg.SmartContractsStorage,
			SmartContractsStorageForSCQuery: generalCfg.SmartContractsStorageForSCQuery,
			TrieEpochRootHashStorage:        generalCfg.TrieEpochRootHashStorage,
			BootstrapStorage:                generalCfg.BootstrapStorage,
			MetaBlockStorage:                generalCfg.MetaBlockStorage,
			AccountsTrieStorage:             generalCfg.AccountsTrieStorage,
			PeerAccountsTrieStorage:         generalCfg.PeerAccountsTrieStorage,
			HeartbeatV2:                     generalCfg.HeartbeatV2,
			Hardfork:                        generalCfg.Hardfork,
			EvictionWaitingList: config.EvictionWaitingListConfig{
				HashesSize:     100,
				RootHashesSize: 100,
				DB: config.DBConfig{
					FilePath:          "EvictionWaitingList",
					Type:              "MemoryDB",
					BatchDelaySeconds: 30,
					MaxBatchSize:      6,
					MaxOpenFiles:      10,
				},
			},
			StateTriesConfig: config.StateTriesConfig{
				AccountsStatePruningEnabled: true,
				SnapshotsEnabled:            true,
				PeerStatePruningEnabled:     true,
				MaxStateTrieLevelInMemory:   5,
				MaxPeerTrieLevelInMemory:    5,
			},
			TrieStorageManagerConfig: config.TrieStorageManagerConfig{
				PruningBufferLen:      1000,
				SnapshotsBufferLen:    10,
				SnapshotsGoroutineNum: 1,
			},
			WhiteListPool: config.CacheConfig{
				Type:     "LRU",
				Capacity: 10,
				Shards:   10,
			},
			EpochStartConfig: config.EpochStartConfig{
				MinNumConnectedPeersToStart:       2,
				MinNumOfPeersToConsiderBlockValid: 2,
			},
			StoragePruning: config.StoragePruningConfig{
				Enabled:                     true,
				ValidatorCleanOldEpochsData: true,
				ObserverCleanOldEpochsData:  true,
				NumEpochsToKeep:             2,
				NumActivePersisters:         2,
			},
			TrieSync: config.TrieSyncConfig{
				NumConcurrentTrieSyncers:  50,
				MaxHardCapForMissingNodes: 500,
				TrieSyncerVersion:         2,
				CheckNodesOnDisk:          false,
			},
			ScheduledSCRsStorage: config.StorageConfig{
				Cache: config.CacheConfig{
					Type:     "LRU",
					Capacity: 10,
					Shards:   10,
				},
				DB: config.DBConfig{
					FilePath:          "scheduledSCRs",
					Type:              "MemoryDB",
					BatchDelaySeconds: 30,
					MaxBatchSize:      6,
					MaxOpenFiles:      10,
				},
			},
			TxDataPool: config.CacheConfig{
				Type:     "LRU",
				Capacity: 10,
				Shards:   10,
			},
			Requesters: generalCfg.Requesters,
		},
		EconomicsData: &economicsmocks.EconomicsHandlerStub{
			MinGasPriceCalled: func() uint64 {
				return 1
			},
		},
		GenesisNodesConfig:         &genesisMocks.NodesSetupStub{},
		GenesisShardCoordinator:    mock.NewMultipleShardsCoordinatorMock(),
		Rater:                      &mock.RaterStub{},
		DestinationShardAsObserver: 0,
		NodeShuffler:               &shardingMocks.NodeShufflerMock{},
		RoundHandler:               &mock.RoundHandlerStub{},
		LatestStorageDataProvider:  &mock.LatestStorageDataProviderStub{},
		StorageUnitOpener:          &storageMocks.UnitOpenerStub{},
		ArgumentsParser:            &mock.ArgumentParserMock{},
		StatusHandler:              &statusHandlerMock.AppStatusHandlerStub{},
		HeaderIntegrityVerifier:    &mock.HeaderIntegrityVerifierStub{},
		DataSyncerCreator: &scheduledDataSyncer.ScheduledSyncerFactoryStub{
			CreateCalled: func(args *types.ScheduledDataSyncerCreateArgs) (types.ScheduledDataSyncer, error) {
				return &scheduledDataSyncer.ScheduledSyncerStub{
					UpdateSyncDataIfNeededCalled: func(notarizedShardHeader data.ShardHeaderHandler) (data.ShardHeaderHandler, map[string]data.HeaderHandler, map[string]*block.MiniBlock, error) {
						return notarizedShardHeader, nil, nil, nil
					},
					GetRootHashToSyncCalled: func(notarizedShardHeader data.ShardHeaderHandler) []byte {
						return notarizedShardHeader.GetRootHash()
					},
				}, nil
			},
		},
		FlagsConfig: config.ContextFlagsConfig{
			ForceStartFromNetwork: false,
		},
<<<<<<< HEAD
		TrieSyncStatisticsProvider: &testscommon.SizeSyncStatisticsHandlerStub{},
		StateStatsHandler:          disabledStatistics.NewStateStatistics(),
		EnableEpochsHandler:        &enableEpochsHandlerMock.EnableEpochsHandlerStub{},
=======
		TrieSyncStatisticsProvider:     &testscommon.SizeSyncStatisticsHandlerStub{},
		StateStatsHandler:              disabledStatistics.NewStateStatistics(),
		InterceptedDataVerifierFactory: &processMock.InterceptedDataVerifierFactoryMock{},
>>>>>>> c49cde89
	}
}

func TestNewEpochStartBootstrap_NilArgsChecks(t *testing.T) {
	t.Parallel()

	t.Run("nil shardCoordinator", func(t *testing.T) {
		t.Parallel()

		args := createMockEpochStartBootstrapArgs(createComponentsForEpochStart())
		args.GenesisShardCoordinator = nil

		epochStartProvider, err := NewEpochStartBootstrap(args)
		require.Nil(t, epochStartProvider)
		require.True(t, errors.Is(err, epochStart.ErrNilShardCoordinator))
	})
	t.Run("nil main messenger", func(t *testing.T) {
		t.Parallel()

		args := createMockEpochStartBootstrapArgs(createComponentsForEpochStart())
		args.MainMessenger = nil

		epochStartProvider, err := NewEpochStartBootstrap(args)
		require.Nil(t, epochStartProvider)
		require.True(t, errors.Is(err, epochStart.ErrNilMessenger))
	})
	t.Run("nil full archive messenger", func(t *testing.T) {
		t.Parallel()

		args := createMockEpochStartBootstrapArgs(createComponentsForEpochStart())
		args.FullArchiveMessenger = nil

		epochStartProvider, err := NewEpochStartBootstrap(args)
		require.Nil(t, epochStartProvider)
		require.True(t, errors.Is(err, epochStart.ErrNilMessenger))
	})
	t.Run("nil economicsData", func(t *testing.T) {
		t.Parallel()

		args := createMockEpochStartBootstrapArgs(createComponentsForEpochStart())
		args.EconomicsData = nil

		epochStartProvider, err := NewEpochStartBootstrap(args)
		require.Nil(t, epochStartProvider)
		require.True(t, errors.Is(err, epochStart.ErrNilEconomicsData))
	})
	t.Run("nil coreComponentsHolder", func(t *testing.T) {
		t.Parallel()

		args := createMockEpochStartBootstrapArgs(createComponentsForEpochStart())
		args.CoreComponentsHolder = nil

		epochStartProvider, err := NewEpochStartBootstrap(args)
		require.Nil(t, epochStartProvider)
		require.True(t, errors.Is(err, epochStart.ErrNilCoreComponentsHolder))
	})
	t.Run("nil cryptoComponentsHolder", func(t *testing.T) {
		t.Parallel()

		args := createMockEpochStartBootstrapArgs(createComponentsForEpochStart())
		args.CryptoComponentsHolder = nil

		epochStartProvider, err := NewEpochStartBootstrap(args)
		require.Nil(t, epochStartProvider)
		require.True(t, errors.Is(err, epochStart.ErrNilCryptoComponentsHolder))
	})
	t.Run("nil pubKey", func(t *testing.T) {
		t.Parallel()

		coreComp, cryptoComp := createComponentsForEpochStart()
		cryptoComp.PubKey = nil
		args := createMockEpochStartBootstrapArgs(coreComp, cryptoComp)

		epochStartProvider, err := NewEpochStartBootstrap(args)
		require.Nil(t, epochStartProvider)
		require.True(t, errors.Is(err, epochStart.ErrNilPubKey))
	})
	t.Run("nil hasher", func(t *testing.T) {
		t.Parallel()

		coreComp, cryptoComp := createComponentsForEpochStart()
		coreComp.Hash = nil
		args := createMockEpochStartBootstrapArgs(coreComp, cryptoComp)

		epochStartProvider, err := NewEpochStartBootstrap(args)
		require.Nil(t, epochStartProvider)
		require.True(t, errors.Is(err, epochStart.ErrNilHasher))
	})
	t.Run("nil marshalizer", func(t *testing.T) {
		t.Parallel()

		coreComp, cryptoComp := createComponentsForEpochStart()
		coreComp.IntMarsh = nil
		args := createMockEpochStartBootstrapArgs(coreComp, cryptoComp)

		epochStartProvider, err := NewEpochStartBootstrap(args)
		require.Nil(t, epochStartProvider)
		require.True(t, errors.Is(err, epochStart.ErrNilMarshalizer))
	})
	t.Run("nil blockKeyGen", func(t *testing.T) {
		t.Parallel()

		coreComp, cryptoComp := createComponentsForEpochStart()
		cryptoComp.BlKeyGen = nil
		args := createMockEpochStartBootstrapArgs(coreComp, cryptoComp)

		epochStartProvider, err := NewEpochStartBootstrap(args)
		require.Nil(t, epochStartProvider)
		require.True(t, errors.Is(err, epochStart.ErrNilBlockKeyGen))
	})
	t.Run("nil keyGen", func(t *testing.T) {
		t.Parallel()

		coreComp, cryptoComp := createComponentsForEpochStart()
		cryptoComp.TxKeyGen = nil
		args := createMockEpochStartBootstrapArgs(coreComp, cryptoComp)

		epochStartProvider, err := NewEpochStartBootstrap(args)
		require.Nil(t, epochStartProvider)
		require.True(t, errors.Is(err, epochStart.ErrNilKeyGen))
	})
	t.Run("nil singleSigner", func(t *testing.T) {
		t.Parallel()

		coreComp, cryptoComp := createComponentsForEpochStart()
		cryptoComp.TxSig = nil
		args := createMockEpochStartBootstrapArgs(coreComp, cryptoComp)

		epochStartProvider, err := NewEpochStartBootstrap(args)
		require.Nil(t, epochStartProvider)
		require.True(t, errors.Is(err, epochStart.ErrNilSingleSigner))
	})
	t.Run("nil blockSingleSigner", func(t *testing.T) {
		t.Parallel()

		coreComp, cryptoComp := createComponentsForEpochStart()
		cryptoComp.BlockSig = nil
		args := createMockEpochStartBootstrapArgs(coreComp, cryptoComp)

		epochStartProvider, err := NewEpochStartBootstrap(args)
		require.Nil(t, epochStartProvider)
		require.True(t, errors.Is(err, epochStart.ErrNilBlockSingleSigner))
	})
	t.Run("nil txSignMarshalizer", func(t *testing.T) {
		t.Parallel()

		coreComp, cryptoComp := createComponentsForEpochStart()
		coreComp.Marsh = nil
		args := createMockEpochStartBootstrapArgs(coreComp, cryptoComp)

		epochStartProvider, err := NewEpochStartBootstrap(args)
		require.Nil(t, epochStartProvider)
		require.True(t, errors.Is(err, epochStart.ErrNilTxSignMarshalizer))
	})
	t.Run("nil pathManager", func(t *testing.T) {
		t.Parallel()

		coreComp, cryptoComp := createComponentsForEpochStart()
		coreComp.PathHdl = nil
		args := createMockEpochStartBootstrapArgs(coreComp, cryptoComp)

		epochStartProvider, err := NewEpochStartBootstrap(args)
		require.Nil(t, epochStartProvider)
		require.True(t, errors.Is(err, epochStart.ErrNilPathManager))
	})
	t.Run("nil genesisNodesConfig", func(t *testing.T) {
		t.Parallel()

		args := createMockEpochStartBootstrapArgs(createComponentsForEpochStart())
		args.GenesisNodesConfig = nil

		epochStartProvider, err := NewEpochStartBootstrap(args)
		require.Nil(t, epochStartProvider)
		require.True(t, errors.Is(err, epochStart.ErrNilGenesisNodesConfig))
	})
	t.Run("nil rater", func(t *testing.T) {
		t.Parallel()

		args := createMockEpochStartBootstrapArgs(createComponentsForEpochStart())
		args.Rater = nil

		epochStartProvider, err := NewEpochStartBootstrap(args)
		require.Nil(t, epochStartProvider)
		require.True(t, errors.Is(err, epochStart.ErrNilRater))
	})
	t.Run("nil pubkeyConverter", func(t *testing.T) {
		t.Parallel()

		coreComp, cryptoComp := createComponentsForEpochStart()
		coreComp.AddrPubKeyConv = nil
		args := createMockEpochStartBootstrapArgs(coreComp, cryptoComp)

		epochStartProvider, err := NewEpochStartBootstrap(args)
		require.Nil(t, epochStartProvider)
		require.True(t, errors.Is(err, epochStart.ErrNilPubkeyConverter))
	})
	t.Run("nil trieSyncStatistics", func(t *testing.T) {
		t.Parallel()

		args := createMockEpochStartBootstrapArgs(createComponentsForEpochStart())
		args.TrieSyncStatisticsProvider = nil

		epochStartProvider, err := NewEpochStartBootstrap(args)
		require.Nil(t, epochStartProvider)
		require.True(t, errors.Is(err, epochStart.ErrNilTrieSyncStatistics))
	})
	t.Run("nil roundHandler", func(t *testing.T) {
		t.Parallel()

		args := createMockEpochStartBootstrapArgs(createComponentsForEpochStart())
		args.RoundHandler = nil

		epochStartProvider, err := NewEpochStartBootstrap(args)
		require.Nil(t, epochStartProvider)
		require.True(t, errors.Is(err, epochStart.ErrNilRoundHandler))
	})
	t.Run("nil storageUnitOpener", func(t *testing.T) {
		t.Parallel()

		args := createMockEpochStartBootstrapArgs(createComponentsForEpochStart())
		args.StorageUnitOpener = nil

		epochStartProvider, err := NewEpochStartBootstrap(args)
		require.Nil(t, epochStartProvider)
		require.True(t, errors.Is(err, epochStart.ErrNilStorageUnitOpener))
	})
	t.Run("nil latestStorageDataProvider", func(t *testing.T) {
		t.Parallel()

		args := createMockEpochStartBootstrapArgs(createComponentsForEpochStart())
		args.LatestStorageDataProvider = nil

		epochStartProvider, err := NewEpochStartBootstrap(args)
		require.Nil(t, epochStartProvider)
		require.True(t, errors.Is(err, epochStart.ErrNilLatestStorageDataProvider))
	})
	t.Run("nil uint64Converter", func(t *testing.T) {
		t.Parallel()

		coreComp, cryptoComp := createComponentsForEpochStart()
		coreComp.UInt64ByteSliceConv = nil
		args := createMockEpochStartBootstrapArgs(coreComp, cryptoComp)

		epochStartProvider, err := NewEpochStartBootstrap(args)
		require.Nil(t, epochStartProvider)
		require.True(t, errors.Is(err, epochStart.ErrNilUint64Converter))
	})
	t.Run("nil shuffler", func(t *testing.T) {
		t.Parallel()

		args := createMockEpochStartBootstrapArgs(createComponentsForEpochStart())
		args.NodeShuffler = nil

		epochStartProvider, err := NewEpochStartBootstrap(args)
		require.Nil(t, epochStartProvider)
		require.True(t, errors.Is(err, epochStart.ErrNilShuffler))
	})
	t.Run("not enough num of peers to consider block valid from config", func(t *testing.T) {
		t.Parallel()

		args := createMockEpochStartBootstrapArgs(createComponentsForEpochStart())
		args.GeneralConfig.EpochStartConfig.MinNumOfPeersToConsiderBlockValid = minNumPeersToConsiderMetaBlockValid - 1

		epochStartProvider, err := NewEpochStartBootstrap(args)
		require.Nil(t, epochStartProvider)
		require.True(t, errors.Is(err, epochStart.ErrNotEnoughNumOfPeersToConsiderBlockValid))
	})
	t.Run("not enough num connected peers", func(t *testing.T) {
		t.Parallel()

		args := createMockEpochStartBootstrapArgs(createComponentsForEpochStart())
		args.GeneralConfig.EpochStartConfig.MinNumConnectedPeersToStart = minNumConnectedPeers - 1

		epochStartProvider, err := NewEpochStartBootstrap(args)
		require.Nil(t, epochStartProvider)
		require.True(t, errors.Is(err, epochStart.ErrNotEnoughNumConnectedPeers))
	})
	t.Run("nil argumentsParser", func(t *testing.T) {
		t.Parallel()

		args := createMockEpochStartBootstrapArgs(createComponentsForEpochStart())
		args.ArgumentsParser = nil

		epochStartProvider, err := NewEpochStartBootstrap(args)
		require.Nil(t, epochStartProvider)
		require.True(t, errors.Is(err, epochStart.ErrNilArgumentsParser))
	})
	t.Run("nil statusHandler", func(t *testing.T) {
		t.Parallel()

		args := createMockEpochStartBootstrapArgs(createComponentsForEpochStart())
		args.StatusHandler = nil

		epochStartProvider, err := NewEpochStartBootstrap(args)
		require.Nil(t, epochStartProvider)
		require.True(t, errors.Is(err, epochStart.ErrNilStatusHandler))
	})
	t.Run("nil headerIntegrityVerifier", func(t *testing.T) {
		t.Parallel()

		args := createMockEpochStartBootstrapArgs(createComponentsForEpochStart())
		args.HeaderIntegrityVerifier = nil

		epochStartProvider, err := NewEpochStartBootstrap(args)
		require.Nil(t, epochStartProvider)
		require.True(t, errors.Is(err, epochStart.ErrNilHeaderIntegrityVerifier))
	})
	t.Run("nil scheduledDataSyncerFactory", func(t *testing.T) {
		t.Parallel()

		args := createMockEpochStartBootstrapArgs(createComponentsForEpochStart())
		args.DataSyncerCreator = nil

		epochStartProvider, err := NewEpochStartBootstrap(args)
		require.Nil(t, epochStartProvider)
		require.True(t, errors.Is(err, epochStart.ErrNilScheduledDataSyncerFactory))
	})
	t.Run("nil hasher", func(t *testing.T) {
		t.Parallel()

		coreComp, cryptoComp := createComponentsForEpochStart()
		coreComp.TxSignHasherField = nil
		args := createMockEpochStartBootstrapArgs(coreComp, cryptoComp)

		epochStartProvider, err := NewEpochStartBootstrap(args)
		require.Nil(t, epochStartProvider)
		require.True(t, errors.Is(err, epochStart.ErrNilHasher))
	})
	t.Run("nil epochNotifier", func(t *testing.T) {
		t.Parallel()

		coreComp, cryptoComp := createComponentsForEpochStart()
		coreComp.EpochNotifierField = nil
		args := createMockEpochStartBootstrapArgs(coreComp, cryptoComp)

		epochStartProvider, err := NewEpochStartBootstrap(args)
		require.Nil(t, epochStartProvider)
		require.True(t, errors.Is(err, epochStart.ErrNilEpochNotifier))
	})
	t.Run("invalid max hardcap for missing nodes", func(t *testing.T) {
		t.Parallel()

		args := createMockEpochStartBootstrapArgs(createComponentsForEpochStart())
		args.GeneralConfig.TrieSync.MaxHardCapForMissingNodes = 0

		epochStartProvider, err := NewEpochStartBootstrap(args)
		require.Nil(t, epochStartProvider)
		require.True(t, errors.Is(err, epochStart.ErrInvalidMaxHardCapForMissingNodes))
	})
	t.Run("invalid num concurrent trie syncers", func(t *testing.T) {
		t.Parallel()

		args := createMockEpochStartBootstrapArgs(createComponentsForEpochStart())
		args.GeneralConfig.TrieSync.NumConcurrentTrieSyncers = 0

		epochStartProvider, err := NewEpochStartBootstrap(args)
		require.True(t, errors.Is(err, epochStart.ErrInvalidNumConcurrentTrieSyncers))
		require.Nil(t, epochStartProvider)
	})
	t.Run("fail to create whiteList cache", func(t *testing.T) {
		t.Parallel()

		args := createMockEpochStartBootstrapArgs(createComponentsForEpochStart())
		args.GeneralConfig.WhiteListPool = config.CacheConfig{}

		epochStartProvider, err := NewEpochStartBootstrap(args)
		assert.Equal(t, storage.ErrNotSupportedCacheType, err)
		assert.Nil(t, epochStartProvider)
	})
	t.Run("nil managed peers holder", func(t *testing.T) {
		t.Parallel()

		coreComp, cryptoComp := createComponentsForEpochStart()
		cryptoComp.ManagedPeers = nil
		args := createMockEpochStartBootstrapArgs(coreComp, cryptoComp)

		epochStartProvider, err := NewEpochStartBootstrap(args)
		require.Nil(t, epochStartProvider)
		require.True(t, errors.Is(err, epochStart.ErrNilManagedPeersHolder))
	})
	t.Run("nil state statistics handler", func(t *testing.T) {
		t.Parallel()

		coreComp, cryptoComp := createComponentsForEpochStart()
		args := createMockEpochStartBootstrapArgs(coreComp, cryptoComp)
		args.StateStatsHandler = nil

		epochStartProvider, err := NewEpochStartBootstrap(args)
		require.Nil(t, epochStartProvider)
		require.True(t, errors.Is(err, statistics.ErrNilStateStatsHandler))
	})
}

func TestNewEpochStartBootstrap(t *testing.T) {
	t.Parallel()

	coreComp, cryptoComp := createComponentsForEpochStart()

	t.Run("hardfork disabled", func(t *testing.T) {
		t.Parallel()

		args := createMockEpochStartBootstrapArgs(coreComp, cryptoComp)

		epochStartProvider, err := NewEpochStartBootstrap(args)
		assert.Nil(t, err)
		assert.NotNil(t, epochStartProvider)
	})

	t.Run("hardfork enabled", func(t *testing.T) {
		t.Parallel()

		args := createMockEpochStartBootstrapArgs(coreComp, cryptoComp)
		args.GeneralConfig.Hardfork.AfterHardFork = true

		epochStartProvider, err := NewEpochStartBootstrap(args)
		assert.Nil(t, err)
		assert.NotNil(t, epochStartProvider)
	})
}

func TestEpochStartBootstrap_Boostrap(t *testing.T) {
	t.Parallel()

	coreComp, cryptoComp := createComponentsForEpochStart()

	t.Run("failed to set shard coordinator, wrong number of shards", func(t *testing.T) {
		t.Parallel()

		args := createMockEpochStartBootstrapArgs(coreComp, cryptoComp)
		args.GeneralConfig.GeneralSettings.StartInEpochEnabled = true
		args.GenesisShardCoordinator = testscommon.NewMultiShardsCoordinatorMock(0)

		epochStartProvider, _ := NewEpochStartBootstrap(args)

		params, err := epochStartProvider.Bootstrap()
		assert.Equal(t, nodesCoordinator.ErrInvalidNumberOfShards, err)
		assert.Equal(t, Parameters{}, params)
	})
	t.Run("boostrap from local storage, fail to get boostrap data", func(t *testing.T) {
		t.Parallel()

		args := createMockEpochStartBootstrapArgs(coreComp, cryptoComp)
		args.GeneralConfig = testscommon.GetGeneralConfig()
		args.GeneralConfig.GeneralSettings.StartInEpochEnabled = false
		args.LatestStorageDataProvider = &mock.LatestStorageDataProviderStub{
			GetCalled: func() (storage.LatestDataFromStorage, error) {
				return storage.LatestDataFromStorage{
					Epoch:     2,
					ShardID:   0,
					LastRound: 10,
				}, nil
			},
		}

		epochStartProvider, _ := NewEpochStartBootstrap(args)

		expectedErr := errors.New("expected err")
		epochStartProvider.storageOpenerHandler = &storageMocks.UnitOpenerStub{
			GetMostRecentStorageUnitCalled: func(config config.DBConfig) (storage.Storer, error) {
				return &storageMocks.StorerStub{
					GetCalled: func(key []byte) ([]byte, error) {
						return nil, expectedErr
					},
				}, nil
			},
		}

		params, err := epochStartProvider.Bootstrap()
		assert.Equal(t, expectedErr, err)
		assert.Equal(t, Parameters{}, params)
	})

	t.Run("bootstrap from local storage with StartInEpoch not enabled, should work", func(t *testing.T) {
		t.Parallel()

		testBoostrapByStartInEpochFlag(t, false)
	})

	t.Run("bootstrap from saved epoch, should work", func(t *testing.T) {
		t.Parallel()

		testBoostrapByStartInEpochFlag(t, true)
	})
}

func testBoostrapByStartInEpochFlag(t *testing.T, startInEpochEnabled bool) {
	coreComp, cryptoComp := createComponentsForEpochStart()

	args := createMockEpochStartBootstrapArgs(coreComp, cryptoComp)
	args.GeneralConfig = testscommon.GetGeneralConfig()
	args.GeneralConfig.GeneralSettings.StartInEpochEnabled = startInEpochEnabled

	epoch := uint32(1)
	shardId := uint32(0)
	args.LatestStorageDataProvider = &mock.LatestStorageDataProviderStub{
		GetCalled: func() (storage.LatestDataFromStorage, error) {
			return storage.LatestDataFromStorage{
				Epoch:   epoch,
				ShardID: shardId,
			}, nil
		},
	}

	epochStartProvider, _ := NewEpochStartBootstrap(args)

	pksBytes := createPkBytes(args.GenesisNodesConfig.NumberOfShards())

	nodesCoord := &nodesCoordinator.NodesCoordinatorRegistry{
		EpochsConfig: map[string]*nodesCoordinator.EpochValidators{
			strconv.Itoa(int(epoch)): {
				EligibleValidators: map[string][]*nodesCoordinator.SerializableValidator{
					"0": {
						&nodesCoordinator.SerializableValidator{
							PubKey:  pksBytes[0],
							Chances: 1,
						},
					},
					"4294967295": {
						&nodesCoordinator.SerializableValidator{
							PubKey:  pksBytes[core.MetachainShardId],
							Chances: 1,
						},
					},
				},
				WaitingValidators: map[string][]*nodesCoordinator.SerializableValidator{},
				LeavingValidators: map[string][]*nodesCoordinator.SerializableValidator{},
			},
		},
	}
	nodesCoordBytes, _ := json.Marshal(nodesCoord)

	epochStartProvider.storageOpenerHandler = &storageMocks.UnitOpenerStub{
		GetMostRecentStorageUnitCalled: func(config config.DBConfig) (storage.Storer, error) {
			return &storageMocks.StorerStub{
				GetCalled: func(key []byte) ([]byte, error) {
					return nodesCoordBytes, nil
				},
				SearchFirstCalled: func(key []byte) ([]byte, error) {
					return nodesCoordBytes, nil
				},
			}, nil
		},
	}

	expectedParams := Parameters{
		Epoch:       epoch,
		SelfShardId: shardId,
		NumOfShards: uint32(len(nodesCoord.EpochsConfig[strconv.Itoa(int(epoch))].EligibleValidators)),
		NodesConfig: nodesCoord,
	}

	params, err := epochStartProvider.Bootstrap()
	assert.Nil(t, err)
	assert.Equal(t, expectedParams, params)
}

func TestIsStartInEpochZero(t *testing.T) {
	t.Parallel()

	coreComp, cryptoComp := createComponentsForEpochStart()
	args := createMockEpochStartBootstrapArgs(coreComp, cryptoComp)
	args.GenesisNodesConfig = &genesisMocks.NodesSetupStub{
		GetStartTimeCalled: func() int64 {
			return 1000
		},
	}

	epochStartProvider, _ := NewEpochStartBootstrap(args)

	result := epochStartProvider.isStartInEpochZero()
	assert.False(t, result)
}

func TestEpochStartBootstrap_BootstrapStartInEpochNotEnabled(t *testing.T) {
	coreComp, cryptoComp := createComponentsForEpochStart()
	args := createMockEpochStartBootstrapArgs(coreComp, cryptoComp)

	err := errors.New("localErr")
	args.LatestStorageDataProvider = &mock.LatestStorageDataProviderStub{
		GetCalled: func() (storage.LatestDataFromStorage, error) {
			return storage.LatestDataFromStorage{}, err
		},
	}
	epochStartProvider, _ := NewEpochStartBootstrap(args)

	params, err := epochStartProvider.Bootstrap()
	assert.Nil(t, err)
	assert.NotNil(t, params)
}

func TestEpochStartBootstrap_BootstrapShouldStartBootstrapProcess(t *testing.T) {
	roundsPerEpoch := int64(100)
	roundDuration := uint64(60000)
	coreComp, cryptoComp := createComponentsForEpochStart()
	args := createMockEpochStartBootstrapArgs(coreComp, cryptoComp)
	args.GenesisNodesConfig = &genesisMocks.NodesSetupStub{
		GetRoundDurationCalled: func() uint64 {
			return roundDuration
		},
	}
	args.GeneralConfig = testscommon.GetGeneralConfig()
	args.GeneralConfig.EpochStartConfig.RoundsPerEpoch = roundsPerEpoch
	epochStartProvider, err := NewEpochStartBootstrap(args)
	require.Nil(t, err)

	done := make(chan bool, 1)

	go func() {
		_, err = epochStartProvider.Bootstrap()
		require.Nil(t, err)
		<-done
	}()

	for {
		select {
		case <-done:
			assert.Fail(t, "should not be reach")
		case <-time.After(time.Second):
			return
		}
	}
}

func TestPrepareForEpochZero(t *testing.T) {
	coreComp, cryptoComp := createComponentsForEpochStart()
	args := createMockEpochStartBootstrapArgs(coreComp, cryptoComp)

	epochStartProvider, _ := NewEpochStartBootstrap(args)

	params, err := epochStartProvider.prepareEpochZero()
	assert.Nil(t, err)
	assert.Equal(t, uint32(0), params.Epoch)
}

func TestPrepareForEpochZero_NodeInGenesisShouldNotAlterShardID(t *testing.T) {
	shardIDAsValidator := uint32(1)

	coreComp, cryptoComp := createComponentsForEpochStart()
	cryptoComp.PubKey = &cryptoMocks.PublicKeyStub{
		ToByteArrayStub: func() ([]byte, error) {
			return []byte("pubKey11"), nil
		},
	}
	args := createMockEpochStartBootstrapArgs(coreComp, cryptoComp)
	args.GenesisShardCoordinator = &mock.ShardCoordinatorStub{
		SelfIdCalled: func() uint32 {
			return shardIDAsValidator
		},
		NumberOfShardsCalled: func() uint32 {
			return 2
		},
	}

	args.DestinationShardAsObserver = uint32(7)
	args.GenesisNodesConfig = &genesisMocks.NodesSetupStub{
		InitialNodesInfoCalled: func() (map[uint32][]nodesCoordinator.GenesisNodeInfoHandler, map[uint32][]nodesCoordinator.GenesisNodeInfoHandler) {
			eligibleMap := map[uint32][]nodesCoordinator.GenesisNodeInfoHandler{
				1: {mock.NewNodeInfo([]byte("addr"), []byte("pubKey11"), 1, initRating)},
			}
			return eligibleMap, nil
		},
	}

	epochStartProvider, _ := NewEpochStartBootstrap(args)

	params, err := epochStartProvider.prepareEpochZero()
	assert.NoError(t, err)
	assert.Equal(t, shardIDAsValidator, params.SelfShardId)
}

func TestPrepareForEpochZero_NodeNotInGenesisShouldAlterShardID(t *testing.T) {
	desiredShardAsObserver := uint32(7)

	coreComp, cryptoComp := createComponentsForEpochStart()
	cryptoComp.PubKey = &cryptoMocks.PublicKeyStub{
		ToByteArrayStub: func() ([]byte, error) {
			return []byte("pubKeyNotInGenesis"), nil
		},
	}
	args := createMockEpochStartBootstrapArgs(coreComp, cryptoComp)
	args.GenesisShardCoordinator = &mock.ShardCoordinatorStub{
		SelfIdCalled: func() uint32 {
			return uint32(1)
		},
		NumberOfShardsCalled: func() uint32 {
			return 2
		},
	}
	args.DestinationShardAsObserver = desiredShardAsObserver
	args.GenesisNodesConfig = &genesisMocks.NodesSetupStub{
		InitialNodesInfoCalled: func() (map[uint32][]nodesCoordinator.GenesisNodeInfoHandler, map[uint32][]nodesCoordinator.GenesisNodeInfoHandler) {
			eligibleMap := map[uint32][]nodesCoordinator.GenesisNodeInfoHandler{
				1: {mock.NewNodeInfo([]byte("addr"), []byte("pubKey11"), 1, initRating)},
			}
			return eligibleMap, nil
		},
	}

	epochStartProvider, _ := NewEpochStartBootstrap(args)

	params, err := epochStartProvider.prepareEpochZero()
	assert.NoError(t, err)
	assert.Equal(t, desiredShardAsObserver, params.SelfShardId)
}

func TestCreateSyncers(t *testing.T) {
	coreComp, cryptoComp := createComponentsForEpochStart()
	args := createMockEpochStartBootstrapArgs(coreComp, cryptoComp)

	epochStartProvider, _ := NewEpochStartBootstrap(args)
	epochStartProvider.shardCoordinator = mock.NewMultipleShardsCoordinatorMock()
	epochStartProvider.dataPool = &dataRetrieverMock.PoolsHolderStub{
		HeadersCalled: func() dataRetriever.HeadersPool {
			return &mock.HeadersCacherStub{}
		},
		TransactionsCalled: func() dataRetriever.ShardedDataCacherNotifier {
			return testscommon.NewShardedDataStub()
		},
		UnsignedTransactionsCalled: func() dataRetriever.ShardedDataCacherNotifier {
			return testscommon.NewShardedDataStub()
		},
		RewardTransactionsCalled: func() dataRetriever.ShardedDataCacherNotifier {
			return testscommon.NewShardedDataStub()
		},
		MiniBlocksCalled: func() storage.Cacher {
			return cache.NewCacherStub()
		},
		TrieNodesCalled: func() storage.Cacher {
			return cache.NewCacherStub()
		},
		PeerAuthenticationsCalled: func() storage.Cacher {
			return cache.NewCacherStub()
		},
		HeartbeatsCalled: func() storage.Cacher {
			return cache.NewCacherStub()
		},
	}
	epochStartProvider.whiteListHandler = &testscommon.WhiteListHandlerStub{}
	epochStartProvider.whiteListerVerifiedTxs = &testscommon.WhiteListHandlerStub{}
	epochStartProvider.requestHandler = &testscommon.RequestHandlerStub{}
	epochStartProvider.storageService = &storageMocks.ChainStorerStub{}
	epochStartProvider.interceptedDataVerifierFactory = &processMock.InterceptedDataVerifierFactoryMock{}

	err := epochStartProvider.createSyncers()
	assert.Nil(t, err)
}

func TestSyncHeadersFrom_MockHeadersSyncerShouldSyncHeaders(t *testing.T) {
	hdrHash1 := []byte("hdrHash1")
	hdrHash2 := []byte("hdrHash2")
	header1 := &block.Header{}
	header2 := &block.MetaBlock{}

	coreComp, cryptoComp := createComponentsForEpochStart()
	args := createMockEpochStartBootstrapArgs(coreComp, cryptoComp)
	epochStartProvider, _ := NewEpochStartBootstrap(args)
	epochStartProvider.headersSyncer = &epochStartMocks.HeadersByHashSyncerStub{
		SyncMissingHeadersByHashCalled: func(shardIDs []uint32, headersHashes [][]byte, ctx context.Context) error {
			return nil
		},
		GetHeadersCalled: func() (m map[string]data.HeaderHandler, err error) {
			return map[string]data.HeaderHandler{
				string(hdrHash1): header1,
				string(hdrHash2): header2,
			}, nil
		},
	}

	metaBlock := &block.MetaBlock{
		Epoch: 2,
		EpochStart: block.EpochStart{
			LastFinalizedHeaders: []block.EpochStartShardData{
				{HeaderHash: hdrHash1, ShardID: 0},
			},
			Economics: block.Economics{
				PrevEpochStartHash: hdrHash2,
			},
		},
	}

	headers, err := epochStartProvider.syncHeadersFrom(metaBlock)
	assert.Nil(t, err)
	assert.Equal(t, header1, headers[string(hdrHash1)])
	assert.Equal(t, header2, headers[string(hdrHash2)])
}

func TestSyncValidatorAccountsState_NilRequestHandlerErr(t *testing.T) {
	coreComp, cryptoComp := createComponentsForEpochStart()
	args := createMockEpochStartBootstrapArgs(coreComp, cryptoComp)
	epochStartProvider, _ := NewEpochStartBootstrap(args)
	epochStartProvider.dataPool = &dataRetrieverMock.PoolsHolderStub{
		TrieNodesCalled: func() storage.Cacher {
			return &cache.CacherStub{
				GetCalled: func(key []byte) (value interface{}, ok bool) {
					return nil, true
				},
			}
		},
	}
	triesContainer, trieStorageManagers, err := factory.CreateTriesComponentsForShardId(
		args.GeneralConfig,
		coreComp,
		disabled.NewChainStorer(),
		disabledStatistics.NewStateStatistics(),
	)
	assert.Nil(t, err)
	epochStartProvider.trieContainer = triesContainer
	epochStartProvider.trieStorageManagers = trieStorageManagers

	rootHash := []byte("rootHash")
	err = epochStartProvider.syncValidatorAccountsState(rootHash)
	assert.Equal(t, state.ErrNilRequestHandler, err)
}

func TestCreateTriesForNewShardID(t *testing.T) {
	coreComp, cryptoComp := createComponentsForEpochStart()
	args := createMockEpochStartBootstrapArgs(coreComp, cryptoComp)
	args.GeneralConfig = testscommon.GetGeneralConfig()

	triesContainer, trieStorageManagers, err := factory.CreateTriesComponentsForShardId(
		args.GeneralConfig,
		coreComp,
		disabled.NewChainStorer(),
		disabledStatistics.NewStateStatistics(),
	)
	assert.Nil(t, err)
	assert.Equal(t, 2, len(triesContainer.GetAll()))
	assert.Equal(t, 2, len(trieStorageManagers))
}

func TestSyncUserAccountsState(t *testing.T) {
	coreComp, cryptoComp := createComponentsForEpochStart()
	args := createMockEpochStartBootstrapArgs(coreComp, cryptoComp)

	epochStartProvider, _ := NewEpochStartBootstrap(args)
	epochStartProvider.shardCoordinator = mock.NewMultipleShardsCoordinatorMock()
	epochStartProvider.dataPool = &dataRetrieverMock.PoolsHolderStub{
		TrieNodesCalled: func() storage.Cacher {
			return &cache.CacherStub{
				GetCalled: func(key []byte) (value interface{}, ok bool) {
					return nil, true
				},
			}
		},
	}

	triesContainer, trieStorageManagers, err := factory.CreateTriesComponentsForShardId(
		args.GeneralConfig,
		coreComp,
		disabled.NewChainStorer(),
		disabledStatistics.NewStateStatistics(),
	)
	assert.Nil(t, err)
	epochStartProvider.trieContainer = triesContainer
	epochStartProvider.trieStorageManagers = trieStorageManagers

	rootHash := []byte("rootHash")
	err = epochStartProvider.syncUserAccountsState(rootHash)
	assert.Equal(t, state.ErrNilRequestHandler, err)
}

func TestRequestAndProcessForShard_ShouldFail(t *testing.T) {
	notarizedShardHeaderHash := []byte("notarizedShardHeaderHash")
	prevShardHeaderHash := []byte("prevShardHeaderHash")
	notarizedMetaHeaderHash := []byte("notarizedMetaHeaderHash")
	prevMetaHeaderHash := []byte("prevMetaHeaderHash")

	metaBlock := &block.MetaBlock{
		EpochStart: block.EpochStart{
			LastFinalizedHeaders: []block.EpochStartShardData{
				{HeaderHash: notarizedShardHeaderHash, ShardID: 0},
			},
		},
	}

	emptyMiniBlocksSlice := make([]*block.MiniBlock, 0)
	t.Run("find self shard epoch start data not found", func(t *testing.T) {
		t.Parallel()

		args := createMockEpochStartBootstrapArgs(createComponentsForEpochStart())

		epochStartProvider, _ := NewEpochStartBootstrap(args)
		epochStartProvider.epochStartMeta = &block.MetaBlock{}

		err := epochStartProvider.requestAndProcessForShard(emptyMiniBlocksSlice)
		assert.Equal(t, epochStart.ErrEpochStartDataForShardNotFound, err)
	})
	t.Run("fail to sync pending miniblocks", func(t *testing.T) {
		t.Parallel()

		args := createMockEpochStartBootstrapArgs(createComponentsForEpochStart())

		epochStartProvider, _ := NewEpochStartBootstrap(args)
		epochStartProvider.epochStartMeta = metaBlock

		expectedErr := errors.New("sync pending miniblocks error")
		epochStartProvider.miniBlocksSyncer = &epochStartMocks.PendingMiniBlockSyncHandlerStub{
			SyncPendingMiniBlocksCalled: func(miniBlockHeaders []data.MiniBlockHeaderHandler, ctx context.Context) error {
				return expectedErr
			},
		}

		err := epochStartProvider.requestAndProcessForShard(emptyMiniBlocksSlice)
		assert.Equal(t, expectedErr, err)
	})
	t.Run("fail to get pending miniblocks", func(t *testing.T) {
		t.Parallel()

		args := createMockEpochStartBootstrapArgs(createComponentsForEpochStart())

		epochStartProvider, _ := NewEpochStartBootstrap(args)
		epochStartProvider.epochStartMeta = metaBlock

		expectedErr := errors.New("get pending miniblocks error")
		epochStartProvider.miniBlocksSyncer = &epochStartMocks.PendingMiniBlockSyncHandlerStub{
			GetMiniBlocksCalled: func() (map[string]*block.MiniBlock, error) {
				return nil, expectedErr
			},
		}

		err := epochStartProvider.requestAndProcessForShard(emptyMiniBlocksSlice)
		assert.Equal(t, expectedErr, err)
	})
	t.Run("fail to sync missing headers", func(t *testing.T) {
		t.Parallel()

		args := createMockEpochStartBootstrapArgs(createComponentsForEpochStart())

		epochStartProvider, _ := NewEpochStartBootstrap(args)
		epochStartProvider.epochStartMeta = metaBlock

		expectedErr := errors.New("sync miniBlocksSyncer headers by hash error")
		epochStartProvider.headersSyncer = &epochStartMocks.HeadersByHashSyncerStub{
			SyncMissingHeadersByHashCalled: func(shardIDs []uint32, headersHashes [][]byte, ctx context.Context) error {
				return expectedErr
			},
		}

		epochStartProvider.miniBlocksSyncer = &epochStartMocks.PendingMiniBlockSyncHandlerStub{}

		err := epochStartProvider.requestAndProcessForShard(emptyMiniBlocksSlice)
		assert.Equal(t, expectedErr, err)
	})
	t.Run("fail to get needed headers", func(t *testing.T) {
		t.Parallel()

		args := createMockEpochStartBootstrapArgs(createComponentsForEpochStart())

		epochStartProvider, _ := NewEpochStartBootstrap(args)
		epochStartProvider.epochStartMeta = metaBlock

		expectedErr := errors.New("get pending miniblocks error")
		epochStartProvider.headersSyncer = &epochStartMocks.HeadersByHashSyncerStub{
			GetHeadersCalled: func() (m map[string]data.HeaderHandler, err error) {
				return nil, expectedErr
			},
		}

		epochStartProvider.miniBlocksSyncer = &epochStartMocks.PendingMiniBlockSyncHandlerStub{}

		err := epochStartProvider.requestAndProcessForShard(emptyMiniBlocksSlice)
		assert.Equal(t, expectedErr, err)
	})
	t.Run("fail to get data to sync", func(t *testing.T) {
		t.Parallel()

		args := createMockEpochStartBootstrapArgs(createComponentsForEpochStart())

		prevShardHeader := &block.Header{}
		notarizedShardHeader := &block.Header{
			PrevHash: prevShardHeaderHash,
		}

		expectedErr := fmt.Errorf("expected error")
		args.DataSyncerCreator = &scheduledDataSyncer.ScheduledSyncerFactoryStub{
			CreateCalled: func(args *types.ScheduledDataSyncerCreateArgs) (types.ScheduledDataSyncer, error) {
				return &scheduledDataSyncer.ScheduledSyncerStub{
					UpdateSyncDataIfNeededCalled: func(notarizedShardHeader data.ShardHeaderHandler) (data.ShardHeaderHandler, map[string]data.HeaderHandler, map[string]*block.MiniBlock, error) {
						return nil, nil, nil, expectedErr
					},
				}, nil
			},
		}

		epochStartProvider, _ := NewEpochStartBootstrap(args)
		epochStartProvider.syncedHeaders = make(map[string]data.HeaderHandler)
		epochStartProvider.epochStartMeta = metaBlock
		epochStartProvider.headersSyncer = &epochStartMocks.HeadersByHashSyncerStub{
			GetHeadersCalled: func() (m map[string]data.HeaderHandler, err error) {
				return map[string]data.HeaderHandler{
					string(notarizedShardHeaderHash): notarizedShardHeader,
					string(prevShardHeaderHash):      prevShardHeader,
				}, nil
			},
		}

		epochStartProvider.miniBlocksSyncer = &epochStartMocks.PendingMiniBlockSyncHandlerStub{}

		err := epochStartProvider.requestAndProcessForShard(emptyMiniBlocksSlice)
		assert.Equal(t, expectedErr, err)
	})
	t.Run("fail to create user accounts syncer", func(t *testing.T) {
		t.Parallel()

		args := createMockEpochStartBootstrapArgs(createComponentsForEpochStart())

		prevShardHeader := &block.Header{}
		notarizedShardHeader := &block.Header{
			PrevHash: prevShardHeaderHash,
		}

		epochStartProvider, _ := NewEpochStartBootstrap(args)
		epochStartProvider.syncedHeaders = make(map[string]data.HeaderHandler)
		epochStartProvider.epochStartMeta = metaBlock
		epochStartProvider.headersSyncer = &epochStartMocks.HeadersByHashSyncerStub{
			GetHeadersCalled: func() (m map[string]data.HeaderHandler, err error) {
				return map[string]data.HeaderHandler{
					string(notarizedShardHeaderHash): notarizedShardHeader,
					string(prevShardHeaderHash):      prevShardHeader,
				}, nil
			},
		}
		epochStartProvider.requestHandler = &testscommon.RequestHandlerStub{}
		epochStartProvider.dataPool = &dataRetrieverMock.PoolsHolderStub{
			TrieNodesCalled: func() storage.Cacher {
				return nil
			},
		}

		epochStartProvider.miniBlocksSyncer = &epochStartMocks.PendingMiniBlockSyncHandlerStub{}

		err := epochStartProvider.requestAndProcessForShard(emptyMiniBlocksSlice)
		assert.Equal(t, state.ErrNilCacher, err)
	})
	t.Run("fail to save data to storage", func(t *testing.T) {
		t.Parallel()

		expectedErr := errors.New("expected error")
		coreComp, cryptoComp := createComponentsForEpochStart()
		coreComp.IntMarsh = &marshallerMock.MarshalizerStub{
			MarshalCalled: func(obj interface{}) ([]byte, error) {
				return nil, expectedErr
			},
		}

		args := createMockEpochStartBootstrapArgs(coreComp, cryptoComp)

		prevShardHeader := &block.Header{}
		notarizedShardHeader := &block.Header{
			PrevHash: prevShardHeaderHash,
		}
		notarizedMetaHeader := &block.MetaBlock{
			PrevHash: prevMetaHeaderHash,
		}
		metaBlockInstance := &block.MetaBlock{
			EpochStart: block.EpochStart{
				LastFinalizedHeaders: []block.EpochStartShardData{
					{
						HeaderHash:            notarizedShardHeaderHash,
						ShardID:               0,
						FirstPendingMetaBlock: notarizedMetaHeaderHash,
					},
				},
			},
		}
		prevMetaBlock := &block.MetaBlock{
			EpochStart: block.EpochStart{
				LastFinalizedHeaders: []block.EpochStartShardData{
					{
						HeaderHash: notarizedShardHeaderHash,
						ShardID:    0,
					},
				},
			},
		}

		epochStartProvider, _ := NewEpochStartBootstrap(args)
		epochStartProvider.syncedHeaders = make(map[string]data.HeaderHandler)
		epochStartProvider.epochStartMeta = metaBlockInstance
		epochStartProvider.prevEpochStartMeta = prevMetaBlock
		epochStartProvider.headersSyncer = &epochStartMocks.HeadersByHashSyncerStub{
			GetHeadersCalled: func() (m map[string]data.HeaderHandler, err error) {
				return map[string]data.HeaderHandler{
					string(notarizedShardHeaderHash): notarizedShardHeader,
					string(notarizedMetaHeaderHash):  notarizedMetaHeader,
					string(prevShardHeaderHash):      prevShardHeader,
				}, nil
			},
		}
		epochStartProvider.dataPool = &dataRetrieverMock.PoolsHolderStub{
			TrieNodesCalled: func() storage.Cacher {
				return &cache.CacherStub{
					GetCalled: func(key []byte) (value interface{}, ok bool) {
						return nil, true
					},
				}
			},
		}

		epochStartProvider.miniBlocksSyncer = &epochStartMocks.PendingMiniBlockSyncHandlerStub{}
		epochStartProvider.requestHandler = &testscommon.RequestHandlerStub{}
		epochStartProvider.nodesConfig = &nodesCoordinator.NodesCoordinatorRegistry{}

		err := epochStartProvider.requestAndProcessForShard(emptyMiniBlocksSlice)
		assert.Equal(t, expectedErr, err)
	})
}

func TestRequestAndProcessForMeta_ShouldFail(t *testing.T) {
	notarizedShardHeaderHash := []byte("notarizedShardHeaderHash")
	prevShardHeaderHash := []byte("prevShardHeaderHash")

	emptyMiniBlocksSlice := make([]*block.MiniBlock, 0)
	t.Run("fail to create storage handler component", func(t *testing.T) {
		t.Parallel()

		args := createMockEpochStartBootstrapArgs(createComponentsForEpochStart())

		metaBlock := &block.MetaBlock{
			EpochStart: block.EpochStart{
				LastFinalizedHeaders: []block.EpochStartShardData{
					{HeaderHash: notarizedShardHeaderHash, ShardID: 0},
				},
			},
		}

		epochStartProvider, _ := NewEpochStartBootstrap(args)
		epochStartProvider.epochStartMeta = metaBlock

		epochStartProvider.shardCoordinator = nil

		err := epochStartProvider.requestAndProcessForMeta(emptyMiniBlocksSlice)
		assert.Equal(t, storage.ErrNilShardCoordinator, err)
	})
	t.Run("fail to create validators accounts syncer", func(t *testing.T) {
		t.Parallel()

		args := createMockEpochStartBootstrapArgs(createComponentsForEpochStart())

		prevShardHeader := &block.Header{}
		notarizedShardHeader := &block.Header{
			PrevHash: prevShardHeaderHash,
		}
		metaBlock := &block.MetaBlock{
			EpochStart: block.EpochStart{
				LastFinalizedHeaders: []block.EpochStartShardData{
					{HeaderHash: notarizedShardHeaderHash, ShardID: 0},
				},
			},
		}

		epochStartProvider, _ := NewEpochStartBootstrap(args)
		epochStartProvider.epochStartMeta = metaBlock
		epochStartProvider.headersSyncer = &epochStartMocks.HeadersByHashSyncerStub{
			GetHeadersCalled: func() (m map[string]data.HeaderHandler, err error) {
				return map[string]data.HeaderHandler{
					string(notarizedShardHeaderHash): notarizedShardHeader,
					string(prevShardHeaderHash):      prevShardHeader,
				}, nil
			},
		}
		epochStartProvider.dataPool = dataRetrieverMock.NewPoolsHolderMock()

		epochStartProvider.miniBlocksSyncer = &epochStartMocks.PendingMiniBlockSyncHandlerStub{}

		err := epochStartProvider.requestAndProcessForMeta(emptyMiniBlocksSlice)
		assert.Equal(t, state.ErrNilRequestHandler, err)
	})
	t.Run("fail to sync user accounts state", func(t *testing.T) {
		t.Parallel()

		expectedErr := errors.New("expected error")
		coreComp, cryptoComp := createComponentsForEpochStart()
		coreComp.IntMarsh = &marshallerMock.MarshalizerStub{
			MarshalCalled: func(obj interface{}) ([]byte, error) {
				return nil, expectedErr
			},
		}
		args := createMockEpochStartBootstrapArgs(coreComp, cryptoComp)

		prevShardHeader := &block.Header{}
		notarizedShardHeader := &block.Header{
			PrevHash: prevShardHeaderHash,
		}
		metaBlock := &block.MetaBlock{
			EpochStart: block.EpochStart{
				LastFinalizedHeaders: []block.EpochStartShardData{
					{HeaderHash: notarizedShardHeaderHash, ShardID: 0},
				},
			},
		}

		epochStartProvider, _ := NewEpochStartBootstrap(args)
		epochStartProvider.syncedHeaders = make(map[string]data.HeaderHandler)
		epochStartProvider.epochStartMeta = metaBlock
		epochStartProvider.headersSyncer = &epochStartMocks.HeadersByHashSyncerStub{
			GetHeadersCalled: func() (m map[string]data.HeaderHandler, err error) {
				return map[string]data.HeaderHandler{
					string(notarizedShardHeaderHash): notarizedShardHeader,
					string(prevShardHeaderHash):      prevShardHeader,
				}, nil
			},
		}
		epochStartProvider.dataPool = &dataRetrieverMock.PoolsHolderStub{
			TrieNodesCalled: func() storage.Cacher {
				return &cache.CacherStub{
					GetCalled: func(key []byte) (value interface{}, ok bool) {
						return nil, true
					},
				}
			},
		}

		epochStartProvider.miniBlocksSyncer = &epochStartMocks.PendingMiniBlockSyncHandlerStub{}
		epochStartProvider.requestHandler = &testscommon.RequestHandlerStub{}

		err := epochStartProvider.requestAndProcessForMeta(emptyMiniBlocksSlice)
		assert.Equal(t, expectedErr, err)
	})
}

func TestPrepareComponentsToSyncFromNetwork(t *testing.T) {
	t.Parallel()

	coreComp, cryptoComp := createComponentsForEpochStart()
	args := createMockEpochStartBootstrapArgs(coreComp, cryptoComp)

	shardCoordinator := mock.NewMultipleShardsCoordinatorMock()
	shardCoordinator.CurrentShard = 0

	epochStartProvider, _ := NewEpochStartBootstrap(args)
	epochStartProvider.syncedHeaders = make(map[string]data.HeaderHandler)
	epochStartProvider.dataPool = dataRetrieverMock.NewPoolsHolderMock()

	epochStartProvider.shardCoordinator = shardCoordinator
	epochStartProvider.miniBlocksSyncer = &epochStartMocks.PendingMiniBlockSyncHandlerStub{}
	epochStartProvider.nodesConfig = &nodesCoordinator.NodesCoordinatorRegistry{}

	assert.Nil(t, epochStartProvider.requestHandler)
	assert.Nil(t, epochStartProvider.epochStartMetaBlockSyncer)

	err := epochStartProvider.prepareComponentsToSyncFromNetwork()
	assert.Nil(t, err)

	assert.NotNil(t, epochStartProvider.requestHandler)
	assert.NotNil(t, epochStartProvider.epochStartMetaBlockSyncer)
}

func getNodesConfigMock(numOfShards uint32) sharding.GenesisNodesSetupHandler {
	pksBytes := createPkBytes(numOfShards)
	address := []byte("afafafafafafafafafafafafafafafaf")

	roundDurationMillis := 4000
	epochDurationMillis := 50 * int64(roundDurationMillis)

	nodesConfig := &genesisMocks.NodesSetupStub{
		InitialNodesInfoCalled: func() (m map[uint32][]nodesCoordinator.GenesisNodeInfoHandler, m2 map[uint32][]nodesCoordinator.GenesisNodeInfoHandler) {
			oneMap := make(map[uint32][]nodesCoordinator.GenesisNodeInfoHandler)
			for i := uint32(0); i < numOfShards; i++ {
				oneMap[i] = append(oneMap[i], mock.NewNodeInfo(address, pksBytes[i], i, initRating))
			}
			oneMap[core.MetachainShardId] = append(oneMap[core.MetachainShardId], mock.NewNodeInfo(address, pksBytes[core.MetachainShardId], core.MetachainShardId, initRating))
			return oneMap, nil
		},
		GetStartTimeCalled: func() int64 {
			return time.Now().Add(-time.Duration(epochDurationMillis) * time.Millisecond).Unix()
		},
		GetRoundDurationCalled: func() uint64 {
			return 4000
		},
		GetShardConsensusGroupSizeCalled: func() uint32 {
			return 1
		},
		GetMetaConsensusGroupSizeCalled: func() uint32 {
			return 1
		},
		NumberOfShardsCalled: func() uint32 {
			return numOfShards
		},
	}

	return nodesConfig
}

func TestRequestAndProcessing(t *testing.T) {
	prevPrevEpochStartMetaHeaderHash := []byte("prevPrevEpochStartMetaHeaderHash")
	prevEpochStartMetaHeaderHash := []byte("prevEpochStartMetaHeaderHash")
	prevEpochNotarizedShardHeaderHash := []byte("prevEpochNotarizedShardHeaderHash")
	notarizedShardHeaderHash := []byte("notarizedShardHeaderHash")
	epochStartMetaBlockHash := []byte("epochStartMetaBlockHash")
	prevNotarizedShardHeaderHash := []byte("prevNotarizedShardHeaderHash")

	t.Run("fail to sync headers from epoch start", func(t *testing.T) {
		t.Parallel()

		args := createMockEpochStartBootstrapArgs(createComponentsForEpochStart())

		shardId := uint32(0)
		epochStartMetaBlock := &block.MetaBlock{
			EpochStart: block.EpochStart{
				LastFinalizedHeaders: []block.EpochStartShardData{
					{HeaderHash: notarizedShardHeaderHash, ShardID: shardId},
				},
				Economics: block.Economics{
					PrevEpochStartHash: prevEpochStartMetaHeaderHash,
				},
			},
		}

		epochStartProvider, _ := NewEpochStartBootstrap(args)
		epochStartProvider.epochStartMeta = epochStartMetaBlock
		expectedErr := errors.New("sync miniBlocksSyncer headers by hash error")
		epochStartProvider.headersSyncer = &epochStartMocks.HeadersByHashSyncerStub{
			SyncMissingHeadersByHashCalled: func(shardIDs []uint32, headersHashes [][]byte, ctx context.Context) error {
				assert.Equal(t, [][]byte{notarizedShardHeaderHash}, headersHashes)
				assert.Equal(t, []uint32{shardId}, shardIDs)
				return expectedErr
			},
		}

		params, err := epochStartProvider.requestAndProcessing()
		assert.Equal(t, Parameters{}, params)
		assert.Equal(t, expectedErr, err)
	})
	t.Run("fail with wrong type assertion on epoch start meta", func(t *testing.T) {
		t.Parallel()

		args := createMockEpochStartBootstrapArgs(createComponentsForEpochStart())

		notarizedShardHeader := &block.Header{
			PrevHash: prevNotarizedShardHeaderHash,
		}
		prevNotarizedShardHeader := &block.Header{}

		epochStartMetaBlock := &block.MetaBlock{
			EpochStart: block.EpochStart{
				LastFinalizedHeaders: []block.EpochStartShardData{
					{HeaderHash: notarizedShardHeaderHash, ShardID: 0},
				},
				Economics: block.Economics{
					PrevEpochStartHash: prevEpochStartMetaHeaderHash,
				},
			},
		}

		epochStartProvider, _ := NewEpochStartBootstrap(args)
		epochStartProvider.epochStartMeta = epochStartMetaBlock
		epochStartProvider.headersSyncer = &epochStartMocks.HeadersByHashSyncerStub{
			GetHeadersCalled: func() (m map[string]data.HeaderHandler, err error) {
				return map[string]data.HeaderHandler{
					string(notarizedShardHeaderHash):     notarizedShardHeader,
					string(epochStartMetaBlockHash):      epochStartMetaBlock,
					string(prevNotarizedShardHeaderHash): prevNotarizedShardHeader,
				}, nil
			},
		}

		params, err := epochStartProvider.requestAndProcessing()
		assert.Equal(t, Parameters{}, params)
		assert.Equal(t, epochStart.ErrWrongTypeAssertion, err)
	})
	t.Run("fail to get public key bytes", func(t *testing.T) {
		t.Parallel()

		coreComp, cryptoComp := createComponentsForEpochStart()
		expectedErr := errors.New("expected err")
		cryptoComp.PubKey = &cryptoMocks.PublicKeyStub{
			ToByteArrayStub: func() ([]byte, error) {
				return nil, expectedErr
			},
		}

		args := createMockEpochStartBootstrapArgs(coreComp, cryptoComp)

		notarizedShardHeader := &block.Header{
			PrevHash: prevNotarizedShardHeaderHash,
		}
		prevNotarizedShardHeader := &block.Header{}

		epochStartMetaBlock := &block.MetaBlock{
			EpochStart: block.EpochStart{
				LastFinalizedHeaders: []block.EpochStartShardData{
					{HeaderHash: notarizedShardHeaderHash, ShardID: 0},
				},
				Economics: block.Economics{
					PrevEpochStartHash: prevEpochStartMetaHeaderHash,
				},
			},
		}
		prevEpochStartMetaBlock := &block.MetaBlock{
			EpochStart: block.EpochStart{
				LastFinalizedHeaders: []block.EpochStartShardData{
					{HeaderHash: prevEpochNotarizedShardHeaderHash, ShardID: 0},
				},
				Economics: block.Economics{
					PrevEpochStartHash: prevPrevEpochStartMetaHeaderHash,
				},
			},
		}

		epochStartProvider, _ := NewEpochStartBootstrap(args)
		epochStartProvider.epochStartMeta = epochStartMetaBlock
		epochStartProvider.headersSyncer = &epochStartMocks.HeadersByHashSyncerStub{
			GetHeadersCalled: func() (m map[string]data.HeaderHandler, err error) {
				return map[string]data.HeaderHandler{
					string(notarizedShardHeaderHash):     notarizedShardHeader,
					string(prevEpochStartMetaHeaderHash): prevEpochStartMetaBlock,
					string(epochStartMetaBlockHash):      epochStartMetaBlock,
					string(prevNotarizedShardHeaderHash): prevNotarizedShardHeader,
				}, nil
			},
		}

		params, err := epochStartProvider.requestAndProcessing()
		assert.Equal(t, Parameters{}, params)
		assert.Equal(t, expectedErr, err)
	})
	t.Run("failed to set shard coordinator, wrong number of shards", func(t *testing.T) {
		t.Parallel()

		args := createMockEpochStartBootstrapArgs(createComponentsForEpochStart())
		args.GenesisNodesConfig = getNodesConfigMock(1)

		notarizedShardHeader := &block.Header{
			PrevHash: prevNotarizedShardHeaderHash,
		}
		prevNotarizedShardHeader := &block.Header{}

		epochStartMetaBlock := &block.MetaBlock{
			EpochStart: block.EpochStart{
				LastFinalizedHeaders: []block.EpochStartShardData{},
				Economics: block.Economics{
					PrevEpochStartHash: prevEpochStartMetaHeaderHash,
				},
			},
		}
		prevEpochStartMetaBlock := &block.MetaBlock{
			EpochStart: block.EpochStart{
				LastFinalizedHeaders: []block.EpochStartShardData{
					{HeaderHash: prevEpochNotarizedShardHeaderHash, ShardID: 0},
				},
				Economics: block.Economics{
					PrevEpochStartHash: prevPrevEpochStartMetaHeaderHash,
				},
			},
		}

		epochStartProvider, _ := NewEpochStartBootstrap(args)
		epochStartProvider.epochStartMeta = epochStartMetaBlock
		epochStartProvider.dataPool = dataRetrieverMock.NewPoolsHolderMock()
		epochStartProvider.requestHandler = &testscommon.RequestHandlerStub{}
		epochStartProvider.headersSyncer = &epochStartMocks.HeadersByHashSyncerStub{
			GetHeadersCalled: func() (m map[string]data.HeaderHandler, err error) {
				return map[string]data.HeaderHandler{
					string(notarizedShardHeaderHash):     notarizedShardHeader,
					string(prevEpochStartMetaHeaderHash): prevEpochStartMetaBlock,
					string(epochStartMetaBlockHash):      epochStartMetaBlock,
					string(prevNotarizedShardHeaderHash): prevNotarizedShardHeader,
				}, nil
			},
		}

		params, err := epochStartProvider.requestAndProcessing()
		assert.Equal(t, Parameters{}, params)
		assert.Error(t, err)
		assert.True(t, strings.Contains(err.Error(), nodesCoordinator.ErrInvalidNumberOfShards.Error()))
	})
	t.Run("failed to create main messenger topic", func(t *testing.T) {
		t.Parallel()

		args := createMockEpochStartBootstrapArgs(createComponentsForEpochStart())
		args.GenesisNodesConfig = getNodesConfigMock(1)

		expectedErr := errors.New("expected error")
		args.MainMessenger = &p2pmocks.MessengerStub{
			CreateTopicCalled: func(topic string, identifier bool) error {
				return expectedErr
			},
		}

		notarizedShardHeader := &block.Header{
			PrevHash: prevNotarizedShardHeaderHash,
		}
		prevNotarizedShardHeader := &block.Header{}

		epochStartMetaBlock := &block.MetaBlock{
			EpochStart: block.EpochStart{
				LastFinalizedHeaders: []block.EpochStartShardData{
					{HeaderHash: notarizedShardHeaderHash, ShardID: 0},
				},
				Economics: block.Economics{
					PrevEpochStartHash: prevEpochStartMetaHeaderHash,
				},
			},
		}
		prevEpochStartMetaBlock := &block.MetaBlock{
			EpochStart: block.EpochStart{
				LastFinalizedHeaders: []block.EpochStartShardData{
					{HeaderHash: prevEpochNotarizedShardHeaderHash, ShardID: 0},
				},
				Economics: block.Economics{
					PrevEpochStartHash: prevPrevEpochStartMetaHeaderHash,
				},
			},
		}

		epochStartProvider, _ := NewEpochStartBootstrap(args)
		epochStartProvider.epochStartMeta = epochStartMetaBlock
		epochStartProvider.dataPool = dataRetrieverMock.NewPoolsHolderMock()
		epochStartProvider.requestHandler = &testscommon.RequestHandlerStub{}
		epochStartProvider.headersSyncer = &epochStartMocks.HeadersByHashSyncerStub{
			GetHeadersCalled: func() (m map[string]data.HeaderHandler, err error) {
				return map[string]data.HeaderHandler{
					string(notarizedShardHeaderHash):     notarizedShardHeader,
					string(prevEpochStartMetaHeaderHash): prevEpochStartMetaBlock,
					string(epochStartMetaBlockHash):      epochStartMetaBlock,
					string(prevNotarizedShardHeaderHash): prevNotarizedShardHeader,
				}, nil
			},
		}

		params, err := epochStartProvider.requestAndProcessing()
		assert.Equal(t, Parameters{}, params)
		assert.Equal(t, expectedErr, err)
	})
	t.Run("request and process for shard fail, invalid num active persisters", func(t *testing.T) {
		args := createMockEpochStartBootstrapArgs(createComponentsForEpochStart())
		args.GeneralConfig.StoragePruning.NumActivePersisters = 0
		args.GenesisNodesConfig = getNodesConfigMock(1)

		notarizedShardHeader := &block.Header{
			PrevHash: prevNotarizedShardHeaderHash,
		}
		prevNotarizedShardHeader := &block.Header{}

		epochStartMetaBlock := &block.MetaBlock{
			EpochStart: block.EpochStart{
				LastFinalizedHeaders: []block.EpochStartShardData{
					{HeaderHash: notarizedShardHeaderHash, ShardID: 0},
				},
				Economics: block.Economics{
					PrevEpochStartHash: prevEpochStartMetaHeaderHash,
				},
			},
		}
		prevEpochStartMetaBlock := &block.MetaBlock{
			EpochStart: block.EpochStart{
				LastFinalizedHeaders: []block.EpochStartShardData{
					{HeaderHash: prevEpochNotarizedShardHeaderHash, ShardID: 0},
				},
				Economics: block.Economics{
					PrevEpochStartHash: prevPrevEpochStartMetaHeaderHash,
				},
			},
		}

		epochStartProvider, _ := NewEpochStartBootstrap(args)
		epochStartProvider.epochStartMeta = epochStartMetaBlock
		epochStartProvider.headersSyncer = &epochStartMocks.HeadersByHashSyncerStub{
			GetHeadersCalled: func() (m map[string]data.HeaderHandler, err error) {
				return map[string]data.HeaderHandler{
					string(notarizedShardHeaderHash):     notarizedShardHeader,
					string(prevEpochStartMetaHeaderHash): prevEpochStartMetaBlock,
					string(epochStartMetaBlockHash):      epochStartMetaBlock,
					string(prevNotarizedShardHeaderHash): prevNotarizedShardHeader,
				}, nil
			},
		}
		epochStartProvider.dataPool = &dataRetrieverMock.PoolsHolderStub{
			MiniBlocksCalled: func() storage.Cacher {
				return cache.NewCacherStub()
			},
			TrieNodesCalled: func() storage.Cacher {
				return &cache.CacherStub{
					GetCalled: func(key []byte) (value interface{}, ok bool) {
						return nil, true
					},
				}
			},
			HeadersCalled: func() dataRetriever.HeadersPool {
				return &mock.HeadersCacherStub{}
			},
			CurrEpochValidatorInfoCalled: func() dataRetriever.ValidatorInfoCacher {
				return &validatorInfoCacherStub.ValidatorInfoCacherStub{}
			},
		}
		epochStartProvider.requestHandler = &testscommon.RequestHandlerStub{}
		epochStartProvider.miniBlocksSyncer = &epochStartMocks.PendingMiniBlockSyncHandlerStub{}
		epochStartProvider.txSyncerForScheduled = &syncer.TransactionsSyncHandlerMock{}

		params, err := epochStartProvider.requestAndProcessing()
		assert.Equal(t, Parameters{}, params)
		assert.Equal(t, storage.ErrInvalidNumberOfActivePersisters, err)
	})
	t.Run("request and process for meta fail, invalid num active persisters", func(t *testing.T) {
		args := createMockEpochStartBootstrapArgs(createComponentsForEpochStart())
		args.GeneralConfig.StoragePruning.NumActivePersisters = 0
		args.GenesisNodesConfig = getNodesConfigMock(1)
		args.DestinationShardAsObserver = core.MetachainShardId

		notarizedShardHeader := &block.Header{
			PrevHash: prevNotarizedShardHeaderHash,
		}
		prevNotarizedShardHeader := &block.Header{}

		epochStartMetaBlock := &block.MetaBlock{
			EpochStart: block.EpochStart{
				LastFinalizedHeaders: []block.EpochStartShardData{
					{HeaderHash: notarizedShardHeaderHash, ShardID: core.MetachainShardId},
				},
				Economics: block.Economics{
					PrevEpochStartHash: prevEpochStartMetaHeaderHash,
				},
			},
		}
		prevEpochStartMetaBlock := &block.MetaBlock{
			EpochStart: block.EpochStart{
				LastFinalizedHeaders: []block.EpochStartShardData{
					{HeaderHash: prevEpochNotarizedShardHeaderHash, ShardID: core.MetachainShardId},
				},
				Economics: block.Economics{
					PrevEpochStartHash: prevPrevEpochStartMetaHeaderHash,
				},
			},
		}

		epochStartProvider, _ := NewEpochStartBootstrap(args)
		epochStartProvider.epochStartMeta = epochStartMetaBlock
		epochStartProvider.headersSyncer = &epochStartMocks.HeadersByHashSyncerStub{
			GetHeadersCalled: func() (m map[string]data.HeaderHandler, err error) {
				return map[string]data.HeaderHandler{
					string(notarizedShardHeaderHash):     notarizedShardHeader,
					string(prevEpochStartMetaHeaderHash): prevEpochStartMetaBlock,
					string(epochStartMetaBlockHash):      epochStartMetaBlock,
					string(prevNotarizedShardHeaderHash): prevNotarizedShardHeader,
				}, nil
			},
		}
		epochStartProvider.dataPool = &dataRetrieverMock.PoolsHolderStub{
			MiniBlocksCalled: func() storage.Cacher {
				return cache.NewCacherStub()
			},
			TrieNodesCalled: func() storage.Cacher {
				return &cache.CacherStub{
					GetCalled: func(key []byte) (value interface{}, ok bool) {
						return nil, true
					},
				}
			},
			HeadersCalled: func() dataRetriever.HeadersPool {
				return &mock.HeadersCacherStub{}
			},
			CurrEpochValidatorInfoCalled: func() dataRetriever.ValidatorInfoCacher {
				return &validatorInfoCacherStub.ValidatorInfoCacherStub{}
			},
		}
		epochStartProvider.requestHandler = &testscommon.RequestHandlerStub{}
		epochStartProvider.miniBlocksSyncer = &epochStartMocks.PendingMiniBlockSyncHandlerStub{}
		epochStartProvider.txSyncerForScheduled = &syncer.TransactionsSyncHandlerMock{}

		params, err := epochStartProvider.requestAndProcessing()
		assert.Equal(t, Parameters{}, params)
		assert.Equal(t, storage.ErrInvalidNumberOfActivePersisters, err)
	})

	t.Run("should work for shard", func(t *testing.T) {
		t.Parallel()

		testRequestAndProcessingByShardId(t, uint32(0))
	})

	t.Run("should work for meta", func(t *testing.T) {
		t.Parallel()

		testRequestAndProcessingByShardId(t, core.MetachainShardId)
	})
}

func testRequestAndProcessingByShardId(t *testing.T, shardId uint32) {
	coreComp, cryptoComp := createComponentsForEpochStart()

	args := createMockEpochStartBootstrapArgs(coreComp, cryptoComp)
	args.GenesisNodesConfig = getNodesConfigMock(1)
	args.DestinationShardAsObserver = shardId

	prevPrevEpochStartMetaHeaderHash := []byte("prevPrevEpochStartMetaHeaderHash")
	prevEpochStartMetaHeaderHash := []byte("prevEpochStartMetaHeaderHash")
	notarizedShardHeaderHash := []byte("notarizedShardHeaderHash")
	epochStartMetaBlockHash := []byte("epochStartMetaBlockHash")
	prevNotarizedShardHeaderHash := []byte("prevNotarizedShardHeaderHash")
	notarizedShardHeader := &block.Header{
		PrevHash: prevNotarizedShardHeaderHash,
	}
	prevNotarizedShardHeader := &block.Header{}
	notarizedMetaHeaderHash := []byte("notarizedMetaHeaderHash")
	prevMetaHeaderHash := []byte("prevMetaHeaderHash")
	notarizedMetaHeader := &block.MetaBlock{
		PrevHash: prevMetaHeaderHash,
	}

	epochStartMetaBlock := &block.MetaBlock{
		EpochStart: block.EpochStart{
			LastFinalizedHeaders: []block.EpochStartShardData{
				{
					HeaderHash:            notarizedShardHeaderHash,
					ShardID:               shardId,
					FirstPendingMetaBlock: notarizedMetaHeaderHash,
				},
			},
			Economics: block.Economics{
				PrevEpochStartHash: prevEpochStartMetaHeaderHash,
			},
		},
	}
	prevEpochStartMetaBlock := &block.MetaBlock{
		EpochStart: block.EpochStart{
			LastFinalizedHeaders: []block.EpochStartShardData{
				{
					HeaderHash: notarizedShardHeaderHash,
					ShardID:    shardId,
				},
			},
			Economics: block.Economics{
				PrevEpochStartHash: prevPrevEpochStartMetaHeaderHash,
			},
		},
	}

	epochStartProvider, _ := NewEpochStartBootstrap(args)
	epochStartProvider.epochStartMeta = epochStartMetaBlock
	epochStartProvider.headersSyncer = &epochStartMocks.HeadersByHashSyncerStub{
		GetHeadersCalled: func() (m map[string]data.HeaderHandler, err error) {
			return map[string]data.HeaderHandler{
				string(notarizedShardHeaderHash):     notarizedShardHeader,
				string(prevEpochStartMetaHeaderHash): prevEpochStartMetaBlock,
				string(epochStartMetaBlockHash):      epochStartMetaBlock,
				string(prevNotarizedShardHeaderHash): prevNotarizedShardHeader,
				string(notarizedMetaHeaderHash):      notarizedMetaHeader,
			}, nil
		},
	}
	epochStartProvider.dataPool = dataRetrieverMock.NewPoolsHolderMock()
	epochStartProvider.requestHandler = &testscommon.RequestHandlerStub{}
	epochStartProvider.miniBlocksSyncer = &epochStartMocks.PendingMiniBlockSyncHandlerStub{}

	pksBytes := createPkBytes(args.GenesisNodesConfig.NumberOfShards())

	requiredParameters := Parameters{
		SelfShardId: shardId,
		NumOfShards: args.GenesisNodesConfig.NumberOfShards(),
		NodesConfig: &nodesCoordinator.NodesCoordinatorRegistry{
			EpochsConfig: map[string]*nodesCoordinator.EpochValidators{
				"0": {
					EligibleValidators: map[string][]*nodesCoordinator.SerializableValidator{
						"0": {
							&nodesCoordinator.SerializableValidator{
								PubKey:  pksBytes[0],
								Chances: 1,
							},
						},
						"4294967295": {
							&nodesCoordinator.SerializableValidator{
								PubKey:  pksBytes[core.MetachainShardId],
								Chances: 1,
							},
						},
					},
					WaitingValidators: map[string][]*nodesCoordinator.SerializableValidator{},
					LeavingValidators: map[string][]*nodesCoordinator.SerializableValidator{},
				},
			},
		},
	}

	params, err := epochStartProvider.requestAndProcessing()
	assert.Equal(t, requiredParameters, params)
	assert.Nil(t, err)
}

func TestEpochStartBootstrap_WithDisabledShardIDAsObserver(t *testing.T) {
	t.Parallel()

	coreComp, cryptoComp := createComponentsForEpochStart()
	args := createMockEpochStartBootstrapArgs(coreComp, cryptoComp)
	args.DestinationShardAsObserver = common.DisabledShardIDAsObserver
	args.GenesisNodesConfig = getNodesConfigMock(2)

	epochStartProvider, err := NewEpochStartBootstrap(args)
	assert.Nil(t, err)
	assert.False(t, check.IfNil(epochStartProvider))

	epochStartProvider.dataPool = &dataRetrieverMock.PoolsHolderStub{
		HeadersCalled: func() dataRetriever.HeadersPool {
			return &mock.HeadersCacherStub{}
		},
		TransactionsCalled: func() dataRetriever.ShardedDataCacherNotifier {
			return testscommon.NewShardedDataStub()
		},
		UnsignedTransactionsCalled: func() dataRetriever.ShardedDataCacherNotifier {
			return testscommon.NewShardedDataStub()
		},
		RewardTransactionsCalled: func() dataRetriever.ShardedDataCacherNotifier {
			return testscommon.NewShardedDataStub()
		},
		MiniBlocksCalled: func() storage.Cacher {
			return cache.NewCacherStub()
		},
		TrieNodesCalled: func() storage.Cacher {
			return cache.NewCacherStub()
		},
		CurrEpochValidatorInfoCalled: func() dataRetriever.ValidatorInfoCacher {
			return &validatorInfoCacherStub.ValidatorInfoCacherStub{}
		},
	}
	epochStartProvider.requestHandler = &testscommon.RequestHandlerStub{}
	epochStartProvider.epochStartMeta = &block.MetaBlock{Epoch: 0}
	epochStartProvider.prevEpochStartMeta = &block.MetaBlock{}
	peerMiniBlocks, err := epochStartProvider.processNodesConfig([]byte("something"))
	assert.Nil(t, err)
	assert.Empty(t, peerMiniBlocks)
}

func TestEpochStartBootstrap_updateDataForScheduledNoScheduledRootHash_UpdateSyncDataIfNeededWithError(t *testing.T) {
	t.Parallel()

	coreComp, cryptoComp := createComponentsForEpochStart()
	args := createMockEpochStartBootstrapArgs(coreComp, cryptoComp)
	args.DestinationShardAsObserver = common.DisabledShardIDAsObserver
	args.GenesisNodesConfig = getNodesConfigMock(2)
	expectedErr := fmt.Errorf("expected error")
	args.DataSyncerCreator = &scheduledDataSyncer.ScheduledSyncerFactoryStub{
		CreateCalled: func(args *types.ScheduledDataSyncerCreateArgs) (types.ScheduledDataSyncer, error) {
			return &scheduledDataSyncer.ScheduledSyncerStub{
				UpdateSyncDataIfNeededCalled: func(notarizedShardHeader data.ShardHeaderHandler) (data.ShardHeaderHandler, map[string]data.HeaderHandler, map[string]*block.MiniBlock, error) {
					return nil, nil, nil, expectedErr
				},
				GetRootHashToSyncCalled: func(notarizedShardHeader data.ShardHeaderHandler) []byte {
					return notarizedShardHeader.GetRootHash()
				},
			}, nil
		},
	}

	epochStartProvider, err := NewEpochStartBootstrap(args)
	require.Nil(t, err)

	notarizedShardHdr := &block.HeaderV2{
		Header:            nil,
		ScheduledRootHash: nil,
	}

	syncData, err := epochStartProvider.updateDataForScheduled(notarizedShardHdr)
	require.Equal(t, expectedErr, err)
	require.Nil(t, syncData)
}

func TestEpochStartBootstrap_updateDataForScheduled_ScheduledTxExecutionCreationWithErr(t *testing.T) {
	t.Parallel()

	coreComp, cryptoComp := createComponentsForEpochStart()
	args := createMockEpochStartBootstrapArgs(coreComp, cryptoComp)
	args.DestinationShardAsObserver = common.DisabledShardIDAsObserver
	args.GenesisNodesConfig = getNodesConfigMock(2)

	epochStartProvider, _ := NewEpochStartBootstrap(args)
	notarizedShardHdr := &block.HeaderV2{
		Header:            nil,
		ScheduledRootHash: nil,
	}
	epochStartProvider.storerScheduledSCRs = nil

	syncData, err := epochStartProvider.updateDataForScheduled(notarizedShardHdr)
	require.Nil(t, syncData)
	require.Equal(t, process.ErrNilStorage, err)
}

func TestEpochStartBootstrap_updateDataForScheduled_ScheduledSyncerCreateWithError(t *testing.T) {
	t.Parallel()

	coreComp, cryptoComp := createComponentsForEpochStart()
	args := createMockEpochStartBootstrapArgs(coreComp, cryptoComp)
	args.DestinationShardAsObserver = common.DisabledShardIDAsObserver
	args.GenesisNodesConfig = getNodesConfigMock(2)

	expectedError := fmt.Errorf("expected error")
	args.DataSyncerCreator = &scheduledDataSyncer.ScheduledSyncerFactoryStub{
		CreateCalled: func(args *types.ScheduledDataSyncerCreateArgs) (types.ScheduledDataSyncer, error) {
			return nil, expectedError
		},
	}

	epochStartProvider, _ := NewEpochStartBootstrap(args)
	notarizedShardHdr := &block.HeaderV2{
		Header:            nil,
		ScheduledRootHash: nil,
	}

	syncData, err := epochStartProvider.updateDataForScheduled(notarizedShardHdr)
	require.Nil(t, syncData)
	require.Equal(t, expectedError, err)
}

func TestEpochStartBootstrap_updateDataForScheduled(t *testing.T) {
	t.Parallel()

	coreComp, cryptoComp := createComponentsForEpochStart()
	args := createMockEpochStartBootstrapArgs(coreComp, cryptoComp)
	args.DestinationShardAsObserver = common.DisabledShardIDAsObserver
	args.GenesisNodesConfig = getNodesConfigMock(2)
	expectedSyncData := &dataToSync{
		ownShardHdr: &block.HeaderV2{
			ScheduledRootHash: []byte("rootHash1"),
		},
		rootHashToSync:    []byte("rootHash2"),
		withScheduled:     false,
		additionalHeaders: map[string]data.HeaderHandler{"key1": &block.HeaderV2{}},
	}

	args.DataSyncerCreator = &scheduledDataSyncer.ScheduledSyncerFactoryStub{
		CreateCalled: func(args *types.ScheduledDataSyncerCreateArgs) (types.ScheduledDataSyncer, error) {
			return &scheduledDataSyncer.ScheduledSyncerStub{
				UpdateSyncDataIfNeededCalled: func(notarizedShardHeader data.ShardHeaderHandler) (data.ShardHeaderHandler, map[string]data.HeaderHandler, map[string]*block.MiniBlock, error) {
					return expectedSyncData.ownShardHdr, expectedSyncData.additionalHeaders, nil, nil
				},
				GetRootHashToSyncCalled: func(notarizedShardHeader data.ShardHeaderHandler) []byte {
					return expectedSyncData.rootHashToSync
				},
			}, nil
		},
	}

	epochStartProvider, err := NewEpochStartBootstrap(args)
	require.Nil(t, err)

	notarizedShardHdr := &block.HeaderV2{
		Header:            nil,
		ScheduledRootHash: nil,
	}

	syncData, err := epochStartProvider.updateDataForScheduled(notarizedShardHdr)
	require.Nil(t, err)
	require.Equal(t, expectedSyncData, syncData)
}

func TestEpochStartBootstrap_getDataToSyncErrorOpeningDB(t *testing.T) {
	t.Parallel()

	coreComp, cryptoComp := createComponentsForEpochStart()
	args := createMockEpochStartBootstrapArgs(coreComp, cryptoComp)
	args.DestinationShardAsObserver = common.DisabledShardIDAsObserver
	args.GenesisNodesConfig = getNodesConfigMock(2)

	epochStartProvider, err := NewEpochStartBootstrap(args)
	require.Nil(t, err)

	expectedErr := fmt.Errorf("expected error")
	epochStartProvider.storageOpenerHandler = &storageMocks.UnitOpenerStub{
		OpenDBCalled: func(dbConfig config.DBConfig, shardID uint32, epoch uint32) (storage.Storer, error) {
			return nil, expectedErr
		},
	}

	shardNotarizedHeader := &block.HeaderV2{
		Header:            &block.Header{},
		ScheduledRootHash: []byte("scheduled root hash"),
	}
	epochStartData := &epochStartMocks.EpochStartShardDataStub{}

	syncData, err := epochStartProvider.getDataToSync(epochStartData, shardNotarizedHeader)
	require.Nil(t, syncData)
	require.Equal(t, expectedErr, err)
}

func TestEpochStartBootstrap_getDataToSyncErrorUpdatingDataForScheduled(t *testing.T) {
	t.Parallel()

	coreComp, cryptoComp := createComponentsForEpochStart()
	args := createMockEpochStartBootstrapArgs(coreComp, cryptoComp)
	args.DestinationShardAsObserver = common.DisabledShardIDAsObserver
	args.GenesisNodesConfig = getNodesConfigMock(2)

	expectedErr := fmt.Errorf("expected error")

	// Simulate an error in getDataToSync through the factory
	args.DataSyncerCreator = &scheduledDataSyncer.ScheduledSyncerFactoryStub{
		CreateCalled: func(args *types.ScheduledDataSyncerCreateArgs) (types.ScheduledDataSyncer, error) {
			return nil, expectedErr
		},
	}

	shardNotarizedHeader := &block.HeaderV2{
		Header:            &block.Header{},
		ScheduledRootHash: []byte("scheduled root hash"),
	}
	epochStartData := &epochStartMocks.EpochStartShardDataStub{}

	epochStartProvider, err := NewEpochStartBootstrap(args)
	require.Nil(t, err)

	syncData, err := epochStartProvider.getDataToSync(epochStartData, shardNotarizedHeader)
	require.Nil(t, syncData)
	require.Equal(t, expectedErr, err)
}

func TestEpochStartBootstrap_getDataToSyncWithSCRStorageCloseErr(t *testing.T) {
	t.Parallel()

	coreComp, cryptoComp := createComponentsForEpochStart()
	args := createMockEpochStartBootstrapArgs(coreComp, cryptoComp)
	args.DestinationShardAsObserver = common.DisabledShardIDAsObserver
	args.GenesisNodesConfig = getNodesConfigMock(2)

	shardNotarizedHeader := &block.HeaderV2{
		Header:            &block.Header{},
		ScheduledRootHash: []byte("scheduled root hash"),
	}

	expectedSyncData := &dataToSync{
		ownShardHdr:       shardNotarizedHeader,
		rootHashToSync:    []byte("rootHash2"),
		withScheduled:     false,
		additionalHeaders: map[string]data.HeaderHandler{"key1": &block.HeaderV2{}},
	}

	args.DataSyncerCreator = &scheduledDataSyncer.ScheduledSyncerFactoryStub{
		CreateCalled: func(args *types.ScheduledDataSyncerCreateArgs) (types.ScheduledDataSyncer, error) {
			return &scheduledDataSyncer.ScheduledSyncerStub{
				UpdateSyncDataIfNeededCalled: func(notarizedShardHeader data.ShardHeaderHandler) (data.ShardHeaderHandler, map[string]data.HeaderHandler, map[string]*block.MiniBlock, error) {
					return expectedSyncData.ownShardHdr, expectedSyncData.additionalHeaders, nil, nil
				},
				GetRootHashToSyncCalled: func(notarizedShardHeader data.ShardHeaderHandler) []byte {
					return expectedSyncData.rootHashToSync
				},
			}, nil
		},
	}
	epochStartData := &epochStartMocks.EpochStartShardDataStub{}

	epochStartProvider, err := NewEpochStartBootstrap(args)
	require.Nil(t, err)

	expectedErr := fmt.Errorf("expected error")
	epochStartProvider.storerScheduledSCRs = &storageMocks.StorerStub{
		CloseCalled: func() error {
			return expectedErr
		},
	}

	syncData, err := epochStartProvider.getDataToSync(epochStartData, shardNotarizedHeader)
	require.Nil(t, err)
	require.Equal(t, expectedSyncData, syncData)
}

func TestEpochStartBootstrap_ComputeAllPendingMiniblocks(t *testing.T) {
	t.Parallel()

	pendingMiniblocksHashes := [][]byte{
		[]byte("pending miniblock hash 1"),
		[]byte("pending miniblock hash 2"),
		[]byte("pending miniblock hash 3"),
		[]byte("pending miniblock hash 4"),
	}

	metablock := &block.MetaBlock{
		EpochStart: block.EpochStart{
			LastFinalizedHeaders: []block.EpochStartShardData{
				{
					HeaderHash: []byte("header hash 1"),
					PendingMiniBlockHeaders: []block.MiniBlockHeader{
						{
							Hash: pendingMiniblocksHashes[0],
						},
						{
							Hash: pendingMiniblocksHashes[1],
						},
					},
				},
				{
					HeaderHash: []byte("header hash 2"),
					PendingMiniBlockHeaders: []block.MiniBlockHeader{
						{
							Hash: pendingMiniblocksHashes[2],
						},
						{
							Hash: pendingMiniblocksHashes[3],
						},
					},
				},
			},
		},
	}

	e := &epochStartBootstrap{
		epochStartMeta: metablock,
	}

	allPendingMiniblocksHeaders := e.computeAllPendingMiniblocksHeaders()
	require.Equal(t, len(pendingMiniblocksHashes), len(allPendingMiniblocksHeaders))
	for i := 0; i < len(pendingMiniblocksHashes); i++ {
		assert.Equal(t, pendingMiniblocksHashes[i], allPendingMiniblocksHeaders[i].GetHash())
	}
}

func TestEpochStartBootstrap_Close(t *testing.T) {
	t.Parallel()

	expectedErr := errors.New("expected error")
	coreComp, cryptoComp := createComponentsForEpochStart()
	args := createMockEpochStartBootstrapArgs(coreComp, cryptoComp)

	epochStartProvider, _ := NewEpochStartBootstrap(args)
	epochStartProvider.dataPool = &dataRetrieverMock.PoolsHolderStub{
		CloseCalled: func() error {
			return expectedErr
		}}

	err := epochStartProvider.Close()
	assert.Equal(t, expectedErr, err)
}

func TestSyncSetGuardianTransaction(t *testing.T) {
	coreComp, cryptoComp := createComponentsForEpochStart()
	args := createMockEpochStartBootstrapArgs(coreComp, cryptoComp)

	epochStartProvider, _ := NewEpochStartBootstrap(args)
	epochStartProvider.shardCoordinator = mock.NewMultipleShardsCoordinatorMock()
	transactions := testscommon.NewShardedDataCacheNotifierMock()
	epochStartProvider.dataPool = &dataRetrieverMock.PoolsHolderStub{
		HeadersCalled: func() dataRetriever.HeadersPool {
			return &mock.HeadersCacherStub{}
		},
		TransactionsCalled: func() dataRetriever.ShardedDataCacherNotifier {
			return transactions
		},
		UnsignedTransactionsCalled: func() dataRetriever.ShardedDataCacherNotifier {
			return testscommon.NewShardedDataStub()
		},
		RewardTransactionsCalled: func() dataRetriever.ShardedDataCacherNotifier {
			return testscommon.NewShardedDataStub()
		},
		MiniBlocksCalled: func() storage.Cacher {
			return cache.NewCacherStub()
		},
		TrieNodesCalled: func() storage.Cacher {
			return cache.NewCacherStub()
		},
		PeerAuthenticationsCalled: func() storage.Cacher {
			return cache.NewCacherStub()
		},
		HeartbeatsCalled: func() storage.Cacher {
			return cache.NewCacherStub()
		},
	}
	epochStartProvider.whiteListHandler = &testscommon.WhiteListHandlerStub{
		IsWhiteListedCalled: func(interceptedData process.InterceptedData) bool {
			return true
		},
	}
	epochStartProvider.whiteListerVerifiedTxs = &testscommon.WhiteListHandlerStub{}
	epochStartProvider.requestHandler = &testscommon.RequestHandlerStub{}
	epochStartProvider.storageService = &storageMocks.ChainStorerStub{}

	err := epochStartProvider.createSyncers()
	assert.Nil(t, err)

	topicName := "transactions_0"
	interceptor, err := epochStartProvider.mainInterceptorContainer.Get(topicName)
	assert.Nil(t, err)

	tx := &transaction.Transaction{
		Nonce:     0,
		Value:     big.NewInt(0),
		GasPrice:  args.EconomicsData.MinGasPrice(),
		GasLimit:  args.EconomicsData.MinGasLimit() * 2,
		Data:      []byte("SetGuardian@aa@bb"),
		ChainID:   []byte(coreComp.ChainID()),
		Signature: bytes.Repeat([]byte("2"), 32),
		Version:   1,
	}
	txBytes, _ := coreComp.IntMarsh.Marshal(tx)

	batch := &dataBatch.Batch{
		Data: [][]byte{txBytes},
	}
	batchBytes, _ := coreComp.IntMarsh.Marshal(batch)

	msg := &p2pmocks.P2PMessageMock{
		FromField:      nil,
		DataField:      batchBytes,
		SeqNoField:     nil,
		TopicField:     "topicName",
		SignatureField: nil,
		KeyField:       nil,
		PeerField:      "",
		PayloadField:   nil,
		TimestampField: 0,
	}

	err = interceptor.ProcessReceivedMessage(msg, "pid", nil)
	assert.Nil(t, err)

	time.Sleep(time.Second)

	txHash := coreComp.Hash.Compute(string(txBytes))
	_, found := transactions.SearchFirstData(txHash)
	assert.True(t, found)
}<|MERGE_RESOLUTION|>--- conflicted
+++ resolved
@@ -252,15 +252,10 @@
 		FlagsConfig: config.ContextFlagsConfig{
 			ForceStartFromNetwork: false,
 		},
-<<<<<<< HEAD
-		TrieSyncStatisticsProvider: &testscommon.SizeSyncStatisticsHandlerStub{},
-		StateStatsHandler:          disabledStatistics.NewStateStatistics(),
-		EnableEpochsHandler:        &enableEpochsHandlerMock.EnableEpochsHandlerStub{},
-=======
 		TrieSyncStatisticsProvider:     &testscommon.SizeSyncStatisticsHandlerStub{},
 		StateStatsHandler:              disabledStatistics.NewStateStatistics(),
+		EnableEpochsHandler:            &enableEpochsHandlerMock.EnableEpochsHandlerStub{},
 		InterceptedDataVerifierFactory: &processMock.InterceptedDataVerifierFactoryMock{},
->>>>>>> c49cde89
 	}
 }
 
