--- conflicted
+++ resolved
@@ -139,7 +139,7 @@
 
 	headerHash := bsh.hasher.Compute(string(headerBytes))
 
-	metaHdrStorage, err := bsh.storageService.GetStorer(dataRetriever.BlockHeaderUnit)
+	metaHdrStorage, err := bsh.storageService.GetStorer(dataRetriever.MetaBlockUnit)
 	if err != nil {
 		return nil, err
 	}
@@ -216,11 +216,7 @@
 	}
 
 	epochStartIdentifier := core.EpochStartIdentifier(metaBlock.GetEpoch())
-<<<<<<< HEAD
-	metaHdrStorage, err := bsh.storageService.GetStorer(dataRetriever.BlockHeaderUnit)
-=======
 	metaHdrStorage, err := bsh.storageService.GetStorer(metaHdrStorerType)
->>>>>>> 76e0a780
 	if err != nil {
 		return err
 	}
