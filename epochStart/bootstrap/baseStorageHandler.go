--- conflicted
+++ resolved
@@ -18,11 +18,7 @@
 	"github.com/ElrondNetwork/elrond-go/sharding/nodesCoordinator"
 )
 
-<<<<<<< HEAD
-type miniBlockInfo struct {
-=======
 type miniBlocksInfo struct {
->>>>>>> ec5c6e2e
 	miniBlockHashes              [][]byte
 	fullyProcessed               []bool
 	indexOfLastTxProcessed       []int32
