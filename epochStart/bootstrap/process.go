package bootstrap

import (
	"bytes"
	"context"
	"fmt"
	"sync"
	"time"

	"github.com/multiversx/mx-chain-core-go/core"
	"github.com/multiversx/mx-chain-core-go/core/check"
	"github.com/multiversx/mx-chain-core-go/core/partitioning"
	"github.com/multiversx/mx-chain-core-go/core/throttler"
	"github.com/multiversx/mx-chain-core-go/data"
	"github.com/multiversx/mx-chain-core-go/data/block"
	"github.com/multiversx/mx-chain-core-go/data/typeConverters/uint64ByteSlice"
	"github.com/multiversx/mx-chain-go/common"
	disabledCommon "github.com/multiversx/mx-chain-go/common/disabled"
	"github.com/multiversx/mx-chain-go/common/ordering"
	"github.com/multiversx/mx-chain-go/config"
	"github.com/multiversx/mx-chain-go/dataRetriever"
	"github.com/multiversx/mx-chain-go/dataRetriever/blockchain"
	factoryDataPool "github.com/multiversx/mx-chain-go/dataRetriever/factory"
	"github.com/multiversx/mx-chain-go/dataRetriever/factory/containers"
	requesterscontainer "github.com/multiversx/mx-chain-go/dataRetriever/factory/requestersContainer"
	"github.com/multiversx/mx-chain-go/dataRetriever/factory/resolverscontainer"
	"github.com/multiversx/mx-chain-go/dataRetriever/requestHandlers"
	"github.com/multiversx/mx-chain-go/epochStart"
	"github.com/multiversx/mx-chain-go/epochStart/bootstrap/disabled"
	factoryInterceptors "github.com/multiversx/mx-chain-go/epochStart/bootstrap/factory"
	"github.com/multiversx/mx-chain-go/epochStart/bootstrap/types"
	factoryDisabled "github.com/multiversx/mx-chain-go/factory/disabled"
	"github.com/multiversx/mx-chain-go/heartbeat/sender"
	"github.com/multiversx/mx-chain-go/p2p"
	"github.com/multiversx/mx-chain-go/process"
	"github.com/multiversx/mx-chain-go/process/block/preprocess"
	"github.com/multiversx/mx-chain-go/process/heartbeat/validator"
	"github.com/multiversx/mx-chain-go/process/interceptors"
	disabledInterceptors "github.com/multiversx/mx-chain-go/process/interceptors/disabled"
	"github.com/multiversx/mx-chain-go/process/peer"
	"github.com/multiversx/mx-chain-go/redundancy"
	"github.com/multiversx/mx-chain-go/sharding"
	"github.com/multiversx/mx-chain-go/sharding/nodesCoordinator"
	"github.com/multiversx/mx-chain-go/state"
	"github.com/multiversx/mx-chain-go/state/syncer"
	"github.com/multiversx/mx-chain-go/storage"
	"github.com/multiversx/mx-chain-go/storage/cache"
	storageFactory "github.com/multiversx/mx-chain-go/storage/factory"
	"github.com/multiversx/mx-chain-go/storage/storageunit"
	"github.com/multiversx/mx-chain-go/trie/factory"
	"github.com/multiversx/mx-chain-go/trie/statistics"
	"github.com/multiversx/mx-chain-go/trie/storageMarker"
	"github.com/multiversx/mx-chain-go/update"
	updateSync "github.com/multiversx/mx-chain-go/update/sync"
	logger "github.com/multiversx/mx-chain-logger-go"
)

var log = logger.GetOrCreate("epochStart/bootstrap")

// DefaultTimeToWaitForRequestedData represents the default timespan until requested data needs to be received from the connected peers
const DefaultTimeToWaitForRequestedData = time.Minute
const timeBetweenRequests = 100 * time.Millisecond
const maxToRequest = 100
const gracePeriodInPercentage = float64(0.25)
const roundGracePeriod = 25

// thresholdForConsideringMetaBlockCorrect represents the percentage (between 0 and 100) of connected peers to send
// the same meta block in order to consider it correct
const thresholdForConsideringMetaBlockCorrect = 67

// Parameters defines the DTO for the result produced by the bootstrap component
type Parameters struct {
	Epoch       uint32
	SelfShardId uint32
	NumOfShards uint32
	NodesConfig nodesCoordinator.NodesCoordinatorRegistryHandler
}

// ComponentsNeededForBootstrap holds the components which need to be initialized from network
type ComponentsNeededForBootstrap struct {
	EpochStartMetaBlock data.MetaHeaderHandler
	PreviousEpochStart  data.MetaHeaderHandler
	ShardHeader         data.HeaderHandler
	NodesConfig         nodesCoordinator.NodesCoordinatorRegistryHandler
	Headers             map[string]data.HeaderHandler
	ShardCoordinator    sharding.Coordinator
	PendingMiniBlocks   map[string]*block.MiniBlock
	PeerMiniBlocks      []*block.MiniBlock
}

// epochStartBootstrap will handle requesting the needed data to start when joining late the network
type epochStartBootstrap struct {
	// should come via arguments
	destinationShardAsObserver uint32
	coreComponentsHolder       process.CoreComponentsHolder
	cryptoComponentsHolder     process.CryptoComponentsHolder
	mainMessenger              p2p.Messenger
	fullArchiveMessenger       p2p.Messenger
	generalConfig              config.Config
	prefsConfig                config.PreferencesConfig
	flagsConfig                config.ContextFlagsConfig
	economicsData              process.EconomicsDataHandler
	shardCoordinator           sharding.Coordinator
	genesisNodesConfig         sharding.GenesisNodesSetupHandler
	genesisShardCoordinator    sharding.Coordinator
	rater                      nodesCoordinator.ChanceComputer
	storerScheduledSCRs        storage.Storer
	trieContainer              common.TriesHolder
	trieStorageManagers        map[string]common.StorageManager
	mutTrieStorageManagers     sync.RWMutex
	nodeShuffler               nodesCoordinator.NodesShuffler
	roundHandler               epochStart.RoundHandler
	statusHandler              core.AppStatusHandler
	headerIntegrityVerifier    process.HeaderIntegrityVerifier
	numConcurrentTrieSyncers   int
	maxHardCapForMissingNodes  int
	trieSyncerVersion          int
	checkNodesOnDisk           bool
	bootstrapHeartbeatSender   update.Closer
	trieSyncStatisticsProvider common.SizeSyncStatisticsHandler
	nodeProcessingMode         common.NodeProcessingMode
	nodeOperationMode          common.NodeOperation
	stateStatsHandler          common.StateStatisticsHandler
	// created components
	requestHandler                  process.RequestHandler
	mainInterceptorContainer        process.InterceptorsContainer
	fullArchiveInterceptorContainer process.InterceptorsContainer
	dataPool                        dataRetriever.PoolsHolder
	miniBlocksSyncer                epochStart.PendingMiniBlocksSyncHandler
	headersSyncer                   epochStart.HeadersByHashSyncer
	txSyncerForScheduled            update.TransactionsSyncHandler
	epochStartMetaBlockSyncer       epochStart.StartOfEpochMetaSyncer
	nodesConfigHandler              StartOfEpochNodesConfigHandler
	whiteListHandler                update.WhiteListHandler
	whiteListerVerifiedTxs          update.WhiteListHandler
	storageOpenerHandler            storage.UnitOpenerHandler
	latestStorageDataProvider       storage.LatestStorageDataProviderHandler
	argumentsParser                 process.ArgumentsParser

	dataSyncerFactory               types.ScheduledDataSyncerCreator
	dataSyncerWithScheduled         types.ScheduledDataSyncer
	storageService                  dataRetriever.StorageService
	nodesCoordinatorRegistryFactory nodesCoordinator.NodesCoordinatorRegistryFactory

	// gathered data
	epochStartMeta     data.MetaHeaderHandler
	prevEpochStartMeta data.MetaHeaderHandler
	syncedHeaders      map[string]data.HeaderHandler
	nodesConfig        nodesCoordinator.NodesCoordinatorRegistryHandler
	baseData           baseDataInStorage
	startRound         int64
	nodeType           core.NodeType
	startEpoch         uint32
	shuffledOut        bool
}

type baseDataInStorage struct {
	shardId         uint32
	numberOfShards  uint32
	lastRound       int64
	epochStartRound uint64
	lastEpoch       uint32
	storageExists   bool
}

// ArgsEpochStartBootstrap holds the arguments needed for creating an epoch start data provider component
type ArgsEpochStartBootstrap struct {
	CoreComponentsHolder            process.CoreComponentsHolder
	CryptoComponentsHolder          process.CryptoComponentsHolder
	DestinationShardAsObserver      uint32
	MainMessenger                   p2p.Messenger
	FullArchiveMessenger            p2p.Messenger
	GeneralConfig                   config.Config
	PrefsConfig                     config.PreferencesConfig
	FlagsConfig                     config.ContextFlagsConfig
	EconomicsData                   process.EconomicsDataHandler
	GenesisNodesConfig              sharding.GenesisNodesSetupHandler
	GenesisShardCoordinator         sharding.Coordinator
	StorageUnitOpener               storage.UnitOpenerHandler
	LatestStorageDataProvider       storage.LatestStorageDataProviderHandler
	Rater                           nodesCoordinator.ChanceComputer
	NodeShuffler                    nodesCoordinator.NodesShuffler
	RoundHandler                    epochStart.RoundHandler
	ArgumentsParser                 process.ArgumentsParser
	StatusHandler                   core.AppStatusHandler
	HeaderIntegrityVerifier         process.HeaderIntegrityVerifier
	DataSyncerCreator               types.ScheduledDataSyncerCreator
	ScheduledSCRsStorer             storage.Storer
	TrieSyncStatisticsProvider      common.SizeSyncStatisticsHandler
	NodeProcessingMode              common.NodeProcessingMode
	StateStatsHandler               common.StateStatisticsHandler
	NodesCoordinatorRegistryFactory nodesCoordinator.NodesCoordinatorRegistryFactory
}

type dataToSync struct {
	ownShardHdr       data.ShardHeaderHandler
	rootHashToSync    []byte
	withScheduled     bool
	additionalHeaders map[string]data.HeaderHandler
	miniBlocks        map[string]*block.MiniBlock
}

// NewEpochStartBootstrap will return a new instance of epochStartBootstrap
func NewEpochStartBootstrap(args ArgsEpochStartBootstrap) (*epochStartBootstrap, error) {
	err := checkArguments(args)
	if err != nil {
		return nil, err
	}

	epochStartProvider := &epochStartBootstrap{
		coreComponentsHolder:            args.CoreComponentsHolder,
		cryptoComponentsHolder:          args.CryptoComponentsHolder,
		mainMessenger:                   args.MainMessenger,
		fullArchiveMessenger:            args.FullArchiveMessenger,
		generalConfig:                   args.GeneralConfig,
		prefsConfig:                     args.PrefsConfig,
		flagsConfig:                     args.FlagsConfig,
		economicsData:                   args.EconomicsData,
		genesisNodesConfig:              args.GenesisNodesConfig,
		genesisShardCoordinator:         args.GenesisShardCoordinator,
		rater:                           args.Rater,
		destinationShardAsObserver:      args.DestinationShardAsObserver,
		nodeShuffler:                    args.NodeShuffler,
		roundHandler:                    args.RoundHandler,
		storageOpenerHandler:            args.StorageUnitOpener,
		latestStorageDataProvider:       args.LatestStorageDataProvider,
		shuffledOut:                     false,
		statusHandler:                   args.StatusHandler,
		nodeType:                        core.NodeTypeObserver,
		argumentsParser:                 args.ArgumentsParser,
		headerIntegrityVerifier:         args.HeaderIntegrityVerifier,
		numConcurrentTrieSyncers:        args.GeneralConfig.TrieSync.NumConcurrentTrieSyncers,
		maxHardCapForMissingNodes:       args.GeneralConfig.TrieSync.MaxHardCapForMissingNodes,
		trieSyncerVersion:               args.GeneralConfig.TrieSync.TrieSyncerVersion,
		checkNodesOnDisk:                args.GeneralConfig.TrieSync.CheckNodesOnDisk,
		dataSyncerFactory:               args.DataSyncerCreator,
		storerScheduledSCRs:             args.ScheduledSCRsStorer,
		shardCoordinator:                args.GenesisShardCoordinator,
		trieSyncStatisticsProvider:      args.TrieSyncStatisticsProvider,
		nodeProcessingMode:              args.NodeProcessingMode,
		nodeOperationMode:               common.NormalOperation,
		stateStatsHandler:               args.StateStatsHandler,
		startEpoch:                      args.GeneralConfig.EpochStartConfig.GenesisEpoch,
		nodesCoordinatorRegistryFactory: args.NodesCoordinatorRegistryFactory,
	}

	if epochStartProvider.prefsConfig.FullArchive {
		epochStartProvider.nodeOperationMode = common.FullArchiveMode
	}

	whiteListCache, err := storageunit.NewCache(storageFactory.GetCacherFromConfig(epochStartProvider.generalConfig.WhiteListPool))
	if err != nil {
		return nil, err
	}

	epochStartProvider.whiteListHandler, err = interceptors.NewWhiteListDataVerifier(whiteListCache)
	if err != nil {
		return nil, err
	}

	epochStartProvider.whiteListerVerifiedTxs, err = disabledInterceptors.NewDisabledWhiteListDataVerifier()
	if err != nil {
		return nil, err
	}

	epochStartProvider.trieContainer = state.NewDataTriesHolder()
	epochStartProvider.trieStorageManagers = make(map[string]common.StorageManager)

	if epochStartProvider.generalConfig.Hardfork.AfterHardFork {
		epochStartProvider.startEpoch = epochStartProvider.generalConfig.Hardfork.StartEpoch
		epochStartProvider.baseData.lastEpoch = epochStartProvider.startEpoch
		epochStartProvider.startRound = int64(epochStartProvider.generalConfig.Hardfork.StartRound)
		epochStartProvider.baseData.lastRound = epochStartProvider.startRound
		epochStartProvider.baseData.epochStartRound = uint64(epochStartProvider.startRound)
	}

	return epochStartProvider, nil
}

func (e *epochStartBootstrap) isStartInEpochZero() bool {
	startTime := time.Unix(e.genesisNodesConfig.GetStartTime(), 0)
	isCurrentTimeBeforeGenesis := time.Since(startTime) < 0
	if isCurrentTimeBeforeGenesis {
		return true
	}

	currentRound := e.roundHandler.Index() - e.startRound
	epochEndPlusGracePeriod := float64(e.generalConfig.EpochStartConfig.RoundsPerEpoch) * (gracePeriodInPercentage + 1.0)
	log.Debug("IsStartInEpochZero", "currentRound", currentRound, "epochEndRound", epochEndPlusGracePeriod)
	return float64(currentRound) < epochEndPlusGracePeriod
}

func (e *epochStartBootstrap) prepareEpochZero() (Parameters, error) {
	shardIDToReturn := e.genesisShardCoordinator.SelfId()
	if !e.isNodeInGenesisNodesConfig() {
		shardIDToReturn = e.applyShardIDAsObserverIfNeeded(e.genesisShardCoordinator.SelfId())
	}
	parameters := Parameters{
		Epoch:       e.startEpoch,
		SelfShardId: shardIDToReturn,
		NumOfShards: e.genesisShardCoordinator.NumberOfShards(),
	}
	return parameters, nil
}

func (e *epochStartBootstrap) isNodeInGenesisNodesConfig() bool {
	ownPubKey, err := e.cryptoComponentsHolder.PublicKey().ToByteArray()
	if err != nil {
		return false
	}

	eligibleList, waitingList := e.genesisNodesConfig.InitialNodesInfo()

	for _, nodesInShard := range eligibleList {
		for _, eligibleNode := range nodesInShard {
			if bytes.Equal(eligibleNode.PubKeyBytes(), ownPubKey) {
				return true
			}
		}
	}

	for _, nodesInShard := range waitingList {
		for _, waitingNode := range nodesInShard {
			if bytes.Equal(waitingNode.PubKeyBytes(), ownPubKey) {
				return true
			}
		}
	}

	return false
}

// Bootstrap runs the fast bootstrap method from the network or local storage
func (e *epochStartBootstrap) Bootstrap() (Parameters, error) {
	defer e.closeTrieComponents()
	defer e.closeBootstrapHeartbeatSender()

	if e.flagsConfig.ForceStartFromNetwork {
		log.Warn("epochStartBootstrap.Bootstrap: forcing start from network")
	}

	shouldStartFromNetwork := e.generalConfig.GeneralSettings.StartInEpochEnabled || e.flagsConfig.ForceStartFromNetwork
	if !shouldStartFromNetwork {
		return e.bootstrapFromLocalStorage()
	}

	defer e.cleanupOnBootstrapFinish()

	var err error
	e.shardCoordinator, err = sharding.NewMultiShardCoordinator(e.genesisShardCoordinator.NumberOfShards(), core.MetachainShardId)
	if err != nil {
		return Parameters{}, err
	}

	e.dataPool, err = factoryDataPool.NewDataPoolFromConfig(
		factoryDataPool.ArgsDataPool{
			Config:           &e.generalConfig,
			EconomicsData:    e.economicsData,
			ShardCoordinator: e.shardCoordinator,
			Marshalizer:      e.coreComponentsHolder.InternalMarshalizer(),
			PathManager:      e.coreComponentsHolder.PathHandler(),
		},
	)
	if err != nil {
		return Parameters{}, err
	}

	params, shouldContinue, err := e.startFromSavedEpoch()
	shouldContinue = shouldContinue || e.flagsConfig.ForceStartFromNetwork
	if !shouldContinue {
		return params, err
	}

	err = e.prepareComponentsToSyncFromNetwork()
	if err != nil {
		return Parameters{}, err
	}

	e.epochStartMeta, err = e.epochStartMetaBlockSyncer.SyncEpochStartMeta(DefaultTimeToWaitForRequestedData)
	if err != nil {
		return Parameters{}, err
	}
	log.Debug("start in epoch bootstrap: got epoch start meta header", "epoch", e.epochStartMeta.GetEpoch(), "nonce", e.epochStartMeta.GetNonce())
	e.setEpochStartMetrics()

	err = e.createSyncers()
	if err != nil {
		return Parameters{}, err
	}

	defer func() {
		errClose := e.mainInterceptorContainer.Close()
		if errClose != nil {
			log.Warn("prepareEpochFromStorage mainInterceptorContainer.Close()", "error", errClose)
		}

		errClose = e.fullArchiveInterceptorContainer.Close()
		if errClose != nil {
			log.Warn("prepareEpochFromStorage fullArchiveInterceptorContainer.Close()", "error", errClose)
		}
	}()

	params, err = e.requestAndProcessing()
	if err != nil {
		return Parameters{}, err
	}

	return params, nil
}

func (e *epochStartBootstrap) bootstrapFromLocalStorage() (Parameters, error) {
	log.Warn("fast bootstrap is disabled")

	e.initializeFromLocalStorage()
	if !e.baseData.storageExists {
		return Parameters{
			Epoch:       e.startEpoch,
			SelfShardId: e.genesisShardCoordinator.SelfId(),
			NumOfShards: e.genesisShardCoordinator.NumberOfShards(),
		}, nil
	}

	newShardId, shuffledOut, err := e.getShardIDForLatestEpoch()
	if err != nil {
		return Parameters{}, err
	}

	epochToStart := e.baseData.lastEpoch
	if shuffledOut {
		epochToStart = e.startEpoch
	}

	newShardId = e.applyShardIDAsObserverIfNeeded(newShardId)
	return Parameters{
		Epoch:       epochToStart,
		SelfShardId: newShardId,
		NumOfShards: e.baseData.numberOfShards,
		NodesConfig: e.nodesConfig,
	}, nil
}

func (e *epochStartBootstrap) cleanupOnBootstrapFinish() {
	log.Debug("unregistering all message processor and un-joining all topics")
	errMessenger := e.mainMessenger.UnregisterAllMessageProcessors()
	log.LogIfError(errMessenger)

	errMessenger = e.mainMessenger.UnJoinAllTopics()
	log.LogIfError(errMessenger)

	errMessenger = e.fullArchiveMessenger.UnregisterAllMessageProcessors()
	log.LogIfError(errMessenger)

	errMessenger = e.fullArchiveMessenger.UnJoinAllTopics()
	log.LogIfError(errMessenger)

	e.closeTrieNodes()
}

func (e *epochStartBootstrap) closeTrieNodes() {
	if check.IfNil(e.dataPool) {
		return
	}
	if check.IfNil(e.dataPool.TrieNodes()) {
		return
	}

	errTrieNodesClosed := e.dataPool.TrieNodes().Close()
	log.LogIfError(errTrieNodesClosed)
}

func (e *epochStartBootstrap) startFromSavedEpoch() (Parameters, bool, error) {
	isStartInEpochZero := e.isStartInEpochZero()
	isCurrentEpochSaved := e.computeIfCurrentEpochIsSaved()

	if isStartInEpochZero || isCurrentEpochSaved {
		if e.baseData.lastEpoch <= e.startEpoch {
			params, err := e.prepareEpochZero()
			return params, false, err
		}

		parameters, errPrepare := e.prepareEpochFromStorage()
		if errPrepare == nil {
			return parameters, false, nil
		}

		if e.shuffledOut {
			// sync was already tried - not need to continue from here
			return Parameters{}, false, errPrepare
		}

		log.Debug("could not start from storage - will try sync for start in epoch", "error", errPrepare)
	}

	return Parameters{}, true, nil
}

func (e *epochStartBootstrap) computeIfCurrentEpochIsSaved() bool {
	e.initializeFromLocalStorage()
	if !e.baseData.storageExists {
		return false
	}

	computedRound := e.roundHandler.Index()
	log.Debug("computed round", "round", computedRound, "lastRound", e.baseData.lastRound)
	if computedRound-e.baseData.lastRound < roundGracePeriod {
		return true
	}

	roundsSinceEpochStart := computedRound - int64(e.baseData.epochStartRound)
	log.Debug("epoch start round", "round", e.baseData.epochStartRound, "roundsSinceEpochStart", roundsSinceEpochStart)
	epochEndPlusGracePeriod := float64(e.generalConfig.EpochStartConfig.RoundsPerEpoch) * (gracePeriodInPercentage + 1.0)
	return float64(roundsSinceEpochStart) < epochEndPlusGracePeriod
}

func (e *epochStartBootstrap) prepareComponentsToSyncFromNetwork() error {
	e.closeTrieComponents()
	e.storageService = disabled.NewChainStorer()
	triesContainer, trieStorageManagers, err := factory.CreateTriesComponentsForShardId(
		e.generalConfig,
		e.coreComponentsHolder,
		e.storageService,
		e.stateStatsHandler,
	)
	if err != nil {
		return err
	}

	e.trieContainer = triesContainer
	e.trieStorageManagers = trieStorageManagers

	err = e.createResolversContainer()
	if err != nil {
		return err
	}

	err = e.createRequestHandler()
	if err != nil {
		return err
	}

	epochStartConfig := e.generalConfig.EpochStartConfig
	metaBlockProcessor, err := NewEpochStartMetaBlockProcessor(
		e.mainMessenger,
		e.requestHandler,
		e.coreComponentsHolder.InternalMarshalizer(),
		e.coreComponentsHolder.Hasher(),
		thresholdForConsideringMetaBlockCorrect,
		epochStartConfig.MinNumConnectedPeersToStart,
		epochStartConfig.MinNumOfPeersToConsiderBlockValid,
	)
	if err != nil {
		return err
	}

	argsEpochStartSyncer := ArgsNewEpochStartMetaSyncer{
		CoreComponentsHolder:    e.coreComponentsHolder,
		CryptoComponentsHolder:  e.cryptoComponentsHolder,
		RequestHandler:          e.requestHandler,
		Messenger:               e.mainMessenger,
		ShardCoordinator:        e.shardCoordinator,
		EconomicsData:           e.economicsData,
		WhitelistHandler:        e.whiteListHandler,
		StartInEpochConfig:      epochStartConfig,
		HeaderIntegrityVerifier: e.headerIntegrityVerifier,
		MetaBlockProcessor:      metaBlockProcessor,
	}
	e.epochStartMetaBlockSyncer, err = NewEpochStartMetaSyncer(argsEpochStartSyncer)
	if err != nil {
		return err
	}

	return nil
}

func (e *epochStartBootstrap) createSyncers() error {
	var err error
	args := factoryInterceptors.ArgsEpochStartInterceptorContainer{
		CoreComponents:          e.coreComponentsHolder,
		CryptoComponents:        e.cryptoComponentsHolder,
		Config:                  e.generalConfig,
		ShardCoordinator:        e.shardCoordinator,
		MainMessenger:           e.mainMessenger,
		FullArchiveMessenger:    e.fullArchiveMessenger,
		DataPool:                e.dataPool,
		WhiteListHandler:        e.whiteListHandler,
		WhiteListerVerifiedTxs:  e.whiteListerVerifiedTxs,
		ArgumentsParser:         e.argumentsParser,
		HeaderIntegrityVerifier: e.headerIntegrityVerifier,
		RequestHandler:          e.requestHandler,
		SignaturesHandler:       e.mainMessenger,
		NodeOperationMode:       e.nodeOperationMode,
	}

	e.mainInterceptorContainer, e.fullArchiveInterceptorContainer, err = factoryInterceptors.NewEpochStartInterceptorsContainer(args)
	if err != nil {
		return err
	}

	syncMiniBlocksArgs := updateSync.ArgsNewPendingMiniBlocksSyncer{
		Storage:        disabled.CreateMemUnit(),
		Cache:          e.dataPool.MiniBlocks(),
		Marshalizer:    e.coreComponentsHolder.InternalMarshalizer(),
		RequestHandler: e.requestHandler,
	}
	e.miniBlocksSyncer, err = updateSync.NewPendingMiniBlocksSyncer(syncMiniBlocksArgs)
	if err != nil {
		return err
	}

	syncMissingHeadersArgs := updateSync.ArgsNewMissingHeadersByHashSyncer{
		Storage:        disabled.CreateMemUnit(),
		Cache:          e.dataPool.Headers(),
		Marshalizer:    e.coreComponentsHolder.InternalMarshalizer(),
		RequestHandler: e.requestHandler,
	}
	e.headersSyncer, err = updateSync.NewMissingheadersByHashSyncer(syncMissingHeadersArgs)
	if err != nil {
		return err
	}

	syncTxsArgs := updateSync.ArgsNewTransactionsSyncer{
		DataPools:      e.dataPool,
		Storages:       disabled.NewChainStorer(),
		Marshaller:     e.coreComponentsHolder.InternalMarshalizer(),
		RequestHandler: e.requestHandler,
	}

	e.txSyncerForScheduled, err = updateSync.NewTransactionsSyncer(syncTxsArgs)
	if err != nil {
		return err
	}

	return nil
}

func (e *epochStartBootstrap) syncHeadersFrom(meta data.MetaHeaderHandler) (map[string]data.HeaderHandler, error) {
	hashesToRequest := make([][]byte, 0, len(meta.GetEpochStartHandler().GetLastFinalizedHeaderHandlers())+1)
	shardIds := make([]uint32, 0, len(meta.GetEpochStartHandler().GetLastFinalizedHeaderHandlers())+1)

	for _, epochStartData := range meta.GetEpochStartHandler().GetLastFinalizedHeaderHandlers() {
		hashesToRequest = append(hashesToRequest, epochStartData.GetHeaderHash())
		shardIds = append(shardIds, epochStartData.GetShardID())
	}

	if meta.GetEpoch() > e.startEpoch+1 { // no need to request genesis block
		hashesToRequest = append(hashesToRequest, meta.GetEpochStartHandler().GetEconomicsHandler().GetPrevEpochStartHash())
		shardIds = append(shardIds, core.MetachainShardId)
	}

	ctx, cancel := context.WithTimeout(context.Background(), DefaultTimeToWaitForRequestedData)
	err := e.headersSyncer.SyncMissingHeadersByHash(shardIds, hashesToRequest, ctx)
	cancel()
	if err != nil {
		return nil, err
	}

	syncedHeaders, err := e.headersSyncer.GetHeaders()
	if err != nil {
		return nil, err
	}

	if meta.GetEpoch() == e.startEpoch+1 {
		syncedHeaders[string(meta.GetEpochStartHandler().GetEconomicsHandler().GetPrevEpochStartHash())] = &block.MetaBlock{}
	}

	return syncedHeaders, nil
}

// Bootstrap will handle requesting and receiving the needed information the node will bootstrap from
func (e *epochStartBootstrap) requestAndProcessing() (Parameters, error) {
	var err error
	e.baseData.numberOfShards = uint32(len(e.epochStartMeta.GetEpochStartHandler().GetLastFinalizedHeaderHandlers()))
	e.baseData.lastEpoch = e.epochStartMeta.GetEpoch()

	e.syncedHeaders, err = e.syncHeadersFrom(e.epochStartMeta)
	if err != nil {
		return Parameters{}, err
	}
	log.Debug("start in epoch bootstrap: got shard headers and previous epoch start meta block")

	prevEpochStartMetaHash := e.epochStartMeta.GetEpochStartHandler().GetEconomicsHandler().GetPrevEpochStartHash()
	prevEpochStartMeta, ok := e.syncedHeaders[string(prevEpochStartMetaHash)].(*block.MetaBlock)
	if !ok {
		return Parameters{}, epochStart.ErrWrongTypeAssertion
	}
	e.prevEpochStartMeta = prevEpochStartMeta

	pubKeyBytes, err := e.cryptoComponentsHolder.PublicKey().ToByteArray()
	if err != nil {
		return Parameters{}, err
	}

	miniBlocks, err := e.processNodesConfig(pubKeyBytes)
	if err != nil {
		return Parameters{}, err
	}
	log.Debug("start in epoch bootstrap: processNodesConfig")

	e.saveSelfShardId()
	e.shardCoordinator, err = sharding.NewMultiShardCoordinator(e.baseData.numberOfShards, e.baseData.shardId)
	if err != nil {
		return Parameters{}, fmt.Errorf("%w numberOfShards=%v shardId=%v", err, e.baseData.numberOfShards, e.baseData.shardId)
	}
	log.Debug("start in epoch bootstrap: shardCoordinator", "numOfShards", e.baseData.numberOfShards, "shardId", e.baseData.shardId)

	consensusTopic := common.ConsensusTopic + e.shardCoordinator.CommunicationIdentifier(e.shardCoordinator.SelfId())
	err = e.mainMessenger.CreateTopic(consensusTopic, true)
	if err != nil {
		return Parameters{}, err
	}

	err = e.createHeartbeatSender()
	if err != nil {
		return Parameters{}, err
	}

	if e.shardCoordinator.SelfId() == core.MetachainShardId {
		err = e.requestAndProcessForMeta(miniBlocks)
		if err != nil {
			return Parameters{}, err
		}
	} else {
		err = e.requestAndProcessForShard(miniBlocks)
		if err != nil {
			return Parameters{}, err
		}
	}

	log.Debug("removing cached received trie nodes")
	e.dataPool.TrieNodes().Clear()

	parameters := Parameters{
		Epoch:       e.baseData.lastEpoch,
		SelfShardId: e.baseData.shardId,
		NumOfShards: e.baseData.numberOfShards,
		NodesConfig: e.nodesConfig,
	}

	return parameters, nil
}

func (e *epochStartBootstrap) saveSelfShardId() {
	if e.baseData.shardId != core.AllShardId {
		return
	}

	e.baseData.shardId = e.destinationShardAsObserver

	if e.baseData.shardId > e.baseData.numberOfShards &&
		e.baseData.shardId != core.MetachainShardId {
		e.baseData.shardId = e.genesisShardCoordinator.SelfId()
	}
}

func (e *epochStartBootstrap) processNodesConfig(pubKey []byte) ([]*block.MiniBlock, error) {
	var err error
	shardId := e.destinationShardAsObserver
	if shardId > e.baseData.numberOfShards && shardId != core.MetachainShardId {
		shardId = e.genesisShardCoordinator.SelfId()
	}
	argsNewValidatorStatusSyncers := ArgsNewSyncValidatorStatus{
<<<<<<< HEAD
		DataPool:               e.dataPool,
		Marshalizer:            e.coreComponentsHolder.InternalMarshalizer(),
		RequestHandler:         e.requestHandler,
		ChanceComputer:         e.rater,
		GenesisNodesConfig:     e.genesisNodesConfig,
		ChainParametersHandler: e.coreComponentsHolder.ChainParametersHandler(),
		NodeShuffler:           e.nodeShuffler,
		Hasher:                 e.coreComponentsHolder.Hasher(),
		PubKey:                 pubKey,
		ShardIdAsObserver:      shardId,
		ChanNodeStop:           e.coreComponentsHolder.ChanStopNodeProcess(),
		NodeTypeProvider:       e.coreComponentsHolder.NodeTypeProvider(),
		IsFullArchive:          e.prefsConfig.FullArchive,
		EnableEpochsHandler:    e.coreComponentsHolder.EnableEpochsHandler(),
=======
		DataPool:                        e.dataPool,
		Marshalizer:                     e.coreComponentsHolder.InternalMarshalizer(),
		RequestHandler:                  e.requestHandler,
		ChanceComputer:                  e.rater,
		GenesisNodesConfig:              e.genesisNodesConfig,
		NodeShuffler:                    e.nodeShuffler,
		Hasher:                          e.coreComponentsHolder.Hasher(),
		PubKey:                          pubKey,
		ShardIdAsObserver:               shardId,
		ChanNodeStop:                    e.coreComponentsHolder.ChanStopNodeProcess(),
		NodeTypeProvider:                e.coreComponentsHolder.NodeTypeProvider(),
		IsFullArchive:                   e.prefsConfig.FullArchive,
		EnableEpochsHandler:             e.coreComponentsHolder.EnableEpochsHandler(),
		NodesCoordinatorRegistryFactory: e.nodesCoordinatorRegistryFactory,
>>>>>>> ad05efde
	}

	e.nodesConfigHandler, err = NewSyncValidatorStatus(argsNewValidatorStatusSyncers)
	if err != nil {
		return nil, err
	}

	var miniBlocks []*block.MiniBlock
	e.nodesConfig, e.baseData.shardId, miniBlocks, err = e.nodesConfigHandler.NodesConfigFromMetaBlock(e.epochStartMeta, e.prevEpochStartMeta)
	e.baseData.shardId = e.applyShardIDAsObserverIfNeeded(e.baseData.shardId)

	return miniBlocks, err
}

func (e *epochStartBootstrap) requestAndProcessForMeta(peerMiniBlocks []*block.MiniBlock) error {
	var err error

	argsStorageHandler := StorageHandlerArgs{
		GeneralConfig:                   e.generalConfig,
		PreferencesConfig:               e.prefsConfig,
		ShardCoordinator:                e.shardCoordinator,
		PathManagerHandler:              e.coreComponentsHolder.PathHandler(),
		Marshaller:                      e.coreComponentsHolder.InternalMarshalizer(),
		Hasher:                          e.coreComponentsHolder.Hasher(),
		CurrentEpoch:                    e.epochStartMeta.GetEpoch(),
		Uint64Converter:                 e.coreComponentsHolder.Uint64ByteSliceConverter(),
		NodeTypeProvider:                e.coreComponentsHolder.NodeTypeProvider(),
		NodesCoordinatorRegistryFactory: e.nodesCoordinatorRegistryFactory,
		ManagedPeersHolder:              e.cryptoComponentsHolder.ManagedPeersHolder(),
		NodeProcessingMode:              e.nodeProcessingMode,
		StateStatsHandler:               e.stateStatsHandler,
	}
	storageHandlerComponent, err := NewMetaStorageHandler(argsStorageHandler)
	if err != nil {
		return err
	}

	defer storageHandlerComponent.CloseStorageService()

	e.closeTrieComponents()
	triesContainer, trieStorageManagers, err := factory.CreateTriesComponentsForShardId(
		e.generalConfig,
		e.coreComponentsHolder,
		storageHandlerComponent.storageService,
		e.stateStatsHandler,
	)
	if err != nil {
		return err
	}

	e.trieContainer = triesContainer
	e.trieStorageManagers = trieStorageManagers

	log.Debug("start in epoch bootstrap: started syncValidatorAccountsState")
	err = e.syncValidatorAccountsState(e.epochStartMeta.GetValidatorStatsRootHash())
	if err != nil {
		return err
	}
	log.Debug("start in epoch bootstrap: syncUserAccountsState")

	err = e.syncUserAccountsState(e.epochStartMeta.GetRootHash())
	if err != nil {
		return err
	}

	pendingMiniBlocks, err := e.getPendingMiniblocks()
	if err != nil {
		return err
	}

	log.Debug("start in epoch bootstrap: GetMiniBlocks", "num synced", len(pendingMiniBlocks))

	components := &ComponentsNeededForBootstrap{
		EpochStartMetaBlock: e.epochStartMeta,
		PreviousEpochStart:  e.prevEpochStartMeta,
		NodesConfig:         e.nodesConfig,
		Headers:             e.syncedHeaders,
		ShardCoordinator:    e.shardCoordinator,
		PendingMiniBlocks:   pendingMiniBlocks,
		PeerMiniBlocks:      peerMiniBlocks,
	}

	errSavingToStorage := storageHandlerComponent.SaveDataToStorage(components)
	if errSavingToStorage != nil {
		return errSavingToStorage
	}

	return nil
}

func (e *epochStartBootstrap) getPendingMiniblocks() (map[string]*block.MiniBlock, error) {
	allPendingMiniblocksHeaders := e.computeAllPendingMiniblocksHeaders()
	ctx, cancel := context.WithTimeout(context.Background(), DefaultTimeToWaitForRequestedData)
	err := e.miniBlocksSyncer.SyncPendingMiniBlocks(allPendingMiniblocksHeaders, ctx)
	cancel()
	if err != nil {
		return nil, err
	}

	return e.miniBlocksSyncer.GetMiniBlocks()
}

func (e *epochStartBootstrap) computeAllPendingMiniblocksHeaders() []data.MiniBlockHeaderHandler {
	allPendingMiniblocksHeaders := make([]data.MiniBlockHeaderHandler, 0)
	lastFinalizedHeaderHandlers := e.epochStartMeta.GetEpochStartHandler().GetLastFinalizedHeaderHandlers()

	for _, hdr := range lastFinalizedHeaderHandlers {
		allPendingMiniblocksHeaders = append(allPendingMiniblocksHeaders, hdr.GetPendingMiniBlockHeaderHandlers()...)
	}

	return allPendingMiniblocksHeaders
}

func (e *epochStartBootstrap) findSelfShardEpochStartData() (data.EpochStartShardDataHandler, error) {
	var epochStartData data.EpochStartShardDataHandler
	lastFinalizedHeaderHandlers := e.epochStartMeta.GetEpochStartHandler().GetLastFinalizedHeaderHandlers()
	for i, shardData := range lastFinalizedHeaderHandlers {
		if shardData.GetShardID() == e.shardCoordinator.SelfId() {
			return lastFinalizedHeaderHandlers[i], nil
		}
	}
	return epochStartData, epochStart.ErrEpochStartDataForShardNotFound
}

func (e *epochStartBootstrap) requestAndProcessForShard(peerMiniBlocks []*block.MiniBlock) error {
	epochStartData, err := e.findSelfShardEpochStartData()
	if err != nil {
		return err
	}

	ctx, cancel := context.WithTimeout(context.Background(), DefaultTimeToWaitForRequestedData)
	err = e.miniBlocksSyncer.SyncPendingMiniBlocks(epochStartData.GetPendingMiniBlockHeaderHandlers(), ctx)
	cancel()
	if err != nil {
		return err
	}

	pendingMiniBlocks, err := e.miniBlocksSyncer.GetMiniBlocks()
	if err != nil {
		return err
	}
	log.Debug("start in epoch bootstrap: GetMiniBlocks", "num synced", len(pendingMiniBlocks))

	shardIds := []uint32{
		core.MetachainShardId,
		core.MetachainShardId,
	}
	lastFinishedMeta := epochStartData.GetLastFinishedMetaBlock()
	firstPendingMetaBlock := epochStartData.GetFirstPendingMetaBlock()
	hashesToRequest := [][]byte{
		lastFinishedMeta,
		firstPendingMetaBlock,
	}

	e.headersSyncer.ClearFields()
	ctx, cancel = context.WithTimeout(context.Background(), DefaultTimeToWaitForRequestedData)
	err = e.headersSyncer.SyncMissingHeadersByHash(shardIds, hashesToRequest, ctx)
	cancel()
	if err != nil {
		return err
	}

	neededHeaders, err := e.headersSyncer.GetHeaders()
	if err != nil {
		return err
	}
	log.Debug("start in epoch bootstrap: SyncMissingHeadersByHash")

	for hash, hdr := range neededHeaders {
		e.syncedHeaders[hash] = hdr
	}

	shardNotarizedHeader, ok := e.syncedHeaders[string(epochStartData.GetHeaderHash())].(data.ShardHeaderHandler)
	if !ok {
		return epochStart.ErrWrongTypeAssertion
	}

	dts, err := e.getDataToSync(
		epochStartData,
		shardNotarizedHeader,
	)
	if err != nil {
		return err
	}

	for hash, hdr := range dts.additionalHeaders {
		e.syncedHeaders[hash] = hdr
	}

	argsStorageHandler := StorageHandlerArgs{
		GeneralConfig:                   e.generalConfig,
		PreferencesConfig:               e.prefsConfig,
		ShardCoordinator:                e.shardCoordinator,
		PathManagerHandler:              e.coreComponentsHolder.PathHandler(),
		Marshaller:                      e.coreComponentsHolder.InternalMarshalizer(),
		Hasher:                          e.coreComponentsHolder.Hasher(),
		CurrentEpoch:                    e.baseData.lastEpoch,
		Uint64Converter:                 e.coreComponentsHolder.Uint64ByteSliceConverter(),
		NodeTypeProvider:                e.coreComponentsHolder.NodeTypeProvider(),
		NodesCoordinatorRegistryFactory: e.nodesCoordinatorRegistryFactory,
		ManagedPeersHolder:              e.cryptoComponentsHolder.ManagedPeersHolder(),
		NodeProcessingMode:              e.nodeProcessingMode,
		StateStatsHandler:               e.stateStatsHandler,
	}
	storageHandlerComponent, err := NewShardStorageHandler(argsStorageHandler)
	if err != nil {
		return err
	}

	defer storageHandlerComponent.CloseStorageService()

	e.closeTrieComponents()
	triesContainer, trieStorageManagers, err := factory.CreateTriesComponentsForShardId(
		e.generalConfig,
		e.coreComponentsHolder,
		storageHandlerComponent.storageService,
		e.stateStatsHandler,
	)
	if err != nil {
		return err
	}

	e.trieContainer = triesContainer
	e.trieStorageManagers = trieStorageManagers

	log.Debug("start in epoch bootstrap: started syncUserAccountsState", "rootHash", dts.rootHashToSync)
	err = e.syncUserAccountsState(dts.rootHashToSync)
	if err != nil {
		return err
	}
	log.Debug("start in epoch bootstrap: syncUserAccountsState")

	components := &ComponentsNeededForBootstrap{
		EpochStartMetaBlock: e.epochStartMeta,
		PreviousEpochStart:  e.prevEpochStartMeta,
		ShardHeader:         dts.ownShardHdr,
		NodesConfig:         e.nodesConfig,
		Headers:             e.syncedHeaders,
		ShardCoordinator:    e.shardCoordinator,
		PendingMiniBlocks:   pendingMiniBlocks,
		PeerMiniBlocks:      peerMiniBlocks,
	}

	errSavingToStorage := storageHandlerComponent.SaveDataToStorage(components, shardNotarizedHeader, dts.withScheduled, dts.miniBlocks)
	if errSavingToStorage != nil {
		return errSavingToStorage
	}

	return nil
}

func (e *epochStartBootstrap) getDataToSync(
	epochStartData data.EpochStartShardDataHandler,
	shardNotarizedHeader data.ShardHeaderHandler,
) (*dataToSync, error) {
	var err error
	e.storerScheduledSCRs, err = e.storageOpenerHandler.OpenDB(
		e.generalConfig.ScheduledSCRsStorage.DB,
		epochStartData.GetShardID(),
		epochStartData.GetEpoch(),
	)
	if err != nil {
		return nil, err
	}

	res, err := e.updateDataForScheduled(shardNotarizedHeader)
	if err != nil {
		return nil, err
	}

	errClose := e.storerScheduledSCRs.Close()
	log.LogIfError(errClose)
	res.withScheduled = res.ownShardHdr != shardNotarizedHeader

	return res, nil
}

func (e *epochStartBootstrap) updateDataForScheduled(
	shardNotarizedHeader data.ShardHeaderHandler,
) (*dataToSync, error) {

	orderedCollection := ordering.NewOrderedCollection()
	scheduledTxsHandler, err := preprocess.NewScheduledTxsExecution(
		&factoryDisabled.TxProcessor{},
		&factoryDisabled.TxCoordinator{},
		e.storerScheduledSCRs,
		e.coreComponentsHolder.InternalMarshalizer(),
		e.coreComponentsHolder.Hasher(),
		e.shardCoordinator,
		orderedCollection,
	)
	if err != nil {
		return nil, err
	}

	argsScheduledDataSyncer := &types.ScheduledDataSyncerCreateArgs{
		ScheduledTxsHandler:  scheduledTxsHandler,
		HeadersSyncer:        e.headersSyncer,
		MiniBlocksSyncer:     e.miniBlocksSyncer,
		TxSyncer:             e.txSyncerForScheduled,
		ScheduledEnableEpoch: e.coreComponentsHolder.EnableEpochsHandler().GetActivationEpoch(common.ScheduledMiniBlocksFlag),
	}

	e.dataSyncerWithScheduled, err = e.dataSyncerFactory.Create(argsScheduledDataSyncer)
	if err != nil {
		return nil, err
	}

	res := &dataToSync{
		ownShardHdr:       nil,
		rootHashToSync:    nil,
		withScheduled:     false,
		additionalHeaders: nil,
		miniBlocks:        nil,
	}

	res.ownShardHdr, res.additionalHeaders, res.miniBlocks, err = e.dataSyncerWithScheduled.UpdateSyncDataIfNeeded(shardNotarizedHeader)
	if err != nil {
		return nil, err
	}

	res.rootHashToSync = e.dataSyncerWithScheduled.GetRootHashToSync(shardNotarizedHeader)

	return res, nil
}

func (e *epochStartBootstrap) syncUserAccountsState(rootHash []byte) error {
	thr, err := throttler.NewNumGoRoutinesThrottler(int32(e.numConcurrentTrieSyncers))
	if err != nil {
		return err
	}

	e.mutTrieStorageManagers.RLock()
	trieStorageManager := e.trieStorageManagers[dataRetriever.UserAccountsUnit.String()]
	e.mutTrieStorageManagers.RUnlock()

	argsUserAccountsSyncer := syncer.ArgsNewUserAccountsSyncer{
		ArgsNewBaseAccountsSyncer: syncer.ArgsNewBaseAccountsSyncer{
			Hasher:                            e.coreComponentsHolder.Hasher(),
			Marshalizer:                       e.coreComponentsHolder.InternalMarshalizer(),
			TrieStorageManager:                trieStorageManager,
			RequestHandler:                    e.requestHandler,
			Timeout:                           common.TimeoutGettingTrieNodes,
			Cacher:                            e.dataPool.TrieNodes(),
			MaxTrieLevelInMemory:              e.generalConfig.StateTriesConfig.MaxStateTrieLevelInMemory,
			MaxHardCapForMissingNodes:         e.maxHardCapForMissingNodes,
			TrieSyncerVersion:                 e.trieSyncerVersion,
			CheckNodesOnDisk:                  e.checkNodesOnDisk,
			UserAccountsSyncStatisticsHandler: e.trieSyncStatisticsProvider,
			AppStatusHandler:                  e.statusHandler,
			EnableEpochsHandler:               e.coreComponentsHolder.EnableEpochsHandler(),
		},
		ShardId:                e.shardCoordinator.SelfId(),
		Throttler:              thr,
		AddressPubKeyConverter: e.coreComponentsHolder.AddressPubKeyConverter(),
	}
	accountsDBSyncer, err := syncer.NewUserAccountsSyncer(argsUserAccountsSyncer)
	if err != nil {
		return err
	}

	err = accountsDBSyncer.SyncAccounts(rootHash, storageMarker.NewTrieStorageMarker())
	if err != nil {
		return err
	}

	return nil
}

func (e *epochStartBootstrap) createStorageServiceForImportDB(
	shardCoordinator sharding.Coordinator,
	pathManager storage.PathManagerHandler,
	epochStartNotifier epochStart.EpochStartNotifier,
	createTrieEpochRootHashStorer bool,
	targetShardId uint32,
) (dataRetriever.StorageService, error) {
	startEpoch := uint32(0)

	storageServiceCreator, err := storageFactory.NewStorageServiceFactory(
		storageFactory.StorageServiceFactoryArgs{
			Config:                        e.generalConfig,
			PrefsConfig:                   e.prefsConfig,
			ShardCoordinator:              shardCoordinator,
			PathManager:                   pathManager,
			EpochStartNotifier:            epochStartNotifier,
			NodeTypeProvider:              e.coreComponentsHolder.NodeTypeProvider(),
			CurrentEpoch:                  startEpoch,
			StorageType:                   storageFactory.ImportDBStorageService,
			CreateTrieEpochRootHashStorer: createTrieEpochRootHashStorer,
			NodeProcessingMode:            e.nodeProcessingMode,
			RepopulateTokensSupplies:      e.flagsConfig.RepopulateTokensSupplies,
			ManagedPeersHolder:            e.cryptoComponentsHolder.ManagedPeersHolder(),
			StateStatsHandler:             e.stateStatsHandler,
		})
	if err != nil {
		return nil, err
	}

	if targetShardId == core.MetachainShardId {
		return storageServiceCreator.CreateForMeta()
	}

	return storageServiceCreator.CreateForShard()
}

func (e *epochStartBootstrap) syncValidatorAccountsState(rootHash []byte) error {
	e.mutTrieStorageManagers.RLock()
	peerTrieStorageManager := e.trieStorageManagers[dataRetriever.PeerAccountsUnit.String()]
	e.mutTrieStorageManagers.RUnlock()

	argsValidatorAccountsSyncer := syncer.ArgsNewValidatorAccountsSyncer{
		ArgsNewBaseAccountsSyncer: syncer.ArgsNewBaseAccountsSyncer{
			Hasher:                            e.coreComponentsHolder.Hasher(),
			Marshalizer:                       e.coreComponentsHolder.InternalMarshalizer(),
			TrieStorageManager:                peerTrieStorageManager,
			RequestHandler:                    e.requestHandler,
			Timeout:                           common.TimeoutGettingTrieNodes,
			Cacher:                            e.dataPool.TrieNodes(),
			MaxTrieLevelInMemory:              e.generalConfig.StateTriesConfig.MaxPeerTrieLevelInMemory,
			MaxHardCapForMissingNodes:         e.maxHardCapForMissingNodes,
			TrieSyncerVersion:                 e.trieSyncerVersion,
			CheckNodesOnDisk:                  e.checkNodesOnDisk,
			UserAccountsSyncStatisticsHandler: statistics.NewTrieSyncStatistics(),
			AppStatusHandler:                  disabledCommon.NewAppStatusHandler(),
			EnableEpochsHandler:               e.coreComponentsHolder.EnableEpochsHandler(),
		},
	}
	accountsDBSyncer, err := syncer.NewValidatorAccountsSyncer(argsValidatorAccountsSyncer)
	if err != nil {
		return err
	}

	err = accountsDBSyncer.SyncAccounts(rootHash, storageMarker.NewTrieStorageMarker())
	if err != nil {
		return err
	}

	return nil
}

func (e *epochStartBootstrap) createResolversContainer() error {
	dataPacker, err := partitioning.NewSimpleDataPacker(e.coreComponentsHolder.InternalMarshalizer())
	if err != nil {
		return err
	}

	storageService := disabled.NewChainStorer()

	payloadValidator, err := validator.NewPeerAuthenticationPayloadValidator(e.generalConfig.HeartbeatV2.HeartbeatExpiryTimespanInSec)
	if err != nil {
		return err
	}

	// TODO - create a dedicated request handler to be used when fetching required data with the correct shard coordinator
	//  this one should only be used before determining the correct shard where the node should reside
	log.Debug("epochStartBootstrap.createRequestHandler", "shard", e.shardCoordinator.SelfId())
	resolversContainerArgs := resolverscontainer.FactoryArgs{
		ShardCoordinator:                    e.shardCoordinator,
		MainMessenger:                       e.mainMessenger,
		FullArchiveMessenger:                e.fullArchiveMessenger,
		Store:                               storageService,
		Marshalizer:                         e.coreComponentsHolder.InternalMarshalizer(),
		DataPools:                           e.dataPool,
		Uint64ByteSliceConverter:            uint64ByteSlice.NewBigEndianConverter(),
		NumConcurrentResolvingJobs:          10,
		NumConcurrentResolvingTrieNodesJobs: 3,
		DataPacker:                          dataPacker,
		TriesContainer:                      e.trieContainer,
		SizeCheckDelta:                      0,
		InputAntifloodHandler:               disabled.NewAntiFloodHandler(),
		OutputAntifloodHandler:              disabled.NewAntiFloodHandler(),
		MainPreferredPeersHolder:            disabled.NewPreferredPeersHolder(),
		FullArchivePreferredPeersHolder:     disabled.NewPreferredPeersHolder(),
		PayloadValidator:                    payloadValidator,
	}
	resolverFactory, err := resolverscontainer.NewMetaResolversContainerFactory(resolversContainerArgs)
	if err != nil {
		return err
	}

	container, err := resolverFactory.Create()
	if err != nil {
		return err
	}

	return resolverFactory.AddShardTrieNodeResolvers(container)
}

func (e *epochStartBootstrap) createRequestHandler() error {
	requestersContainerArgs := requesterscontainer.FactoryArgs{
		RequesterConfig:                 e.generalConfig.Requesters,
		ShardCoordinator:                e.shardCoordinator,
		MainMessenger:                   e.mainMessenger,
		FullArchiveMessenger:            e.fullArchiveMessenger,
		Marshaller:                      e.coreComponentsHolder.InternalMarshalizer(),
		Uint64ByteSliceConverter:        uint64ByteSlice.NewBigEndianConverter(),
		OutputAntifloodHandler:          disabled.NewAntiFloodHandler(),
		CurrentNetworkEpochProvider:     disabled.NewCurrentNetworkEpochProviderHandler(),
		MainPreferredPeersHolder:        disabled.NewPreferredPeersHolder(),
		FullArchivePreferredPeersHolder: disabled.NewPreferredPeersHolder(),
		PeersRatingHandler:              disabled.NewDisabledPeersRatingHandler(),
		SizeCheckDelta:                  0,
	}
	requestersFactory, err := requesterscontainer.NewMetaRequestersContainerFactory(requestersContainerArgs)
	if err != nil {
		return err
	}

	container, err := requestersFactory.Create()
	if err != nil {
		return err
	}

	err = requestersFactory.AddShardTrieNodeRequesters(container)
	if err != nil {
		return err
	}

	finder, err := containers.NewRequestersFinder(container, e.shardCoordinator)
	if err != nil {
		return err
	}

	requestedItemsHandler := cache.NewTimeCache(timeBetweenRequests)
	e.requestHandler, err = requestHandlers.NewResolverRequestHandler(
		finder,
		requestedItemsHandler,
		e.whiteListHandler,
		maxToRequest,
		core.MetachainShardId,
		timeBetweenRequests,
	)
	return err
}

func (e *epochStartBootstrap) setEpochStartMetrics() {
	if !check.IfNil(e.epochStartMeta) {
		metablockEconomics := e.epochStartMeta.GetEpochStartHandler().GetEconomicsHandler()
		e.statusHandler.SetStringValue(common.MetricTotalSupply, metablockEconomics.GetTotalSupply().String())
		e.statusHandler.SetStringValue(common.MetricInflation, metablockEconomics.GetTotalNewlyMinted().String())
		e.statusHandler.SetStringValue(common.MetricTotalFees, e.epochStartMeta.GetAccumulatedFees().String())
		e.statusHandler.SetStringValue(common.MetricDevRewardsInEpoch, e.epochStartMeta.GetDevFeesInEpoch().String())
		e.statusHandler.SetUInt64Value(common.MetricEpochForEconomicsData, uint64(e.epochStartMeta.GetEpoch()))
	}
}

func (e *epochStartBootstrap) applyShardIDAsObserverIfNeeded(receivedShardID uint32) uint32 {
	if e.nodeType == core.NodeTypeObserver &&
		e.destinationShardAsObserver != common.DisabledShardIDAsObserver &&
		e.destinationShardAsObserver != receivedShardID {
		log.Debug("shard id as observer applied", "destination shard ID", e.destinationShardAsObserver, "computed", receivedShardID)
		receivedShardID = e.destinationShardAsObserver
	}

	return receivedShardID
}

func (e *epochStartBootstrap) createHeartbeatSender() error {
	privateKey := e.cryptoComponentsHolder.PrivateKey()
	bootstrapRedundancy, err := redundancy.NewBootstrapNodeRedundancy(privateKey)
	if err != nil {
		return err
	}

	heartbeatTopic := common.HeartbeatV2Topic + e.shardCoordinator.CommunicationIdentifier(e.shardCoordinator.SelfId())
	if !e.mainMessenger.HasTopic(heartbeatTopic) {
		err = e.mainMessenger.CreateTopic(heartbeatTopic, true)
		if err != nil {
			return err
		}
	}

	if !e.fullArchiveMessenger.HasTopic(heartbeatTopic) {
		err = e.fullArchiveMessenger.CreateTopic(heartbeatTopic, true)
		if err != nil {
			return err
		}
	}

	peerSubType := core.RegularPeer
	if e.prefsConfig.FullArchive {
		peerSubType = core.FullHistoryObserver
	}
	heartbeatCfg := e.generalConfig.HeartbeatV2
	argsHeartbeatSender := sender.ArgBootstrapSender{
		MainMessenger:                      e.mainMessenger,
		FullArchiveMessenger:               e.fullArchiveMessenger,
		Marshaller:                         e.coreComponentsHolder.InternalMarshalizer(),
		HeartbeatTopic:                     heartbeatTopic,
		HeartbeatTimeBetweenSends:          time.Second * time.Duration(heartbeatCfg.HeartbeatTimeBetweenSendsDuringBootstrapInSec),
		HeartbeatTimeBetweenSendsWhenError: time.Second * time.Duration(heartbeatCfg.HeartbeatTimeBetweenSendsWhenErrorInSec),
		HeartbeatTimeThresholdBetweenSends: heartbeatCfg.HeartbeatTimeThresholdBetweenSends,
		VersionNumber:                      e.flagsConfig.Version,
		NodeDisplayName:                    e.prefsConfig.NodeDisplayName,
		Identity:                           e.prefsConfig.Identity,
		PeerSubType:                        peerSubType,
		CurrentBlockProvider:               blockchain.NewBootstrapBlockchain(),
		PrivateKey:                         privateKey,
		RedundancyHandler:                  bootstrapRedundancy,
		PeerTypeProvider:                   peer.NewBootstrapPeerTypeProvider(),
		TrieSyncStatisticsProvider:         e.trieSyncStatisticsProvider,
	}

	e.bootstrapHeartbeatSender, err = sender.NewBootstrapSender(argsHeartbeatSender)
	return err
}

func (e *epochStartBootstrap) closeTrieComponents() {
	if e.trieStorageManagers != nil {
		log.Debug("closing all trieStorageManagers", "num", len(e.trieStorageManagers))
		for _, tsm := range e.trieStorageManagers {
			err := tsm.Close()
			log.LogIfError(err)
		}
	}

	if !check.IfNil(e.trieContainer) {
		tries := e.trieContainer.GetAll()
		log.Debug("closing all tries", "num", len(tries))
		for _, trie := range tries {
			err := trie.Close()
			log.LogIfError(err)
		}
	}

	if !check.IfNil(e.storageService) {
		err := e.storageService.Destroy()
		log.LogIfError(err)
	}
}

func (e *epochStartBootstrap) closeBootstrapHeartbeatSender() {
	if !check.IfNil(e.bootstrapHeartbeatSender) {
		log.LogIfError(e.bootstrapHeartbeatSender.Close())
	}
}

// Close closes the component's opened storage services/started go-routines
func (e *epochStartBootstrap) Close() error {
	e.mutTrieStorageManagers.RLock()
	defer e.mutTrieStorageManagers.RUnlock()

	e.closeTrieComponents()

	var err error
	if !check.IfNil(e.dataPool) {
		err = e.dataPool.Close()
	}

	return err
}

// IsInterfaceNil returns true if there is no value under the interface
func (e *epochStartBootstrap) IsInterfaceNil() bool {
	return e == nil
}<|MERGE_RESOLUTION|>--- conflicted
+++ resolved
@@ -759,7 +759,6 @@
 		shardId = e.genesisShardCoordinator.SelfId()
 	}
 	argsNewValidatorStatusSyncers := ArgsNewSyncValidatorStatus{
-<<<<<<< HEAD
 		DataPool:               e.dataPool,
 		Marshalizer:            e.coreComponentsHolder.InternalMarshalizer(),
 		RequestHandler:         e.requestHandler,
@@ -774,22 +773,7 @@
 		NodeTypeProvider:       e.coreComponentsHolder.NodeTypeProvider(),
 		IsFullArchive:          e.prefsConfig.FullArchive,
 		EnableEpochsHandler:    e.coreComponentsHolder.EnableEpochsHandler(),
-=======
-		DataPool:                        e.dataPool,
-		Marshalizer:                     e.coreComponentsHolder.InternalMarshalizer(),
-		RequestHandler:                  e.requestHandler,
-		ChanceComputer:                  e.rater,
-		GenesisNodesConfig:              e.genesisNodesConfig,
-		NodeShuffler:                    e.nodeShuffler,
-		Hasher:                          e.coreComponentsHolder.Hasher(),
-		PubKey:                          pubKey,
-		ShardIdAsObserver:               shardId,
-		ChanNodeStop:                    e.coreComponentsHolder.ChanStopNodeProcess(),
-		NodeTypeProvider:                e.coreComponentsHolder.NodeTypeProvider(),
-		IsFullArchive:                   e.prefsConfig.FullArchive,
-		EnableEpochsHandler:             e.coreComponentsHolder.EnableEpochsHandler(),
 		NodesCoordinatorRegistryFactory: e.nodesCoordinatorRegistryFactory,
->>>>>>> ad05efde
 	}
 
 	e.nodesConfigHandler, err = NewSyncValidatorStatus(argsNewValidatorStatusSyncers)
