package bootstrap

import (
	"context"
	"time"

	logger "github.com/ElrondNetwork/elrond-go-logger"
	"github.com/ElrondNetwork/elrond-go/config"
	"github.com/ElrondNetwork/elrond-go/core"
	"github.com/ElrondNetwork/elrond-go/core/partitioning"
	"github.com/ElrondNetwork/elrond-go/crypto"
	"github.com/ElrondNetwork/elrond-go/data"
	"github.com/ElrondNetwork/elrond-go/data/block"
	"github.com/ElrondNetwork/elrond-go/data/state"
	"github.com/ElrondNetwork/elrond-go/data/syncer"
	"github.com/ElrondNetwork/elrond-go/data/trie/factory"
	"github.com/ElrondNetwork/elrond-go/data/typeConverters"
	"github.com/ElrondNetwork/elrond-go/data/typeConverters/uint64ByteSlice"
	"github.com/ElrondNetwork/elrond-go/dataRetriever"
	factoryDataPool "github.com/ElrondNetwork/elrond-go/dataRetriever/factory"
	"github.com/ElrondNetwork/elrond-go/dataRetriever/factory/containers"
	"github.com/ElrondNetwork/elrond-go/dataRetriever/factory/resolverscontainer"
	"github.com/ElrondNetwork/elrond-go/dataRetriever/requestHandlers"
	"github.com/ElrondNetwork/elrond-go/epochStart"
	"github.com/ElrondNetwork/elrond-go/epochStart/bootstrap/disabled"
	factoryInterceptors "github.com/ElrondNetwork/elrond-go/epochStart/bootstrap/factory"
	"github.com/ElrondNetwork/elrond-go/hashing"
	"github.com/ElrondNetwork/elrond-go/marshal"
	"github.com/ElrondNetwork/elrond-go/process"
	"github.com/ElrondNetwork/elrond-go/process/economics"
	"github.com/ElrondNetwork/elrond-go/process/interceptors"
	"github.com/ElrondNetwork/elrond-go/sharding"
	"github.com/ElrondNetwork/elrond-go/storage"
	"github.com/ElrondNetwork/elrond-go/storage/storageUnit"
	"github.com/ElrondNetwork/elrond-go/storage/timecache"
	"github.com/ElrondNetwork/elrond-go/update"
	"github.com/ElrondNetwork/elrond-go/update/sync"
)

var log = logger.GetOrCreate("epochStart/bootstrap")

const timeToWait = time.Minute
const trieSyncWaitTime = 5 * time.Minute
const timeBetweenRequests = 100 * time.Millisecond
const maxToRequest = 100
const gracePeriodInPercentage = float64(0.25)
const roundGracePeriod = 25

// Parameters defines the DTO for the result produced by the bootstrap component
type Parameters struct {
	Epoch       uint32
	SelfShardId uint32
	NumOfShards uint32
}

// ComponentsNeededForBootstrap holds the components which need to be initialized from network
type ComponentsNeededForBootstrap struct {
	EpochStartMetaBlock *block.MetaBlock
	PreviousEpochStart  *block.MetaBlock
	ShardHeader         *block.Header
	NodesConfig         *sharding.NodesCoordinatorRegistry
	Headers             map[string]data.HeaderHandler
	ShardCoordinator    sharding.Coordinator
	UserAccountTries    map[string]data.Trie
	PeerAccountTries    map[string]data.Trie
	PendingMiniBlocks   map[string]*block.MiniBlock
}

// epochStartBootstrap will handle requesting the needed data to start when joining late the network
type epochStartBootstrap struct {
	// should come via arguments
	publicKey                  crypto.PublicKey
	marshalizer                marshal.Marshalizer
	txSignMarshalizer          marshal.Marshalizer
	hasher                     hashing.Hasher
	messenger                  Messenger
	generalConfig              config.Config
	economicsData              *economics.EconomicsData
	singleSigner               crypto.SingleSigner
	blockSingleSigner          crypto.SingleSigner
	keyGen                     crypto.KeyGenerator
	blockKeyGen                crypto.KeyGenerator
	shardCoordinator           sharding.Coordinator
	genesisNodesConfig         sharding.GenesisNodesSetupHandler
	genesisShardCoordinator    sharding.Coordinator
	pathManager                storage.PathManagerHandler
	workingDir                 string
	defaultDBPath              string
	defaultEpochString         string
	defaultShardString         string
	destinationShardAsObserver uint32
	rater                      sharding.ChanceComputer
	trieContainer              state.TriesHolder
	trieStorageManagers        map[string]data.StorageManager
	uint64Converter            typeConverters.Uint64ByteSliceConverter
	nodeShuffler               sharding.NodesShuffler
	rounder                    epochStart.Rounder
	addressPubkeyConverter     state.PubkeyConverter

	// created components
	requestHandler            process.RequestHandler
	interceptorContainer      process.InterceptorsContainer
	dataPool                  dataRetriever.PoolsHolder
	miniBlocksSyncer          epochStart.PendingMiniBlocksSyncHandler
	headersSyncer             epochStart.HeadersByHashSyncer
	epochStartMetaBlockSyncer epochStart.StartOfEpochMetaSyncer
	nodesConfigHandler        StartOfEpochNodesConfigHandler
	whiteListHandler          update.WhiteListHandler
	storageOpenerHandler      storage.UnitOpenerHandler
	latestStorageDataProvider storage.LatestStorageDataProviderHandler

	// gathered data
	epochStartMeta     *block.MetaBlock
	prevEpochStartMeta *block.MetaBlock
	syncedHeaders      map[string]data.HeaderHandler
	nodesConfig        *sharding.NodesCoordinatorRegistry
	userAccountTries   map[string]data.Trie
	peerAccountTries   map[string]data.Trie
	baseData           baseDataInStorage
}

type baseDataInStorage struct {
	shardId         uint32
	numberOfShards  uint32
	lastRound       int64
	lastEpoch       uint32
	epochStartRound uint64
	storageExists   bool
}

// ArgsEpochStartBootstrap holds the arguments needed for creating an epoch start data provider component
type ArgsEpochStartBootstrap struct {
	DestinationShardAsObserver uint32
	WorkingDir                 string
	DefaultDBPath              string
	DefaultEpochString         string
	DefaultShardString         string
	TrieStorageManagers        map[string]data.StorageManager
	PublicKey                  crypto.PublicKey
	Marshalizer                marshal.Marshalizer
	TxSignMarshalizer          marshal.Marshalizer
	Hasher                     hashing.Hasher
	Messenger                  Messenger
	GeneralConfig              config.Config
	EconomicsData              *economics.EconomicsData
	SingleSigner               crypto.SingleSigner
	BlockSingleSigner          crypto.SingleSigner
	KeyGen                     crypto.KeyGenerator
	BlockKeyGen                crypto.KeyGenerator
	GenesisNodesConfig         sharding.GenesisNodesSetupHandler
	GenesisShardCoordinator    sharding.Coordinator
	PathManager                storage.PathManagerHandler
<<<<<<< HEAD
	StorageUnitOpener          storage.UnitOpenerHandler
	LatestStorageDataProvider  storage.LatestStorageDataProviderHandler
	WorkingDir                 string
	DefaultDBPath              string
	DefaultEpochString         string
	DefaultShardString         string
=======
>>>>>>> fcb0e913
	Rater                      sharding.ChanceComputer
	TrieContainer              state.TriesHolder
	Uint64Converter            typeConverters.Uint64ByteSliceConverter
	NodeShuffler               sharding.NodesShuffler
	Rounder                    epochStart.Rounder
	AddressPubkeyConverter     state.PubkeyConverter
}

// NewEpochStartBootstrap will return a new instance of epochStartBootstrap
func NewEpochStartBootstrap(args ArgsEpochStartBootstrap) (*epochStartBootstrap, error) {
	err := checkArguments(args)
	if err != nil {
		return nil, err
	}

	epochStartProvider := &epochStartBootstrap{
		publicKey:                  args.PublicKey,
		marshalizer:                args.Marshalizer,
		txSignMarshalizer:          args.TxSignMarshalizer,
		hasher:                     args.Hasher,
		messenger:                  args.Messenger,
		generalConfig:              args.GeneralConfig,
		economicsData:              args.EconomicsData,
		genesisNodesConfig:         args.GenesisNodesConfig,
		genesisShardCoordinator:    args.GenesisShardCoordinator,
		workingDir:                 args.WorkingDir,
		pathManager:                args.PathManager,
		defaultEpochString:         args.DefaultEpochString,
		defaultDBPath:              args.DefaultDBPath,
		defaultShardString:         args.DefaultShardString,
		keyGen:                     args.KeyGen,
		blockKeyGen:                args.BlockKeyGen,
		singleSigner:               args.SingleSigner,
		blockSingleSigner:          args.BlockSingleSigner,
		rater:                      args.Rater,
		destinationShardAsObserver: args.DestinationShardAsObserver,
		trieContainer:              args.TrieContainer,
		trieStorageManagers:        args.TrieStorageManagers,
		uint64Converter:            args.Uint64Converter,
		nodeShuffler:               args.NodeShuffler,
		rounder:                    args.Rounder,
<<<<<<< HEAD
		storageOpenerHandler:       args.StorageUnitOpener,
		latestStorageDataProvider:  args.LatestStorageDataProvider,
=======
		addressPubkeyConverter:     args.AddressPubkeyConverter,
>>>>>>> fcb0e913
	}

	return epochStartProvider, nil
}

func (e *epochStartBootstrap) isStartInEpochZero() bool {
	startTime := time.Unix(e.genesisNodesConfig.GetStartTime(), 0)
	isCurrentTimeBeforeGenesis := time.Since(startTime) < 0
	if isCurrentTimeBeforeGenesis {
		return true
	}

	currentRound := e.rounder.Index()
	epochEndPlusGracePeriod := float64(e.generalConfig.EpochStartConfig.RoundsPerEpoch) * (gracePeriodInPercentage + 1.0)
	log.Debug("current round ", "round", currentRound, "epochEndRound", epochEndPlusGracePeriod)
	return float64(currentRound) < epochEndPlusGracePeriod
}

func (e *epochStartBootstrap) prepareEpochZero() (Parameters, error) {
	parameters := Parameters{
		Epoch:       0,
		SelfShardId: e.genesisShardCoordinator.SelfId(),
		NumOfShards: e.genesisShardCoordinator.NumberOfShards(),
	}
	return parameters, nil
}

// Bootstrap runs the fast bootstrap method from the network or local storage
func (e *epochStartBootstrap) Bootstrap() (Parameters, error) {
	if !e.generalConfig.GeneralSettings.StartInEpochEnabled {
		log.Warn("fast bootstrap is disabled")

		e.initializeFromLocalStorage()

		return Parameters{
			Epoch:       e.baseData.lastEpoch,
			SelfShardId: e.genesisShardCoordinator.SelfId(),
			NumOfShards: e.genesisShardCoordinator.NumberOfShards(),
		}, nil
	}

	defer func() {
		log.Debug("unregistering all message processor")
		errMessenger := e.messenger.UnregisterAllMessageProcessors()
		log.LogIfError(errMessenger)
	}()

	var err error
	e.shardCoordinator, err = sharding.NewMultiShardCoordinator(e.genesisShardCoordinator.NumberOfShards(), core.MetachainShardId)
	if err != nil {
		return Parameters{}, err
	}

	if e.isStartInEpochZero() {
		return e.prepareEpochZero()
	}

	isCurrentEpochSaved := e.computeIfCurrentEpochIsSaved()
	if isCurrentEpochSaved {
		parameters, err := e.prepareEpochFromStorage()
		if err == nil {
			return parameters, nil
		}
		log.Debug("could not start from storage - will try sync for start in epoch", "error", err)
	}

	err = e.prepareComponentsToSyncFromNetwork()
	if err != nil {
		return Parameters{}, err
	}

	e.epochStartMeta, err = e.epochStartMetaBlockSyncer.SyncEpochStartMeta(timeToWait)
	if err != nil {
		return Parameters{}, err
	}
	log.Debug("start in epoch boostrap: got epoch start meta header", "epoch", e.epochStartMeta.Epoch, "nonce", e.epochStartMeta.Nonce)

	err = e.createSyncers()
	if err != nil {
		return Parameters{}, err
	}

	params, err := e.requestAndProcessing()
	if err != nil {
		return Parameters{}, err
	}

	return params, nil
}

func (e *epochStartBootstrap) computeIfCurrentEpochIsSaved() bool {
	e.initializeFromLocalStorage()
	if !e.baseData.storageExists {
		return false
	}

	computedRound := e.rounder.Index()
	log.Debug("computed round", "round", computedRound, "lastRound", e.baseData.lastRound)
	if computedRound-e.baseData.lastRound < roundGracePeriod {
		return true
	}

	roundsSinceEpochStart := computedRound - int64(e.baseData.epochStartRound)
	log.Debug("epoch start round", "round", e.baseData.epochStartRound, "roundsSinceEpochStart", roundsSinceEpochStart)
	epochEndPlusGracePeriod := float64(e.generalConfig.EpochStartConfig.RoundsPerEpoch) * (gracePeriodInPercentage + 1.0)
	return float64(roundsSinceEpochStart) < epochEndPlusGracePeriod
}

func (e *epochStartBootstrap) prepareComponentsToSyncFromNetwork() error {
	whiteListCache, err := storageUnit.NewCache(
		storageUnit.CacheType(e.generalConfig.WhiteListPool.Type),
		e.generalConfig.WhiteListPool.Size,
		e.generalConfig.WhiteListPool.Shards,
	)
	if err != nil {
		return err
	}

	e.whiteListHandler, err = interceptors.NewWhiteListDataVerifier(whiteListCache)
	if err != nil {
		return err
	}

	e.dataPool, err = factoryDataPool.NewDataPoolFromConfig(
		factoryDataPool.ArgsDataPool{
			Config:           &e.generalConfig,
			EconomicsData:    e.economicsData,
			ShardCoordinator: e.shardCoordinator,
		},
	)
	if err != nil {
		return err
	}

	err = e.createRequestHandler()
	if err != nil {
		return err
	}

	argsEpochStartSyncer := ArgsNewEpochStartMetaSyncer{
		RequestHandler:    e.requestHandler,
		Messenger:         e.messenger,
		Marshalizer:       e.marshalizer,
		TxSignMarshalizer: e.txSignMarshalizer,
		ShardCoordinator:  e.shardCoordinator,
		Hasher:            e.hasher,
		ChainID:           []byte(e.genesisNodesConfig.GetChainId()),
		EconomicsData:     e.economicsData,
		KeyGen:            e.keyGen,
		BlockKeyGen:       e.blockKeyGen,
		Signer:            e.singleSigner,
		BlockSigner:       e.blockSingleSigner,
		WhitelistHandler:  e.whiteListHandler,
		AddressPubkeyConv: e.addressPubkeyConverter,
	}
	e.epochStartMetaBlockSyncer, err = NewEpochStartMetaSyncer(argsEpochStartSyncer)
	if err != nil {
		return err
	}

	return nil
}

func (e *epochStartBootstrap) createSyncers() error {
	var err error

	args := factoryInterceptors.ArgsEpochStartInterceptorContainer{
		Config:            e.generalConfig,
		ShardCoordinator:  e.shardCoordinator,
		ProtoMarshalizer:  e.marshalizer,
		TxSignMarshalizer: e.txSignMarshalizer,
		Hasher:            e.hasher,
		Messenger:         e.messenger,
		DataPool:          e.dataPool,
		SingleSigner:      e.singleSigner,
		BlockSingleSigner: e.blockSingleSigner,
		KeyGen:            e.keyGen,
		BlockKeyGen:       e.blockKeyGen,
		WhiteListHandler:  e.whiteListHandler,
		ChainID:           []byte(e.genesisNodesConfig.GetChainId()),
		AddressPubkeyConv: e.addressPubkeyConverter,
	}

	e.interceptorContainer, err = factoryInterceptors.NewEpochStartInterceptorsContainer(args)
	if err != nil {
		return err
	}

	syncMiniBlocksArgs := sync.ArgsNewPendingMiniBlocksSyncer{
		Storage:        disabled.CreateMemUnit(),
		Cache:          e.dataPool.MiniBlocks(),
		Marshalizer:    e.marshalizer,
		RequestHandler: e.requestHandler,
	}
	e.miniBlocksSyncer, err = sync.NewPendingMiniBlocksSyncer(syncMiniBlocksArgs)
	if err != nil {
		return err
	}

	syncMissingHeadersArgs := sync.ArgsNewMissingHeadersByHashSyncer{
		Storage:        disabled.CreateMemUnit(),
		Cache:          e.dataPool.Headers(),
		Marshalizer:    e.marshalizer,
		RequestHandler: e.requestHandler,
	}
	e.headersSyncer, err = sync.NewMissingheadersByHashSyncer(syncMissingHeadersArgs)
	if err != nil {
		return err
	}

	return nil
}

func (e *epochStartBootstrap) syncHeadersFrom(meta *block.MetaBlock) (map[string]data.HeaderHandler, error) {
	hashesToRequest := make([][]byte, 0, len(meta.EpochStart.LastFinalizedHeaders)+1)
	shardIds := make([]uint32, 0, len(meta.EpochStart.LastFinalizedHeaders)+1)

	for _, epochStartData := range meta.EpochStart.LastFinalizedHeaders {
		hashesToRequest = append(hashesToRequest, epochStartData.HeaderHash)
		shardIds = append(shardIds, epochStartData.ShardID)
	}

	if meta.Epoch > 1 { // no need to request genesis block
		hashesToRequest = append(hashesToRequest, meta.EpochStart.Economics.PrevEpochStartHash)
		shardIds = append(shardIds, core.MetachainShardId)
	}

	ctx, cancel := context.WithTimeout(context.Background(), timeToWait)
	err := e.headersSyncer.SyncMissingHeadersByHash(shardIds, hashesToRequest, ctx)
	cancel()
	if err != nil {
		return nil, err
	}

	syncedHeaders, err := e.headersSyncer.GetHeaders()
	if err != nil {
		return nil, err
	}

	if meta.Epoch == 1 {
		syncedHeaders[string(meta.EpochStart.Economics.PrevEpochStartHash)] = &block.MetaBlock{}
	}

	return syncedHeaders, nil
}

// Bootstrap will handle requesting and receiving the needed information the node will bootstrap from
func (e *epochStartBootstrap) requestAndProcessing() (Parameters, error) {
	var err error
	e.baseData.numberOfShards = uint32(len(e.epochStartMeta.EpochStart.LastFinalizedHeaders))
	e.baseData.lastEpoch = e.epochStartMeta.Epoch

	e.syncedHeaders, err = e.syncHeadersFrom(e.epochStartMeta)
	if err != nil {
		return Parameters{}, err
	}
	log.Debug("start in epoch bootstrap: got shard headers and previous epoch start meta block")

	prevEpochStartMetaHash := e.epochStartMeta.EpochStart.Economics.PrevEpochStartHash
	prevEpochStartMeta, ok := e.syncedHeaders[string(prevEpochStartMetaHash)].(*block.MetaBlock)
	if !ok {
		return Parameters{}, epochStart.ErrWrongTypeAssertion
	}
	e.prevEpochStartMeta = prevEpochStartMeta

	pubKeyBytes, err := e.publicKey.ToByteArray()
	if err != nil {
		return Parameters{}, err
	}

	err = e.processNodesConfig(pubKeyBytes)
	if err != nil {
		return Parameters{}, err
	}
	log.Debug("start in epoch bootstrap: processNodesConfig")

	e.saveSelfShardId()
	e.shardCoordinator, err = sharding.NewMultiShardCoordinator(e.baseData.numberOfShards, e.baseData.shardId)
	if err != nil {
		return Parameters{}, err
	}
	log.Debug("start in epoch bootstrap: shardCoordinator", "numOfShards", e.baseData.numberOfShards, "shardId", e.baseData.shardId)

	if e.shardCoordinator.SelfId() != e.genesisShardCoordinator.SelfId() {
		err = e.createTriesForNewShardId(e.shardCoordinator.SelfId())
		if err != nil {
			return Parameters{}, err
		}
	}

	err = e.messenger.CreateTopic(core.ConsensusTopic+e.shardCoordinator.CommunicationIdentifier(e.shardCoordinator.SelfId()), true)
	if err != nil {
		return Parameters{}, err
	}

	if e.shardCoordinator.SelfId() == core.MetachainShardId {
		err = e.requestAndProcessForMeta()
		if err != nil {
			return Parameters{}, err
		}
	} else {
		err = e.requestAndProcessForShard()
		if err != nil {
			return Parameters{}, err
		}
	}

	parameters := Parameters{
		Epoch:       e.baseData.lastEpoch,
		SelfShardId: e.baseData.shardId,
		NumOfShards: e.baseData.numberOfShards,
	}
	return parameters, nil
}

func (e *epochStartBootstrap) saveSelfShardId() {
	if e.baseData.shardId != core.AllShardId {
		return
	}

	e.baseData.shardId = e.destinationShardAsObserver

	if e.baseData.shardId > e.baseData.numberOfShards &&
		e.baseData.shardId != core.MetachainShardId {
		e.baseData.shardId = e.genesisShardCoordinator.SelfId()
	}
}

func (e *epochStartBootstrap) processNodesConfig(pubKey []byte) error {
	var err error
	argsNewValidatorStatusSyncers := ArgsNewSyncValidatorStatus{
		DataPool:           e.dataPool,
		Marshalizer:        e.marshalizer,
		RequestHandler:     e.requestHandler,
		ChanceComputer:     e.rater,
		GenesisNodesConfig: e.genesisNodesConfig,
		NodeShuffler:       e.nodeShuffler,
		Hasher:             e.hasher,
		PubKey:             pubKey,
		ShardIdAsObserver:  e.destinationShardAsObserver,
	}
	e.nodesConfigHandler, err = NewSyncValidatorStatus(argsNewValidatorStatusSyncers)
	if err != nil {
		return err
	}

	e.nodesConfig, e.baseData.shardId, err = e.nodesConfigHandler.NodesConfigFromMetaBlock(e.epochStartMeta, e.prevEpochStartMeta)
	return err
}

func (e *epochStartBootstrap) requestAndProcessForMeta() error {
	var err error

	log.Debug("start in epoch bootstrap: started syncPeerAccountsState")
	err = e.syncPeerAccountsState(e.epochStartMeta.ValidatorStatsRootHash)
	if err != nil {
		return nil
	}
	log.Debug("start in epoch bootstrap: syncPeerAccountsState", "peer account tries map length", len(e.peerAccountTries))

	err = e.syncUserAccountsState(e.epochStartMeta.RootHash)
	if err != nil {
		return err
	}

	components := &ComponentsNeededForBootstrap{
		EpochStartMetaBlock: e.epochStartMeta,
		PreviousEpochStart:  e.prevEpochStartMeta,
		NodesConfig:         e.nodesConfig,
		Headers:             e.syncedHeaders,
		ShardCoordinator:    e.shardCoordinator,
		UserAccountTries:    e.userAccountTries,
		PeerAccountTries:    e.peerAccountTries,
	}

	storageHandlerComponent, err := NewMetaStorageHandler(
		e.generalConfig,
		e.shardCoordinator,
		e.pathManager,
		e.marshalizer,
		e.hasher,
		e.epochStartMeta.Epoch,
		e.uint64Converter,
	)
	if err != nil {
		return err
	}

	errSavingToStorage := storageHandlerComponent.SaveDataToStorage(components)
	if errSavingToStorage != nil {
		return errSavingToStorage
	}

	return nil
}

func (e *epochStartBootstrap) findSelfShardEpochStartData() (block.EpochStartShardData, error) {
	var epochStartData block.EpochStartShardData
	for _, shardData := range e.epochStartMeta.EpochStart.LastFinalizedHeaders {
		if shardData.ShardID == e.shardCoordinator.SelfId() {
			return shardData, nil
		}
	}
	return epochStartData, epochStart.ErrEpochStartDataForShardNotFound
}

func (e *epochStartBootstrap) requestAndProcessForShard() error {
	epochStartData, err := e.findSelfShardEpochStartData()
	if err != nil {
		return err
	}

	ctx, cancel := context.WithTimeout(context.Background(), timeToWait)
	err = e.miniBlocksSyncer.SyncPendingMiniBlocks(epochStartData.PendingMiniBlockHeaders, ctx)
	cancel()
	if err != nil {
		return err
	}

	pendingMiniBlocks, err := e.miniBlocksSyncer.GetMiniBlocks()
	if err != nil {
		return err
	}
	log.Debug("start in epoch bootstrap: GetMiniBlocks")

	shardIds := []uint32{
		core.MetachainShardId,
		core.MetachainShardId,
	}
	hashesToRequest := [][]byte{
		epochStartData.LastFinishedMetaBlock,
		epochStartData.FirstPendingMetaBlock,
	}

	e.headersSyncer.ClearFields()
	ctx, cancel = context.WithTimeout(context.Background(), timeToWait)
	err = e.headersSyncer.SyncMissingHeadersByHash(shardIds, hashesToRequest, ctx)
	cancel()
	if err != nil {
		return err
	}

	neededHeaders, err := e.headersSyncer.GetHeaders()
	if err != nil {
		return err
	}
	log.Debug("start in epoch bootstrap: SyncMissingHeadersByHash")

	for hash, hdr := range neededHeaders {
		e.syncedHeaders[hash] = hdr
	}

	ownShardHdr, ok := e.syncedHeaders[string(epochStartData.HeaderHash)].(*block.Header)
	if !ok {
		return epochStart.ErrWrongTypeAssertion
	}

	log.Debug("start in epoch bootstrap: started syncUserAccountsState")
	err = e.syncUserAccountsState(ownShardHdr.RootHash)
	if err != nil {
		return err
	}
	log.Debug("start in epoch bootstrap: syncUserAccountsState")

	components := &ComponentsNeededForBootstrap{
		EpochStartMetaBlock: e.epochStartMeta,
		PreviousEpochStart:  e.prevEpochStartMeta,
		ShardHeader:         ownShardHdr,
		NodesConfig:         e.nodesConfig,
		Headers:             e.syncedHeaders,
		ShardCoordinator:    e.shardCoordinator,
		UserAccountTries:    e.userAccountTries,
		PeerAccountTries:    e.peerAccountTries,
		PendingMiniBlocks:   pendingMiniBlocks,
	}

	storageHandlerComponent, err := NewShardStorageHandler(
		e.generalConfig,
		e.shardCoordinator,
		e.pathManager,
		e.marshalizer,
		e.hasher,
		e.baseData.lastEpoch,
		e.uint64Converter,
	)
	if err != nil {
		return err
	}

	errSavingToStorage := storageHandlerComponent.SaveDataToStorage(components)
	if errSavingToStorage != nil {
		return errSavingToStorage
	}

	return nil
}

func (e *epochStartBootstrap) syncUserAccountsState(rootHash []byte) error {
	argsUserAccountsSyncer := syncer.ArgsNewUserAccountsSyncer{
		ArgsNewBaseAccountsSyncer: syncer.ArgsNewBaseAccountsSyncer{
			Hasher:             e.hasher,
			Marshalizer:        e.marshalizer,
			TrieStorageManager: e.trieStorageManagers[factory.UserAccountTrie],
			RequestHandler:     e.requestHandler,
			WaitTime:           trieSyncWaitTime,
			Cacher:             e.dataPool.TrieNodes(),
		},
		ShardId: e.shardCoordinator.SelfId(),
	}
	accountsDBSyncer, err := syncer.NewUserAccountsSyncer(argsUserAccountsSyncer)
	if err != nil {
		return err
	}

	err = accountsDBSyncer.SyncAccounts(rootHash)
	if err != nil {
		return err
	}

	e.userAccountTries = accountsDBSyncer.GetSyncedTries()
	return nil
}

func (e *epochStartBootstrap) createTriesForNewShardId(shardId uint32) error {
	trieFactoryArgs := factory.TrieFactoryArgs{
		EvictionWaitingListCfg:   e.generalConfig.EvictionWaitingList,
		SnapshotDbCfg:            e.generalConfig.TrieSnapshotDB,
		Marshalizer:              e.marshalizer,
		Hasher:                   e.hasher,
		PathManager:              e.pathManager,
		ShardId:                  core.GetShardIdString(shardId),
		TrieStorageManagerConfig: e.generalConfig.TrieStorageManagerConfig,
	}
	trieFactory, err := factory.NewTrieFactory(trieFactoryArgs)
	if err != nil {
		return err
	}

	userStorageManager, userAccountTrie, err := trieFactory.Create(e.generalConfig.AccountsTrieStorage, e.generalConfig.StateTriesConfig.AccountsStatePruningEnabled)
	if err != nil {
		return err
	}

	e.trieContainer.Replace([]byte(factory.UserAccountTrie), userAccountTrie)
	e.trieStorageManagers[factory.UserAccountTrie] = userStorageManager

	peerStorageManager, peerAccountsTrie, err := trieFactory.Create(e.generalConfig.PeerAccountsTrieStorage, e.generalConfig.StateTriesConfig.PeerStatePruningEnabled)
	if err != nil {
		return err
	}

	e.trieContainer.Replace([]byte(factory.PeerAccountTrie), peerAccountsTrie)
	e.trieStorageManagers[factory.PeerAccountTrie] = peerStorageManager

	return nil
}

func (e *epochStartBootstrap) syncPeerAccountsState(rootHash []byte) error {
	argsValidatorAccountsSyncer := syncer.ArgsNewValidatorAccountsSyncer{
		ArgsNewBaseAccountsSyncer: syncer.ArgsNewBaseAccountsSyncer{
			Hasher:             e.hasher,
			Marshalizer:        e.marshalizer,
			TrieStorageManager: e.trieStorageManagers[factory.PeerAccountTrie],
			RequestHandler:     e.requestHandler,
			WaitTime:           trieSyncWaitTime,
			Cacher:             e.dataPool.TrieNodes(),
		},
	}
	accountsDBSyncer, err := syncer.NewValidatorAccountsSyncer(argsValidatorAccountsSyncer)
	if err != nil {
		return err
	}

	err = accountsDBSyncer.SyncAccounts(rootHash)
	if err != nil {
		return err
	}

	e.peerAccountTries = accountsDBSyncer.GetSyncedTries()
	return nil
}

func (e *epochStartBootstrap) createRequestHandler() error {
	dataPacker, err := partitioning.NewSimpleDataPacker(e.marshalizer)
	if err != nil {
		return err
	}

	storageService := disabled.NewChainStorer()

	resolversContainerArgs := resolverscontainer.FactoryArgs{
		ShardCoordinator:           e.shardCoordinator,
		Messenger:                  e.messenger,
		Store:                      storageService,
		Marshalizer:                e.marshalizer,
		DataPools:                  e.dataPool,
		Uint64ByteSliceConverter:   uint64ByteSlice.NewBigEndianConverter(),
		NumConcurrentResolvingJobs: 10,
		DataPacker:                 dataPacker,
		TriesContainer:             e.trieContainer,
		SizeCheckDelta:             0,
		InputAntifloodHandler:      disabled.NewAntiFloodHandler(),
		OutputAntifloodHandler:     disabled.NewAntiFloodHandler(),
	}
	resolverFactory, err := resolverscontainer.NewMetaResolversContainerFactory(resolversContainerArgs)
	if err != nil {
		return err
	}

	container, err := resolverFactory.Create()
	if err != nil {
		return err
	}

	finder, err := containers.NewResolversFinder(container, e.shardCoordinator)
	if err != nil {
		return err
	}

	requestedItemsHandler := timecache.NewTimeCache(timeBetweenRequests)
	e.requestHandler, err = requestHandlers.NewResolverRequestHandler(
		finder,
		requestedItemsHandler,
		e.whiteListHandler,
		maxToRequest,
		core.MetachainShardId,
		timeBetweenRequests,
	)
	return err
}

// IsInterfaceNil returns true if there is no value under the interface
func (e *epochStartBootstrap) IsInterfaceNil() bool {
	return e == nil
}<|MERGE_RESOLUTION|>--- conflicted
+++ resolved
@@ -150,15 +150,12 @@
 	GenesisNodesConfig         sharding.GenesisNodesSetupHandler
 	GenesisShardCoordinator    sharding.Coordinator
 	PathManager                storage.PathManagerHandler
-<<<<<<< HEAD
 	StorageUnitOpener          storage.UnitOpenerHandler
 	LatestStorageDataProvider  storage.LatestStorageDataProviderHandler
 	WorkingDir                 string
 	DefaultDBPath              string
 	DefaultEpochString         string
 	DefaultShardString         string
-=======
->>>>>>> fcb0e913
 	Rater                      sharding.ChanceComputer
 	TrieContainer              state.TriesHolder
 	Uint64Converter            typeConverters.Uint64ByteSliceConverter
@@ -200,12 +197,9 @@
 		uint64Converter:            args.Uint64Converter,
 		nodeShuffler:               args.NodeShuffler,
 		rounder:                    args.Rounder,
-<<<<<<< HEAD
 		storageOpenerHandler:       args.StorageUnitOpener,
 		latestStorageDataProvider:  args.LatestStorageDataProvider,
-=======
 		addressPubkeyConverter:     args.AddressPubkeyConverter,
->>>>>>> fcb0e913
 	}
 
 	return epochStartProvider, nil
