package bootstrap

import (
	"bytes"
	"context"
	"fmt"
	"sync"
	"time"

	"github.com/multiversx/mx-chain-core-go/core"
	"github.com/multiversx/mx-chain-core-go/core/check"
	"github.com/multiversx/mx-chain-core-go/core/partitioning"
	"github.com/multiversx/mx-chain-core-go/core/throttler"
	"github.com/multiversx/mx-chain-core-go/data"
	"github.com/multiversx/mx-chain-core-go/data/block"
	"github.com/multiversx/mx-chain-core-go/data/typeConverters/uint64ByteSlice"
	"github.com/multiversx/mx-chain-go/common"
	disabledCommon "github.com/multiversx/mx-chain-go/common/disabled"
	"github.com/multiversx/mx-chain-go/config"
	"github.com/multiversx/mx-chain-go/dataRetriever"
	"github.com/multiversx/mx-chain-go/dataRetriever/blockchain"
	factoryDataPool "github.com/multiversx/mx-chain-go/dataRetriever/factory"
	"github.com/multiversx/mx-chain-go/dataRetriever/factory/containers"
	"github.com/multiversx/mx-chain-go/dataRetriever/factory/requestersContainer"
	"github.com/multiversx/mx-chain-go/dataRetriever/factory/resolverscontainer"
	"github.com/multiversx/mx-chain-go/dataRetriever/requestHandlers"
	"github.com/multiversx/mx-chain-go/epochStart"
	"github.com/multiversx/mx-chain-go/epochStart/bootstrap/disabled"
	factoryInterceptors "github.com/multiversx/mx-chain-go/epochStart/bootstrap/factory"
	"github.com/multiversx/mx-chain-go/epochStart/bootstrap/types"
	factoryDisabled "github.com/multiversx/mx-chain-go/factory/disabled"
	"github.com/multiversx/mx-chain-go/heartbeat/sender"
	"github.com/multiversx/mx-chain-go/process"
	"github.com/multiversx/mx-chain-go/process/block/preprocess"
	"github.com/multiversx/mx-chain-go/process/heartbeat/validator"
	"github.com/multiversx/mx-chain-go/process/interceptors"
	disabledInterceptors "github.com/multiversx/mx-chain-go/process/interceptors/disabled"
	"github.com/multiversx/mx-chain-go/process/peer"
	"github.com/multiversx/mx-chain-go/redundancy"
	"github.com/multiversx/mx-chain-go/sharding"
	"github.com/multiversx/mx-chain-go/sharding/nodesCoordinator"
	"github.com/multiversx/mx-chain-go/state"
	"github.com/multiversx/mx-chain-go/state/syncer"
	"github.com/multiversx/mx-chain-go/storage"
	"github.com/multiversx/mx-chain-go/storage/cache"
	storageFactory "github.com/multiversx/mx-chain-go/storage/factory"
	"github.com/multiversx/mx-chain-go/storage/storageunit"
	"github.com/multiversx/mx-chain-go/trie/factory"
	"github.com/multiversx/mx-chain-go/trie/statistics"
	"github.com/multiversx/mx-chain-go/trie/storageMarker"
	"github.com/multiversx/mx-chain-go/update"
	updateSync "github.com/multiversx/mx-chain-go/update/sync"
	logger "github.com/multiversx/mx-chain-logger-go"
)

var log = logger.GetOrCreate("epochStart/bootstrap")

// DefaultTimeToWaitForRequestedData represents the default timespan until requested data needs to be received from the connected peers
const DefaultTimeToWaitForRequestedData = time.Minute
const timeBetweenRequests = 100 * time.Millisecond
const maxToRequest = 100
const gracePeriodInPercentage = float64(0.25)
const roundGracePeriod = 25

// thresholdForConsideringMetaBlockCorrect represents the percentage (between 0 and 100) of connected peers to send
// the same meta block in order to consider it correct
const thresholdForConsideringMetaBlockCorrect = 67

// Parameters defines the DTO for the result produced by the bootstrap component
type Parameters struct {
	Epoch       uint32
	SelfShardId uint32
	NumOfShards uint32
	NodesConfig *nodesCoordinator.NodesCoordinatorRegistry
}

// ComponentsNeededForBootstrap holds the components which need to be initialized from network
type ComponentsNeededForBootstrap struct {
	EpochStartMetaBlock data.MetaHeaderHandler
	PreviousEpochStart  data.MetaHeaderHandler
	ShardHeader         data.HeaderHandler
	NodesConfig         *nodesCoordinator.NodesCoordinatorRegistry
	Headers             map[string]data.HeaderHandler
	ShardCoordinator    sharding.Coordinator
	PendingMiniBlocks   map[string]*block.MiniBlock
	PeerMiniBlocks      []*block.MiniBlock
}

// epochStartBootstrap will handle requesting the needed data to start when joining late the network
type epochStartBootstrap struct {
	// should come via arguments
	destinationShardAsObserver uint32
	coreComponentsHolder       process.CoreComponentsHolder
	cryptoComponentsHolder     process.CryptoComponentsHolder
	messenger                  Messenger
	generalConfig              config.Config
	prefsConfig                config.PreferencesConfig
	flagsConfig                config.ContextFlagsConfig
	economicsData              process.EconomicsDataHandler
	shardCoordinator           sharding.Coordinator
	genesisNodesConfig         sharding.GenesisNodesSetupHandler
	genesisShardCoordinator    sharding.Coordinator
	rater                      nodesCoordinator.ChanceComputer
	storerScheduledSCRs        storage.Storer
	trieContainer              common.TriesHolder
	trieStorageManagers        map[string]common.StorageManager
	mutTrieStorageManagers     sync.RWMutex
	nodeShuffler               nodesCoordinator.NodesShuffler
	roundHandler               epochStart.RoundHandler
	statusHandler              core.AppStatusHandler
	headerIntegrityVerifier    process.HeaderIntegrityVerifier
	numConcurrentTrieSyncers   int
	maxHardCapForMissingNodes  int
	trieSyncerVersion          int
	checkNodesOnDisk           bool
	bootstrapHeartbeatSender   update.Closer
	trieSyncStatisticsProvider common.SizeSyncStatisticsHandler
<<<<<<< HEAD
	hardforkExclusionHandler   common.HardforkExclusionHandler
=======
	nodeProcessingMode         common.NodeProcessingMode
>>>>>>> 398d3664

	// created components
	requestHandler            process.RequestHandler
	interceptorContainer      process.InterceptorsContainer
	dataPool                  dataRetriever.PoolsHolder
	miniBlocksSyncer          epochStart.PendingMiniBlocksSyncHandler
	headersSyncer             epochStart.HeadersByHashSyncer
	txSyncerForScheduled      update.TransactionsSyncHandler
	epochStartMetaBlockSyncer epochStart.StartOfEpochMetaSyncer
	nodesConfigHandler        StartOfEpochNodesConfigHandler
	whiteListHandler          update.WhiteListHandler
	whiteListerVerifiedTxs    update.WhiteListHandler
	storageOpenerHandler      storage.UnitOpenerHandler
	latestStorageDataProvider storage.LatestStorageDataProviderHandler
	argumentsParser           process.ArgumentsParser
	dataSyncerFactory         types.ScheduledDataSyncerCreator
	dataSyncerWithScheduled   types.ScheduledDataSyncer
	storageService            dataRetriever.StorageService

	// gathered data
	epochStartMeta     data.MetaHeaderHandler
	prevEpochStartMeta data.MetaHeaderHandler
	syncedHeaders      map[string]data.HeaderHandler
	nodesConfig        *nodesCoordinator.NodesCoordinatorRegistry
	baseData           baseDataInStorage
	startRound         int64
	nodeType           core.NodeType
	startEpoch         uint32
	shuffledOut        bool
}

type baseDataInStorage struct {
	shardId         uint32
	numberOfShards  uint32
	lastRound       int64
	epochStartRound uint64
	lastEpoch       uint32
	storageExists   bool
}

// ArgsEpochStartBootstrap holds the arguments needed for creating an epoch start data provider component
type ArgsEpochStartBootstrap struct {
	CoreComponentsHolder       process.CoreComponentsHolder
	CryptoComponentsHolder     process.CryptoComponentsHolder
	DestinationShardAsObserver uint32
	Messenger                  Messenger
	GeneralConfig              config.Config
	PrefsConfig                config.PreferencesConfig
	FlagsConfig                config.ContextFlagsConfig
	EconomicsData              process.EconomicsDataHandler
	GenesisNodesConfig         sharding.GenesisNodesSetupHandler
	GenesisShardCoordinator    sharding.Coordinator
	StorageUnitOpener          storage.UnitOpenerHandler
	LatestStorageDataProvider  storage.LatestStorageDataProviderHandler
	Rater                      nodesCoordinator.ChanceComputer
	NodeShuffler               nodesCoordinator.NodesShuffler
	RoundHandler               epochStart.RoundHandler
	ArgumentsParser            process.ArgumentsParser
	StatusHandler              core.AppStatusHandler
	HeaderIntegrityVerifier    process.HeaderIntegrityVerifier
	DataSyncerCreator          types.ScheduledDataSyncerCreator
	ScheduledSCRsStorer        storage.Storer
	TrieSyncStatisticsProvider common.SizeSyncStatisticsHandler
<<<<<<< HEAD
	HardforkExclusionHandler   common.HardforkExclusionHandler
=======
	NodeProcessingMode         common.NodeProcessingMode
>>>>>>> 398d3664
}

type dataToSync struct {
	ownShardHdr       data.ShardHeaderHandler
	rootHashToSync    []byte
	withScheduled     bool
	additionalHeaders map[string]data.HeaderHandler
	miniBlocks        map[string]*block.MiniBlock
}

// NewEpochStartBootstrap will return a new instance of epochStartBootstrap
func NewEpochStartBootstrap(args ArgsEpochStartBootstrap) (*epochStartBootstrap, error) {
	err := checkArguments(args)
	if err != nil {
		return nil, err
	}

	epochStartProvider := &epochStartBootstrap{
		coreComponentsHolder:       args.CoreComponentsHolder,
		cryptoComponentsHolder:     args.CryptoComponentsHolder,
		messenger:                  args.Messenger,
		generalConfig:              args.GeneralConfig,
		prefsConfig:                args.PrefsConfig,
		flagsConfig:                args.FlagsConfig,
		economicsData:              args.EconomicsData,
		genesisNodesConfig:         args.GenesisNodesConfig,
		genesisShardCoordinator:    args.GenesisShardCoordinator,
		rater:                      args.Rater,
		destinationShardAsObserver: args.DestinationShardAsObserver,
		nodeShuffler:               args.NodeShuffler,
		roundHandler:               args.RoundHandler,
		storageOpenerHandler:       args.StorageUnitOpener,
		latestStorageDataProvider:  args.LatestStorageDataProvider,
		shuffledOut:                false,
		statusHandler:              args.StatusHandler,
		nodeType:                   core.NodeTypeObserver,
		argumentsParser:            args.ArgumentsParser,
		headerIntegrityVerifier:    args.HeaderIntegrityVerifier,
		numConcurrentTrieSyncers:   args.GeneralConfig.TrieSync.NumConcurrentTrieSyncers,
		maxHardCapForMissingNodes:  args.GeneralConfig.TrieSync.MaxHardCapForMissingNodes,
		trieSyncerVersion:          args.GeneralConfig.TrieSync.TrieSyncerVersion,
		checkNodesOnDisk:           args.GeneralConfig.TrieSync.CheckNodesOnDisk,
		dataSyncerFactory:          args.DataSyncerCreator,
		storerScheduledSCRs:        args.ScheduledSCRsStorer,
		shardCoordinator:           args.GenesisShardCoordinator,
		trieSyncStatisticsProvider: args.TrieSyncStatisticsProvider,
<<<<<<< HEAD
		hardforkExclusionHandler:   args.HardforkExclusionHandler,
=======
		nodeProcessingMode:         args.NodeProcessingMode,
>>>>>>> 398d3664
	}

	whiteListCache, err := storageunit.NewCache(storageFactory.GetCacherFromConfig(epochStartProvider.generalConfig.WhiteListPool))
	if err != nil {
		return nil, err
	}

	epochStartProvider.whiteListHandler, err = interceptors.NewWhiteListDataVerifier(whiteListCache)
	if err != nil {
		return nil, err
	}

	epochStartProvider.whiteListerVerifiedTxs, err = disabledInterceptors.NewDisabledWhiteListDataVerifier()
	if err != nil {
		return nil, err
	}

	epochStartProvider.trieContainer = state.NewDataTriesHolder()
	epochStartProvider.trieStorageManagers = make(map[string]common.StorageManager)

	if epochStartProvider.generalConfig.Hardfork.AfterHardFork {
		epochStartProvider.startEpoch = epochStartProvider.generalConfig.Hardfork.StartEpoch
		epochStartProvider.baseData.lastEpoch = epochStartProvider.startEpoch
		epochStartProvider.startRound = int64(epochStartProvider.generalConfig.Hardfork.StartRound)
		epochStartProvider.baseData.lastRound = epochStartProvider.startRound
		epochStartProvider.baseData.epochStartRound = uint64(epochStartProvider.startRound)
	}

	return epochStartProvider, nil
}

func (e *epochStartBootstrap) isStartInEpochZero() bool {
	startTime := time.Unix(e.genesisNodesConfig.GetStartTime(), 0)
	isCurrentTimeBeforeGenesis := time.Since(startTime) < 0
	if isCurrentTimeBeforeGenesis {
		return true
	}

	currentRound := e.roundHandler.Index() - e.startRound
	epochEndPlusGracePeriod := float64(e.generalConfig.EpochStartConfig.RoundsPerEpoch) * (gracePeriodInPercentage + 1.0)
	log.Debug("IsStartInEpochZero", "currentRound", currentRound, "epochEndRound", epochEndPlusGracePeriod)
	return float64(currentRound) < epochEndPlusGracePeriod
}

func (e *epochStartBootstrap) prepareEpochZero() (Parameters, error) {
	shardIDToReturn := e.genesisShardCoordinator.SelfId()
	if !e.isNodeInGenesisNodesConfig() {
		shardIDToReturn = e.applyShardIDAsObserverIfNeeded(e.genesisShardCoordinator.SelfId())
	}
	parameters := Parameters{
		Epoch:       e.startEpoch,
		SelfShardId: shardIDToReturn,
		NumOfShards: e.genesisShardCoordinator.NumberOfShards(),
	}
	return parameters, nil
}

func (e *epochStartBootstrap) isNodeInGenesisNodesConfig() bool {
	ownPubKey, err := e.cryptoComponentsHolder.PublicKey().ToByteArray()
	if err != nil {
		return false
	}

	eligibleList, waitingList := e.genesisNodesConfig.InitialNodesInfo()

	for _, nodesInShard := range eligibleList {
		for _, eligibleNode := range nodesInShard {
			if bytes.Equal(eligibleNode.PubKeyBytes(), ownPubKey) {
				return true
			}
		}
	}

	for _, nodesInShard := range waitingList {
		for _, waitingNode := range nodesInShard {
			if bytes.Equal(waitingNode.PubKeyBytes(), ownPubKey) {
				return true
			}
		}
	}

	return false
}

// Bootstrap runs the fast bootstrap method from the network or local storage
func (e *epochStartBootstrap) Bootstrap() (Parameters, error) {
	defer e.closeTrieComponents()
	defer e.closeBootstrapHeartbeatSender()

	if e.flagsConfig.ForceStartFromNetwork {
		log.Warn("epochStartBootstrap.Bootstrap: forcing start from network")
	}

	shouldStartFromNetwork := e.generalConfig.GeneralSettings.StartInEpochEnabled || e.flagsConfig.ForceStartFromNetwork
	if !shouldStartFromNetwork {
		return e.bootstrapFromLocalStorage()
	}

	defer e.cleanupOnBootstrapFinish()

	var err error
	e.shardCoordinator, err = sharding.NewMultiShardCoordinator(e.genesisShardCoordinator.NumberOfShards(), core.MetachainShardId)
	if err != nil {
		return Parameters{}, err
	}

	e.dataPool, err = factoryDataPool.NewDataPoolFromConfig(
		factoryDataPool.ArgsDataPool{
			Config:           &e.generalConfig,
			EconomicsData:    e.economicsData,
			ShardCoordinator: e.shardCoordinator,
			Marshalizer:      e.coreComponentsHolder.InternalMarshalizer(),
			PathManager:      e.coreComponentsHolder.PathHandler(),
		},
	)
	if err != nil {
		return Parameters{}, err
	}

	params, shouldContinue, err := e.startFromSavedEpoch()
	shouldContinue = shouldContinue || e.flagsConfig.ForceStartFromNetwork
	if !shouldContinue {
		return params, err
	}

	err = e.prepareComponentsToSyncFromNetwork()
	if err != nil {
		return Parameters{}, err
	}

	e.epochStartMeta, err = e.epochStartMetaBlockSyncer.SyncEpochStartMeta(DefaultTimeToWaitForRequestedData)
	if err != nil {
		return Parameters{}, err
	}
	log.Debug("start in epoch bootstrap: got epoch start meta header", "epoch", e.epochStartMeta.GetEpoch(), "nonce", e.epochStartMeta.GetNonce())
	e.setEpochStartMetrics()

	err = e.createSyncers()
	if err != nil {
		return Parameters{}, err
	}

	defer func() {
		errClose := e.interceptorContainer.Close()
		if errClose != nil {
			log.Warn("prepareEpochFromStorage interceptorContainer.Close()", "error", errClose)
		}
	}()

	params, err = e.requestAndProcessing()
	if err != nil {
		return Parameters{}, err
	}

	return params, nil
}

func (e *epochStartBootstrap) bootstrapFromLocalStorage() (Parameters, error) {
	log.Warn("fast bootstrap is disabled")

	e.initializeFromLocalStorage()
	if !e.baseData.storageExists {
		return Parameters{
			Epoch:       e.startEpoch,
			SelfShardId: e.genesisShardCoordinator.SelfId(),
			NumOfShards: e.genesisShardCoordinator.NumberOfShards(),
		}, nil
	}

	newShardId, shuffledOut, err := e.getShardIDForLatestEpoch()
	if err != nil {
		return Parameters{}, err
	}

	epochToStart := e.baseData.lastEpoch
	if shuffledOut {
		epochToStart = e.startEpoch
	}

	newShardId = e.applyShardIDAsObserverIfNeeded(newShardId)
	return Parameters{
		Epoch:       epochToStart,
		SelfShardId: newShardId,
		NumOfShards: e.baseData.numberOfShards,
		NodesConfig: e.nodesConfig,
	}, nil
}

func (e *epochStartBootstrap) cleanupOnBootstrapFinish() {
	log.Debug("unregistering all message processor and un-joining all topics")
	errMessenger := e.messenger.UnregisterAllMessageProcessors()
	log.LogIfError(errMessenger)

	errMessenger = e.messenger.UnJoinAllTopics()
	log.LogIfError(errMessenger)

	e.closeTrieNodes()
}

func (e *epochStartBootstrap) closeTrieNodes() {
	if check.IfNil(e.dataPool) {
		return
	}
	if check.IfNil(e.dataPool.TrieNodes()) {
		return
	}

	errTrieNodesClosed := e.dataPool.TrieNodes().Close()
	log.LogIfError(errTrieNodesClosed)
}

func (e *epochStartBootstrap) startFromSavedEpoch() (Parameters, bool, error) {
	isStartInEpochZero := e.isStartInEpochZero()
	isCurrentEpochSaved := e.computeIfCurrentEpochIsSaved()

	if isStartInEpochZero || isCurrentEpochSaved {
		if e.baseData.lastEpoch <= e.startEpoch {
			params, err := e.prepareEpochZero()
			return params, false, err
		}

		parameters, errPrepare := e.prepareEpochFromStorage()
		if errPrepare == nil {
			return parameters, false, nil
		}

		if e.shuffledOut {
			// sync was already tried - not need to continue from here
			return Parameters{}, false, errPrepare
		}

		log.Debug("could not start from storage - will try sync for start in epoch", "error", errPrepare)
	}

	return Parameters{}, true, nil
}

func (e *epochStartBootstrap) computeIfCurrentEpochIsSaved() bool {
	e.initializeFromLocalStorage()
	if !e.baseData.storageExists {
		return false
	}

	computedRound := e.roundHandler.Index()
	log.Debug("computed round", "round", computedRound, "lastRound", e.baseData.lastRound)
	if computedRound-e.baseData.lastRound < roundGracePeriod {
		return true
	}

	roundsSinceEpochStart := computedRound - int64(e.baseData.epochStartRound)
	log.Debug("epoch start round", "round", e.baseData.epochStartRound, "roundsSinceEpochStart", roundsSinceEpochStart)
	epochEndPlusGracePeriod := float64(e.generalConfig.EpochStartConfig.RoundsPerEpoch) * (gracePeriodInPercentage + 1.0)
	return float64(roundsSinceEpochStart) < epochEndPlusGracePeriod
}

func (e *epochStartBootstrap) prepareComponentsToSyncFromNetwork() error {
	e.closeTrieComponents()
	e.storageService = disabled.NewChainStorer()
	triesContainer, trieStorageManagers, err := factory.CreateTriesComponentsForShardId(
		e.flagsConfig.SnapshotsEnabled,
		e.generalConfig,
		e.coreComponentsHolder,
		e.storageService,
	)
	if err != nil {
		return err
	}

	e.trieContainer = triesContainer
	e.trieStorageManagers = trieStorageManagers

	err = e.createResolversContainer()
	if err != nil {
		return err
	}

	err = e.createRequestHandler()
	if err != nil {
		return err
	}

	epochStartConfig := e.generalConfig.EpochStartConfig
	metaBlockProcessor, err := NewEpochStartMetaBlockProcessor(
		e.messenger,
		e.requestHandler,
		e.coreComponentsHolder.InternalMarshalizer(),
		e.coreComponentsHolder.Hasher(),
		thresholdForConsideringMetaBlockCorrect,
		epochStartConfig.MinNumConnectedPeersToStart,
		epochStartConfig.MinNumOfPeersToConsiderBlockValid,
	)
	if err != nil {
		return err
	}

	argsEpochStartSyncer := ArgsNewEpochStartMetaSyncer{
		CoreComponentsHolder:    e.coreComponentsHolder,
		CryptoComponentsHolder:  e.cryptoComponentsHolder,
		RequestHandler:          e.requestHandler,
		Messenger:               e.messenger,
		ShardCoordinator:        e.shardCoordinator,
		EconomicsData:           e.economicsData,
		WhitelistHandler:        e.whiteListHandler,
		StartInEpochConfig:      epochStartConfig,
		HeaderIntegrityVerifier: e.headerIntegrityVerifier,
		MetaBlockProcessor:      metaBlockProcessor,
	}
	e.epochStartMetaBlockSyncer, err = NewEpochStartMetaSyncer(argsEpochStartSyncer)
	if err != nil {
		return err
	}

	return nil
}

func (e *epochStartBootstrap) createSyncers() error {
	var err error
	args := factoryInterceptors.ArgsEpochStartInterceptorContainer{
		CoreComponents:           e.coreComponentsHolder,
		CryptoComponents:         e.cryptoComponentsHolder,
		Config:                   e.generalConfig,
		ShardCoordinator:         e.shardCoordinator,
		Messenger:                e.messenger,
		DataPool:                 e.dataPool,
		WhiteListHandler:         e.whiteListHandler,
		WhiteListerVerifiedTxs:   e.whiteListerVerifiedTxs,
		ArgumentsParser:          e.argumentsParser,
		HeaderIntegrityVerifier:  e.headerIntegrityVerifier,
		RequestHandler:           e.requestHandler,
		SignaturesHandler:        e.messenger,
		HardforkExclusionHandler: e.hardforkExclusionHandler,
	}

	e.interceptorContainer, err = factoryInterceptors.NewEpochStartInterceptorsContainer(args)
	if err != nil {
		return err
	}

	syncMiniBlocksArgs := updateSync.ArgsNewPendingMiniBlocksSyncer{
		Storage:        disabled.CreateMemUnit(),
		Cache:          e.dataPool.MiniBlocks(),
		Marshalizer:    e.coreComponentsHolder.InternalMarshalizer(),
		RequestHandler: e.requestHandler,
	}
	e.miniBlocksSyncer, err = updateSync.NewPendingMiniBlocksSyncer(syncMiniBlocksArgs)
	if err != nil {
		return err
	}

	syncMissingHeadersArgs := updateSync.ArgsNewMissingHeadersByHashSyncer{
		Storage:        disabled.CreateMemUnit(),
		Cache:          e.dataPool.Headers(),
		Marshalizer:    e.coreComponentsHolder.InternalMarshalizer(),
		RequestHandler: e.requestHandler,
	}
	e.headersSyncer, err = updateSync.NewMissingheadersByHashSyncer(syncMissingHeadersArgs)
	if err != nil {
		return err
	}

	syncTxsArgs := updateSync.ArgsNewTransactionsSyncer{
		DataPools:      e.dataPool,
		Storages:       disabled.NewChainStorer(),
		Marshaller:     e.coreComponentsHolder.InternalMarshalizer(),
		RequestHandler: e.requestHandler,
	}

	e.txSyncerForScheduled, err = updateSync.NewTransactionsSyncer(syncTxsArgs)
	if err != nil {
		return err
	}

	return nil
}

func (e *epochStartBootstrap) syncHeadersFrom(meta data.MetaHeaderHandler) (map[string]data.HeaderHandler, error) {
	hashesToRequest := make([][]byte, 0, len(meta.GetEpochStartHandler().GetLastFinalizedHeaderHandlers())+1)
	shardIds := make([]uint32, 0, len(meta.GetEpochStartHandler().GetLastFinalizedHeaderHandlers())+1)

	for _, epochStartData := range meta.GetEpochStartHandler().GetLastFinalizedHeaderHandlers() {
		hashesToRequest = append(hashesToRequest, epochStartData.GetHeaderHash())
		shardIds = append(shardIds, epochStartData.GetShardID())
	}

	if meta.GetEpoch() > e.startEpoch+1 { // no need to request genesis block
		hashesToRequest = append(hashesToRequest, meta.GetEpochStartHandler().GetEconomicsHandler().GetPrevEpochStartHash())
		shardIds = append(shardIds, core.MetachainShardId)
	}

	ctx, cancel := context.WithTimeout(context.Background(), DefaultTimeToWaitForRequestedData)
	err := e.headersSyncer.SyncMissingHeadersByHash(shardIds, hashesToRequest, ctx)
	cancel()
	if err != nil {
		return nil, err
	}

	syncedHeaders, err := e.headersSyncer.GetHeaders()
	if err != nil {
		return nil, err
	}

	if meta.GetEpoch() == e.startEpoch+1 {
		syncedHeaders[string(meta.GetEpochStartHandler().GetEconomicsHandler().GetPrevEpochStartHash())] = &block.MetaBlock{}
	}

	return syncedHeaders, nil
}

// Bootstrap will handle requesting and receiving the needed information the node will bootstrap from
func (e *epochStartBootstrap) requestAndProcessing() (Parameters, error) {
	var err error
	e.baseData.numberOfShards = uint32(len(e.epochStartMeta.GetEpochStartHandler().GetLastFinalizedHeaderHandlers()))
	e.baseData.lastEpoch = e.epochStartMeta.GetEpoch()

	e.syncedHeaders, err = e.syncHeadersFrom(e.epochStartMeta)
	if err != nil {
		return Parameters{}, err
	}
	log.Debug("start in epoch bootstrap: got shard headers and previous epoch start meta block")

	prevEpochStartMetaHash := e.epochStartMeta.GetEpochStartHandler().GetEconomicsHandler().GetPrevEpochStartHash()
	prevEpochStartMeta, ok := e.syncedHeaders[string(prevEpochStartMetaHash)].(*block.MetaBlock)
	if !ok {
		return Parameters{}, epochStart.ErrWrongTypeAssertion
	}
	e.prevEpochStartMeta = prevEpochStartMeta

	pubKeyBytes, err := e.cryptoComponentsHolder.PublicKey().ToByteArray()
	if err != nil {
		return Parameters{}, err
	}

	miniBlocks, err := e.processNodesConfig(pubKeyBytes)
	if err != nil {
		return Parameters{}, err
	}
	log.Debug("start in epoch bootstrap: processNodesConfig")

	e.saveSelfShardId()
	e.shardCoordinator, err = sharding.NewMultiShardCoordinator(e.baseData.numberOfShards, e.baseData.shardId)
	if err != nil {
		return Parameters{}, fmt.Errorf("%w numberOfShards=%v shardId=%v", err, e.baseData.numberOfShards, e.baseData.shardId)
	}
	log.Debug("start in epoch bootstrap: shardCoordinator", "numOfShards", e.baseData.numberOfShards, "shardId", e.baseData.shardId)

	err = e.messenger.CreateTopic(common.ConsensusTopic+e.shardCoordinator.CommunicationIdentifier(e.shardCoordinator.SelfId()), true)
	if err != nil {
		return Parameters{}, err
	}

	err = e.createHeartbeatSender()
	if err != nil {
		return Parameters{}, err
	}

	if e.shardCoordinator.SelfId() == core.MetachainShardId {
		err = e.requestAndProcessForMeta(miniBlocks)
		if err != nil {
			return Parameters{}, err
		}
	} else {
		err = e.requestAndProcessForShard(miniBlocks)
		if err != nil {
			return Parameters{}, err
		}
	}

	log.Debug("removing cached received trie nodes")
	e.dataPool.TrieNodes().Clear()

	parameters := Parameters{
		Epoch:       e.baseData.lastEpoch,
		SelfShardId: e.baseData.shardId,
		NumOfShards: e.baseData.numberOfShards,
		NodesConfig: e.nodesConfig,
	}

	return parameters, nil
}

func (e *epochStartBootstrap) saveSelfShardId() {
	if e.baseData.shardId != core.AllShardId {
		return
	}

	e.baseData.shardId = e.destinationShardAsObserver

	if e.baseData.shardId > e.baseData.numberOfShards &&
		e.baseData.shardId != core.MetachainShardId {
		e.baseData.shardId = e.genesisShardCoordinator.SelfId()
	}
}

func (e *epochStartBootstrap) processNodesConfig(pubKey []byte) ([]*block.MiniBlock, error) {
	var err error
	shardId := e.destinationShardAsObserver
	if shardId > e.baseData.numberOfShards && shardId != core.MetachainShardId {
		shardId = e.genesisShardCoordinator.SelfId()
	}
	argsNewValidatorStatusSyncers := ArgsNewSyncValidatorStatus{
		DataPool:            e.dataPool,
		Marshalizer:         e.coreComponentsHolder.InternalMarshalizer(),
		RequestHandler:      e.requestHandler,
		ChanceComputer:      e.rater,
		GenesisNodesConfig:  e.genesisNodesConfig,
		NodeShuffler:        e.nodeShuffler,
		Hasher:              e.coreComponentsHolder.Hasher(),
		PubKey:              pubKey,
		ShardIdAsObserver:   shardId,
		ChanNodeStop:        e.coreComponentsHolder.ChanStopNodeProcess(),
		NodeTypeProvider:    e.coreComponentsHolder.NodeTypeProvider(),
		IsFullArchive:       e.prefsConfig.FullArchive,
		EnableEpochsHandler: e.coreComponentsHolder.EnableEpochsHandler(),
	}

	e.nodesConfigHandler, err = NewSyncValidatorStatus(argsNewValidatorStatusSyncers)
	if err != nil {
		return nil, err
	}

	var miniBlocks []*block.MiniBlock
	e.nodesConfig, e.baseData.shardId, miniBlocks, err = e.nodesConfigHandler.NodesConfigFromMetaBlock(e.epochStartMeta, e.prevEpochStartMeta)
	e.baseData.shardId = e.applyShardIDAsObserverIfNeeded(e.baseData.shardId)

	return miniBlocks, err
}

func (e *epochStartBootstrap) requestAndProcessForMeta(peerMiniBlocks []*block.MiniBlock) error {
	var err error

	storageHandlerComponent, err := NewMetaStorageHandler(
		e.generalConfig,
		e.prefsConfig,
		e.shardCoordinator,
		e.coreComponentsHolder.PathHandler(),
		e.coreComponentsHolder.InternalMarshalizer(),
		e.coreComponentsHolder.Hasher(),
		e.epochStartMeta.GetEpoch(),
		e.coreComponentsHolder.Uint64ByteSliceConverter(),
		e.coreComponentsHolder.NodeTypeProvider(),
		e.nodeProcessingMode,
		e.flagsConfig.SnapshotsEnabled,
		e.cryptoComponentsHolder.ManagedPeersHolder(),
	)
	if err != nil {
		return err
	}

	defer storageHandlerComponent.CloseStorageService()

	e.closeTrieComponents()
	triesContainer, trieStorageManagers, err := factory.CreateTriesComponentsForShardId(
		e.flagsConfig.SnapshotsEnabled,
		e.generalConfig,
		e.coreComponentsHolder,
		storageHandlerComponent.storageService,
	)
	if err != nil {
		return err
	}

	e.trieContainer = triesContainer
	e.trieStorageManagers = trieStorageManagers

	log.Debug("start in epoch bootstrap: started syncValidatorAccountsState")
	err = e.syncValidatorAccountsState(e.epochStartMeta.GetValidatorStatsRootHash())
	if err != nil {
		return err
	}
	log.Debug("start in epoch bootstrap: syncUserAccountsState")

	err = e.syncUserAccountsState(e.epochStartMeta.GetRootHash())
	if err != nil {
		return err
	}

	pendingMiniBlocks, err := e.getPendingMiniblocks()
	if err != nil {
		return err
	}

	log.Debug("start in epoch bootstrap: GetMiniBlocks", "num synced", len(pendingMiniBlocks))

	components := &ComponentsNeededForBootstrap{
		EpochStartMetaBlock: e.epochStartMeta,
		PreviousEpochStart:  e.prevEpochStartMeta,
		NodesConfig:         e.nodesConfig,
		Headers:             e.syncedHeaders,
		ShardCoordinator:    e.shardCoordinator,
		PendingMiniBlocks:   pendingMiniBlocks,
		PeerMiniBlocks:      peerMiniBlocks,
	}

	errSavingToStorage := storageHandlerComponent.SaveDataToStorage(components)
	if errSavingToStorage != nil {
		return errSavingToStorage
	}

	return nil
}

func (e *epochStartBootstrap) getPendingMiniblocks() (map[string]*block.MiniBlock, error) {
	allPendingMiniblocksHeaders := e.computeAllPendingMiniblocksHeaders()
	ctx, cancel := context.WithTimeout(context.Background(), DefaultTimeToWaitForRequestedData)
	err := e.miniBlocksSyncer.SyncPendingMiniBlocks(allPendingMiniblocksHeaders, ctx)
	cancel()
	if err != nil {
		return nil, err
	}

	return e.miniBlocksSyncer.GetMiniBlocks()
}

func (e *epochStartBootstrap) computeAllPendingMiniblocksHeaders() []data.MiniBlockHeaderHandler {
	allPendingMiniblocksHeaders := make([]data.MiniBlockHeaderHandler, 0)
	lastFinalizedHeaderHandlers := e.epochStartMeta.GetEpochStartHandler().GetLastFinalizedHeaderHandlers()

	for _, hdr := range lastFinalizedHeaderHandlers {
		allPendingMiniblocksHeaders = append(allPendingMiniblocksHeaders, hdr.GetPendingMiniBlockHeaderHandlers()...)
	}

	return allPendingMiniblocksHeaders
}

func (e *epochStartBootstrap) findSelfShardEpochStartData() (data.EpochStartShardDataHandler, error) {
	var epochStartData data.EpochStartShardDataHandler
	lastFinalizedHeaderHandlers := e.epochStartMeta.GetEpochStartHandler().GetLastFinalizedHeaderHandlers()
	for i, shardData := range lastFinalizedHeaderHandlers {
		if shardData.GetShardID() == e.shardCoordinator.SelfId() {
			return lastFinalizedHeaderHandlers[i], nil
		}
	}
	return epochStartData, epochStart.ErrEpochStartDataForShardNotFound
}

func (e *epochStartBootstrap) requestAndProcessForShard(peerMiniBlocks []*block.MiniBlock) error {
	epochStartData, err := e.findSelfShardEpochStartData()
	if err != nil {
		return err
	}

	ctx, cancel := context.WithTimeout(context.Background(), DefaultTimeToWaitForRequestedData)
	err = e.miniBlocksSyncer.SyncPendingMiniBlocks(epochStartData.GetPendingMiniBlockHeaderHandlers(), ctx)
	cancel()
	if err != nil {
		return err
	}

	pendingMiniBlocks, err := e.miniBlocksSyncer.GetMiniBlocks()
	if err != nil {
		return err
	}
	log.Debug("start in epoch bootstrap: GetMiniBlocks", "num synced", len(pendingMiniBlocks))

	shardIds := []uint32{
		core.MetachainShardId,
		core.MetachainShardId,
	}
	lastFinishedMeta := epochStartData.GetLastFinishedMetaBlock()
	firstPendingMetaBlock := epochStartData.GetFirstPendingMetaBlock()
	hashesToRequest := [][]byte{
		lastFinishedMeta,
		firstPendingMetaBlock,
	}

	e.headersSyncer.ClearFields()
	ctx, cancel = context.WithTimeout(context.Background(), DefaultTimeToWaitForRequestedData)
	err = e.headersSyncer.SyncMissingHeadersByHash(shardIds, hashesToRequest, ctx)
	cancel()
	if err != nil {
		return err
	}

	neededHeaders, err := e.headersSyncer.GetHeaders()
	if err != nil {
		return err
	}
	log.Debug("start in epoch bootstrap: SyncMissingHeadersByHash")

	for hash, hdr := range neededHeaders {
		e.syncedHeaders[hash] = hdr
	}

	shardNotarizedHeader, ok := e.syncedHeaders[string(epochStartData.GetHeaderHash())].(data.ShardHeaderHandler)
	if !ok {
		return epochStart.ErrWrongTypeAssertion
	}

	dts, err := e.getDataToSync(
		epochStartData,
		shardNotarizedHeader,
	)
	if err != nil {
		return err
	}

	for hash, hdr := range dts.additionalHeaders {
		e.syncedHeaders[hash] = hdr
	}

	storageHandlerComponent, err := NewShardStorageHandler(
		e.generalConfig,
		e.prefsConfig,
		e.shardCoordinator,
		e.coreComponentsHolder.PathHandler(),
		e.coreComponentsHolder.InternalMarshalizer(),
		e.coreComponentsHolder.Hasher(),
		e.baseData.lastEpoch,
		e.coreComponentsHolder.Uint64ByteSliceConverter(),
		e.coreComponentsHolder.NodeTypeProvider(),
		e.nodeProcessingMode,
		e.flagsConfig.SnapshotsEnabled,
		e.cryptoComponentsHolder.ManagedPeersHolder(),
	)
	if err != nil {
		return err
	}

	defer storageHandlerComponent.CloseStorageService()

	e.closeTrieComponents()
	triesContainer, trieStorageManagers, err := factory.CreateTriesComponentsForShardId(
		e.flagsConfig.SnapshotsEnabled,
		e.generalConfig,
		e.coreComponentsHolder,
		storageHandlerComponent.storageService,
	)
	if err != nil {
		return err
	}

	e.trieContainer = triesContainer
	e.trieStorageManagers = trieStorageManagers

	log.Debug("start in epoch bootstrap: started syncUserAccountsState", "rootHash", dts.rootHashToSync)
	err = e.syncUserAccountsState(dts.rootHashToSync)
	if err != nil {
		return err
	}
	log.Debug("start in epoch bootstrap: syncUserAccountsState")

	components := &ComponentsNeededForBootstrap{
		EpochStartMetaBlock: e.epochStartMeta,
		PreviousEpochStart:  e.prevEpochStartMeta,
		ShardHeader:         dts.ownShardHdr,
		NodesConfig:         e.nodesConfig,
		Headers:             e.syncedHeaders,
		ShardCoordinator:    e.shardCoordinator,
		PendingMiniBlocks:   pendingMiniBlocks,
		PeerMiniBlocks:      peerMiniBlocks,
	}

	errSavingToStorage := storageHandlerComponent.SaveDataToStorage(components, shardNotarizedHeader, dts.withScheduled, dts.miniBlocks)
	if errSavingToStorage != nil {
		return errSavingToStorage
	}

	return nil
}

func (e *epochStartBootstrap) getDataToSync(
	epochStartData data.EpochStartShardDataHandler,
	shardNotarizedHeader data.ShardHeaderHandler,
) (*dataToSync, error) {
	var err error
	e.storerScheduledSCRs, err = e.storageOpenerHandler.OpenDB(
		e.generalConfig.ScheduledSCRsStorage.DB,
		epochStartData.GetShardID(),
		epochStartData.GetEpoch(),
	)
	if err != nil {
		return nil, err
	}

	res, err := e.updateDataForScheduled(shardNotarizedHeader)
	if err != nil {
		return nil, err
	}

	errClose := e.storerScheduledSCRs.Close()
	log.LogIfError(errClose)
	res.withScheduled = res.ownShardHdr != shardNotarizedHeader

	return res, nil
}

func (e *epochStartBootstrap) updateDataForScheduled(
	shardNotarizedHeader data.ShardHeaderHandler,
) (*dataToSync, error) {

	scheduledTxsHandler, err := preprocess.NewScheduledTxsExecution(
		&factoryDisabled.TxProcessor{},
		&factoryDisabled.TxCoordinator{},
		e.storerScheduledSCRs,
		e.coreComponentsHolder.InternalMarshalizer(),
		e.coreComponentsHolder.Hasher(),
		e.shardCoordinator,
	)
	if err != nil {
		return nil, err
	}

	argsScheduledDataSyncer := &types.ScheduledDataSyncerCreateArgs{
		ScheduledTxsHandler:  scheduledTxsHandler,
		HeadersSyncer:        e.headersSyncer,
		MiniBlocksSyncer:     e.miniBlocksSyncer,
		TxSyncer:             e.txSyncerForScheduled,
		ScheduledEnableEpoch: e.coreComponentsHolder.EnableEpochsHandler().ScheduledMiniBlocksEnableEpoch(),
	}

	e.dataSyncerWithScheduled, err = e.dataSyncerFactory.Create(argsScheduledDataSyncer)
	if err != nil {
		return nil, err
	}

	res := &dataToSync{
		ownShardHdr:       nil,
		rootHashToSync:    nil,
		withScheduled:     false,
		additionalHeaders: nil,
		miniBlocks:        nil,
	}

	res.ownShardHdr, res.additionalHeaders, res.miniBlocks, err = e.dataSyncerWithScheduled.UpdateSyncDataIfNeeded(shardNotarizedHeader)
	if err != nil {
		return nil, err
	}

	res.rootHashToSync = e.dataSyncerWithScheduled.GetRootHashToSync(shardNotarizedHeader)

	return res, nil
}

func (e *epochStartBootstrap) syncUserAccountsState(rootHash []byte) error {
	thr, err := throttler.NewNumGoRoutinesThrottler(int32(e.numConcurrentTrieSyncers))
	if err != nil {
		return err
	}

	e.mutTrieStorageManagers.RLock()
	trieStorageManager := e.trieStorageManagers[factory.UserAccountTrie]
	e.mutTrieStorageManagers.RUnlock()

	argsUserAccountsSyncer := syncer.ArgsNewUserAccountsSyncer{
		ArgsNewBaseAccountsSyncer: syncer.ArgsNewBaseAccountsSyncer{
			Hasher:                            e.coreComponentsHolder.Hasher(),
			Marshalizer:                       e.coreComponentsHolder.InternalMarshalizer(),
			TrieStorageManager:                trieStorageManager,
			RequestHandler:                    e.requestHandler,
			Timeout:                           common.TimeoutGettingTrieNodes,
			Cacher:                            e.dataPool.TrieNodes(),
			MaxTrieLevelInMemory:              e.generalConfig.StateTriesConfig.MaxStateTrieLevelInMemory,
			MaxHardCapForMissingNodes:         e.maxHardCapForMissingNodes,
			TrieSyncerVersion:                 e.trieSyncerVersion,
			CheckNodesOnDisk:                  e.checkNodesOnDisk,
			StorageMarker:                     storageMarker.NewTrieStorageMarker(),
			UserAccountsSyncStatisticsHandler: e.trieSyncStatisticsProvider,
			AppStatusHandler:                  e.statusHandler,
		},
		ShardId:                e.shardCoordinator.SelfId(),
		Throttler:              thr,
		AddressPubKeyConverter: e.coreComponentsHolder.AddressPubKeyConverter(),
	}
	accountsDBSyncer, err := syncer.NewUserAccountsSyncer(argsUserAccountsSyncer)
	if err != nil {
		return err
	}

	err = accountsDBSyncer.SyncAccounts(rootHash)
	if err != nil {
		return err
	}

	return nil
}

func (e *epochStartBootstrap) createStorageService(
	shardCoordinator sharding.Coordinator,
	pathManager storage.PathManagerHandler,
	epochStartNotifier epochStart.EpochStartNotifier,
	startEpoch uint32,
	createTrieEpochRootHashStorer bool,
	targetShardId uint32,
) (dataRetriever.StorageService, error) {
	storageServiceCreator, err := storageFactory.NewStorageServiceFactory(
		storageFactory.StorageServiceFactoryArgs{
			Config:                        e.generalConfig,
			PrefsConfig:                   e.prefsConfig,
			ShardCoordinator:              shardCoordinator,
			PathManager:                   pathManager,
			EpochStartNotifier:            epochStartNotifier,
			NodeTypeProvider:              e.coreComponentsHolder.NodeTypeProvider(),
			CurrentEpoch:                  startEpoch,
			StorageType:                   storageFactory.BootstrapStorageService,
			CreateTrieEpochRootHashStorer: createTrieEpochRootHashStorer,
			NodeProcessingMode:            e.nodeProcessingMode,
			SnapshotsEnabled:              e.flagsConfig.SnapshotsEnabled,
			ManagedPeersHolder:            e.cryptoComponentsHolder.ManagedPeersHolder(),
		})
	if err != nil {
		return nil, err
	}

	if targetShardId == core.MetachainShardId {
		return storageServiceCreator.CreateForMeta()
	}

	return storageServiceCreator.CreateForShard()
}

func (e *epochStartBootstrap) syncValidatorAccountsState(rootHash []byte) error {
	e.mutTrieStorageManagers.RLock()
	peerTrieStorageManager := e.trieStorageManagers[factory.PeerAccountTrie]
	e.mutTrieStorageManagers.RUnlock()

	argsValidatorAccountsSyncer := syncer.ArgsNewValidatorAccountsSyncer{
		ArgsNewBaseAccountsSyncer: syncer.ArgsNewBaseAccountsSyncer{
			Hasher:                            e.coreComponentsHolder.Hasher(),
			Marshalizer:                       e.coreComponentsHolder.InternalMarshalizer(),
			TrieStorageManager:                peerTrieStorageManager,
			RequestHandler:                    e.requestHandler,
			Timeout:                           common.TimeoutGettingTrieNodes,
			Cacher:                            e.dataPool.TrieNodes(),
			MaxTrieLevelInMemory:              e.generalConfig.StateTriesConfig.MaxPeerTrieLevelInMemory,
			MaxHardCapForMissingNodes:         e.maxHardCapForMissingNodes,
			TrieSyncerVersion:                 e.trieSyncerVersion,
			CheckNodesOnDisk:                  e.checkNodesOnDisk,
			StorageMarker:                     storageMarker.NewTrieStorageMarker(),
			UserAccountsSyncStatisticsHandler: statistics.NewTrieSyncStatistics(),
			AppStatusHandler:                  disabledCommon.NewAppStatusHandler(),
		},
	}
	accountsDBSyncer, err := syncer.NewValidatorAccountsSyncer(argsValidatorAccountsSyncer)
	if err != nil {
		return err
	}

	err = accountsDBSyncer.SyncAccounts(rootHash)
	if err != nil {
		return err
	}

	return nil
}

func (e *epochStartBootstrap) createResolversContainer() error {
	dataPacker, err := partitioning.NewSimpleDataPacker(e.coreComponentsHolder.InternalMarshalizer())
	if err != nil {
		return err
	}

	storageService := disabled.NewChainStorer()

	payloadValidator, err := validator.NewPeerAuthenticationPayloadValidator(e.generalConfig.HeartbeatV2.HeartbeatExpiryTimespanInSec)
	if err != nil {
		return err
	}

	// TODO - create a dedicated request handler to be used when fetching required data with the correct shard coordinator
	//  this one should only be used before determining the correct shard where the node should reside
	log.Debug("epochStartBootstrap.createRequestHandler", "shard", e.shardCoordinator.SelfId())
	resolversContainerArgs := resolverscontainer.FactoryArgs{
		ShardCoordinator:           e.shardCoordinator,
		Messenger:                  e.messenger,
		Store:                      storageService,
		Marshalizer:                e.coreComponentsHolder.InternalMarshalizer(),
		DataPools:                  e.dataPool,
		Uint64ByteSliceConverter:   uint64ByteSlice.NewBigEndianConverter(),
		NumConcurrentResolvingJobs: 10,
		DataPacker:                 dataPacker,
		TriesContainer:             e.trieContainer,
		SizeCheckDelta:             0,
		InputAntifloodHandler:      disabled.NewAntiFloodHandler(),
		OutputAntifloodHandler:     disabled.NewAntiFloodHandler(),
		PreferredPeersHolder:       disabled.NewPreferredPeersHolder(),
		PayloadValidator:           payloadValidator,
	}
	resolverFactory, err := resolverscontainer.NewMetaResolversContainerFactory(resolversContainerArgs)
	if err != nil {
		return err
	}

	container, err := resolverFactory.Create()
	if err != nil {
		return err
	}

	return resolverFactory.AddShardTrieNodeResolvers(container)
}

func (e *epochStartBootstrap) createRequestHandler() error {
	requestersContainerArgs := requesterscontainer.FactoryArgs{
		RequesterConfig:             e.generalConfig.Requesters,
		ShardCoordinator:            e.shardCoordinator,
		Messenger:                   e.messenger,
		Marshaller:                  e.coreComponentsHolder.InternalMarshalizer(),
		Uint64ByteSliceConverter:    uint64ByteSlice.NewBigEndianConverter(),
		OutputAntifloodHandler:      disabled.NewAntiFloodHandler(),
		CurrentNetworkEpochProvider: disabled.NewCurrentNetworkEpochProviderHandler(),
		PreferredPeersHolder:        disabled.NewPreferredPeersHolder(),
		PeersRatingHandler:          disabled.NewDisabledPeersRatingHandler(),
		SizeCheckDelta:              0,
	}
	requestersFactory, err := requesterscontainer.NewMetaRequestersContainerFactory(requestersContainerArgs)
	if err != nil {
		return err
	}

	container, err := requestersFactory.Create()
	if err != nil {
		return err
	}

	err = requestersFactory.AddShardTrieNodeRequesters(container)
	if err != nil {
		return err
	}

	finder, err := containers.NewRequestersFinder(container, e.shardCoordinator)
	if err != nil {
		return err
	}

	requestedItemsHandler := cache.NewTimeCache(timeBetweenRequests)
	e.requestHandler, err = requestHandlers.NewResolverRequestHandler(
		finder,
		requestedItemsHandler,
		e.whiteListHandler,
		maxToRequest,
		core.MetachainShardId,
		timeBetweenRequests,
	)
	return err
}

func (e *epochStartBootstrap) setEpochStartMetrics() {
	if !check.IfNil(e.epochStartMeta) {
		metablockEconomics := e.epochStartMeta.GetEpochStartHandler().GetEconomicsHandler()
		e.statusHandler.SetStringValue(common.MetricTotalSupply, metablockEconomics.GetTotalSupply().String())
		e.statusHandler.SetStringValue(common.MetricInflation, metablockEconomics.GetTotalNewlyMinted().String())
		e.statusHandler.SetStringValue(common.MetricTotalFees, e.epochStartMeta.GetAccumulatedFees().String())
		e.statusHandler.SetStringValue(common.MetricDevRewardsInEpoch, e.epochStartMeta.GetDevFeesInEpoch().String())
		e.statusHandler.SetUInt64Value(common.MetricEpochForEconomicsData, uint64(e.epochStartMeta.GetEpoch()))
	}
}

func (e *epochStartBootstrap) applyShardIDAsObserverIfNeeded(receivedShardID uint32) uint32 {
	if e.nodeType == core.NodeTypeObserver &&
		e.destinationShardAsObserver != common.DisabledShardIDAsObserver &&
		e.destinationShardAsObserver != receivedShardID {
		log.Debug("shard id as observer applied", "destination shard ID", e.destinationShardAsObserver, "computed", receivedShardID)
		receivedShardID = e.destinationShardAsObserver
	}

	return receivedShardID
}

func (e *epochStartBootstrap) createHeartbeatSender() error {
	privateKey := e.cryptoComponentsHolder.PrivateKey()
	bootstrapRedundancy, err := redundancy.NewBootstrapNodeRedundancy(privateKey)
	if err != nil {
		return err
	}

	heartbeatTopic := common.HeartbeatV2Topic + e.shardCoordinator.CommunicationIdentifier(e.shardCoordinator.SelfId())
	if !e.messenger.HasTopic(heartbeatTopic) {
		err = e.messenger.CreateTopic(heartbeatTopic, true)
		if err != nil {
			return err
		}
	}

	peerSubType := core.RegularPeer
	if e.prefsConfig.FullArchive {
		peerSubType = core.FullHistoryObserver
	}
	heartbeatCfg := e.generalConfig.HeartbeatV2
	argsHeartbeatSender := sender.ArgBootstrapSender{
		Messenger:                          e.messenger,
		Marshaller:                         e.coreComponentsHolder.InternalMarshalizer(),
		HeartbeatTopic:                     heartbeatTopic,
		HeartbeatTimeBetweenSends:          time.Second * time.Duration(heartbeatCfg.HeartbeatTimeBetweenSendsDuringBootstrapInSec),
		HeartbeatTimeBetweenSendsWhenError: time.Second * time.Duration(heartbeatCfg.HeartbeatTimeBetweenSendsWhenErrorInSec),
		HeartbeatTimeThresholdBetweenSends: heartbeatCfg.HeartbeatTimeThresholdBetweenSends,
		VersionNumber:                      e.flagsConfig.Version,
		NodeDisplayName:                    e.prefsConfig.NodeDisplayName,
		Identity:                           e.prefsConfig.Identity,
		PeerSubType:                        peerSubType,
		CurrentBlockProvider:               blockchain.NewBootstrapBlockchain(),
		PrivateKey:                         privateKey,
		RedundancyHandler:                  bootstrapRedundancy,
		PeerTypeProvider:                   peer.NewBootstrapPeerTypeProvider(),
		TrieSyncStatisticsProvider:         e.trieSyncStatisticsProvider,
	}

	e.bootstrapHeartbeatSender, err = sender.NewBootstrapSender(argsHeartbeatSender)
	return err
}

func (e *epochStartBootstrap) closeTrieComponents() {
	if e.trieStorageManagers != nil {
		log.Debug("closing all trieStorageManagers", "num", len(e.trieStorageManagers))
		for _, tsm := range e.trieStorageManagers {
			err := tsm.Close()
			log.LogIfError(err)
		}
	}

	if !check.IfNil(e.trieContainer) {
		tries := e.trieContainer.GetAll()
		log.Debug("closing all tries", "num", len(tries))
		for _, trie := range tries {
			err := trie.Close()
			log.LogIfError(err)
		}
	}

	if !check.IfNil(e.storageService) {
		err := e.storageService.Destroy()
		log.LogIfError(err)
	}
}

func (e *epochStartBootstrap) closeBootstrapHeartbeatSender() {
	if !check.IfNil(e.bootstrapHeartbeatSender) {
		log.LogIfError(e.bootstrapHeartbeatSender.Close())
	}
}

// Close closes the component's opened storage services/started go-routines
func (e *epochStartBootstrap) Close() error {
	e.mutTrieStorageManagers.RLock()
	defer e.mutTrieStorageManagers.RUnlock()

	e.closeTrieComponents()

	var err error
	if !check.IfNil(e.dataPool) {
		err = e.dataPool.Close()
	}

	return err
}

// IsInterfaceNil returns true if there is no value under the interface
func (e *epochStartBootstrap) IsInterfaceNil() bool {
	return e == nil
}<|MERGE_RESOLUTION|>--- conflicted
+++ resolved
@@ -115,11 +115,8 @@
 	checkNodesOnDisk           bool
 	bootstrapHeartbeatSender   update.Closer
 	trieSyncStatisticsProvider common.SizeSyncStatisticsHandler
-<<<<<<< HEAD
+	nodeProcessingMode         common.NodeProcessingMode
 	hardforkExclusionHandler   common.HardforkExclusionHandler
-=======
-	nodeProcessingMode         common.NodeProcessingMode
->>>>>>> 398d3664
 
 	// created components
 	requestHandler            process.RequestHandler
@@ -183,11 +180,8 @@
 	DataSyncerCreator          types.ScheduledDataSyncerCreator
 	ScheduledSCRsStorer        storage.Storer
 	TrieSyncStatisticsProvider common.SizeSyncStatisticsHandler
-<<<<<<< HEAD
+	NodeProcessingMode         common.NodeProcessingMode
 	HardforkExclusionHandler   common.HardforkExclusionHandler
-=======
-	NodeProcessingMode         common.NodeProcessingMode
->>>>>>> 398d3664
 }
 
 type dataToSync struct {
@@ -234,11 +228,8 @@
 		storerScheduledSCRs:        args.ScheduledSCRsStorer,
 		shardCoordinator:           args.GenesisShardCoordinator,
 		trieSyncStatisticsProvider: args.TrieSyncStatisticsProvider,
-<<<<<<< HEAD
+		nodeProcessingMode:         args.NodeProcessingMode,
 		hardforkExclusionHandler:   args.HardforkExclusionHandler,
-=======
-		nodeProcessingMode:         args.NodeProcessingMode,
->>>>>>> 398d3664
 	}
 
 	whiteListCache, err := storageunit.NewCache(storageFactory.GetCacherFromConfig(epochStartProvider.generalConfig.WhiteListPool))
