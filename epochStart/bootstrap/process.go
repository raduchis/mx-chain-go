--- conflicted
+++ resolved
@@ -236,15 +236,12 @@
 		shardCoordinator:           args.GenesisShardCoordinator,
 		trieSyncStatisticsProvider: args.TrieSyncStatisticsProvider,
 		nodeProcessingMode:         args.NodeProcessingMode,
-<<<<<<< HEAD
 		chainRunType:               args.ChainRunType,
-=======
 		nodeOperationMode:          common.NormalOperation,
 	}
 
 	if epochStartProvider.prefsConfig.FullArchive {
 		epochStartProvider.nodeOperationMode = common.FullArchiveMode
->>>>>>> 7c5d69e1
 	}
 
 	whiteListCache, err := storageunit.NewCache(storageFactory.GetCacherFromConfig(epochStartProvider.generalConfig.WhiteListPool))
