package bootstrap

import (
	"bytes"
	"context"
	"fmt"
	"sync"
	"time"

	"github.com/ElrondNetwork/elrond-go-core/core"
	"github.com/ElrondNetwork/elrond-go-core/core/check"
	"github.com/ElrondNetwork/elrond-go-core/core/partitioning"
	"github.com/ElrondNetwork/elrond-go-core/core/throttler"
	"github.com/ElrondNetwork/elrond-go-core/data"
	"github.com/ElrondNetwork/elrond-go-core/data/block"
	"github.com/ElrondNetwork/elrond-go-core/data/typeConverters/uint64ByteSlice"
	logger "github.com/ElrondNetwork/elrond-go-logger"
	"github.com/ElrondNetwork/elrond-go/common"
	"github.com/ElrondNetwork/elrond-go/config"
	"github.com/ElrondNetwork/elrond-go/dataRetriever"
	factoryDataPool "github.com/ElrondNetwork/elrond-go/dataRetriever/factory"
	"github.com/ElrondNetwork/elrond-go/dataRetriever/factory/containers"
	"github.com/ElrondNetwork/elrond-go/dataRetriever/factory/resolverscontainer"
	"github.com/ElrondNetwork/elrond-go/dataRetriever/requestHandlers"
	"github.com/ElrondNetwork/elrond-go/epochStart"
	"github.com/ElrondNetwork/elrond-go/epochStart/bootstrap/disabled"
	factoryInterceptors "github.com/ElrondNetwork/elrond-go/epochStart/bootstrap/factory"
	"github.com/ElrondNetwork/elrond-go/epochStart/bootstrap/types"
	factoryDisabled "github.com/ElrondNetwork/elrond-go/factory/disabled"
	"github.com/ElrondNetwork/elrond-go/process"
	"github.com/ElrondNetwork/elrond-go/process/block/preprocess"
	"github.com/ElrondNetwork/elrond-go/process/interceptors"
	disabledInterceptors "github.com/ElrondNetwork/elrond-go/process/interceptors/disabled"
	"github.com/ElrondNetwork/elrond-go/sharding"
	"github.com/ElrondNetwork/elrond-go/sharding/nodesCoordinator"
	"github.com/ElrondNetwork/elrond-go/state"
	"github.com/ElrondNetwork/elrond-go/state/syncer"
	"github.com/ElrondNetwork/elrond-go/storage"
	storageFactory "github.com/ElrondNetwork/elrond-go/storage/factory"
	"github.com/ElrondNetwork/elrond-go/storage/storageUnit"
	"github.com/ElrondNetwork/elrond-go/storage/timecache"
	"github.com/ElrondNetwork/elrond-go/trie/factory"
	"github.com/ElrondNetwork/elrond-go/update"
	updateSync "github.com/ElrondNetwork/elrond-go/update/sync"
)

var log = logger.GetOrCreate("epochStart/bootstrap")

// DefaultTimeToWaitForRequestedData represents the default timespan until requested data needs to be received from the connected peers
const DefaultTimeToWaitForRequestedData = time.Minute
const timeBetweenRequests = 100 * time.Millisecond
const maxToRequest = 100
const gracePeriodInPercentage = float64(0.25)
const roundGracePeriod = 25

// thresholdForConsideringMetaBlockCorrect represents the percentage (between 0 and 100) of connected peers to send
// the same meta block in order to consider it correct
const thresholdForConsideringMetaBlockCorrect = 67

// Parameters defines the DTO for the result produced by the bootstrap component
type Parameters struct {
	Epoch       uint32
	SelfShardId uint32
	NumOfShards uint32
	NodesConfig *nodesCoordinator.NodesCoordinatorRegistry
}

// ComponentsNeededForBootstrap holds the components which need to be initialized from network
type ComponentsNeededForBootstrap struct {
	EpochStartMetaBlock data.MetaHeaderHandler
	PreviousEpochStart  data.MetaHeaderHandler
	ShardHeader         data.HeaderHandler
	NodesConfig         *nodesCoordinator.NodesCoordinatorRegistry
	Headers             map[string]data.HeaderHandler
	ShardCoordinator    sharding.Coordinator
	PendingMiniBlocks   map[string]*block.MiniBlock
	PeerMiniBlocks      []*block.MiniBlock
}

// epochStartBootstrap will handle requesting the needed data to start when joining late the network
type epochStartBootstrap struct {
	// should come via arguments
	destinationShardAsObserver uint32
	coreComponentsHolder       process.CoreComponentsHolder
	cryptoComponentsHolder     process.CryptoComponentsHolder
	messenger                  Messenger
	generalConfig              config.Config
	prefsConfig                config.PreferencesConfig
	flagsConfig                config.ContextFlagsConfig
	economicsData              process.EconomicsDataHandler
	shardCoordinator           sharding.Coordinator
	genesisNodesConfig         sharding.GenesisNodesSetupHandler
	genesisShardCoordinator    sharding.Coordinator
	rater                      nodesCoordinator.ChanceComputer
	storerScheduledSCRs        storage.Storer
	trieContainer              common.TriesHolder
	trieStorageManagers        map[string]common.StorageManager
	mutTrieStorageManagers     sync.RWMutex
	nodeShuffler               nodesCoordinator.NodesShuffler
	roundHandler               epochStart.RoundHandler
	statusHandler              core.AppStatusHandler
	headerIntegrityVerifier    process.HeaderIntegrityVerifier
	epochNotifier              process.EpochNotifier
	numConcurrentTrieSyncers   int
	maxHardCapForMissingNodes  int
	trieSyncerVersion          int
<<<<<<< HEAD
	guardianSigVerifier        process.GuardianSigVerifier
=======
	checkNodesOnDisk           bool
>>>>>>> 5357e613

	// created components
	requestHandler            process.RequestHandler
	interceptorContainer      process.InterceptorsContainer
	dataPool                  dataRetriever.PoolsHolder
	miniBlocksSyncer          epochStart.PendingMiniBlocksSyncHandler
	headersSyncer             epochStart.HeadersByHashSyncer
	txSyncerForScheduled      update.TransactionsSyncHandler
	epochStartMetaBlockSyncer epochStart.StartOfEpochMetaSyncer
	nodesConfigHandler        StartOfEpochNodesConfigHandler
	whiteListHandler          update.WhiteListHandler
	whiteListerVerifiedTxs    update.WhiteListHandler
	storageOpenerHandler      storage.UnitOpenerHandler
	latestStorageDataProvider storage.LatestStorageDataProviderHandler
	argumentsParser           process.ArgumentsParser
	enableEpochs              config.EnableEpochs
	dataSyncerFactory         types.ScheduledDataSyncerCreator
	dataSyncerWithScheduled   types.ScheduledDataSyncer
	storageService            dataRetriever.StorageService

	// gathered data
	epochStartMeta     data.MetaHeaderHandler
	prevEpochStartMeta data.MetaHeaderHandler
	syncedHeaders      map[string]data.HeaderHandler
	nodesConfig        *nodesCoordinator.NodesCoordinatorRegistry
	baseData           baseDataInStorage
	startRound         int64
	nodeType           core.NodeType
	startEpoch         uint32
	shuffledOut        bool
}

type baseDataInStorage struct {
	shardId         uint32
	numberOfShards  uint32
	lastRound       int64
	epochStartRound uint64
	lastEpoch       uint32
	storageExists   bool
}

// ArgsEpochStartBootstrap holds the arguments needed for creating an epoch start data provider component
type ArgsEpochStartBootstrap struct {
	CoreComponentsHolder       process.CoreComponentsHolder
	CryptoComponentsHolder     process.CryptoComponentsHolder
	DestinationShardAsObserver uint32
	Messenger                  Messenger
	GeneralConfig              config.Config
	PrefsConfig                config.PreferencesConfig
	EnableEpochs               config.EnableEpochs
	FlagsConfig                config.ContextFlagsConfig
	EconomicsData              process.EconomicsDataHandler
	GenesisNodesConfig         sharding.GenesisNodesSetupHandler
	GenesisShardCoordinator    sharding.Coordinator
	StorageUnitOpener          storage.UnitOpenerHandler
	LatestStorageDataProvider  storage.LatestStorageDataProviderHandler
	Rater                      nodesCoordinator.ChanceComputer
	NodeShuffler               nodesCoordinator.NodesShuffler
	RoundHandler               epochStart.RoundHandler
	ArgumentsParser            process.ArgumentsParser
	StatusHandler              core.AppStatusHandler
	HeaderIntegrityVerifier    process.HeaderIntegrityVerifier
	DataSyncerCreator          types.ScheduledDataSyncerCreator
	ScheduledSCRsStorer        storage.Storer
	GuardianSigVerifier        process.GuardianSigVerifier
}

type dataToSync struct {
	ownShardHdr       data.ShardHeaderHandler
	rootHashToSync    []byte
	withScheduled     bool
	additionalHeaders map[string]data.HeaderHandler
}

// NewEpochStartBootstrap will return a new instance of epochStartBootstrap
func NewEpochStartBootstrap(args ArgsEpochStartBootstrap) (*epochStartBootstrap, error) {
	err := checkArguments(args)
	if err != nil {
		return nil, err
	}

	epochStartProvider := &epochStartBootstrap{
		coreComponentsHolder:       args.CoreComponentsHolder,
		cryptoComponentsHolder:     args.CryptoComponentsHolder,
		messenger:                  args.Messenger,
		generalConfig:              args.GeneralConfig,
		prefsConfig:                args.PrefsConfig,
		flagsConfig:                args.FlagsConfig,
		economicsData:              args.EconomicsData,
		genesisNodesConfig:         args.GenesisNodesConfig,
		genesisShardCoordinator:    args.GenesisShardCoordinator,
		rater:                      args.Rater,
		destinationShardAsObserver: args.DestinationShardAsObserver,
		nodeShuffler:               args.NodeShuffler,
		roundHandler:               args.RoundHandler,
		storageOpenerHandler:       args.StorageUnitOpener,
		latestStorageDataProvider:  args.LatestStorageDataProvider,
		shuffledOut:                false,
		statusHandler:              args.StatusHandler,
		nodeType:                   core.NodeTypeObserver,
		argumentsParser:            args.ArgumentsParser,
		headerIntegrityVerifier:    args.HeaderIntegrityVerifier,
		epochNotifier:              args.CoreComponentsHolder.EpochNotifier(),
		numConcurrentTrieSyncers:   args.GeneralConfig.TrieSync.NumConcurrentTrieSyncers,
		maxHardCapForMissingNodes:  args.GeneralConfig.TrieSync.MaxHardCapForMissingNodes,
		trieSyncerVersion:          args.GeneralConfig.TrieSync.TrieSyncerVersion,
		checkNodesOnDisk:           args.GeneralConfig.TrieSync.CheckNodesOnDisk,
		enableEpochs:               args.EnableEpochs,
		dataSyncerFactory:          args.DataSyncerCreator,
		storerScheduledSCRs:        args.ScheduledSCRsStorer,
		shardCoordinator:           args.GenesisShardCoordinator,
		guardianSigVerifier:        args.GuardianSigVerifier,
	}

	log.Debug("process: enable epoch for transaction signed with tx hash", "epoch", epochStartProvider.enableEpochs.TransactionSignedWithTxHashEnableEpoch)

	whiteListCache, err := storageUnit.NewCache(storageFactory.GetCacherFromConfig(epochStartProvider.generalConfig.WhiteListPool))
	if err != nil {
		return nil, err
	}

	epochStartProvider.whiteListHandler, err = interceptors.NewWhiteListDataVerifier(whiteListCache)
	if err != nil {
		return nil, err
	}

	epochStartProvider.whiteListerVerifiedTxs, err = disabledInterceptors.NewDisabledWhiteListDataVerifier()
	if err != nil {
		return nil, err
	}

	epochStartProvider.trieContainer = state.NewDataTriesHolder()
	epochStartProvider.trieStorageManagers = make(map[string]common.StorageManager)

	if epochStartProvider.generalConfig.Hardfork.AfterHardFork {
		epochStartProvider.startEpoch = epochStartProvider.generalConfig.Hardfork.StartEpoch
		epochStartProvider.baseData.lastEpoch = epochStartProvider.startEpoch
		epochStartProvider.startRound = int64(epochStartProvider.generalConfig.Hardfork.StartRound)
		epochStartProvider.baseData.lastRound = epochStartProvider.startRound
		epochStartProvider.baseData.epochStartRound = uint64(epochStartProvider.startRound)
	}

	return epochStartProvider, nil
}

func (e *epochStartBootstrap) isStartInEpochZero() bool {
	startTime := time.Unix(e.genesisNodesConfig.GetStartTime(), 0)
	isCurrentTimeBeforeGenesis := time.Since(startTime) < 0
	if isCurrentTimeBeforeGenesis {
		return true
	}

	currentRound := e.roundHandler.Index() - e.startRound
	epochEndPlusGracePeriod := float64(e.generalConfig.EpochStartConfig.RoundsPerEpoch) * (gracePeriodInPercentage + 1.0)
	log.Debug("IsStartInEpochZero", "currentRound", currentRound, "epochEndRound", epochEndPlusGracePeriod)
	return float64(currentRound) < epochEndPlusGracePeriod
}

func (e *epochStartBootstrap) prepareEpochZero() (Parameters, error) {
	shardIDToReturn := e.genesisShardCoordinator.SelfId()
	if !e.isNodeInGenesisNodesConfig() {
		shardIDToReturn = e.applyShardIDAsObserverIfNeeded(e.genesisShardCoordinator.SelfId())
	}
	parameters := Parameters{
		Epoch:       e.startEpoch,
		SelfShardId: shardIDToReturn,
		NumOfShards: e.genesisShardCoordinator.NumberOfShards(),
	}
	return parameters, nil
}

func (e *epochStartBootstrap) isNodeInGenesisNodesConfig() bool {
	ownPubKey, err := e.cryptoComponentsHolder.PublicKey().ToByteArray()
	if err != nil {
		return false
	}

	eligibleList, waitingList := e.genesisNodesConfig.InitialNodesInfo()

	for _, nodesInShard := range eligibleList {
		for _, eligibleNode := range nodesInShard {
			if bytes.Equal(eligibleNode.PubKeyBytes(), ownPubKey) {
				return true
			}
		}
	}

	for _, nodesInShard := range waitingList {
		for _, waitingNode := range nodesInShard {
			if bytes.Equal(waitingNode.PubKeyBytes(), ownPubKey) {
				return true
			}
		}
	}

	return false
}

// Bootstrap runs the fast bootstrap method from the network or local storage
func (e *epochStartBootstrap) Bootstrap() (Parameters, error) {
	defer e.closeTrieComponents()

	if e.flagsConfig.ForceStartFromNetwork {
		log.Warn("epochStartBootstrap.Bootstrap: forcing start from network")
	}

	shouldStartFromNetwork := e.generalConfig.GeneralSettings.StartInEpochEnabled || e.flagsConfig.ForceStartFromNetwork
	if !shouldStartFromNetwork {
		return e.bootstrapFromLocalStorage()
	}

	defer e.cleanupOnBootstrapFinish()

	var err error
	e.shardCoordinator, err = sharding.NewMultiShardCoordinator(e.genesisShardCoordinator.NumberOfShards(), core.MetachainShardId)
	if err != nil {
		return Parameters{}, err
	}

	e.dataPool, err = factoryDataPool.NewDataPoolFromConfig(
		factoryDataPool.ArgsDataPool{
			Config:           &e.generalConfig,
			EconomicsData:    e.economicsData,
			ShardCoordinator: e.shardCoordinator,
			Marshalizer:      e.coreComponentsHolder.InternalMarshalizer(),
			PathManager:      e.coreComponentsHolder.PathHandler(),
		},
	)
	if err != nil {
		return Parameters{}, err
	}

	params, shouldContinue, err := e.startFromSavedEpoch()
	shouldContinue = shouldContinue || e.flagsConfig.ForceStartFromNetwork
	if !shouldContinue {
		return params, err
	}

	err = e.prepareComponentsToSyncFromNetwork()
	if err != nil {
		return Parameters{}, err
	}

	e.epochStartMeta, err = e.epochStartMetaBlockSyncer.SyncEpochStartMeta(DefaultTimeToWaitForRequestedData)
	if err != nil {
		return Parameters{}, err
	}
	log.Debug("start in epoch bootstrap: got epoch start meta header", "epoch", e.epochStartMeta.GetEpoch(), "nonce", e.epochStartMeta.GetNonce())
	e.setEpochStartMetrics()

	err = e.createSyncers()
	if err != nil {
		return Parameters{}, err
	}

	defer func() {
		errClose := e.interceptorContainer.Close()
		if errClose != nil {
			log.Warn("prepareEpochFromStorage interceptorContainer.Close()", "error", errClose)
		}
	}()

	params, err = e.requestAndProcessing()
	if err != nil {
		return Parameters{}, err
	}

	return params, nil
}

func (e *epochStartBootstrap) bootstrapFromLocalStorage() (Parameters, error) {
	log.Warn("fast bootstrap is disabled")

	e.initializeFromLocalStorage()
	if !e.baseData.storageExists {
		return Parameters{
			Epoch:       e.startEpoch,
			SelfShardId: e.genesisShardCoordinator.SelfId(),
			NumOfShards: e.genesisShardCoordinator.NumberOfShards(),
		}, nil
	}

	newShardId, shuffledOut, err := e.getShardIDForLatestEpoch()
	if err != nil {
		return Parameters{}, err
	}

	epochToStart := e.baseData.lastEpoch
	if shuffledOut {
		epochToStart = e.startEpoch
	}

	newShardId = e.applyShardIDAsObserverIfNeeded(newShardId)
	return Parameters{
		Epoch:       epochToStart,
		SelfShardId: newShardId,
		NumOfShards: e.baseData.numberOfShards,
		NodesConfig: e.nodesConfig,
	}, nil
}

func (e *epochStartBootstrap) cleanupOnBootstrapFinish() {
	log.Debug("unregistering all message processor and un-joining all topics")
	errMessenger := e.messenger.UnregisterAllMessageProcessors()
	log.LogIfError(errMessenger)

	errMessenger = e.messenger.UnjoinAllTopics()
	log.LogIfError(errMessenger)

	e.closeTrieNodes()
}

func (e *epochStartBootstrap) closeTrieNodes() {
	if check.IfNil(e.dataPool) {
		return
	}
	if check.IfNil(e.dataPool.TrieNodes()) {
		return
	}

	errTrieNodesClosed := e.dataPool.TrieNodes().Close()
	log.LogIfError(errTrieNodesClosed)
}

func (e *epochStartBootstrap) startFromSavedEpoch() (Parameters, bool, error) {
	isStartInEpochZero := e.isStartInEpochZero()
	isCurrentEpochSaved := e.computeIfCurrentEpochIsSaved()

	if isStartInEpochZero || isCurrentEpochSaved {
		if e.baseData.lastEpoch <= e.startEpoch {
			params, err := e.prepareEpochZero()
			return params, false, err
		}

		parameters, errPrepare := e.prepareEpochFromStorage()
		if errPrepare == nil {
			return parameters, false, nil
		}

		if e.shuffledOut {
			// sync was already tried - not need to continue from here
			return Parameters{}, false, errPrepare
		}

		log.Debug("could not start from storage - will try sync for start in epoch", "error", errPrepare)
	}

	return Parameters{}, true, nil
}

func (e *epochStartBootstrap) computeIfCurrentEpochIsSaved() bool {
	e.initializeFromLocalStorage()
	if !e.baseData.storageExists {
		return false
	}

	computedRound := e.roundHandler.Index()
	log.Debug("computed round", "round", computedRound, "lastRound", e.baseData.lastRound)
	if computedRound-e.baseData.lastRound < roundGracePeriod {
		return true
	}

	roundsSinceEpochStart := computedRound - int64(e.baseData.epochStartRound)
	log.Debug("epoch start round", "round", e.baseData.epochStartRound, "roundsSinceEpochStart", roundsSinceEpochStart)
	epochEndPlusGracePeriod := float64(e.generalConfig.EpochStartConfig.RoundsPerEpoch) * (gracePeriodInPercentage + 1.0)
	return float64(roundsSinceEpochStart) < epochEndPlusGracePeriod
}

func (e *epochStartBootstrap) prepareComponentsToSyncFromNetwork() error {
	e.closeTrieComponents()
	e.storageService = disabled.NewChainStorer()
	triesContainer, trieStorageManagers, err := factory.CreateTriesComponentsForShardId(
		e.generalConfig,
		e.coreComponentsHolder,
		e.storageService,
	)
	if err != nil {
		return err
	}

	e.trieContainer = triesContainer
	e.trieStorageManagers = trieStorageManagers

	err = e.createRequestHandler()
	if err != nil {
		return err
	}

	epochStartConfig := e.generalConfig.EpochStartConfig
	metaBlockProcessor, err := NewEpochStartMetaBlockProcessor(
		e.messenger,
		e.requestHandler,
		e.coreComponentsHolder.InternalMarshalizer(),
		e.coreComponentsHolder.Hasher(),
		thresholdForConsideringMetaBlockCorrect,
		epochStartConfig.MinNumConnectedPeersToStart,
		epochStartConfig.MinNumOfPeersToConsiderBlockValid,
	)
	if err != nil {
		return err
	}

	argsEpochStartSyncer := ArgsNewEpochStartMetaSyncer{
		CoreComponentsHolder:    e.coreComponentsHolder,
		CryptoComponentsHolder:  e.cryptoComponentsHolder,
		RequestHandler:          e.requestHandler,
		Messenger:               e.messenger,
		ShardCoordinator:        e.shardCoordinator,
		EconomicsData:           e.economicsData,
		WhitelistHandler:        e.whiteListHandler,
		StartInEpochConfig:      epochStartConfig,
		HeaderIntegrityVerifier: e.headerIntegrityVerifier,
		MetaBlockProcessor:      metaBlockProcessor,
	}
	e.epochStartMetaBlockSyncer, err = NewEpochStartMetaSyncer(argsEpochStartSyncer)
	if err != nil {
		return err
	}

	return nil
}

func (e *epochStartBootstrap) createSyncers() error {
	var err error
	args := factoryInterceptors.ArgsEpochStartInterceptorContainer{
<<<<<<< HEAD
		CoreComponents:          e.coreComponentsHolder,
		CryptoComponents:        e.cryptoComponentsHolder,
		Config:                  e.generalConfig,
		ShardCoordinator:        e.shardCoordinator,
		Messenger:               e.messenger,
		DataPool:                e.dataPool,
		WhiteListHandler:        e.whiteListHandler,
		WhiteListerVerifiedTxs:  e.whiteListerVerifiedTxs,
		ArgumentsParser:         e.argumentsParser,
		HeaderIntegrityVerifier: e.headerIntegrityVerifier,
		EnableEpochs:            e.enableEpochs,
		EpochNotifier:           e.epochNotifier,
		RequestHandler:          e.requestHandler,
		GuardianSigVerifier:     e.guardianSigVerifier,
=======
		CoreComponents:            e.coreComponentsHolder,
		CryptoComponents:          e.cryptoComponentsHolder,
		Config:                    e.generalConfig,
		ShardCoordinator:          e.shardCoordinator,
		Messenger:                 e.messenger,
		DataPool:                  e.dataPool,
		WhiteListHandler:          e.whiteListHandler,
		WhiteListerVerifiedTxs:    e.whiteListerVerifiedTxs,
		ArgumentsParser:           e.argumentsParser,
		HeaderIntegrityVerifier:   e.headerIntegrityVerifier,
		EnableSignTxWithHashEpoch: e.enableEpochs.TransactionSignedWithTxHashEnableEpoch,
		EpochNotifier:             e.epochNotifier,
		RequestHandler:            e.requestHandler,
		SignaturesHandler:         e.messenger,
>>>>>>> 5357e613
	}

	e.interceptorContainer, err = factoryInterceptors.NewEpochStartInterceptorsContainer(args)
	if err != nil {
		return err
	}

	syncMiniBlocksArgs := updateSync.ArgsNewPendingMiniBlocksSyncer{
		Storage:        disabled.CreateMemUnit(),
		Cache:          e.dataPool.MiniBlocks(),
		Marshalizer:    e.coreComponentsHolder.InternalMarshalizer(),
		RequestHandler: e.requestHandler,
	}
	e.miniBlocksSyncer, err = updateSync.NewPendingMiniBlocksSyncer(syncMiniBlocksArgs)
	if err != nil {
		return err
	}

	syncMissingHeadersArgs := updateSync.ArgsNewMissingHeadersByHashSyncer{
		Storage:        disabled.CreateMemUnit(),
		Cache:          e.dataPool.Headers(),
		Marshalizer:    e.coreComponentsHolder.InternalMarshalizer(),
		RequestHandler: e.requestHandler,
	}
	e.headersSyncer, err = updateSync.NewMissingheadersByHashSyncer(syncMissingHeadersArgs)
	if err != nil {
		return err
	}

	syncTxsArgs := updateSync.ArgsNewTransactionsSyncer{
		DataPools:      e.dataPool,
		Storages:       dataRetriever.NewChainStorer(),
		Marshalizer:    e.coreComponentsHolder.InternalMarshalizer(),
		RequestHandler: e.requestHandler,
	}

	e.txSyncerForScheduled, err = updateSync.NewTransactionsSyncer(syncTxsArgs)
	if err != nil {
		return err
	}

	return nil
}

func (e *epochStartBootstrap) syncHeadersFrom(meta data.MetaHeaderHandler) (map[string]data.HeaderHandler, error) {
	hashesToRequest := make([][]byte, 0, len(meta.GetEpochStartHandler().GetLastFinalizedHeaderHandlers())+1)
	shardIds := make([]uint32, 0, len(meta.GetEpochStartHandler().GetLastFinalizedHeaderHandlers())+1)

	for _, epochStartData := range meta.GetEpochStartHandler().GetLastFinalizedHeaderHandlers() {
		hashesToRequest = append(hashesToRequest, epochStartData.GetHeaderHash())
		shardIds = append(shardIds, epochStartData.GetShardID())
	}

	if meta.GetEpoch() > e.startEpoch+1 { // no need to request genesis block
		hashesToRequest = append(hashesToRequest, meta.GetEpochStartHandler().GetEconomicsHandler().GetPrevEpochStartHash())
		shardIds = append(shardIds, core.MetachainShardId)
	}

	ctx, cancel := context.WithTimeout(context.Background(), DefaultTimeToWaitForRequestedData)
	err := e.headersSyncer.SyncMissingHeadersByHash(shardIds, hashesToRequest, ctx)
	cancel()
	if err != nil {
		return nil, err
	}

	syncedHeaders, err := e.headersSyncer.GetHeaders()
	if err != nil {
		return nil, err
	}

	if meta.GetEpoch() == e.startEpoch+1 {
		syncedHeaders[string(meta.GetEpochStartHandler().GetEconomicsHandler().GetPrevEpochStartHash())] = &block.MetaBlock{}
	}

	return syncedHeaders, nil
}

// Bootstrap will handle requesting and receiving the needed information the node will bootstrap from
func (e *epochStartBootstrap) requestAndProcessing() (Parameters, error) {
	var err error
	e.baseData.numberOfShards = uint32(len(e.epochStartMeta.GetEpochStartHandler().GetLastFinalizedHeaderHandlers()))
	e.baseData.lastEpoch = e.epochStartMeta.GetEpoch()

	e.syncedHeaders, err = e.syncHeadersFrom(e.epochStartMeta)
	if err != nil {
		return Parameters{}, err
	}
	log.Debug("start in epoch bootstrap: got shard headers and previous epoch start meta block")

	prevEpochStartMetaHash := e.epochStartMeta.GetEpochStartHandler().GetEconomicsHandler().GetPrevEpochStartHash()
	prevEpochStartMeta, ok := e.syncedHeaders[string(prevEpochStartMetaHash)].(*block.MetaBlock)
	if !ok {
		return Parameters{}, epochStart.ErrWrongTypeAssertion
	}
	e.prevEpochStartMeta = prevEpochStartMeta

	pubKeyBytes, err := e.cryptoComponentsHolder.PublicKey().ToByteArray()
	if err != nil {
		return Parameters{}, err
	}

	miniBlocks, err := e.processNodesConfig(pubKeyBytes)
	if err != nil {
		return Parameters{}, err
	}
	log.Debug("start in epoch bootstrap: processNodesConfig")

	e.saveSelfShardId()
	e.shardCoordinator, err = sharding.NewMultiShardCoordinator(e.baseData.numberOfShards, e.baseData.shardId)
	if err != nil {
		return Parameters{}, fmt.Errorf("%w numberOfShards=%v shardId=%v", err, e.baseData.numberOfShards, e.baseData.shardId)
	}
	log.Debug("start in epoch bootstrap: shardCoordinator", "numOfShards", e.baseData.numberOfShards, "shardId", e.baseData.shardId)

	err = e.messenger.CreateTopic(common.ConsensusTopic+e.shardCoordinator.CommunicationIdentifier(e.shardCoordinator.SelfId()), true)
	if err != nil {
		return Parameters{}, err
	}

	if e.shardCoordinator.SelfId() == core.MetachainShardId {
		err = e.requestAndProcessForMeta(miniBlocks)
		if err != nil {
			return Parameters{}, err
		}
	} else {
		err = e.requestAndProcessForShard(miniBlocks)
		if err != nil {
			return Parameters{}, err
		}
	}

	log.Debug("removing cached received trie nodes")
	e.dataPool.TrieNodes().Clear()

	parameters := Parameters{
		Epoch:       e.baseData.lastEpoch,
		SelfShardId: e.baseData.shardId,
		NumOfShards: e.baseData.numberOfShards,
		NodesConfig: e.nodesConfig,
	}

	return parameters, nil
}

func (e *epochStartBootstrap) saveSelfShardId() {
	if e.baseData.shardId != core.AllShardId {
		return
	}

	e.baseData.shardId = e.destinationShardAsObserver

	if e.baseData.shardId > e.baseData.numberOfShards &&
		e.baseData.shardId != core.MetachainShardId {
		e.baseData.shardId = e.genesisShardCoordinator.SelfId()
	}
}

func (e *epochStartBootstrap) processNodesConfig(pubKey []byte) ([]*block.MiniBlock, error) {
	var err error
	shardId := e.destinationShardAsObserver
	if shardId > e.baseData.numberOfShards && shardId != core.MetachainShardId {
		shardId = e.genesisShardCoordinator.SelfId()
	}
	argsNewValidatorStatusSyncers := ArgsNewSyncValidatorStatus{
		DataPool:                  e.dataPool,
		Marshalizer:               e.coreComponentsHolder.InternalMarshalizer(),
		RequestHandler:            e.requestHandler,
		ChanceComputer:            e.rater,
		GenesisNodesConfig:        e.genesisNodesConfig,
		NodeShuffler:              e.nodeShuffler,
		Hasher:                    e.coreComponentsHolder.Hasher(),
		PubKey:                    pubKey,
		ShardIdAsObserver:         shardId,
		WaitingListFixEnableEpoch: e.enableEpochs.WaitingListFixEnableEpoch,
		ChanNodeStop:              e.coreComponentsHolder.ChanStopNodeProcess(),
		NodeTypeProvider:          e.coreComponentsHolder.NodeTypeProvider(),
		IsFullArchive:             e.prefsConfig.FullArchive,
	}

	e.nodesConfigHandler, err = NewSyncValidatorStatus(argsNewValidatorStatusSyncers)
	if err != nil {
		return nil, err
	}

	var miniBlocks []*block.MiniBlock
	e.nodesConfig, e.baseData.shardId, miniBlocks, err = e.nodesConfigHandler.NodesConfigFromMetaBlock(e.epochStartMeta, e.prevEpochStartMeta)
	e.baseData.shardId = e.applyShardIDAsObserverIfNeeded(e.baseData.shardId)

	return miniBlocks, err
}

func (e *epochStartBootstrap) requestAndProcessForMeta(peerMiniBlocks []*block.MiniBlock) error {
	var err error

	storageHandlerComponent, err := NewMetaStorageHandler(
		e.generalConfig,
		e.prefsConfig,
		e.shardCoordinator,
		e.coreComponentsHolder.PathHandler(),
		e.coreComponentsHolder.InternalMarshalizer(),
		e.coreComponentsHolder.Hasher(),
		e.epochStartMeta.GetEpoch(),
		e.coreComponentsHolder.Uint64ByteSliceConverter(),
		e.coreComponentsHolder.NodeTypeProvider(),
	)
	if err != nil {
		return err
	}

	defer storageHandlerComponent.CloseStorageService()

	e.closeTrieComponents()
	triesContainer, trieStorageManagers, err := factory.CreateTriesComponentsForShardId(
		e.generalConfig,
		e.coreComponentsHolder,
		storageHandlerComponent.storageService,
	)
	if err != nil {
		return err
	}

	e.trieContainer = triesContainer
	e.trieStorageManagers = trieStorageManagers

	log.Debug("start in epoch bootstrap: started syncValidatorAccountsState")
	err = e.syncValidatorAccountsState(e.epochStartMeta.GetValidatorStatsRootHash())
	if err != nil {
		return err
	}
	log.Debug("start in epoch bootstrap: syncUserAccountsState")

	err = e.syncUserAccountsState(e.epochStartMeta.GetRootHash())
	if err != nil {
		return err
	}

	pendingMiniBlocks, err := e.getPendingMiniblocks()
	if err != nil {
		return err
	}

	log.Debug("start in epoch bootstrap: GetMiniBlocks", "num synced", len(pendingMiniBlocks))

	components := &ComponentsNeededForBootstrap{
		EpochStartMetaBlock: e.epochStartMeta,
		PreviousEpochStart:  e.prevEpochStartMeta,
		NodesConfig:         e.nodesConfig,
		Headers:             e.syncedHeaders,
		ShardCoordinator:    e.shardCoordinator,
		PendingMiniBlocks:   pendingMiniBlocks,
		PeerMiniBlocks:      peerMiniBlocks,
	}

	errSavingToStorage := storageHandlerComponent.SaveDataToStorage(components)
	if errSavingToStorage != nil {
		return errSavingToStorage
	}

	return nil
}

func (e *epochStartBootstrap) getPendingMiniblocks() (map[string]*block.MiniBlock, error) {
	allPendingMiniblocksHeaders := e.computeAllPendingMiniblocksHeaders()
	ctx, cancel := context.WithTimeout(context.Background(), DefaultTimeToWaitForRequestedData)
	err := e.miniBlocksSyncer.SyncPendingMiniBlocks(allPendingMiniblocksHeaders, ctx)
	cancel()
	if err != nil {
		return nil, err
	}

	return e.miniBlocksSyncer.GetMiniBlocks()
}

func (e *epochStartBootstrap) computeAllPendingMiniblocksHeaders() []data.MiniBlockHeaderHandler {
	allPendingMiniblocksHeaders := make([]data.MiniBlockHeaderHandler, 0)
	lastFinalizedHeaderHandlers := e.epochStartMeta.GetEpochStartHandler().GetLastFinalizedHeaderHandlers()

	for _, hdr := range lastFinalizedHeaderHandlers {
		allPendingMiniblocksHeaders = append(allPendingMiniblocksHeaders, hdr.GetPendingMiniBlockHeaderHandlers()...)
	}

	return allPendingMiniblocksHeaders
}

func (e *epochStartBootstrap) findSelfShardEpochStartData() (data.EpochStartShardDataHandler, error) {
	var epochStartData data.EpochStartShardDataHandler
	lastFinalizedHeaderHandlers := e.epochStartMeta.GetEpochStartHandler().GetLastFinalizedHeaderHandlers()
	for i, shardData := range lastFinalizedHeaderHandlers {
		if shardData.GetShardID() == e.shardCoordinator.SelfId() {
			return lastFinalizedHeaderHandlers[i], nil
		}
	}
	return epochStartData, epochStart.ErrEpochStartDataForShardNotFound
}

func (e *epochStartBootstrap) requestAndProcessForShard(peerMiniBlocks []*block.MiniBlock) error {
	epochStartData, err := e.findSelfShardEpochStartData()
	if err != nil {
		return err
	}

	ctx, cancel := context.WithTimeout(context.Background(), DefaultTimeToWaitForRequestedData)
	err = e.miniBlocksSyncer.SyncPendingMiniBlocks(epochStartData.GetPendingMiniBlockHeaderHandlers(), ctx)
	cancel()
	if err != nil {
		return err
	}

	pendingMiniBlocks, err := e.miniBlocksSyncer.GetMiniBlocks()
	if err != nil {
		return err
	}
	log.Debug("start in epoch bootstrap: GetMiniBlocks", "num synced", len(pendingMiniBlocks))

	shardIds := []uint32{
		core.MetachainShardId,
		core.MetachainShardId,
	}
	lastFinishedMeta := epochStartData.GetLastFinishedMetaBlock()
	firstPendingMetaBlock := epochStartData.GetFirstPendingMetaBlock()
	hashesToRequest := [][]byte{
		lastFinishedMeta,
		firstPendingMetaBlock,
	}

	e.headersSyncer.ClearFields()
	ctx, cancel = context.WithTimeout(context.Background(), DefaultTimeToWaitForRequestedData)
	err = e.headersSyncer.SyncMissingHeadersByHash(shardIds, hashesToRequest, ctx)
	cancel()
	if err != nil {
		return err
	}

	neededHeaders, err := e.headersSyncer.GetHeaders()
	if err != nil {
		return err
	}
	log.Debug("start in epoch bootstrap: SyncMissingHeadersByHash")

	for hash, hdr := range neededHeaders {
		e.syncedHeaders[hash] = hdr
	}

	shardNotarizedHeader, ok := e.syncedHeaders[string(epochStartData.GetHeaderHash())].(data.ShardHeaderHandler)
	if !ok {
		return epochStart.ErrWrongTypeAssertion
	}

	dts, err := e.getDataToSync(
		epochStartData,
		shardNotarizedHeader,
	)
	if err != nil {
		return err
	}

	for hash, hdr := range dts.additionalHeaders {
		e.syncedHeaders[hash] = hdr
	}

	storageHandlerComponent, err := NewShardStorageHandler(
		e.generalConfig,
		e.prefsConfig,
		e.shardCoordinator,
		e.coreComponentsHolder.PathHandler(),
		e.coreComponentsHolder.InternalMarshalizer(),
		e.coreComponentsHolder.Hasher(),
		e.baseData.lastEpoch,
		e.coreComponentsHolder.Uint64ByteSliceConverter(),
		e.coreComponentsHolder.NodeTypeProvider(),
	)
	if err != nil {
		return err
	}

	defer storageHandlerComponent.CloseStorageService()

	e.closeTrieComponents()
	triesContainer, trieStorageManagers, err := factory.CreateTriesComponentsForShardId(
		e.generalConfig,
		e.coreComponentsHolder,
		storageHandlerComponent.storageService,
	)
	if err != nil {
		return err
	}

	e.trieContainer = triesContainer
	e.trieStorageManagers = trieStorageManagers

	log.Debug("start in epoch bootstrap: started syncUserAccountsState", "rootHash", dts.rootHashToSync)
	err = e.syncUserAccountsState(dts.rootHashToSync)
	if err != nil {
		return err
	}
	log.Debug("start in epoch bootstrap: syncUserAccountsState")

	components := &ComponentsNeededForBootstrap{
		EpochStartMetaBlock: e.epochStartMeta,
		PreviousEpochStart:  e.prevEpochStartMeta,
		ShardHeader:         dts.ownShardHdr,
		NodesConfig:         e.nodesConfig,
		Headers:             e.syncedHeaders,
		ShardCoordinator:    e.shardCoordinator,
		PendingMiniBlocks:   pendingMiniBlocks,
		PeerMiniBlocks:      peerMiniBlocks,
	}

	errSavingToStorage := storageHandlerComponent.SaveDataToStorage(components, shardNotarizedHeader, dts.withScheduled)
	if errSavingToStorage != nil {
		return errSavingToStorage
	}

	return nil
}

func (e *epochStartBootstrap) getDataToSync(
	epochStartData data.EpochStartShardDataHandler,
	shardNotarizedHeader data.ShardHeaderHandler,
) (*dataToSync, error) {
	var err error
	e.storerScheduledSCRs, err = e.storageOpenerHandler.OpenDB(
		e.generalConfig.ScheduledSCRsStorage.DB,
		epochStartData.GetShardID(),
		epochStartData.GetEpoch(),
	)
	if err != nil {
		return nil, err
	}

	res, err := e.updateDataForScheduled(shardNotarizedHeader)
	if err != nil {
		return nil, err
	}

	errClose := e.storerScheduledSCRs.Close()
	log.LogIfError(errClose)
	res.withScheduled = res.ownShardHdr != shardNotarizedHeader

	return res, nil
}

func (e *epochStartBootstrap) updateDataForScheduled(
	shardNotarizedHeader data.ShardHeaderHandler,
) (*dataToSync, error) {

	scheduledTxsHandler, err := preprocess.NewScheduledTxsExecution(
		&factoryDisabled.TxProcessor{},
		&factoryDisabled.TxCoordinator{},
		e.storerScheduledSCRs,
		e.coreComponentsHolder.InternalMarshalizer(),
		e.coreComponentsHolder.Hasher(),
		e.shardCoordinator,
	)
	if err != nil {
		return nil, err
	}

	argsScheduledDataSyncer := &types.ScheduledDataSyncerCreateArgs{
		ScheduledTxsHandler:  scheduledTxsHandler,
		HeadersSyncer:        e.headersSyncer,
		MiniBlocksSyncer:     e.miniBlocksSyncer,
		TxSyncer:             e.txSyncerForScheduled,
		ScheduledEnableEpoch: e.enableEpochs.ScheduledMiniBlocksEnableEpoch,
	}

	e.dataSyncerWithScheduled, err = e.dataSyncerFactory.Create(argsScheduledDataSyncer)
	if err != nil {
		return nil, err
	}

	res := &dataToSync{
		ownShardHdr:       nil,
		rootHashToSync:    nil,
		withScheduled:     false,
		additionalHeaders: nil,
	}

	res.ownShardHdr, res.additionalHeaders, err = e.dataSyncerWithScheduled.UpdateSyncDataIfNeeded(shardNotarizedHeader)
	if err != nil {
		return nil, err
	}

	res.rootHashToSync = e.dataSyncerWithScheduled.GetRootHashToSync(shardNotarizedHeader)

	return res, nil
}

func (e *epochStartBootstrap) syncUserAccountsState(rootHash []byte) error {
	thr, err := throttler.NewNumGoRoutinesThrottler(int32(e.numConcurrentTrieSyncers))
	if err != nil {
		return err
	}

	e.mutTrieStorageManagers.RLock()
	trieStorageManager := e.trieStorageManagers[factory.UserAccountTrie]
	e.mutTrieStorageManagers.RUnlock()

	argsUserAccountsSyncer := syncer.ArgsNewUserAccountsSyncer{
		ArgsNewBaseAccountsSyncer: syncer.ArgsNewBaseAccountsSyncer{
			Hasher:                    e.coreComponentsHolder.Hasher(),
			Marshalizer:               e.coreComponentsHolder.InternalMarshalizer(),
			TrieStorageManager:        trieStorageManager,
			RequestHandler:            e.requestHandler,
			Timeout:                   common.TimeoutGettingTrieNodes,
			Cacher:                    e.dataPool.TrieNodes(),
			MaxTrieLevelInMemory:      e.generalConfig.StateTriesConfig.MaxStateTrieLevelInMemory,
			MaxHardCapForMissingNodes: e.maxHardCapForMissingNodes,
			TrieSyncerVersion:         e.trieSyncerVersion,
			CheckNodesOnDisk:          e.checkNodesOnDisk,
		},
		ShardId:                e.shardCoordinator.SelfId(),
		Throttler:              thr,
		AddressPubKeyConverter: e.coreComponentsHolder.AddressPubKeyConverter(),
	}
	accountsDBSyncer, err := syncer.NewUserAccountsSyncer(argsUserAccountsSyncer)
	if err != nil {
		return err
	}

	err = accountsDBSyncer.SyncAccounts(rootHash)
	if err != nil {
		return err
	}

	return nil
}

func (e *epochStartBootstrap) createStorageService(
	shardCoordinator sharding.Coordinator,
	pathManager storage.PathManagerHandler,
	epochStartNotifier storage.EpochStartNotifier,
	startEpoch uint32,
	createTrieEpochRootHashStorer bool,
	targetShardId uint32,
) (dataRetriever.StorageService, error) {
	storageServiceCreator, err := storageFactory.NewStorageServiceFactory(
		&e.generalConfig,
		&e.prefsConfig,
		shardCoordinator,
		pathManager,
		epochStartNotifier,
		e.coreComponentsHolder.NodeTypeProvider(),
		startEpoch,
		createTrieEpochRootHashStorer,
	)
	if err != nil {
		return nil, err
	}

	if targetShardId == core.MetachainShardId {
		return storageServiceCreator.CreateForMeta()
	}

	return storageServiceCreator.CreateForShard()
}

func (e *epochStartBootstrap) syncValidatorAccountsState(rootHash []byte) error {
	e.mutTrieStorageManagers.RLock()
	peerTrieStorageManager := e.trieStorageManagers[factory.PeerAccountTrie]
	e.mutTrieStorageManagers.RUnlock()

	argsValidatorAccountsSyncer := syncer.ArgsNewValidatorAccountsSyncer{
		ArgsNewBaseAccountsSyncer: syncer.ArgsNewBaseAccountsSyncer{
			Hasher:                    e.coreComponentsHolder.Hasher(),
			Marshalizer:               e.coreComponentsHolder.InternalMarshalizer(),
			TrieStorageManager:        peerTrieStorageManager,
			RequestHandler:            e.requestHandler,
			Timeout:                   common.TimeoutGettingTrieNodes,
			Cacher:                    e.dataPool.TrieNodes(),
			MaxTrieLevelInMemory:      e.generalConfig.StateTriesConfig.MaxPeerTrieLevelInMemory,
			MaxHardCapForMissingNodes: e.maxHardCapForMissingNodes,
			TrieSyncerVersion:         e.trieSyncerVersion,
			CheckNodesOnDisk:          e.checkNodesOnDisk,
		},
	}
	accountsDBSyncer, err := syncer.NewValidatorAccountsSyncer(argsValidatorAccountsSyncer)
	if err != nil {
		return err
	}

	err = accountsDBSyncer.SyncAccounts(rootHash)
	if err != nil {
		return err
	}

	return nil
}

func (e *epochStartBootstrap) createRequestHandler() error {
	dataPacker, err := partitioning.NewSimpleDataPacker(e.coreComponentsHolder.InternalMarshalizer())
	if err != nil {
		return err
	}

	storageService := disabled.NewChainStorer()

	// TODO - create a dedicated request handler to be used when fetching required data with the correct shard coordinator
	//  this one should only be used before determining the correct shard where the node should reside
	log.Debug("epochStartBootstrap.createRequestHandler", "shard", e.shardCoordinator.SelfId())
	resolversContainerArgs := resolverscontainer.FactoryArgs{
		ShardCoordinator:            e.shardCoordinator,
		Messenger:                   e.messenger,
		Store:                       storageService,
		Marshalizer:                 e.coreComponentsHolder.InternalMarshalizer(),
		DataPools:                   e.dataPool,
		Uint64ByteSliceConverter:    uint64ByteSlice.NewBigEndianConverter(),
		NumConcurrentResolvingJobs:  10,
		DataPacker:                  dataPacker,
		TriesContainer:              e.trieContainer,
		SizeCheckDelta:              0,
		InputAntifloodHandler:       disabled.NewAntiFloodHandler(),
		OutputAntifloodHandler:      disabled.NewAntiFloodHandler(),
		CurrentNetworkEpochProvider: disabled.NewCurrentNetworkEpochProviderHandler(),
		PreferredPeersHolder:        disabled.NewPreferredPeersHolder(),
		ResolverConfig:              e.generalConfig.Resolvers,
		PeersRatingHandler:          disabled.NewDisabledPeersRatingHandler(),
		NodesCoordinator:                     disabled.NewNodesCoordinator(),
		MaxNumOfPeerAuthenticationInResponse: e.generalConfig.HeartbeatV2.MaxNumOfPeerAuthenticationInResponse,
		PeerShardMapper:                      disabled.NewPeerShardMapper(),
	}
	resolverFactory, err := resolverscontainer.NewMetaResolversContainerFactory(resolversContainerArgs)
	if err != nil {
		return err
	}

	container, err := resolverFactory.Create()
	if err != nil {
		return err
	}

	err = resolverFactory.AddShardTrieNodeResolvers(container)
	if err != nil {
		return err
	}

	finder, err := containers.NewResolversFinder(container, e.shardCoordinator)
	if err != nil {
		return err
	}

	requestedItemsHandler := timecache.NewTimeCache(timeBetweenRequests)
	e.requestHandler, err = requestHandlers.NewResolverRequestHandler(
		finder,
		requestedItemsHandler,
		e.whiteListHandler,
		maxToRequest,
		core.MetachainShardId,
		timeBetweenRequests,
	)
	return err
}

func (e *epochStartBootstrap) setEpochStartMetrics() {
	if !check.IfNil(e.epochStartMeta) {
		metablockEconomics := e.epochStartMeta.GetEpochStartHandler().GetEconomicsHandler()
		e.statusHandler.SetStringValue(common.MetricTotalSupply, metablockEconomics.GetTotalSupply().String())
		e.statusHandler.SetStringValue(common.MetricInflation, metablockEconomics.GetTotalNewlyMinted().String())
		e.statusHandler.SetStringValue(common.MetricTotalFees, e.epochStartMeta.GetAccumulatedFees().String())
		e.statusHandler.SetStringValue(common.MetricDevRewardsInEpoch, e.epochStartMeta.GetDevFeesInEpoch().String())
		e.statusHandler.SetUInt64Value(common.MetricEpochForEconomicsData, uint64(e.epochStartMeta.GetEpoch()))
	}
}

func (e *epochStartBootstrap) applyShardIDAsObserverIfNeeded(receivedShardID uint32) uint32 {
	if e.nodeType == core.NodeTypeObserver &&
		e.destinationShardAsObserver != common.DisabledShardIDAsObserver &&
		e.destinationShardAsObserver != receivedShardID {
		log.Debug("shard id as observer applied", "destination shard ID", e.destinationShardAsObserver, "computed", receivedShardID)
		receivedShardID = e.destinationShardAsObserver
	}

	return receivedShardID
}

func (e *epochStartBootstrap) closeTrieComponents() {
	if e.trieStorageManagers != nil {
		log.Debug("closing all trieStorageManagers", "num", len(e.trieStorageManagers))
		for _, tsm := range e.trieStorageManagers {
			err := tsm.Close()
			log.LogIfError(err)
		}
	}

	if !check.IfNil(e.trieContainer) {
		tries := e.trieContainer.GetAll()
		log.Debug("closing all tries", "num", len(tries))
		for _, trie := range tries {
			err := trie.Close()
			log.LogIfError(err)
		}
	}

	if !check.IfNil(e.storageService) {
		err := e.storageService.Destroy()
		log.LogIfError(err)
	}
}

// Close closes the component's opened storage services/started go-routines
func (e *epochStartBootstrap) Close() error {
	e.mutTrieStorageManagers.RLock()
	defer e.mutTrieStorageManagers.RUnlock()

	e.closeTrieComponents()

	var err error
	if !check.IfNil(e.dataPool) {
		err = e.dataPool.Close()
	}

	return err
}

// IsInterfaceNil returns true if there is no value under the interface
func (e *epochStartBootstrap) IsInterfaceNil() bool {
	return e == nil
}<|MERGE_RESOLUTION|>--- conflicted
+++ resolved
@@ -104,11 +104,8 @@
 	numConcurrentTrieSyncers   int
 	maxHardCapForMissingNodes  int
 	trieSyncerVersion          int
-<<<<<<< HEAD
+	checkNodesOnDisk           bool
 	guardianSigVerifier        process.GuardianSigVerifier
-=======
-	checkNodesOnDisk           bool
->>>>>>> 5357e613
 
 	// created components
 	requestHandler            process.RequestHandler
@@ -534,7 +531,6 @@
 func (e *epochStartBootstrap) createSyncers() error {
 	var err error
 	args := factoryInterceptors.ArgsEpochStartInterceptorContainer{
-<<<<<<< HEAD
 		CoreComponents:          e.coreComponentsHolder,
 		CryptoComponents:        e.cryptoComponentsHolder,
 		Config:                  e.generalConfig,
@@ -548,23 +544,8 @@
 		EnableEpochs:            e.enableEpochs,
 		EpochNotifier:           e.epochNotifier,
 		RequestHandler:          e.requestHandler,
+		SignaturesHandler:       e.messenger,
 		GuardianSigVerifier:     e.guardianSigVerifier,
-=======
-		CoreComponents:            e.coreComponentsHolder,
-		CryptoComponents:          e.cryptoComponentsHolder,
-		Config:                    e.generalConfig,
-		ShardCoordinator:          e.shardCoordinator,
-		Messenger:                 e.messenger,
-		DataPool:                  e.dataPool,
-		WhiteListHandler:          e.whiteListHandler,
-		WhiteListerVerifiedTxs:    e.whiteListerVerifiedTxs,
-		ArgumentsParser:           e.argumentsParser,
-		HeaderIntegrityVerifier:   e.headerIntegrityVerifier,
-		EnableSignTxWithHashEpoch: e.enableEpochs.TransactionSignedWithTxHashEnableEpoch,
-		EpochNotifier:             e.epochNotifier,
-		RequestHandler:            e.requestHandler,
-		SignaturesHandler:         e.messenger,
->>>>>>> 5357e613
 	}
 
 	e.interceptorContainer, err = factoryInterceptors.NewEpochStartInterceptorsContainer(args)
