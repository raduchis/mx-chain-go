package bootstrap

import (
	"bytes"
	"context"
	"fmt"
	"sync"
	"time"

	logger "github.com/ElrondNetwork/elrond-go-logger"
	"github.com/ElrondNetwork/elrond-go/config"
	"github.com/ElrondNetwork/elrond-go/core"
	"github.com/ElrondNetwork/elrond-go/core/partitioning"
	"github.com/ElrondNetwork/elrond-go/core/throttler"
	"github.com/ElrondNetwork/elrond-go/data"
	"github.com/ElrondNetwork/elrond-go/data/block"
	"github.com/ElrondNetwork/elrond-go/data/state"
	"github.com/ElrondNetwork/elrond-go/data/syncer"
	"github.com/ElrondNetwork/elrond-go/data/trie/factory"
	"github.com/ElrondNetwork/elrond-go/data/typeConverters/uint64ByteSlice"
	"github.com/ElrondNetwork/elrond-go/dataRetriever"
	factoryDataPool "github.com/ElrondNetwork/elrond-go/dataRetriever/factory"
	"github.com/ElrondNetwork/elrond-go/dataRetriever/factory/containers"
	"github.com/ElrondNetwork/elrond-go/dataRetriever/factory/resolverscontainer"
	"github.com/ElrondNetwork/elrond-go/dataRetriever/requestHandlers"
	"github.com/ElrondNetwork/elrond-go/epochStart"
	"github.com/ElrondNetwork/elrond-go/epochStart/bootstrap/disabled"
	factoryInterceptors "github.com/ElrondNetwork/elrond-go/epochStart/bootstrap/factory"
	"github.com/ElrondNetwork/elrond-go/process"
	"github.com/ElrondNetwork/elrond-go/process/interceptors"
	disabledInterceptors "github.com/ElrondNetwork/elrond-go/process/interceptors/disabled"
	"github.com/ElrondNetwork/elrond-go/sharding"
	"github.com/ElrondNetwork/elrond-go/storage"
	storageFactory "github.com/ElrondNetwork/elrond-go/storage/factory"
	"github.com/ElrondNetwork/elrond-go/storage/storageUnit"
	"github.com/ElrondNetwork/elrond-go/storage/timecache"
	"github.com/ElrondNetwork/elrond-go/update"
	updateSync "github.com/ElrondNetwork/elrond-go/update/sync"
)

var log = logger.GetOrCreate("epochStart/bootstrap")

const timeToWait = time.Minute
const trieSyncWaitTime = 10 * time.Minute
const timeBetweenRequests = 100 * time.Millisecond
const maxToRequest = 100
const gracePeriodInPercentage = float64(0.25)
const roundGracePeriod = 25
const numConcurrentTrieSyncers = 50

// Parameters defines the DTO for the result produced by the bootstrap component
type Parameters struct {
	Epoch       uint32
	SelfShardId uint32
	NumOfShards uint32
	NodesConfig *sharding.NodesCoordinatorRegistry
}

// ComponentsNeededForBootstrap holds the components which need to be initialized from network
type ComponentsNeededForBootstrap struct {
	EpochStartMetaBlock *block.MetaBlock
	PreviousEpochStart  *block.MetaBlock
	ShardHeader         *block.Header
	NodesConfig         *sharding.NodesCoordinatorRegistry
	Headers             map[string]data.HeaderHandler
	ShardCoordinator    sharding.Coordinator
	UserAccountTries    map[string]data.Trie
	PeerAccountTries    map[string]data.Trie
	PendingMiniBlocks   map[string]*block.MiniBlock
}

// epochStartBootstrap will handle requesting the needed data to start when joining late the network
type epochStartBootstrap struct {
	// should come via arguments
	destinationShardAsObserver uint32
	coreComponentsHolder       process.CoreComponentsHolder
	cryptoComponentsHolder     process.CryptoComponentsHolder
	messenger                  Messenger
	generalConfig              config.Config
	economicsData              process.EconomicsHandler
	shardCoordinator           sharding.Coordinator
	genesisNodesConfig         sharding.GenesisNodesSetupHandler
	genesisShardCoordinator    sharding.Coordinator
	rater                      sharding.ChanceComputer
	trieContainer              state.TriesHolder
	trieStorageManagers        map[string]data.StorageManager
	mutTrieStorageManagers     sync.RWMutex
	nodeShuffler               sharding.NodesShuffler
	rounder                    epochStart.Rounder
	addressPubkeyConverter     core.PubkeyConverter
	statusHandler              core.AppStatusHandler
	headerIntegrityVerifier    process.HeaderIntegrityVerifier
<<<<<<< HEAD
	currentNetworkEpochSetter  CurrentNetworkEpochSetter
=======
	enableSignTxWithHashEpoch  uint32
	epochNotifier              process.EpochNotifier
>>>>>>> 4a891a63

	// created components
	requestHandler            process.RequestHandler
	interceptorContainer      process.InterceptorsContainer
	dataPool                  dataRetriever.PoolsHolder
	miniBlocksSyncer          epochStart.PendingMiniBlocksSyncHandler
	headersSyncer             epochStart.HeadersByHashSyncer
	epochStartMetaBlockSyncer epochStart.StartOfEpochMetaSyncer
	nodesConfigHandler        StartOfEpochNodesConfigHandler
	whiteListHandler          update.WhiteListHandler
	whiteListerVerifiedTxs    update.WhiteListHandler
	storageOpenerHandler      storage.UnitOpenerHandler
	latestStorageDataProvider storage.LatestStorageDataProviderHandler
	argumentsParser           process.ArgumentsParser

	// gathered data
	epochStartMeta     *block.MetaBlock
	prevEpochStartMeta *block.MetaBlock
	syncedHeaders      map[string]data.HeaderHandler
	nodesConfig        *sharding.NodesCoordinatorRegistry
	userAccountTries   map[string]data.Trie
	peerAccountTries   map[string]data.Trie
	baseData           baseDataInStorage
	startRound         int64
	nodeType           core.NodeType
	startEpoch         uint32
	shuffledOut        bool
}

type baseDataInStorage struct {
	shardId         uint32
	numberOfShards  uint32
	lastRound       int64
	epochStartRound uint64
	lastEpoch       uint32
	storageExists   bool
}

// ArgsEpochStartBootstrap holds the arguments needed for creating an epoch start data provider component
type ArgsEpochStartBootstrap struct {
	CoreComponentsHolder       process.CoreComponentsHolder
	CryptoComponentsHolder     process.CryptoComponentsHolder
	DestinationShardAsObserver uint32
	Messenger                  Messenger
	GeneralConfig              config.Config
	EconomicsData              process.EconomicsHandler
	GenesisNodesConfig         sharding.GenesisNodesSetupHandler
	GenesisShardCoordinator    sharding.Coordinator
	StorageUnitOpener          storage.UnitOpenerHandler
	LatestStorageDataProvider  storage.LatestStorageDataProviderHandler
	Rater                      sharding.ChanceComputer
	NodeShuffler               sharding.NodesShuffler
	Rounder                    epochStart.Rounder
	ArgumentsParser            process.ArgumentsParser
	StatusHandler              core.AppStatusHandler
	HeaderIntegrityVerifier    process.HeaderIntegrityVerifier
	CurrentNetworkEpochSetter  CurrentNetworkEpochSetter
}

// NewEpochStartBootstrap will return a new instance of epochStartBootstrap
func NewEpochStartBootstrap(args ArgsEpochStartBootstrap) (*epochStartBootstrap, error) {
	err := checkArguments(args)
	if err != nil {
		return nil, err
	}

	epochStartProvider := &epochStartBootstrap{
		coreComponentsHolder:       args.CoreComponentsHolder,
		cryptoComponentsHolder:     args.CryptoComponentsHolder,
		messenger:                  args.Messenger,
		generalConfig:              args.GeneralConfig,
		economicsData:              args.EconomicsData,
		genesisNodesConfig:         args.GenesisNodesConfig,
		genesisShardCoordinator:    args.GenesisShardCoordinator,
		rater:                      args.Rater,
		destinationShardAsObserver: args.DestinationShardAsObserver,
		nodeShuffler:               args.NodeShuffler,
		rounder:                    args.Rounder,
		storageOpenerHandler:       args.StorageUnitOpener,
		latestStorageDataProvider:  args.LatestStorageDataProvider,
		shuffledOut:                false,
		statusHandler:              args.StatusHandler,
		nodeType:                   core.NodeTypeObserver,
		argumentsParser:            args.ArgumentsParser,
		headerIntegrityVerifier:    args.HeaderIntegrityVerifier,
<<<<<<< HEAD
		currentNetworkEpochSetter:  args.CurrentNetworkEpochSetter,
=======
		enableSignTxWithHashEpoch:  args.GeneralConfig.GeneralSettings.TransactionSignedWithTxHashEnableEpoch,
		epochNotifier:              args.CoreComponentsHolder.EpochNotifier(),
>>>>>>> 4a891a63
	}

	whiteListCache, err := storageUnit.NewCache(storageFactory.GetCacherFromConfig(epochStartProvider.generalConfig.WhiteListPool))
	if err != nil {
		return nil, err
	}

	epochStartProvider.whiteListHandler, err = interceptors.NewWhiteListDataVerifier(whiteListCache)
	if err != nil {
		return nil, err
	}

	epochStartProvider.whiteListerVerifiedTxs, err = disabledInterceptors.NewDisabledWhiteListDataVerifier()
	if err != nil {
		return nil, err
	}

	epochStartProvider.trieContainer = state.NewDataTriesHolder()
	epochStartProvider.trieStorageManagers = make(map[string]data.StorageManager)

	if epochStartProvider.generalConfig.Hardfork.AfterHardFork {
		epochStartProvider.startEpoch = epochStartProvider.generalConfig.Hardfork.StartEpoch
		epochStartProvider.baseData.lastEpoch = epochStartProvider.startEpoch
		epochStartProvider.startRound = int64(epochStartProvider.generalConfig.Hardfork.StartRound)
		epochStartProvider.baseData.lastRound = epochStartProvider.startRound
		epochStartProvider.baseData.epochStartRound = uint64(epochStartProvider.startRound)
	}

	return epochStartProvider, nil
}

func (e *epochStartBootstrap) isStartInEpochZero() bool {
	startTime := time.Unix(e.genesisNodesConfig.GetStartTime(), 0)
	isCurrentTimeBeforeGenesis := time.Since(startTime) < 0
	if isCurrentTimeBeforeGenesis {
		return true
	}

	currentRound := e.rounder.Index() - e.startRound
	epochEndPlusGracePeriod := float64(e.generalConfig.EpochStartConfig.RoundsPerEpoch) * (gracePeriodInPercentage + 1.0)
	log.Debug("IsStartInEpochZero", "currentRound", currentRound, "epochEndRound", epochEndPlusGracePeriod)
	return float64(currentRound) < epochEndPlusGracePeriod
}

func (e *epochStartBootstrap) prepareEpochZero() (Parameters, error) {
	err := e.createTriesComponentsForShardId(e.genesisShardCoordinator.SelfId())
	if err != nil {
		return Parameters{}, err
	}

	shardIDToReturn := e.genesisShardCoordinator.SelfId()
	if !e.isNodeInGenesisNodesConfig() {
		shardIDToReturn = e.applyShardIDAsObserverIfNeeded(e.genesisShardCoordinator.SelfId())
	}
	parameters := Parameters{
		Epoch:       e.startEpoch,
		SelfShardId: shardIDToReturn,
		NumOfShards: e.genesisShardCoordinator.NumberOfShards(),
	}
	return parameters, nil
}

func (e *epochStartBootstrap) isNodeInGenesisNodesConfig() bool {
	ownPubKey, err := e.cryptoComponentsHolder.PublicKey().ToByteArray()
	if err != nil {
		return false
	}

	eligibleList, waitingList := e.genesisNodesConfig.InitialNodesInfo()

	for _, nodesInShard := range eligibleList {
		for _, eligibleNode := range nodesInShard {
			if bytes.Equal(eligibleNode.PubKeyBytes(), ownPubKey) {
				return true
			}
		}
	}

	for _, nodesInShard := range waitingList {
		for _, waitingNode := range nodesInShard {
			if bytes.Equal(waitingNode.PubKeyBytes(), ownPubKey) {
				return true
			}
		}
	}

	return false
}

// GetTriesComponents returns the created tries components according to the shardID for the current epoch
func (e *epochStartBootstrap) GetTriesComponents() (state.TriesHolder, map[string]data.StorageManager) {
	e.mutTrieStorageManagers.RLock()
	defer e.mutTrieStorageManagers.RUnlock()

	storageManagers := make(map[string]data.StorageManager)
	for k, v := range e.trieStorageManagers {
		storageManagers[k] = v
	}

	return e.trieContainer, storageManagers
}

// Bootstrap runs the fast bootstrap method from the network or local storage
func (e *epochStartBootstrap) Bootstrap() (Parameters, error) {
	if !e.generalConfig.GeneralSettings.StartInEpochEnabled {
		log.Warn("fast bootstrap is disabled")

		err := e.initEpochStartMetaBlockSyncer()
		if err != nil {
			return Parameters{}, nil
		}

		epochStartMb, err := e.epochStartMetaBlockSyncer.SyncEpochStartMeta(timeToWait)
		if err != nil {
			return Parameters{}, nil
		}

		e.currentNetworkEpochSetter.SetNetworkEpochAtBootstrap(epochStartMb.Epoch)

		e.initializeFromLocalStorage()
		if !e.baseData.storageExists {
			err := e.createTriesComponentsForShardId(e.genesisShardCoordinator.SelfId())
			if err != nil {
				return Parameters{}, err
			}

			return Parameters{
				Epoch:       e.startEpoch,
				SelfShardId: e.genesisShardCoordinator.SelfId(),
				NumOfShards: e.genesisShardCoordinator.NumberOfShards(),
			}, nil
		}

		newShardId, shuffledOut, err := e.getShardIDForLatestEpoch()
		if err != nil {
			return Parameters{}, err
		}

		err = e.createTriesComponentsForShardId(newShardId)
		if err != nil {
			return Parameters{}, err
		}

		epochToStart := e.baseData.lastEpoch
		if shuffledOut {
			epochToStart = e.startEpoch
		}

		newShardId = e.applyShardIDAsObserverIfNeeded(newShardId)
		return Parameters{
			Epoch:       epochToStart,
			SelfShardId: newShardId,
			NumOfShards: e.baseData.numberOfShards,
			NodesConfig: e.nodesConfig,
		}, nil
	}

	defer func() {
		log.Debug("unregistering all message processor and un-joining all topics")
		errMessenger := e.messenger.UnregisterAllMessageProcessors()
		log.LogIfError(errMessenger)

		errMessenger = e.messenger.UnjoinAllTopics()
		log.LogIfError(errMessenger)
	}()

	var err error
	e.shardCoordinator, err = sharding.NewMultiShardCoordinator(e.genesisShardCoordinator.NumberOfShards(), core.MetachainShardId)
	if err != nil {
		return Parameters{}, err
	}

	e.dataPool, err = factoryDataPool.NewDataPoolFromConfig(
		factoryDataPool.ArgsDataPool{
			Config:           &e.generalConfig,
			EconomicsData:    e.economicsData,
			ShardCoordinator: e.shardCoordinator,
		},
	)
	if err != nil {
		return Parameters{}, err
	}

	isStartInEpochZero := e.isStartInEpochZero()
	isCurrentEpochSaved := e.computeIfCurrentEpochIsSaved()

	if isStartInEpochZero || isCurrentEpochSaved {
		if e.baseData.lastEpoch <= e.startEpoch {
			return e.prepareEpochZero()
		}

		parameters, errPrepare := e.prepareEpochFromStorage()
		if errPrepare == nil {
			e.currentNetworkEpochSetter.SetNetworkEpochAtBootstrap(parameters.Epoch)
			return parameters, nil
		}

		if e.shuffledOut {
			// sync was already tried - not need to continue from here
			return Parameters{}, errPrepare
		}

		log.Debug("could not start from storage - will try sync for start in epoch", "error", errPrepare)
	}

	err = e.prepareComponentsToSyncFromNetwork()
	if err != nil {
		return Parameters{}, err
	}

	e.epochStartMeta, err = e.epochStartMetaBlockSyncer.SyncEpochStartMeta(timeToWait)
	if err != nil {
		return Parameters{}, err
	}
	log.Debug("start in epoch bootstrap: got epoch start meta header", "epoch", e.epochStartMeta.Epoch, "nonce", e.epochStartMeta.Nonce)
	e.setEpochStartMetrics()

	e.currentNetworkEpochSetter.SetNetworkEpochAtBootstrap(e.epochStartMeta.Epoch)

	err = e.createSyncers()
	if err != nil {
		return Parameters{}, err
	}

	params, err := e.requestAndProcessing()
	if err != nil {
		return Parameters{}, err
	}

	return params, nil
}

func (e *epochStartBootstrap) computeIfCurrentEpochIsSaved() bool {
	e.initializeFromLocalStorage()
	if !e.baseData.storageExists {
		return false
	}

	computedRound := e.rounder.Index()
	log.Debug("computed round", "round", computedRound, "lastRound", e.baseData.lastRound)
	if computedRound-e.baseData.lastRound < roundGracePeriod {
		return true
	}

	roundsSinceEpochStart := computedRound - int64(e.baseData.epochStartRound)
	log.Debug("epoch start round", "round", e.baseData.epochStartRound, "roundsSinceEpochStart", roundsSinceEpochStart)
	epochEndPlusGracePeriod := float64(e.generalConfig.EpochStartConfig.RoundsPerEpoch) * (gracePeriodInPercentage + 1.0)
	return float64(roundsSinceEpochStart) < epochEndPlusGracePeriod
}

func (e *epochStartBootstrap) prepareComponentsToSyncFromNetwork() error {
	err := e.createTriesComponentsForShardId(core.MetachainShardId)
	if err != nil {
		return err
	}

	err = e.createRequestHandler()
	if err != nil {
		return err
	}

	return e.initEpochStartMetaBlockSyncer()
}

func (e *epochStartBootstrap) initEpochStartMetaBlockSyncer() error {
	argsEpochStartSyncer := ArgsNewEpochStartMetaSyncer{
		CoreComponentsHolder:    e.coreComponentsHolder,
		CryptoComponentsHolder:  e.cryptoComponentsHolder,
		RequestHandler:          e.requestHandler,
		Messenger:               e.messenger,
		ShardCoordinator:        e.shardCoordinator,
		EconomicsData:           e.economicsData,
		WhitelistHandler:        e.whiteListHandler,
		StartInEpochConfig:      e.generalConfig.EpochStartConfig,
		HeaderIntegrityVerifier: e.headerIntegrityVerifier,
	}

	var err error
	e.epochStartMetaBlockSyncer, err = NewEpochStartMetaSyncer(argsEpochStartSyncer)
	if err != nil {
		return err
	}

	return nil
}

func (e *epochStartBootstrap) createSyncers() error {
	var err error

	args := factoryInterceptors.ArgsEpochStartInterceptorContainer{
		CoreComponents:            e.coreComponentsHolder,
		CryptoComponents:          e.cryptoComponentsHolder,
		Config:                    e.generalConfig,
		ShardCoordinator:          e.shardCoordinator,
		Messenger:                 e.messenger,
		DataPool:                  e.dataPool,
		WhiteListHandler:          e.whiteListHandler,
		WhiteListerVerifiedTxs:    e.whiteListerVerifiedTxs,
		ArgumentsParser:           e.argumentsParser,
		HeaderIntegrityVerifier:   e.headerIntegrityVerifier,
		EnableSignTxWithHashEpoch: e.enableSignTxWithHashEpoch,
		EpochNotifier:             e.epochNotifier,
	}

	e.interceptorContainer, err = factoryInterceptors.NewEpochStartInterceptorsContainer(args)
	if err != nil {
		return err
	}

	syncMiniBlocksArgs := updateSync.ArgsNewPendingMiniBlocksSyncer{
		Storage:        disabled.CreateMemUnit(),
		Cache:          e.dataPool.MiniBlocks(),
		Marshalizer:    e.coreComponentsHolder.InternalMarshalizer(),
		RequestHandler: e.requestHandler,
	}
	e.miniBlocksSyncer, err = updateSync.NewPendingMiniBlocksSyncer(syncMiniBlocksArgs)
	if err != nil {
		return err
	}

	syncMissingHeadersArgs := updateSync.ArgsNewMissingHeadersByHashSyncer{
		Storage:        disabled.CreateMemUnit(),
		Cache:          e.dataPool.Headers(),
		Marshalizer:    e.coreComponentsHolder.InternalMarshalizer(),
		RequestHandler: e.requestHandler,
	}
	e.headersSyncer, err = updateSync.NewMissingheadersByHashSyncer(syncMissingHeadersArgs)
	if err != nil {
		return err
	}

	return nil
}

func (e *epochStartBootstrap) syncHeadersFrom(meta *block.MetaBlock) (map[string]data.HeaderHandler, error) {
	hashesToRequest := make([][]byte, 0, len(meta.EpochStart.LastFinalizedHeaders)+1)
	shardIds := make([]uint32, 0, len(meta.EpochStart.LastFinalizedHeaders)+1)

	for _, epochStartData := range meta.EpochStart.LastFinalizedHeaders {
		hashesToRequest = append(hashesToRequest, epochStartData.HeaderHash)
		shardIds = append(shardIds, epochStartData.ShardID)
	}

	if meta.Epoch > e.startEpoch+1 { // no need to request genesis block
		hashesToRequest = append(hashesToRequest, meta.EpochStart.Economics.PrevEpochStartHash)
		shardIds = append(shardIds, core.MetachainShardId)
	}

	ctx, cancel := context.WithTimeout(context.Background(), timeToWait)
	err := e.headersSyncer.SyncMissingHeadersByHash(shardIds, hashesToRequest, ctx)
	cancel()
	if err != nil {
		return nil, err
	}

	syncedHeaders, err := e.headersSyncer.GetHeaders()
	if err != nil {
		return nil, err
	}

	if meta.Epoch == e.startEpoch+1 {
		syncedHeaders[string(meta.EpochStart.Economics.PrevEpochStartHash)] = &block.MetaBlock{}
	}

	return syncedHeaders, nil
}

// Bootstrap will handle requesting and receiving the needed information the node will bootstrap from
func (e *epochStartBootstrap) requestAndProcessing() (Parameters, error) {
	var err error
	e.baseData.numberOfShards = uint32(len(e.epochStartMeta.EpochStart.LastFinalizedHeaders))
	e.baseData.lastEpoch = e.epochStartMeta.Epoch

	e.syncedHeaders, err = e.syncHeadersFrom(e.epochStartMeta)
	if err != nil {
		return Parameters{}, err
	}
	log.Debug("start in epoch bootstrap: got shard headers and previous epoch start meta block")

	prevEpochStartMetaHash := e.epochStartMeta.EpochStart.Economics.PrevEpochStartHash
	prevEpochStartMeta, ok := e.syncedHeaders[string(prevEpochStartMetaHash)].(*block.MetaBlock)
	if !ok {
		return Parameters{}, epochStart.ErrWrongTypeAssertion
	}
	e.prevEpochStartMeta = prevEpochStartMeta

	pubKeyBytes, err := e.cryptoComponentsHolder.PublicKey().ToByteArray()
	if err != nil {
		return Parameters{}, err
	}

	err = e.processNodesConfig(pubKeyBytes)
	if err != nil {
		return Parameters{}, err
	}
	log.Debug("start in epoch bootstrap: processNodesConfig")

	e.saveSelfShardId()
	e.shardCoordinator, err = sharding.NewMultiShardCoordinator(e.baseData.numberOfShards, e.baseData.shardId)
	if err != nil {
		return Parameters{}, fmt.Errorf("%w numberOfShards=%v shardId=%v", err, e.baseData.numberOfShards, e.baseData.shardId)
	}
	log.Debug("start in epoch bootstrap: shardCoordinator", "numOfShards", e.baseData.numberOfShards, "shardId", e.baseData.shardId)

	err = e.messenger.CreateTopic(core.ConsensusTopic+e.shardCoordinator.CommunicationIdentifier(e.shardCoordinator.SelfId()), true)
	if err != nil {
		return Parameters{}, err
	}

	if e.shardCoordinator.SelfId() == core.MetachainShardId {
		err = e.requestAndProcessForMeta()
		if err != nil {
			return Parameters{}, err
		}
	} else {
		err = e.createTriesComponentsForShardId(e.shardCoordinator.SelfId())
		if err != nil {
			return Parameters{}, err
		}

		err = e.requestAndProcessForShard()
		if err != nil {
			return Parameters{}, err
		}
	}

	parameters := Parameters{
		Epoch:       e.baseData.lastEpoch,
		SelfShardId: e.baseData.shardId,
		NumOfShards: e.baseData.numberOfShards,
		NodesConfig: e.nodesConfig,
	}

	return parameters, nil
}

func (e *epochStartBootstrap) saveSelfShardId() {
	if e.baseData.shardId != core.AllShardId {
		return
	}

	e.baseData.shardId = e.destinationShardAsObserver

	if e.baseData.shardId > e.baseData.numberOfShards &&
		e.baseData.shardId != core.MetachainShardId {
		e.baseData.shardId = e.genesisShardCoordinator.SelfId()
	}
}

func (e *epochStartBootstrap) processNodesConfig(pubKey []byte) error {
	var err error
	shardId := e.destinationShardAsObserver
	if shardId > e.baseData.numberOfShards && shardId != core.MetachainShardId {
		shardId = e.genesisShardCoordinator.SelfId()
	}
	argsNewValidatorStatusSyncers := ArgsNewSyncValidatorStatus{
		DataPool:           e.dataPool,
		Marshalizer:        e.coreComponentsHolder.InternalMarshalizer(),
		RequestHandler:     e.requestHandler,
		ChanceComputer:     e.rater,
		GenesisNodesConfig: e.genesisNodesConfig,
		NodeShuffler:       e.nodeShuffler,
		Hasher:             e.coreComponentsHolder.Hasher(),
		PubKey:             pubKey,
		ShardIdAsObserver:  shardId,
	}
	e.nodesConfigHandler, err = NewSyncValidatorStatus(argsNewValidatorStatusSyncers)
	if err != nil {
		return err
	}

	e.nodesConfig, e.baseData.shardId, err = e.nodesConfigHandler.NodesConfigFromMetaBlock(e.epochStartMeta, e.prevEpochStartMeta)
	e.baseData.shardId = e.applyShardIDAsObserverIfNeeded(e.baseData.shardId)

	return err
}

func (e *epochStartBootstrap) requestAndProcessForMeta() error {
	var err error

	log.Debug("start in epoch bootstrap: started syncPeerAccountsState")
	err = e.syncPeerAccountsState(e.epochStartMeta.ValidatorStatsRootHash)
	if err != nil {
		return err
	}
	log.Debug("start in epoch bootstrap: syncPeerAccountsState", "peer account tries map length", len(e.peerAccountTries))

	err = e.syncUserAccountsState(e.epochStartMeta.RootHash)
	if err != nil {
		return err
	}

	components := &ComponentsNeededForBootstrap{
		EpochStartMetaBlock: e.epochStartMeta,
		PreviousEpochStart:  e.prevEpochStartMeta,
		NodesConfig:         e.nodesConfig,
		Headers:             e.syncedHeaders,
		ShardCoordinator:    e.shardCoordinator,
		UserAccountTries:    e.userAccountTries,
		PeerAccountTries:    e.peerAccountTries,
	}

	storageHandlerComponent, err := NewMetaStorageHandler(
		e.generalConfig,
		e.shardCoordinator,
		e.coreComponentsHolder.PathHandler(),
		e.coreComponentsHolder.InternalMarshalizer(),
		e.coreComponentsHolder.Hasher(),
		e.epochStartMeta.Epoch,
		e.coreComponentsHolder.Uint64ByteSliceConverter(),
	)
	if err != nil {
		return err
	}

	errSavingToStorage := storageHandlerComponent.SaveDataToStorage(components)
	if errSavingToStorage != nil {
		return errSavingToStorage
	}

	return nil
}

func (e *epochStartBootstrap) findSelfShardEpochStartData() (block.EpochStartShardData, error) {
	var epochStartData block.EpochStartShardData
	for _, shardData := range e.epochStartMeta.EpochStart.LastFinalizedHeaders {
		if shardData.ShardID == e.shardCoordinator.SelfId() {
			return shardData, nil
		}
	}
	return epochStartData, epochStart.ErrEpochStartDataForShardNotFound
}

func (e *epochStartBootstrap) requestAndProcessForShard() error {
	epochStartData, err := e.findSelfShardEpochStartData()
	if err != nil {
		return err
	}

	ctx, cancel := context.WithTimeout(context.Background(), timeToWait)
	err = e.miniBlocksSyncer.SyncPendingMiniBlocks(epochStartData.PendingMiniBlockHeaders, ctx)
	cancel()
	if err != nil {
		return err
	}

	pendingMiniBlocks, err := e.miniBlocksSyncer.GetMiniBlocks()
	if err != nil {
		return err
	}
	log.Debug("start in epoch bootstrap: GetMiniBlocks")

	shardIds := []uint32{
		core.MetachainShardId,
		core.MetachainShardId,
	}
	hashesToRequest := [][]byte{
		epochStartData.LastFinishedMetaBlock,
		epochStartData.FirstPendingMetaBlock,
	}

	e.headersSyncer.ClearFields()
	ctx, cancel = context.WithTimeout(context.Background(), timeToWait)
	err = e.headersSyncer.SyncMissingHeadersByHash(shardIds, hashesToRequest, ctx)
	cancel()
	if err != nil {
		return err
	}

	neededHeaders, err := e.headersSyncer.GetHeaders()
	if err != nil {
		return err
	}
	log.Debug("start in epoch bootstrap: SyncMissingHeadersByHash")

	for hash, hdr := range neededHeaders {
		e.syncedHeaders[hash] = hdr
	}

	ownShardHdr, ok := e.syncedHeaders[string(epochStartData.HeaderHash)].(*block.Header)
	if !ok {
		return epochStart.ErrWrongTypeAssertion
	}

	log.Debug("start in epoch bootstrap: started syncUserAccountsState")
	err = e.syncUserAccountsState(ownShardHdr.RootHash)
	if err != nil {
		return err
	}
	log.Debug("start in epoch bootstrap: syncUserAccountsState")

	components := &ComponentsNeededForBootstrap{
		EpochStartMetaBlock: e.epochStartMeta,
		PreviousEpochStart:  e.prevEpochStartMeta,
		ShardHeader:         ownShardHdr,
		NodesConfig:         e.nodesConfig,
		Headers:             e.syncedHeaders,
		ShardCoordinator:    e.shardCoordinator,
		UserAccountTries:    e.userAccountTries,
		PeerAccountTries:    e.peerAccountTries,
		PendingMiniBlocks:   pendingMiniBlocks,
	}

	storageHandlerComponent, err := NewShardStorageHandler(
		e.generalConfig,
		e.shardCoordinator,
		e.coreComponentsHolder.PathHandler(),
		e.coreComponentsHolder.InternalMarshalizer(),
		e.coreComponentsHolder.Hasher(),
		e.baseData.lastEpoch,
		e.coreComponentsHolder.Uint64ByteSliceConverter(),
	)
	if err != nil {
		return err
	}

	errSavingToStorage := storageHandlerComponent.SaveDataToStorage(components)
	if errSavingToStorage != nil {
		return errSavingToStorage
	}

	return nil
}

func (e *epochStartBootstrap) syncUserAccountsState(rootHash []byte) error {
	thr, err := throttler.NewNumGoRoutinesThrottler(numConcurrentTrieSyncers)
	if err != nil {
		return err
	}

	e.mutTrieStorageManagers.RLock()
	trieStorageManager := e.trieStorageManagers[factory.UserAccountTrie]
	e.mutTrieStorageManagers.RUnlock()

	argsUserAccountsSyncer := syncer.ArgsNewUserAccountsSyncer{
		ArgsNewBaseAccountsSyncer: syncer.ArgsNewBaseAccountsSyncer{
			Hasher:               e.coreComponentsHolder.Hasher(),
			Marshalizer:          e.coreComponentsHolder.InternalMarshalizer(),
			TrieStorageManager:   trieStorageManager,
			RequestHandler:       e.requestHandler,
			WaitTime:             trieSyncWaitTime,
			Cacher:               e.dataPool.TrieNodes(),
			MaxTrieLevelInMemory: e.generalConfig.StateTriesConfig.MaxStateTrieLevelInMemory,
		},
		ShardId:   e.shardCoordinator.SelfId(),
		Throttler: thr,
	}
	accountsDBSyncer, err := syncer.NewUserAccountsSyncer(argsUserAccountsSyncer)
	if err != nil {
		return err
	}

	err = accountsDBSyncer.SyncAccounts(rootHash)
	if err != nil {
		return err
	}

	e.userAccountTries = accountsDBSyncer.GetSyncedTries()
	return nil
}

func (e *epochStartBootstrap) createTriesComponentsForShardId(shardId uint32) error {

	trieFactoryArgs := factory.TrieFactoryArgs{
		EvictionWaitingListCfg:   e.generalConfig.EvictionWaitingList,
		SnapshotDbCfg:            e.generalConfig.TrieSnapshotDB,
		Marshalizer:              e.coreComponentsHolder.InternalMarshalizer(),
		Hasher:                   e.coreComponentsHolder.Hasher(),
		PathManager:              e.coreComponentsHolder.PathHandler(),
		TrieStorageManagerConfig: e.generalConfig.TrieStorageManagerConfig,
	}
	trieFactory, err := factory.NewTrieFactory(trieFactoryArgs)
	if err != nil {
		return err
	}

	userStorageManager, userAccountTrie, err := trieFactory.Create(
		e.generalConfig.AccountsTrieStorage,
		core.GetShardIDString(shardId),
		e.generalConfig.StateTriesConfig.AccountsStatePruningEnabled,
		e.generalConfig.StateTriesConfig.MaxStateTrieLevelInMemory,
	)
	if err != nil {
		return err
	}

	e.trieContainer.Put([]byte(factory.UserAccountTrie), userAccountTrie)
	e.mutTrieStorageManagers.Lock()
	e.trieStorageManagers[factory.UserAccountTrie] = userStorageManager
	e.mutTrieStorageManagers.Unlock()

	peerStorageManager, peerAccountsTrie, err := trieFactory.Create(
		e.generalConfig.PeerAccountsTrieStorage,
		core.GetShardIDString(shardId),
		e.generalConfig.StateTriesConfig.PeerStatePruningEnabled,
		e.generalConfig.StateTriesConfig.MaxPeerTrieLevelInMemory,
	)
	if err != nil {
		return err
	}

	e.mutTrieStorageManagers.Lock()
	e.trieContainer.Put([]byte(factory.PeerAccountTrie), peerAccountsTrie)
	e.trieStorageManagers[factory.PeerAccountTrie] = peerStorageManager
	e.mutTrieStorageManagers.Unlock()

	return nil
}

func (e *epochStartBootstrap) syncPeerAccountsState(rootHash []byte) error {
	e.mutTrieStorageManagers.RLock()
	peerTrieStorageManager := e.trieStorageManagers[factory.PeerAccountTrie]
	e.mutTrieStorageManagers.RUnlock()

	argsValidatorAccountsSyncer := syncer.ArgsNewValidatorAccountsSyncer{
		ArgsNewBaseAccountsSyncer: syncer.ArgsNewBaseAccountsSyncer{
			Hasher:               e.coreComponentsHolder.Hasher(),
			Marshalizer:          e.coreComponentsHolder.InternalMarshalizer(),
			TrieStorageManager:   peerTrieStorageManager,
			RequestHandler:       e.requestHandler,
			WaitTime:             trieSyncWaitTime,
			Cacher:               e.dataPool.TrieNodes(),
			MaxTrieLevelInMemory: e.generalConfig.StateTriesConfig.MaxPeerTrieLevelInMemory,
		},
	}
	accountsDBSyncer, err := syncer.NewValidatorAccountsSyncer(argsValidatorAccountsSyncer)
	if err != nil {
		return err
	}

	err = accountsDBSyncer.SyncAccounts(rootHash)
	if err != nil {
		return err
	}

	e.peerAccountTries = accountsDBSyncer.GetSyncedTries()
	return nil
}

func (e *epochStartBootstrap) createRequestHandler() error {
	dataPacker, err := partitioning.NewSimpleDataPacker(e.coreComponentsHolder.InternalMarshalizer())
	if err != nil {
		return err
	}

	storageService := disabled.NewChainStorer()

	resolversContainerArgs := resolverscontainer.FactoryArgs{
		ShardCoordinator:           e.shardCoordinator,
		Messenger:                  e.messenger,
		Store:                      storageService,
		Marshalizer:                e.coreComponentsHolder.InternalMarshalizer(),
		DataPools:                  e.dataPool,
		Uint64ByteSliceConverter:   uint64ByteSlice.NewBigEndianConverter(),
		NumConcurrentResolvingJobs: 10,
		DataPacker:                 dataPacker,
		TriesContainer:             e.trieContainer,
		SizeCheckDelta:             0,
		InputAntifloodHandler:      disabled.NewAntiFloodHandler(),
		OutputAntifloodHandler:     disabled.NewAntiFloodHandler(),
	}
	resolverFactory, err := resolverscontainer.NewMetaResolversContainerFactory(resolversContainerArgs)
	if err != nil {
		return err
	}

	container, err := resolverFactory.Create()
	if err != nil {
		return err
	}

	err = resolverFactory.AddShardTrieNodeResolvers(container)
	if err != nil {
		return err
	}

	finder, err := containers.NewResolversFinder(container, e.shardCoordinator)
	if err != nil {
		return err
	}

	requestedItemsHandler := timecache.NewTimeCache(timeBetweenRequests)
	e.requestHandler, err = requestHandlers.NewResolverRequestHandler(
		finder,
		requestedItemsHandler,
		e.whiteListHandler,
		maxToRequest,
		core.MetachainShardId,
		timeBetweenRequests,
	)
	return err
}

func (e *epochStartBootstrap) setEpochStartMetrics() {
	if e.epochStartMeta != nil {
		e.statusHandler.SetUInt64Value(core.MetricNonceAtEpochStart, e.epochStartMeta.Nonce)
		e.statusHandler.SetUInt64Value(core.MetricRoundAtEpochStart, e.epochStartMeta.Round)
	}
}

func (e *epochStartBootstrap) applyShardIDAsObserverIfNeeded(receivedShardID uint32) uint32 {
	if e.nodeType == core.NodeTypeObserver &&
		e.destinationShardAsObserver != core.DisabledShardIDAsObserver &&
		e.destinationShardAsObserver != receivedShardID {
		log.Debug("shard id as observer applied", "destination shard ID", e.destinationShardAsObserver, "computed", receivedShardID)
		receivedShardID = e.destinationShardAsObserver
	}

	return receivedShardID
}

// Close closes the component's opened storage services/started go-routines
func (e *epochStartBootstrap) Close() error {
	e.mutTrieStorageManagers.RLock()
	defer e.mutTrieStorageManagers.RUnlock()

	if e.trieStorageManagers != nil {
		log.Debug("closing all trieStorageManagers....")
		for _, tsm := range e.trieStorageManagers {
			err := tsm.Close()
			log.LogIfError(err)
		}
	}

	return nil
}

// IsInterfaceNil returns true if there is no value under the interface
func (e *epochStartBootstrap) IsInterfaceNil() bool {
	return e == nil
}<|MERGE_RESOLUTION|>--- conflicted
+++ resolved
@@ -90,12 +90,9 @@
 	addressPubkeyConverter     core.PubkeyConverter
 	statusHandler              core.AppStatusHandler
 	headerIntegrityVerifier    process.HeaderIntegrityVerifier
-<<<<<<< HEAD
-	currentNetworkEpochSetter  CurrentNetworkEpochSetter
-=======
 	enableSignTxWithHashEpoch  uint32
 	epochNotifier              process.EpochNotifier
->>>>>>> 4a891a63
+	currentNetworkEpochSetter  CurrentNetworkEpochSetter
 
 	// created components
 	requestHandler            process.RequestHandler
@@ -181,12 +178,9 @@
 		nodeType:                   core.NodeTypeObserver,
 		argumentsParser:            args.ArgumentsParser,
 		headerIntegrityVerifier:    args.HeaderIntegrityVerifier,
-<<<<<<< HEAD
-		currentNetworkEpochSetter:  args.CurrentNetworkEpochSetter,
-=======
 		enableSignTxWithHashEpoch:  args.GeneralConfig.GeneralSettings.TransactionSignedWithTxHashEnableEpoch,
 		epochNotifier:              args.CoreComponentsHolder.EpochNotifier(),
->>>>>>> 4a891a63
+		currentNetworkEpochSetter:  args.CurrentNetworkEpochSetter,
 	}
 
 	whiteListCache, err := storageUnit.NewCache(storageFactory.GetCacherFromConfig(epochStartProvider.generalConfig.WhiteListPool))
