--- conflicted
+++ resolved
@@ -152,13 +152,10 @@
 	shuffledOut         bool
 	getDataToSyncMethod func(epochStartData data.EpochStartShardDataHandler, shardNotarizedHeader data.ShardHeaderHandler) (*dataToSync, error)
 
-<<<<<<< HEAD
-	additionalStorageServiceCreator process.AdditionalStorageServiceCreator
-=======
 	chainRunType                     common.ChainRunType
 	nodesCoordinatorWithRaterFactory nodesCoordinator.NodesCoordinatorWithRaterFactory
 	shardCoordinatorFactory          sharding.ShardCoordinatorFactory
->>>>>>> 5c25b88f
+	additionalStorageServiceCreator  process.AdditionalStorageServiceCreator
 }
 
 type baseDataInStorage struct {
@@ -172,32 +169,6 @@
 
 // ArgsEpochStartBootstrap holds the arguments needed for creating an epoch start data provider component
 type ArgsEpochStartBootstrap struct {
-<<<<<<< HEAD
-	CoreComponentsHolder            process.CoreComponentsHolder
-	CryptoComponentsHolder          process.CryptoComponentsHolder
-	DestinationShardAsObserver      uint32
-	MainMessenger                   p2p.Messenger
-	FullArchiveMessenger            p2p.Messenger
-	GeneralConfig                   config.Config
-	PrefsConfig                     config.PreferencesConfig
-	FlagsConfig                     config.ContextFlagsConfig
-	EconomicsData                   process.EconomicsDataHandler
-	GenesisNodesConfig              sharding.GenesisNodesSetupHandler
-	GenesisShardCoordinator         sharding.Coordinator
-	StorageUnitOpener               storage.UnitOpenerHandler
-	LatestStorageDataProvider       storage.LatestStorageDataProviderHandler
-	Rater                           nodesCoordinator.ChanceComputer
-	NodeShuffler                    nodesCoordinator.NodesShuffler
-	RoundHandler                    epochStart.RoundHandler
-	ArgumentsParser                 process.ArgumentsParser
-	StatusHandler                   core.AppStatusHandler
-	HeaderIntegrityVerifier         process.HeaderIntegrityVerifier
-	DataSyncerCreator               types.ScheduledDataSyncerCreator
-	ScheduledSCRsStorer             storage.Storer
-	TrieSyncStatisticsProvider      common.SizeSyncStatisticsHandler
-	NodeProcessingMode              common.NodeProcessingMode
-	AdditionalStorageServiceCreator process.AdditionalStorageServiceCreator
-=======
 	CoreComponentsHolder             process.CoreComponentsHolder
 	CryptoComponentsHolder           process.CryptoComponentsHolder
 	DestinationShardAsObserver       uint32
@@ -225,7 +196,7 @@
 	ChainRunType                     common.ChainRunType
 	NodesCoordinatorWithRaterFactory nodesCoordinator.NodesCoordinatorWithRaterFactory
 	ShardCoordinatorFactory          sharding.ShardCoordinatorFactory
->>>>>>> 5c25b88f
+	AdditionalStorageServiceCreator  process.AdditionalStorageServiceCreator
 }
 
 type dataToSync struct {
@@ -244,40 +215,6 @@
 	}
 
 	epochStartProvider := &epochStartBootstrap{
-<<<<<<< HEAD
-		coreComponentsHolder:            args.CoreComponentsHolder,
-		cryptoComponentsHolder:          args.CryptoComponentsHolder,
-		mainMessenger:                   args.MainMessenger,
-		fullArchiveMessenger:            args.FullArchiveMessenger,
-		generalConfig:                   args.GeneralConfig,
-		prefsConfig:                     args.PrefsConfig,
-		flagsConfig:                     args.FlagsConfig,
-		economicsData:                   args.EconomicsData,
-		genesisNodesConfig:              args.GenesisNodesConfig,
-		genesisShardCoordinator:         args.GenesisShardCoordinator,
-		rater:                           args.Rater,
-		destinationShardAsObserver:      args.DestinationShardAsObserver,
-		nodeShuffler:                    args.NodeShuffler,
-		roundHandler:                    args.RoundHandler,
-		storageOpenerHandler:            args.StorageUnitOpener,
-		latestStorageDataProvider:       args.LatestStorageDataProvider,
-		shuffledOut:                     false,
-		statusHandler:                   args.StatusHandler,
-		nodeType:                        core.NodeTypeObserver,
-		argumentsParser:                 args.ArgumentsParser,
-		headerIntegrityVerifier:         args.HeaderIntegrityVerifier,
-		numConcurrentTrieSyncers:        args.GeneralConfig.TrieSync.NumConcurrentTrieSyncers,
-		maxHardCapForMissingNodes:       args.GeneralConfig.TrieSync.MaxHardCapForMissingNodes,
-		trieSyncerVersion:               args.GeneralConfig.TrieSync.TrieSyncerVersion,
-		checkNodesOnDisk:                args.GeneralConfig.TrieSync.CheckNodesOnDisk,
-		dataSyncerFactory:               args.DataSyncerCreator,
-		storerScheduledSCRs:             args.ScheduledSCRsStorer,
-		shardCoordinator:                args.GenesisShardCoordinator,
-		trieSyncStatisticsProvider:      args.TrieSyncStatisticsProvider,
-		nodeProcessingMode:              args.NodeProcessingMode,
-		additionalStorageServiceCreator: args.AdditionalStorageServiceCreator,
-		nodeOperationMode:               common.NormalOperation,
-=======
 		coreComponentsHolder:             args.CoreComponentsHolder,
 		cryptoComponentsHolder:           args.CryptoComponentsHolder,
 		mainMessenger:                    args.MainMessenger,
@@ -313,7 +250,7 @@
 		chainRunType:                     args.ChainRunType,
 		nodesCoordinatorWithRaterFactory: args.NodesCoordinatorWithRaterFactory,
 		shardCoordinatorFactory:          args.ShardCoordinatorFactory,
->>>>>>> 5c25b88f
+		additionalStorageServiceCreator:  args.AdditionalStorageServiceCreator,
 	}
 
 	if epochStartProvider.prefsConfig.FullArchive {
@@ -864,7 +801,6 @@
 func (e *epochStartBootstrap) requestAndProcessForMeta(peerMiniBlocks []*block.MiniBlock) error {
 	var err error
 
-<<<<<<< HEAD
 	args := StorageHandlerArgs{
 		GeneralConfig:                   e.generalConfig,
 		PrefsConfig:                     e.prefsConfig,
@@ -878,25 +814,12 @@
 		NodeProcessingMode:              e.nodeProcessingMode,
 		ManagedPeersHolder:              e.cryptoComponentsHolder.ManagedPeersHolder(),
 		AdditionalStorageServiceCreator: e.additionalStorageServiceCreator,
+		// SOVFIX
+		//ChianRunType??
+		StateStatsHandler: e.stateStatsHandler,
 	}
 
 	storageHandlerComponent, err := NewMetaStorageHandler(args)
-=======
-	storageHandlerComponent, err := NewMetaStorageHandler(
-		e.generalConfig,
-		e.prefsConfig,
-		e.shardCoordinator,
-		e.coreComponentsHolder.PathHandler(),
-		e.coreComponentsHolder.InternalMarshalizer(),
-		e.coreComponentsHolder.Hasher(),
-		e.epochStartMeta.GetEpoch(),
-		e.coreComponentsHolder.Uint64ByteSliceConverter(),
-		e.coreComponentsHolder.NodeTypeProvider(),
-		e.nodeProcessingMode,
-		e.cryptoComponentsHolder.ManagedPeersHolder(),
-		e.stateStatsHandler,
-	)
->>>>>>> 5c25b88f
 	if err != nil {
 		return err
 	}
@@ -1053,7 +976,6 @@
 		e.syncedHeaders[hash] = hdr
 	}
 
-<<<<<<< HEAD
 	args := StorageHandlerArgs{
 		GeneralConfig:                   e.generalConfig,
 		PrefsConfig:                     e.prefsConfig,
@@ -1067,26 +989,12 @@
 		NodeProcessingMode:              e.nodeProcessingMode,
 		ManagedPeersHolder:              e.cryptoComponentsHolder.ManagedPeersHolder(),
 		AdditionalStorageServiceCreator: e.additionalStorageServiceCreator,
+		//SOVFIX
+		StateStatsHandler: e.stateStatsHandler,
+		ChainRunType:      e.chainRunType,
 	}
 
 	storageHandlerComponent, err := NewShardStorageHandler(args)
-=======
-	storageHandlerComponent, err := NewShardStorageHandler(
-		e.generalConfig,
-		e.prefsConfig,
-		e.shardCoordinator,
-		e.coreComponentsHolder.PathHandler(),
-		e.coreComponentsHolder.InternalMarshalizer(),
-		e.coreComponentsHolder.Hasher(),
-		e.baseData.lastEpoch,
-		e.coreComponentsHolder.Uint64ByteSliceConverter(),
-		e.coreComponentsHolder.NodeTypeProvider(),
-		e.nodeProcessingMode,
-		e.cryptoComponentsHolder.ManagedPeersHolder(),
-		e.stateStatsHandler,
-		e.chainRunType,
-	)
->>>>>>> 5c25b88f
 	if err != nil {
 		return err
 	}
@@ -1262,7 +1170,6 @@
 
 	storageServiceCreator, err := storageFactory.NewStorageServiceFactory(
 		storageFactory.StorageServiceFactoryArgs{
-<<<<<<< HEAD
 			Config:                          e.generalConfig,
 			PrefsConfig:                     e.prefsConfig,
 			ShardCoordinator:                shardCoordinator,
@@ -1270,28 +1177,13 @@
 			EpochStartNotifier:              epochStartNotifier,
 			NodeTypeProvider:                e.coreComponentsHolder.NodeTypeProvider(),
 			CurrentEpoch:                    startEpoch,
-			StorageType:                     storageFactory.BootstrapStorageService,
+			StorageType:                     storageFactory.ImportDBStorageService,
 			CreateTrieEpochRootHashStorer:   createTrieEpochRootHashStorer,
 			NodeProcessingMode:              e.nodeProcessingMode,
 			RepopulateTokensSupplies:        e.flagsConfig.RepopulateTokensSupplies,
 			ManagedPeersHolder:              e.cryptoComponentsHolder.ManagedPeersHolder(),
+			StateStatsHandler:               e.stateStatsHandler,
 			AdditionalStorageServiceCreator: e.additionalStorageServiceCreator,
-=======
-			Config:                        e.generalConfig,
-			PrefsConfig:                   e.prefsConfig,
-			ShardCoordinator:              shardCoordinator,
-			PathManager:                   pathManager,
-			EpochStartNotifier:            epochStartNotifier,
-			NodeTypeProvider:              e.coreComponentsHolder.NodeTypeProvider(),
-			CurrentEpoch:                  startEpoch,
-			StorageType:                   storageFactory.ImportDBStorageService,
-			CreateTrieEpochRootHashStorer: createTrieEpochRootHashStorer,
-			NodeProcessingMode:            e.nodeProcessingMode,
-			RepopulateTokensSupplies:      e.flagsConfig.RepopulateTokensSupplies,
-			ManagedPeersHolder:            e.cryptoComponentsHolder.ManagedPeersHolder(),
-			StateStatsHandler:             e.stateStatsHandler,
-			ChainRunType:                  e.chainRunType,
->>>>>>> 5c25b88f
 		})
 	if err != nil {
 		return nil, err
