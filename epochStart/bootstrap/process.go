package bootstrap

import (
	"context"
<<<<<<< HEAD
	"fmt"
=======
	"errors"
>>>>>>> 31eebc07
	"time"

	logger "github.com/ElrondNetwork/elrond-go-logger"
	"github.com/ElrondNetwork/elrond-go/config"
	"github.com/ElrondNetwork/elrond-go/core"
	"github.com/ElrondNetwork/elrond-go/core/partitioning"
	"github.com/ElrondNetwork/elrond-go/crypto"
	"github.com/ElrondNetwork/elrond-go/data"
	"github.com/ElrondNetwork/elrond-go/data/block"
	"github.com/ElrondNetwork/elrond-go/data/state"
	"github.com/ElrondNetwork/elrond-go/data/syncer"
	"github.com/ElrondNetwork/elrond-go/data/trie/factory"
	"github.com/ElrondNetwork/elrond-go/data/typeConverters"
	"github.com/ElrondNetwork/elrond-go/data/typeConverters/uint64ByteSlice"
	"github.com/ElrondNetwork/elrond-go/dataRetriever"
	factoryDataPool "github.com/ElrondNetwork/elrond-go/dataRetriever/factory"
	"github.com/ElrondNetwork/elrond-go/dataRetriever/factory/containers"
	"github.com/ElrondNetwork/elrond-go/dataRetriever/factory/resolverscontainer"
	"github.com/ElrondNetwork/elrond-go/dataRetriever/requestHandlers"
	"github.com/ElrondNetwork/elrond-go/epochStart"
	"github.com/ElrondNetwork/elrond-go/epochStart/bootstrap/disabled"
	factoryInterceptors "github.com/ElrondNetwork/elrond-go/epochStart/bootstrap/factory"
	"github.com/ElrondNetwork/elrond-go/hashing"
	"github.com/ElrondNetwork/elrond-go/marshal"
	"github.com/ElrondNetwork/elrond-go/process"
	"github.com/ElrondNetwork/elrond-go/process/economics"
	"github.com/ElrondNetwork/elrond-go/process/interceptors"
	"github.com/ElrondNetwork/elrond-go/sharding"
	"github.com/ElrondNetwork/elrond-go/storage"
	"github.com/ElrondNetwork/elrond-go/storage/storageUnit"
	"github.com/ElrondNetwork/elrond-go/storage/timecache"
	"github.com/ElrondNetwork/elrond-go/update"
	"github.com/ElrondNetwork/elrond-go/update/sync"
)

var log = logger.GetOrCreate("epochStart/bootstrap")

const timeToWait = time.Minute
const trieSyncWaitTime = 10 * time.Minute
const timeBetweenRequests = 100 * time.Millisecond
const maxToRequest = 100
const gracePeriodInPercentage = float64(0.25)
const roundGracePeriod = 25

// Parameters defines the DTO for the result produced by the bootstrap component
type Parameters struct {
	Epoch       uint32
	SelfShardId uint32
	NumOfShards uint32
	NodesConfig *sharding.NodesCoordinatorRegistry
}

// ComponentsNeededForBootstrap holds the components which need to be initialized from network
type ComponentsNeededForBootstrap struct {
	EpochStartMetaBlock *block.MetaBlock
	PreviousEpochStart  *block.MetaBlock
	ShardHeader         *block.Header
	NodesConfig         *sharding.NodesCoordinatorRegistry
	Headers             map[string]data.HeaderHandler
	ShardCoordinator    sharding.Coordinator
	UserAccountTries    map[string]data.Trie
	PeerAccountTries    map[string]data.Trie
	PendingMiniBlocks   map[string]*block.MiniBlock
}

// epochStartBootstrap will handle requesting the needed data to start when joining late the network
type epochStartBootstrap struct {
	// should come via arguments
	publicKey                  crypto.PublicKey
	marshalizer                marshal.Marshalizer
	txSignMarshalizer          marshal.Marshalizer
	hasher                     hashing.Hasher
	messenger                  Messenger
	generalConfig              config.Config
	economicsData              *economics.EconomicsData
	singleSigner               crypto.SingleSigner
	blockSingleSigner          crypto.SingleSigner
	keyGen                     crypto.KeyGenerator
	blockKeyGen                crypto.KeyGenerator
	shardCoordinator           sharding.Coordinator
	genesisNodesConfig         sharding.GenesisNodesSetupHandler
	genesisShardCoordinator    sharding.Coordinator
	pathManager                storage.PathManagerHandler
	workingDir                 string
	defaultDBPath              string
	defaultEpochString         string
	defaultShardString         string
	destinationShardAsObserver uint32
	rater                      sharding.ChanceComputer
	trieContainer              state.TriesHolder
	trieStorageManagers        map[string]data.StorageManager
	uint64Converter            typeConverters.Uint64ByteSliceConverter
	nodeShuffler               sharding.NodesShuffler
	rounder                    epochStart.Rounder
	addressPubkeyConverter     state.PubkeyConverter

	// created components
	requestHandler            process.RequestHandler
	interceptorContainer      process.InterceptorsContainer
	dataPool                  dataRetriever.PoolsHolder
	miniBlocksSyncer          epochStart.PendingMiniBlocksSyncHandler
	headersSyncer             epochStart.HeadersByHashSyncer
	epochStartMetaBlockSyncer epochStart.StartOfEpochMetaSyncer
	nodesConfigHandler        StartOfEpochNodesConfigHandler
	whiteListHandler          update.WhiteListHandler

	// gathered data
	epochStartMeta     *block.MetaBlock
	prevEpochStartMeta *block.MetaBlock
	syncedHeaders      map[string]data.HeaderHandler
	nodesConfig        *sharding.NodesCoordinatorRegistry
	userAccountTries   map[string]data.Trie
	peerAccountTries   map[string]data.Trie
	baseData           baseDataInStorage
}

type baseDataInStorage struct {
	shardId         uint32
	numberOfShards  uint32
	lastRound       int64
	lastEpoch       uint32
	epochStartRound uint64
	storageExists   bool
}

// ArgsEpochStartBootstrap holds the arguments needed for creating an epoch start data provider component
type ArgsEpochStartBootstrap struct {
	DestinationShardAsObserver uint32
	WorkingDir                 string
	DefaultDBPath              string
	DefaultEpochString         string
	DefaultShardString         string
	TrieStorageManagers        map[string]data.StorageManager
	PublicKey                  crypto.PublicKey
	Marshalizer                marshal.Marshalizer
	TxSignMarshalizer          marshal.Marshalizer
	Hasher                     hashing.Hasher
	Messenger                  Messenger
	GeneralConfig              config.Config
	EconomicsData              *economics.EconomicsData
	SingleSigner               crypto.SingleSigner
	BlockSingleSigner          crypto.SingleSigner
	KeyGen                     crypto.KeyGenerator
	BlockKeyGen                crypto.KeyGenerator
	GenesisNodesConfig         sharding.GenesisNodesSetupHandler
	GenesisShardCoordinator    sharding.Coordinator
	PathManager                storage.PathManagerHandler
	Rater                      sharding.ChanceComputer
	TrieContainer              state.TriesHolder
	Uint64Converter            typeConverters.Uint64ByteSliceConverter
	NodeShuffler               sharding.NodesShuffler
	Rounder                    epochStart.Rounder
	AddressPubkeyConverter     state.PubkeyConverter
}

// NewEpochStartBootstrap will return a new instance of epochStartBootstrap
func NewEpochStartBootstrap(args ArgsEpochStartBootstrap) (*epochStartBootstrap, error) {
	err := checkArguments(args)
	if err != nil {
		return nil, err
	}

	epochStartProvider := &epochStartBootstrap{
		publicKey:                  args.PublicKey,
		marshalizer:                args.Marshalizer,
		txSignMarshalizer:          args.TxSignMarshalizer,
		hasher:                     args.Hasher,
		messenger:                  args.Messenger,
		generalConfig:              args.GeneralConfig,
		economicsData:              args.EconomicsData,
		genesisNodesConfig:         args.GenesisNodesConfig,
		genesisShardCoordinator:    args.GenesisShardCoordinator,
		workingDir:                 args.WorkingDir,
		pathManager:                args.PathManager,
		defaultEpochString:         args.DefaultEpochString,
		defaultDBPath:              args.DefaultDBPath,
		defaultShardString:         args.DefaultShardString,
		keyGen:                     args.KeyGen,
		blockKeyGen:                args.BlockKeyGen,
		singleSigner:               args.SingleSigner,
		blockSingleSigner:          args.BlockSingleSigner,
		rater:                      args.Rater,
		destinationShardAsObserver: args.DestinationShardAsObserver,
		trieContainer:              args.TrieContainer,
		trieStorageManagers:        args.TrieStorageManagers,
		uint64Converter:            args.Uint64Converter,
		nodeShuffler:               args.NodeShuffler,
		rounder:                    args.Rounder,
		addressPubkeyConverter:     args.AddressPubkeyConverter,
	}

	return epochStartProvider, nil
}

func (e *epochStartBootstrap) isStartInEpochZero() bool {
	startTime := time.Unix(e.genesisNodesConfig.GetStartTime(), 0)
	isCurrentTimeBeforeGenesis := time.Since(startTime) < 0
	if isCurrentTimeBeforeGenesis {
		return true
	}

	currentRound := e.rounder.Index()
	epochEndPlusGracePeriod := float64(e.generalConfig.EpochStartConfig.RoundsPerEpoch) * (gracePeriodInPercentage + 1.0)
	log.Debug("IsStartInEpochZero", "currentRound", currentRound, "epochEndRound", epochEndPlusGracePeriod)
	return float64(currentRound) < epochEndPlusGracePeriod
}

func (e *epochStartBootstrap) prepareEpochZero() (Parameters, error) {
	parameters := Parameters{
		Epoch:       0,
		SelfShardId: e.genesisShardCoordinator.SelfId(),
		NumOfShards: e.genesisShardCoordinator.NumberOfShards(),
	}
	return parameters, nil
}

// Bootstrap runs the fast bootstrap method from the network or local storage
func (e *epochStartBootstrap) Bootstrap() (Parameters, error) {
	if !e.generalConfig.GeneralSettings.StartInEpochEnabled {
		log.Warn("fast bootstrap is disabled")

		e.initializeFromLocalStorage()

		return Parameters{
			Epoch:       e.baseData.lastEpoch,
			SelfShardId: e.genesisShardCoordinator.SelfId(),
			NumOfShards: e.genesisShardCoordinator.NumberOfShards(),
		}, nil
	}

	defer func() {
		log.Debug("unregistering all message processor")
		errMessenger := e.messenger.UnregisterAllMessageProcessors()
		log.LogIfError(errMessenger)
	}()

	var err error
	log.Debug("bootstrap before multiShardCoordinator")
	e.shardCoordinator, err = sharding.NewMultiShardCoordinator(e.genesisShardCoordinator.NumberOfShards(), core.MetachainShardId)
	if err != nil {
		return Parameters{}, err
	}

	if e.isStartInEpochZero() {
		return e.prepareEpochZero()
	}

	e.dataPool, err = factoryDataPool.NewDataPoolFromConfig(
		factoryDataPool.ArgsDataPool{
			Config:           &e.generalConfig,
			EconomicsData:    e.economicsData,
			ShardCoordinator: e.shardCoordinator,
		},
	)
	if err != nil {
		return Parameters{}, err
	}

	isCurrentEpochSaved := e.computeIfCurrentEpochIsSaved()
	if isCurrentEpochSaved {
		parameters, err := e.prepareEpochFromStorage()
		if err == nil {
			return parameters, nil
		}
		log.Debug("could not start from storage - will try sync for start in epoch", "error", err)
	}

	err = e.prepareComponentsToSyncFromNetwork()
	if err != nil {
		return Parameters{}, err
	}

	e.epochStartMeta, err = e.epochStartMetaBlockSyncer.SyncEpochStartMeta(timeToWait)
	if err != nil {
		// node should try to start from what he has in DB if not epoch start metablock is received in time
		if errors.Is(err, epochStart.ErrTimeoutWaitingForMetaBlock) {
			parameters := Parameters{
				Epoch:       e.baseData.lastEpoch,
				SelfShardId: e.baseData.shardId,
				NumOfShards: e.baseData.numberOfShards,
			}
			return parameters, nil
		}

		return Parameters{}, err
	}
	log.Debug("start in epoch bootstrap: got epoch start meta header", "epoch", e.epochStartMeta.Epoch, "nonce", e.epochStartMeta.Nonce)

	err = e.createSyncers()
	if err != nil {
		return Parameters{}, err
	}

	params, err := e.requestAndProcessing()
	if err != nil {
		return Parameters{}, err
	}

	return params, nil
}

func (e *epochStartBootstrap) computeIfCurrentEpochIsSaved() bool {
	e.initializeFromLocalStorage()
	if !e.baseData.storageExists {
		return false
	}

	computedRound := e.rounder.Index()
	log.Debug("computed round", "round", computedRound, "lastRound", e.baseData.lastRound)
	if computedRound-e.baseData.lastRound < roundGracePeriod {
		return true
	}

	roundsSinceEpochStart := computedRound - int64(e.baseData.epochStartRound)
	log.Debug("epoch start round", "round", e.baseData.epochStartRound, "roundsSinceEpochStart", roundsSinceEpochStart)
	epochEndPlusGracePeriod := float64(e.generalConfig.EpochStartConfig.RoundsPerEpoch) * (gracePeriodInPercentage + 1.0)
	return float64(roundsSinceEpochStart) < epochEndPlusGracePeriod
}

func (e *epochStartBootstrap) prepareComponentsToSyncFromNetwork() error {
	whiteListCache, err := storageUnit.NewCache(
		storageUnit.CacheType(e.generalConfig.WhiteListPool.Type),
		e.generalConfig.WhiteListPool.Size,
		e.generalConfig.WhiteListPool.Shards,
	)
	if err != nil {
		return err
	}

	e.whiteListHandler, err = interceptors.NewWhiteListDataVerifier(whiteListCache)
	if err != nil {
		return err
	}

	err = e.createRequestHandler()
	if err != nil {
		return err
	}

	argsEpochStartSyncer := ArgsNewEpochStartMetaSyncer{
		RequestHandler:    e.requestHandler,
		Messenger:         e.messenger,
		Marshalizer:       e.marshalizer,
		TxSignMarshalizer: e.txSignMarshalizer,
		ShardCoordinator:  e.shardCoordinator,
		Hasher:            e.hasher,
		ChainID:           []byte(e.genesisNodesConfig.GetChainId()),
		EconomicsData:     e.economicsData,
		KeyGen:            e.keyGen,
		BlockKeyGen:       e.blockKeyGen,
		Signer:            e.singleSigner,
		BlockSigner:       e.blockSingleSigner,
		WhitelistHandler:  e.whiteListHandler,
		AddressPubkeyConv: e.addressPubkeyConverter,
	}
	e.epochStartMetaBlockSyncer, err = NewEpochStartMetaSyncer(argsEpochStartSyncer)
	if err != nil {
		return err
	}

	return nil
}

func (e *epochStartBootstrap) createSyncers() error {
	var err error

	args := factoryInterceptors.ArgsEpochStartInterceptorContainer{
		Config:            e.generalConfig,
		ShardCoordinator:  e.shardCoordinator,
		ProtoMarshalizer:  e.marshalizer,
		TxSignMarshalizer: e.txSignMarshalizer,
		Hasher:            e.hasher,
		Messenger:         e.messenger,
		DataPool:          e.dataPool,
		SingleSigner:      e.singleSigner,
		BlockSingleSigner: e.blockSingleSigner,
		KeyGen:            e.keyGen,
		BlockKeyGen:       e.blockKeyGen,
		WhiteListHandler:  e.whiteListHandler,
		ChainID:           []byte(e.genesisNodesConfig.GetChainId()),
		AddressPubkeyConv: e.addressPubkeyConverter,
	}

	e.interceptorContainer, err = factoryInterceptors.NewEpochStartInterceptorsContainer(args)
	if err != nil {
		return err
	}

	syncMiniBlocksArgs := sync.ArgsNewPendingMiniBlocksSyncer{
		Storage:        disabled.CreateMemUnit(),
		Cache:          e.dataPool.MiniBlocks(),
		Marshalizer:    e.marshalizer,
		RequestHandler: e.requestHandler,
	}
	e.miniBlocksSyncer, err = sync.NewPendingMiniBlocksSyncer(syncMiniBlocksArgs)
	if err != nil {
		return err
	}

	syncMissingHeadersArgs := sync.ArgsNewMissingHeadersByHashSyncer{
		Storage:        disabled.CreateMemUnit(),
		Cache:          e.dataPool.Headers(),
		Marshalizer:    e.marshalizer,
		RequestHandler: e.requestHandler,
	}
	e.headersSyncer, err = sync.NewMissingheadersByHashSyncer(syncMissingHeadersArgs)
	if err != nil {
		return err
	}

	return nil
}

func (e *epochStartBootstrap) syncHeadersFrom(meta *block.MetaBlock) (map[string]data.HeaderHandler, error) {
	hashesToRequest := make([][]byte, 0, len(meta.EpochStart.LastFinalizedHeaders)+1)
	shardIds := make([]uint32, 0, len(meta.EpochStart.LastFinalizedHeaders)+1)

	for _, epochStartData := range meta.EpochStart.LastFinalizedHeaders {
		hashesToRequest = append(hashesToRequest, epochStartData.HeaderHash)
		shardIds = append(shardIds, epochStartData.ShardID)
	}

	if meta.Epoch > 1 { // no need to request genesis block
		hashesToRequest = append(hashesToRequest, meta.EpochStart.Economics.PrevEpochStartHash)
		shardIds = append(shardIds, core.MetachainShardId)
	}

	ctx, cancel := context.WithTimeout(context.Background(), timeToWait)
	err := e.headersSyncer.SyncMissingHeadersByHash(shardIds, hashesToRequest, ctx)
	cancel()
	if err != nil {
		return nil, err
	}

	syncedHeaders, err := e.headersSyncer.GetHeaders()
	if err != nil {
		return nil, err
	}

	if meta.Epoch == 1 {
		syncedHeaders[string(meta.EpochStart.Economics.PrevEpochStartHash)] = &block.MetaBlock{}
	}

	return syncedHeaders, nil
}

// Bootstrap will handle requesting and receiving the needed information the node will bootstrap from
func (e *epochStartBootstrap) requestAndProcessing() (Parameters, error) {
	var err error
	e.baseData.numberOfShards = uint32(len(e.epochStartMeta.EpochStart.LastFinalizedHeaders))
	e.baseData.lastEpoch = e.epochStartMeta.Epoch

	e.syncedHeaders, err = e.syncHeadersFrom(e.epochStartMeta)
	if err != nil {
		return Parameters{}, err
	}
	log.Debug("start in epoch bootstrap: got shard headers and previous epoch start meta block")

	prevEpochStartMetaHash := e.epochStartMeta.EpochStart.Economics.PrevEpochStartHash
	prevEpochStartMeta, ok := e.syncedHeaders[string(prevEpochStartMetaHash)].(*block.MetaBlock)
	if !ok {
		return Parameters{}, epochStart.ErrWrongTypeAssertion
	}
	e.prevEpochStartMeta = prevEpochStartMeta

	pubKeyBytes, err := e.publicKey.ToByteArray()
	if err != nil {
		return Parameters{}, err
	}

	err = e.processNodesConfig(pubKeyBytes)
	if err != nil {
		return Parameters{}, err
	}
	log.Debug("start in epoch bootstrap: processNodesConfig")

	e.saveSelfShardId()
	log.Debug("requestAndProcessing before newMultiShardCoordinator")
	e.shardCoordinator, err = sharding.NewMultiShardCoordinator(e.baseData.numberOfShards, e.baseData.shardId)
	if err != nil {
		return Parameters{}, fmt.Errorf("%w numberOfShards=%v shardId=%v", err, e.baseData.numberOfShards, e.baseData.shardId)
	}
	log.Debug("start in epoch bootstrap: shardCoordinator", "numOfShards", e.baseData.numberOfShards, "shardId", e.baseData.shardId)

	if e.shardCoordinator.SelfId() != e.genesisShardCoordinator.SelfId() {
		err = e.createTriesForNewShardId(e.shardCoordinator.SelfId())
		if err != nil {
			return Parameters{}, err
		}
	}

	err = e.messenger.CreateTopic(core.ConsensusTopic+e.shardCoordinator.CommunicationIdentifier(e.shardCoordinator.SelfId()), true)
	if err != nil {
		return Parameters{}, err
	}

	if e.shardCoordinator.SelfId() == core.MetachainShardId {
		err = e.requestAndProcessForMeta()
		if err != nil {
			return Parameters{}, err
		}
	} else {
		err = e.requestAndProcessForShard()
		if err != nil {
			return Parameters{}, err
		}
	}

	parameters := Parameters{
		Epoch:       e.baseData.lastEpoch,
		SelfShardId: e.baseData.shardId,
		NumOfShards: e.baseData.numberOfShards,
		NodesConfig: e.nodesConfig,
	}

	return parameters, nil
}

func (e *epochStartBootstrap) saveSelfShardId() {
	if e.baseData.shardId != core.AllShardId {
		return
	}

	e.baseData.shardId = e.destinationShardAsObserver

	if e.baseData.shardId > e.baseData.numberOfShards &&
		e.baseData.shardId != core.MetachainShardId {
		e.baseData.shardId = e.genesisShardCoordinator.SelfId()
	}
}

func (e *epochStartBootstrap) processNodesConfig(pubKey []byte) error {
	var err error
	argsNewValidatorStatusSyncers := ArgsNewSyncValidatorStatus{
		DataPool:           e.dataPool,
		Marshalizer:        e.marshalizer,
		RequestHandler:     e.requestHandler,
		ChanceComputer:     e.rater,
		GenesisNodesConfig: e.genesisNodesConfig,
		NodeShuffler:       e.nodeShuffler,
		Hasher:             e.hasher,
		PubKey:             pubKey,
		ShardIdAsObserver:  e.destinationShardAsObserver,
	}
	e.nodesConfigHandler, err = NewSyncValidatorStatus(argsNewValidatorStatusSyncers)
	if err != nil {
		return err
	}

	e.nodesConfig, e.baseData.shardId, err = e.nodesConfigHandler.NodesConfigFromMetaBlock(e.epochStartMeta, e.prevEpochStartMeta)
	return err
}

func (e *epochStartBootstrap) requestAndProcessForMeta() error {
	var err error

	log.Debug("start in epoch bootstrap: started syncPeerAccountsState")
	err = e.syncPeerAccountsState(e.epochStartMeta.ValidatorStatsRootHash)
	if err != nil {
		return nil
	}
	log.Debug("start in epoch bootstrap: syncPeerAccountsState", "peer account tries map length", len(e.peerAccountTries))

	err = e.syncUserAccountsState(e.epochStartMeta.RootHash)
	if err != nil {
		return err
	}

	components := &ComponentsNeededForBootstrap{
		EpochStartMetaBlock: e.epochStartMeta,
		PreviousEpochStart:  e.prevEpochStartMeta,
		NodesConfig:         e.nodesConfig,
		Headers:             e.syncedHeaders,
		ShardCoordinator:    e.shardCoordinator,
		UserAccountTries:    e.userAccountTries,
		PeerAccountTries:    e.peerAccountTries,
	}

	storageHandlerComponent, err := NewMetaStorageHandler(
		e.generalConfig,
		e.shardCoordinator,
		e.pathManager,
		e.marshalizer,
		e.hasher,
		e.epochStartMeta.Epoch,
		e.uint64Converter,
	)
	if err != nil {
		return err
	}

	errSavingToStorage := storageHandlerComponent.SaveDataToStorage(components)
	if errSavingToStorage != nil {
		return errSavingToStorage
	}

	return nil
}

func (e *epochStartBootstrap) findSelfShardEpochStartData() (block.EpochStartShardData, error) {
	var epochStartData block.EpochStartShardData
	for _, shardData := range e.epochStartMeta.EpochStart.LastFinalizedHeaders {
		if shardData.ShardID == e.shardCoordinator.SelfId() {
			return shardData, nil
		}
	}
	return epochStartData, epochStart.ErrEpochStartDataForShardNotFound
}

func (e *epochStartBootstrap) requestAndProcessForShard() error {
	epochStartData, err := e.findSelfShardEpochStartData()
	if err != nil {
		return err
	}

	ctx, cancel := context.WithTimeout(context.Background(), timeToWait)
	err = e.miniBlocksSyncer.SyncPendingMiniBlocks(epochStartData.PendingMiniBlockHeaders, ctx)
	cancel()
	if err != nil {
		return err
	}

	pendingMiniBlocks, err := e.miniBlocksSyncer.GetMiniBlocks()
	if err != nil {
		return err
	}
	log.Debug("start in epoch bootstrap: GetMiniBlocks")

	shardIds := []uint32{
		core.MetachainShardId,
		core.MetachainShardId,
	}
	hashesToRequest := [][]byte{
		epochStartData.LastFinishedMetaBlock,
		epochStartData.FirstPendingMetaBlock,
	}

	e.headersSyncer.ClearFields()
	ctx, cancel = context.WithTimeout(context.Background(), timeToWait)
	err = e.headersSyncer.SyncMissingHeadersByHash(shardIds, hashesToRequest, ctx)
	cancel()
	if err != nil {
		return err
	}

	neededHeaders, err := e.headersSyncer.GetHeaders()
	if err != nil {
		return err
	}
	log.Debug("start in epoch bootstrap: SyncMissingHeadersByHash")

	for hash, hdr := range neededHeaders {
		e.syncedHeaders[hash] = hdr
	}

	ownShardHdr, ok := e.syncedHeaders[string(epochStartData.HeaderHash)].(*block.Header)
	if !ok {
		return epochStart.ErrWrongTypeAssertion
	}

	log.Debug("start in epoch bootstrap: started syncUserAccountsState")
	err = e.syncUserAccountsState(ownShardHdr.RootHash)
	if err != nil {
		return err
	}
	log.Debug("start in epoch bootstrap: syncUserAccountsState")

	components := &ComponentsNeededForBootstrap{
		EpochStartMetaBlock: e.epochStartMeta,
		PreviousEpochStart:  e.prevEpochStartMeta,
		ShardHeader:         ownShardHdr,
		NodesConfig:         e.nodesConfig,
		Headers:             e.syncedHeaders,
		ShardCoordinator:    e.shardCoordinator,
		UserAccountTries:    e.userAccountTries,
		PeerAccountTries:    e.peerAccountTries,
		PendingMiniBlocks:   pendingMiniBlocks,
	}

	storageHandlerComponent, err := NewShardStorageHandler(
		e.generalConfig,
		e.shardCoordinator,
		e.pathManager,
		e.marshalizer,
		e.hasher,
		e.baseData.lastEpoch,
		e.uint64Converter,
	)
	if err != nil {
		return err
	}

	errSavingToStorage := storageHandlerComponent.SaveDataToStorage(components)
	if errSavingToStorage != nil {
		return errSavingToStorage
	}

	return nil
}

func (e *epochStartBootstrap) syncUserAccountsState(rootHash []byte) error {
	argsUserAccountsSyncer := syncer.ArgsNewUserAccountsSyncer{
		ArgsNewBaseAccountsSyncer: syncer.ArgsNewBaseAccountsSyncer{
			Hasher:             e.hasher,
			Marshalizer:        e.marshalizer,
			TrieStorageManager: e.trieStorageManagers[factory.UserAccountTrie],
			RequestHandler:     e.requestHandler,
			WaitTime:           trieSyncWaitTime,
			Cacher:             e.dataPool.TrieNodes(),
		},
		ShardId: e.shardCoordinator.SelfId(),
	}
	accountsDBSyncer, err := syncer.NewUserAccountsSyncer(argsUserAccountsSyncer)
	if err != nil {
		return err
	}

	err = accountsDBSyncer.SyncAccounts(rootHash)
	if err != nil {
		return err
	}

	e.userAccountTries = accountsDBSyncer.GetSyncedTries()
	return nil
}

func (e *epochStartBootstrap) createTriesForNewShardId(shardId uint32) error {
	trieFactoryArgs := factory.TrieFactoryArgs{
		EvictionWaitingListCfg:   e.generalConfig.EvictionWaitingList,
		SnapshotDbCfg:            e.generalConfig.TrieSnapshotDB,
		Marshalizer:              e.marshalizer,
		Hasher:                   e.hasher,
		PathManager:              e.pathManager,
		ShardId:                  core.GetShardIdString(shardId),
		TrieStorageManagerConfig: e.generalConfig.TrieStorageManagerConfig,
	}
	trieFactory, err := factory.NewTrieFactory(trieFactoryArgs)
	if err != nil {
		return err
	}

	userStorageManager, userAccountTrie, err := trieFactory.Create(e.generalConfig.AccountsTrieStorage, e.generalConfig.StateTriesConfig.AccountsStatePruningEnabled)
	if err != nil {
		return err
	}

	e.trieContainer.Replace([]byte(factory.UserAccountTrie), userAccountTrie)
	e.trieStorageManagers[factory.UserAccountTrie] = userStorageManager

	peerStorageManager, peerAccountsTrie, err := trieFactory.Create(e.generalConfig.PeerAccountsTrieStorage, e.generalConfig.StateTriesConfig.PeerStatePruningEnabled)
	if err != nil {
		return err
	}

	e.trieContainer.Replace([]byte(factory.PeerAccountTrie), peerAccountsTrie)
	e.trieStorageManagers[factory.PeerAccountTrie] = peerStorageManager

	return nil
}

func (e *epochStartBootstrap) syncPeerAccountsState(rootHash []byte) error {
	argsValidatorAccountsSyncer := syncer.ArgsNewValidatorAccountsSyncer{
		ArgsNewBaseAccountsSyncer: syncer.ArgsNewBaseAccountsSyncer{
			Hasher:             e.hasher,
			Marshalizer:        e.marshalizer,
			TrieStorageManager: e.trieStorageManagers[factory.PeerAccountTrie],
			RequestHandler:     e.requestHandler,
			WaitTime:           trieSyncWaitTime,
			Cacher:             e.dataPool.TrieNodes(),
		},
	}
	accountsDBSyncer, err := syncer.NewValidatorAccountsSyncer(argsValidatorAccountsSyncer)
	if err != nil {
		return err
	}

	err = accountsDBSyncer.SyncAccounts(rootHash)
	if err != nil {
		return err
	}

	e.peerAccountTries = accountsDBSyncer.GetSyncedTries()
	return nil
}

func (e *epochStartBootstrap) createRequestHandler() error {
	dataPacker, err := partitioning.NewSimpleDataPacker(e.marshalizer)
	if err != nil {
		return err
	}

	storageService := disabled.NewChainStorer()

	resolversContainerArgs := resolverscontainer.FactoryArgs{
		ShardCoordinator:           e.shardCoordinator,
		Messenger:                  e.messenger,
		Store:                      storageService,
		Marshalizer:                e.marshalizer,
		DataPools:                  e.dataPool,
		Uint64ByteSliceConverter:   uint64ByteSlice.NewBigEndianConverter(),
		NumConcurrentResolvingJobs: 10,
		DataPacker:                 dataPacker,
		TriesContainer:             e.trieContainer,
		SizeCheckDelta:             0,
		InputAntifloodHandler:      disabled.NewAntiFloodHandler(),
		OutputAntifloodHandler:     disabled.NewAntiFloodHandler(),
	}
	resolverFactory, err := resolverscontainer.NewMetaResolversContainerFactory(resolversContainerArgs)
	if err != nil {
		return err
	}

	container, err := resolverFactory.Create()
	if err != nil {
		return err
	}

	finder, err := containers.NewResolversFinder(container, e.shardCoordinator)
	if err != nil {
		return err
	}

	requestedItemsHandler := timecache.NewTimeCache(timeBetweenRequests)
	e.requestHandler, err = requestHandlers.NewResolverRequestHandler(
		finder,
		requestedItemsHandler,
		e.whiteListHandler,
		maxToRequest,
		core.MetachainShardId,
		timeBetweenRequests,
	)
	return err
}

// IsInterfaceNil returns true if there is no value under the interface
func (e *epochStartBootstrap) IsInterfaceNil() bool {
	return e == nil
}<|MERGE_RESOLUTION|>--- conflicted
+++ resolved
@@ -2,11 +2,7 @@
 
 import (
 	"context"
-<<<<<<< HEAD
-	"fmt"
-=======
 	"errors"
->>>>>>> 31eebc07
 	"time"
 
 	logger "github.com/ElrondNetwork/elrond-go-logger"
@@ -244,7 +240,6 @@
 	}()
 
 	var err error
-	log.Debug("bootstrap before multiShardCoordinator")
 	e.shardCoordinator, err = sharding.NewMultiShardCoordinator(e.genesisShardCoordinator.NumberOfShards(), core.MetachainShardId)
 	if err != nil {
 		return Parameters{}, err
@@ -484,7 +479,6 @@
 	log.Debug("start in epoch bootstrap: processNodesConfig")
 
 	e.saveSelfShardId()
-	log.Debug("requestAndProcessing before newMultiShardCoordinator")
 	e.shardCoordinator, err = sharding.NewMultiShardCoordinator(e.baseData.numberOfShards, e.baseData.shardId)
 	if err != nil {
 		return Parameters{}, fmt.Errorf("%w numberOfShards=%v shardId=%v", err, e.baseData.numberOfShards, e.baseData.shardId)
