--- conflicted
+++ resolved
@@ -924,29 +924,6 @@
 	return nil
 }
 
-<<<<<<< HEAD
-func (e *epochStartBootstrap) createTriesComponentsForShardId(shardId uint32) error {
-	trieFactoryArgs := factory.TrieFactoryArgs{
-		SnapshotDbCfg:            e.generalConfig.TrieSnapshotDB,
-		Marshalizer:              e.coreComponentsHolder.InternalMarshalizer(),
-		Hasher:                   e.coreComponentsHolder.Hasher(),
-		PathManager:              e.coreComponentsHolder.PathHandler(),
-		TrieStorageManagerConfig: e.generalConfig.TrieStorageManagerConfig,
-	}
-	trieFactory, err := factory.NewTrieFactory(trieFactoryArgs)
-	if err != nil {
-		return err
-	}
-
-	args := factory.TrieCreateArgs{
-		TrieStorageConfig:  e.generalConfig.AccountsTrieStorage,
-		ShardID:            core.GetShardIDString(shardId),
-		PruningEnabled:     e.generalConfig.StateTriesConfig.AccountsStatePruningEnabled,
-		CheckpointsEnabled: e.generalConfig.StateTriesConfig.CheckpointsEnabled,
-		MaxTrieLevelInMem:  e.generalConfig.StateTriesConfig.MaxStateTrieLevelInMemory,
-	}
-	userStorageManager, userAccountTrie, err := trieFactory.Create(args)
-=======
 func (e *epochStartBootstrap) createStorageService(
 	shardCoordinator sharding.Coordinator,
 	pathManager storage.PathManagerHandler,
@@ -965,7 +942,6 @@
 		startEpoch,
 		createTrieEpochRootHashStorer,
 	)
->>>>>>> 8967080a
 	if err != nil {
 		return nil, err
 	}
@@ -974,21 +950,6 @@
 		return storageServiceCreator.CreateForMeta()
 	}
 
-<<<<<<< HEAD
-	e.mutTrieStorageManagers.Lock()
-	e.trieContainer.Put([]byte(factory.PeerAccountTrie), peerAccountsTrie)
-	e.trieStorageManagers[factory.PeerAccountTrie] = peerStorageManager
-	e.mutTrieStorageManagers.Unlock()
-
-	return nil
-}
-
-func (e *epochStartBootstrap) syncPeerAccountsState(rootHash []byte) error {
-	inactiveTrieExporter, err := trieExport.NewInactiveTrieExporter(e.coreComponentsHolder.InternalMarshalizer())
-	if err != nil {
-		return err
-	}
-=======
 	return storageServiceCreator.CreateForShard()
 }
 
@@ -996,7 +957,6 @@
 	e.mutTrieStorageManagers.RLock()
 	peerTrieStorageManager := e.trieStorageManagers[factory.PeerAccountTrie]
 	e.mutTrieStorageManagers.RUnlock()
->>>>>>> 8967080a
 
 	argsValidatorAccountsSyncer := syncer.ArgsNewValidatorAccountsSyncer{
 		ArgsNewBaseAccountsSyncer: syncer.ArgsNewBaseAccountsSyncer{
