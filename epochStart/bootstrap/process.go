--- conflicted
+++ resolved
@@ -89,12 +89,8 @@
 	genesisNodesConfig         sharding.GenesisNodesSetupHandler
 	genesisShardCoordinator    sharding.Coordinator
 	rater                      sharding.ChanceComputer
-<<<<<<< HEAD
 	storerScheduledSCRs        storage.Storer
-	trieContainer              state.TriesHolder
-=======
 	trieContainer              common.TriesHolder
->>>>>>> 357c6001
 	trieStorageManagers        map[string]common.StorageManager
 	mutTrieStorageManagers     sync.RWMutex
 	nodeShuffler               sharding.NodesShuffler
@@ -107,7 +103,6 @@
 	trieSyncerVersion          int
 
 	// created components
-<<<<<<< HEAD
 	requestHandler            process.RequestHandler
 	interceptorContainer      process.InterceptorsContainer
 	dataPool                  dataRetriever.PoolsHolder
@@ -123,25 +118,8 @@
 	argumentsParser           process.ArgumentsParser
 	enableEpochs              config.EnableEpochs
 	dataSyncerFactory         types.ScheduledDataSyncerCreator
-
 	dataSyncerWithScheduled types.ScheduledDataSyncer
-=======
-	requestHandler             process.RequestHandler
-	interceptorContainer       process.InterceptorsContainer
-	dataPool                   dataRetriever.PoolsHolder
-	miniBlocksSyncer           epochStart.PendingMiniBlocksSyncHandler
-	headersSyncer              epochStart.HeadersByHashSyncer
-	epochStartMetaBlockSyncer  epochStart.StartOfEpochMetaSyncer
-	nodesConfigHandler         StartOfEpochNodesConfigHandler
-	whiteListHandler           update.WhiteListHandler
-	whiteListerVerifiedTxs     update.WhiteListHandler
-	storageOpenerHandler       storage.UnitOpenerHandler
-	latestStorageDataProvider  storage.LatestStorageDataProviderHandler
-	argumentsParser            process.ArgumentsParser
-	waitingListFixEnableEpoch  uint32
-	disableOldTrieStorageEpoch uint32
 	storageService             dataRetriever.StorageService
->>>>>>> 357c6001
 
 	// gathered data
 	epochStartMeta     data.MetaHeaderHandler
@@ -226,15 +204,10 @@
 		numConcurrentTrieSyncers:   args.GeneralConfig.TrieSync.NumConcurrentTrieSyncers,
 		maxHardCapForMissingNodes:  args.GeneralConfig.TrieSync.MaxHardCapForMissingNodes,
 		trieSyncerVersion:          args.GeneralConfig.TrieSync.TrieSyncerVersion,
-<<<<<<< HEAD
 		enableEpochs:               args.EnableEpochs,
 		dataSyncerFactory:          args.DataSyncerCreator,
 		storerScheduledSCRs:        args.ScheduledSCRsStorer,
 		shardCoordinator:           args.GenesisShardCoordinator,
-=======
-		waitingListFixEnableEpoch:  args.EpochConfig.EnableEpochs.WaitingListFixEnableEpoch,
-		disableOldTrieStorageEpoch: args.EpochConfig.EnableEpochs.DisableOldTrieStorageEpoch,
->>>>>>> 357c6001
 	}
 
 	log.Debug("process: enable epoch for transaction signed with tx hash", "epoch", epochStartProvider.enableEpochs.TransactionSignedWithTxHashEnableEpoch)
@@ -759,7 +732,7 @@
 		e.coreComponentsHolder.PathHandler(),
 		e.coreComponentsHolder.InternalMarshalizer(),
 		e.coreComponentsHolder.Hasher(),
-		e.epochStartMeta.Epoch,
+		e.epochStartMeta.GetEpoch(),
 		e.coreComponentsHolder.Uint64ByteSliceConverter(),
 		e.coreComponentsHolder.NodeTypeProvider(),
 	)
@@ -805,24 +778,6 @@
 		ShardCoordinator:    e.shardCoordinator,
 	}
 
-<<<<<<< HEAD
-	storageHandlerComponent, err := NewMetaStorageHandler(
-		e.generalConfig,
-		e.prefsConfig,
-		e.shardCoordinator,
-		e.coreComponentsHolder.PathHandler(),
-		e.coreComponentsHolder.InternalMarshalizer(),
-		e.coreComponentsHolder.Hasher(),
-		e.epochStartMeta.GetEpoch(),
-		e.coreComponentsHolder.Uint64ByteSliceConverter(),
-		e.coreComponentsHolder.NodeTypeProvider(),
-	)
-	if err != nil {
-		return err
-	}
-
-=======
->>>>>>> 357c6001
 	errSavingToStorage := storageHandlerComponent.SaveDataToStorage(components)
 	if errSavingToStorage != nil {
 		return errSavingToStorage
@@ -895,72 +850,18 @@
 		return epochStart.ErrWrongTypeAssertion
 	}
 
-<<<<<<< HEAD
 	dts, err := e.getDataToSync(
 		epochStartData,
 		shardNotarizedHeader,
-=======
-	storageHandlerComponent, err := NewShardStorageHandler(
-		e.generalConfig,
-		e.prefsConfig,
-		e.shardCoordinator,
-		e.coreComponentsHolder.PathHandler(),
-		e.coreComponentsHolder.InternalMarshalizer(),
-		e.coreComponentsHolder.Hasher(),
-		e.baseData.lastEpoch,
-		e.coreComponentsHolder.Uint64ByteSliceConverter(),
-		e.coreComponentsHolder.NodeTypeProvider(),
->>>>>>> 357c6001
 	)
 	if err != nil {
 		return err
 	}
 
-<<<<<<< HEAD
 	for hash, hdr := range dts.additionalHeaders {
 		e.syncedHeaders[hash] = hdr
 	}
 
-	log.Debug("start in epoch bootstrap: started syncUserAccountsState", "rootHash", dts.rootHashToSync)
-	err = e.syncUserAccountsState(dts.rootHashToSync)
-=======
-	defer storageHandlerComponent.CloseStorageService()
-
-	e.closeTrieComponents()
-	triesContainer, trieStorageManagers, err := factory.CreateTriesComponentsForShardId(
-		e.generalConfig,
-		e.coreComponentsHolder,
-		e.shardCoordinator.SelfId(),
-		storageHandlerComponent.storageService,
-		e.disableOldTrieStorageEpoch,
-		e.epochNotifier,
-	)
-	if err != nil {
-		return err
-	}
-
-	e.trieContainer = triesContainer
-	e.trieStorageManagers = trieStorageManagers
-
-	log.Debug("start in epoch bootstrap: started syncUserAccountsState")
-	err = e.syncUserAccountsState(ownShardHdr.RootHash)
->>>>>>> 357c6001
-	if err != nil {
-		return err
-	}
-	log.Debug("start in epoch bootstrap: syncUserAccountsState")
-
-	components := &ComponentsNeededForBootstrap{
-		EpochStartMetaBlock: e.epochStartMeta,
-		PreviousEpochStart:  e.prevEpochStartMeta,
-		ShardHeader:         dts.ownShardHdr,
-		NodesConfig:         e.nodesConfig,
-		Headers:             e.syncedHeaders,
-		ShardCoordinator:    e.shardCoordinator,
-		PendingMiniBlocks:   pendingMiniBlocks,
-	}
-
-<<<<<<< HEAD
 	storageHandlerComponent, err := NewShardStorageHandler(
 		e.generalConfig,
 		e.prefsConfig,
@@ -976,10 +877,42 @@
 		return err
 	}
 
+	defer storageHandlerComponent.CloseStorageService()
+
+	e.closeTrieComponents()
+	triesContainer, trieStorageManagers, err := factory.CreateTriesComponentsForShardId(
+		e.generalConfig,
+		e.coreComponentsHolder,
+		e.shardCoordinator.SelfId(),
+		storageHandlerComponent.storageService,
+		e.disableOldTrieStorageEpoch,
+		e.epochNotifier,
+	)
+	if err != nil {
+		return err
+	}
+
+	e.trieContainer = triesContainer
+	e.trieStorageManagers = trieStorageManagers
+
+	log.Debug("start in epoch bootstrap: started syncUserAccountsState", "rootHash", dts.rootHashToSync)
+	err = e.syncUserAccountsState(dts.rootHashToSync)
+	if err != nil {
+		return err
+	}
+	log.Debug("start in epoch bootstrap: syncUserAccountsState")
+
+	components := &ComponentsNeededForBootstrap{
+		EpochStartMetaBlock: e.epochStartMeta,
+		PreviousEpochStart:  e.prevEpochStartMeta,
+		ShardHeader:         dts.ownShardHdr,
+		NodesConfig:         e.nodesConfig,
+		Headers:             e.syncedHeaders,
+		ShardCoordinator:    e.shardCoordinator,
+		PendingMiniBlocks:   pendingMiniBlocks,
+	}
+
 	errSavingToStorage := storageHandlerComponent.SaveDataToStorage(components, dts.withScheduled)
-=======
-	errSavingToStorage := storageHandlerComponent.SaveDataToStorage(components)
->>>>>>> 357c6001
 	if errSavingToStorage != nil {
 		return errSavingToStorage
 	}
