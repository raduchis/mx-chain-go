--- conflicted
+++ resolved
@@ -292,60 +292,7 @@
 // Bootstrap runs the fast bootstrap method from the network or local storage
 func (e *epochStartBootstrap) Bootstrap() (Parameters, error) {
 	if !e.generalConfig.GeneralSettings.StartInEpochEnabled {
-<<<<<<< HEAD
-		log.Warn("fast bootstrap is disabled")
-
-		err := e.initEpochStartMetaBlockSyncer()
-		if err != nil {
-			return Parameters{}, nil
-		}
-
-		epochStartMb, err := e.epochStartMetaBlockSyncer.SyncEpochStartMeta(timeToWait)
-		if err != nil {
-			return Parameters{}, nil
-		}
-
-		e.currentNetworkEpochSetter.SetNetworkEpochAtBootstrap(epochStartMb.Epoch)
-
-		e.initializeFromLocalStorage()
-		if !e.baseData.storageExists {
-			err := e.createTriesComponentsForShardId(e.genesisShardCoordinator.SelfId())
-			if err != nil {
-				return Parameters{}, err
-			}
-
-			return Parameters{
-				Epoch:       e.startEpoch,
-				SelfShardId: e.genesisShardCoordinator.SelfId(),
-				NumOfShards: e.genesisShardCoordinator.NumberOfShards(),
-			}, nil
-		}
-
-		newShardId, shuffledOut, err := e.getShardIDForLatestEpoch()
-		if err != nil {
-			return Parameters{}, err
-		}
-
-		err = e.createTriesComponentsForShardId(newShardId)
-		if err != nil {
-			return Parameters{}, err
-		}
-
-		epochToStart := e.baseData.lastEpoch
-		if shuffledOut {
-			epochToStart = e.startEpoch
-		}
-
-		newShardId = e.applyShardIDAsObserverIfNeeded(newShardId)
-		return Parameters{
-			Epoch:       epochToStart,
-			SelfShardId: newShardId,
-			NumOfShards: e.baseData.numberOfShards,
-			NodesConfig: e.nodesConfig,
-		}, nil
-=======
 		return e.bootstrapFromLocalStorage()
->>>>>>> 218cd4ca
 	}
 
 	defer e.cleanupOnBootstrapFinish()
@@ -367,32 +314,9 @@
 		return Parameters{}, err
 	}
 
-<<<<<<< HEAD
-	isStartInEpochZero := e.isStartInEpochZero()
-	isCurrentEpochSaved := e.computeIfCurrentEpochIsSaved()
-
-	if isStartInEpochZero || isCurrentEpochSaved {
-		if e.baseData.lastEpoch <= e.startEpoch {
-			return e.prepareEpochZero()
-		}
-
-		parameters, errPrepare := e.prepareEpochFromStorage()
-		if errPrepare == nil {
-			e.currentNetworkEpochSetter.SetNetworkEpochAtBootstrap(parameters.Epoch)
-			return parameters, nil
-		}
-
-		if e.shuffledOut {
-			// sync was already tried - not need to continue from here
-			return Parameters{}, errPrepare
-		}
-
-		log.Debug("could not start from storage - will try sync for start in epoch", "error", errPrepare)
-=======
 	params, shouldContinue, err := e.startFromSavedEpoch()
 	if !shouldContinue {
 		return params, err
->>>>>>> 218cd4ca
 	}
 
 	err = e.prepareComponentsToSyncFromNetwork()
@@ -406,8 +330,6 @@
 	}
 	log.Debug("start in epoch bootstrap: got epoch start meta header", "epoch", e.epochStartMeta.Epoch, "nonce", e.epochStartMeta.Nonce)
 	e.setEpochStartMetrics()
-
-	e.currentNetworkEpochSetter.SetNetworkEpochAtBootstrap(e.epochStartMeta.Epoch)
 
 	err = e.createSyncers()
 	if err != nil {
@@ -484,6 +406,7 @@
 
 		parameters, errPrepare := e.prepareEpochFromStorage()
 		if errPrepare == nil {
+			e.currentNetworkEpochSetter.SetNetworkEpochAtBootstrap(parameters.Epoch)
 			return parameters, false, nil
 		}
 
@@ -527,12 +450,6 @@
 		return err
 	}
 
-<<<<<<< HEAD
-	return e.initEpochStartMetaBlockSyncer()
-}
-
-func (e *epochStartBootstrap) initEpochStartMetaBlockSyncer() error {
-=======
 	epochStartConfig := e.generalConfig.EpochStartConfig
 	metablockProcessor, err := NewEpochStartMetaBlockProcessor(
 		e.messenger,
@@ -547,7 +464,10 @@
 		return err
 	}
 
->>>>>>> 218cd4ca
+	return e.initEpochStartMetaBlockSyncer()
+}
+
+func (e *epochStartBootstrap) initEpochStartMetaBlockSyncer() error {
 	argsEpochStartSyncer := ArgsNewEpochStartMetaSyncer{
 		CoreComponentsHolder:    e.coreComponentsHolder,
 		CryptoComponentsHolder:  e.cryptoComponentsHolder,
