package bootstrap

import (
	"context"
	"fmt"
	"time"

	logger "github.com/ElrondNetwork/elrond-go-logger"
	"github.com/ElrondNetwork/elrond-go/config"
	"github.com/ElrondNetwork/elrond-go/core"
	"github.com/ElrondNetwork/elrond-go/core/partitioning"
	"github.com/ElrondNetwork/elrond-go/core/throttler"
	"github.com/ElrondNetwork/elrond-go/data"
	"github.com/ElrondNetwork/elrond-go/data/block"
	"github.com/ElrondNetwork/elrond-go/data/state"
	"github.com/ElrondNetwork/elrond-go/data/syncer"
	"github.com/ElrondNetwork/elrond-go/data/trie/factory"
	"github.com/ElrondNetwork/elrond-go/data/typeConverters/uint64ByteSlice"
	"github.com/ElrondNetwork/elrond-go/dataRetriever"
	factoryDataPool "github.com/ElrondNetwork/elrond-go/dataRetriever/factory"
	"github.com/ElrondNetwork/elrond-go/dataRetriever/factory/containers"
	"github.com/ElrondNetwork/elrond-go/dataRetriever/factory/resolverscontainer"
	"github.com/ElrondNetwork/elrond-go/dataRetriever/requestHandlers"
	"github.com/ElrondNetwork/elrond-go/epochStart"
	"github.com/ElrondNetwork/elrond-go/epochStart/bootstrap/disabled"
	factoryInterceptors "github.com/ElrondNetwork/elrond-go/epochStart/bootstrap/factory"
	"github.com/ElrondNetwork/elrond-go/process"
	"github.com/ElrondNetwork/elrond-go/process/economics"
	"github.com/ElrondNetwork/elrond-go/process/interceptors"
	disabledInterceptors "github.com/ElrondNetwork/elrond-go/process/interceptors/disabled"
	"github.com/ElrondNetwork/elrond-go/sharding"
	"github.com/ElrondNetwork/elrond-go/storage"
	storageFactory "github.com/ElrondNetwork/elrond-go/storage/factory"
	"github.com/ElrondNetwork/elrond-go/storage/storageUnit"
	"github.com/ElrondNetwork/elrond-go/storage/timecache"
	"github.com/ElrondNetwork/elrond-go/update"
	"github.com/ElrondNetwork/elrond-go/update/sync"
)

var log = logger.GetOrCreate("epochStart/bootstrap")

const timeToWait = time.Minute
const trieSyncWaitTime = 10 * time.Minute
const timeBetweenRequests = 100 * time.Millisecond
const maxToRequest = 100
const gracePeriodInPercentage = float64(0.25)
const roundGracePeriod = 25
const numConcurrentTrieSyncers = 50

// Parameters defines the DTO for the result produced by the bootstrap component
type Parameters struct {
	Epoch       uint32
	SelfShardId uint32
	NumOfShards uint32
	NodesConfig *sharding.NodesCoordinatorRegistry
}

// ComponentsNeededForBootstrap holds the components which need to be initialized from network
type ComponentsNeededForBootstrap struct {
	EpochStartMetaBlock *block.MetaBlock
	PreviousEpochStart  *block.MetaBlock
	ShardHeader         *block.Header
	NodesConfig         *sharding.NodesCoordinatorRegistry
	Headers             map[string]data.HeaderHandler
	ShardCoordinator    sharding.Coordinator
	UserAccountTries    map[string]data.Trie
	PeerAccountTries    map[string]data.Trie
	PendingMiniBlocks   map[string]*block.MiniBlock
}

// epochStartBootstrap will handle requesting the needed data to start when joining late the network
type epochStartBootstrap struct {
	// should come via arguments
<<<<<<< HEAD
	coreComponentsHolder       process.CoreComponentsHolder
	cryptoComponentsHolder     process.CryptoComponentsHolder
=======
	destinationShardAsObserver uint32
	publicKey                  crypto.PublicKey
	marshalizer                marshal.Marshalizer
	txSignMarshalizer          marshal.Marshalizer
	hasher                     hashing.Hasher
>>>>>>> b0dbe0c3
	messenger                  Messenger
	generalConfig              config.Config
	economicsData              *economics.EconomicsData
	shardCoordinator           sharding.Coordinator
	genesisNodesConfig         sharding.GenesisNodesSetupHandler
	genesisShardCoordinator    sharding.Coordinator
<<<<<<< HEAD
	destinationShardAsObserver uint32
=======
	pathManager                storage.PathManagerHandler
	workingDir                 string
	defaultDBPath              string
	defaultEpochString         string
	defaultShardString         string
>>>>>>> b0dbe0c3
	rater                      sharding.ChanceComputer
	trieContainer              state.TriesHolder
	trieStorageManagers        map[string]data.StorageManager
	nodeShuffler               sharding.NodesShuffler
	rounder                    epochStart.Rounder
	addressPubkeyConverter     core.PubkeyConverter
	statusHandler              core.AppStatusHandler
	importStartHandler         epochStart.ImportStartHandler

	// created components
	requestHandler            process.RequestHandler
	interceptorContainer      process.InterceptorsContainer
	dataPool                  dataRetriever.PoolsHolder
	miniBlocksSyncer          epochStart.PendingMiniBlocksSyncHandler
	headersSyncer             epochStart.HeadersByHashSyncer
	epochStartMetaBlockSyncer epochStart.StartOfEpochMetaSyncer
	nodesConfigHandler        StartOfEpochNodesConfigHandler
	whiteListHandler          update.WhiteListHandler
	whiteListerVerifiedTxs    update.WhiteListHandler
	storageOpenerHandler      storage.UnitOpenerHandler
	latestStorageDataProvider storage.LatestStorageDataProviderHandler
	argumentsParser           process.ArgumentsParser

	// gathered data
	epochStartMeta     *block.MetaBlock
	prevEpochStartMeta *block.MetaBlock
	syncedHeaders      map[string]data.HeaderHandler
	nodesConfig        *sharding.NodesCoordinatorRegistry
	userAccountTries   map[string]data.Trie
	peerAccountTries   map[string]data.Trie
	baseData           baseDataInStorage
	startRound         int64
	nodeType           core.NodeType
	startEpoch         uint32
	shuffledOut        bool
}

type baseDataInStorage struct {
	shardId         uint32
	numberOfShards  uint32
	lastRound       int64
	epochStartRound uint64
	lastEpoch       uint32
	storageExists   bool
}

// ArgsEpochStartBootstrap holds the arguments needed for creating an epoch start data provider component
type ArgsEpochStartBootstrap struct {
	CoreComponentsHolder       process.CoreComponentsHolder
	CryptoComponentsHolder     process.CryptoComponentsHolder
	DestinationShardAsObserver uint32
	Messenger                  Messenger
	GeneralConfig              config.Config
	EconomicsData              *economics.EconomicsData
	GenesisNodesConfig         sharding.GenesisNodesSetupHandler
	GenesisShardCoordinator    sharding.Coordinator
	StorageUnitOpener          storage.UnitOpenerHandler
	LatestStorageDataProvider  storage.LatestStorageDataProviderHandler
	Rater                      sharding.ChanceComputer
	NodeShuffler               sharding.NodesShuffler
	Rounder                    epochStart.Rounder
	ArgumentsParser            process.ArgumentsParser
	StatusHandler              core.AppStatusHandler
	ImportStartHandler         epochStart.ImportStartHandler
}

// NewEpochStartBootstrap will return a new instance of epochStartBootstrap
func NewEpochStartBootstrap(args ArgsEpochStartBootstrap) (*epochStartBootstrap, error) {
	err := checkArguments(args)
	if err != nil {
		return nil, err
	}

	epochStartProvider := &epochStartBootstrap{
		coreComponentsHolder:       args.CoreComponentsHolder,
		cryptoComponentsHolder:     args.CryptoComponentsHolder,
		messenger:                  args.Messenger,
		generalConfig:              args.GeneralConfig,
		economicsData:              args.EconomicsData,
		genesisNodesConfig:         args.GenesisNodesConfig,
		genesisShardCoordinator:    args.GenesisShardCoordinator,
		rater:                      args.Rater,
		destinationShardAsObserver: args.DestinationShardAsObserver,
		nodeShuffler:               args.NodeShuffler,
		rounder:                    args.Rounder,
		storageOpenerHandler:       args.StorageUnitOpener,
		latestStorageDataProvider:  args.LatestStorageDataProvider,
		shuffledOut:                false,
		statusHandler:              args.StatusHandler,
		nodeType:                   core.NodeTypeObserver,
		importStartHandler:         args.ImportStartHandler,
		argumentsParser:            args.ArgumentsParser,
	}

	whiteListCache, err := storageUnit.NewCache(storageFactory.GetCacherFromConfig(epochStartProvider.generalConfig.WhiteListPool))
	if err != nil {
		return nil, err
	}

	epochStartProvider.whiteListHandler, err = interceptors.NewWhiteListDataVerifier(whiteListCache)
	if err != nil {
		return nil, err
	}

	epochStartProvider.whiteListerVerifiedTxs, err = disabledInterceptors.NewDisabledWhiteListDataVerifier()
	if err != nil {
		return nil, err
	}

	epochStartProvider.trieContainer = state.NewDataTriesHolder()
	epochStartProvider.trieStorageManagers = make(map[string]data.StorageManager)

	if epochStartProvider.generalConfig.Hardfork.AfterHardFork {
		epochStartProvider.startEpoch = epochStartProvider.generalConfig.Hardfork.StartEpoch
		epochStartProvider.baseData.lastEpoch = epochStartProvider.startEpoch
		epochStartProvider.startRound = int64(epochStartProvider.generalConfig.Hardfork.StartRound)
		epochStartProvider.baseData.lastRound = epochStartProvider.startRound
		epochStartProvider.baseData.epochStartRound = uint64(epochStartProvider.startRound)
	}

	return epochStartProvider, nil
}

func (e *epochStartBootstrap) isStartInEpochZero() bool {
	startTime := time.Unix(e.genesisNodesConfig.GetStartTime(), 0)
	isCurrentTimeBeforeGenesis := time.Since(startTime) < 0
	if isCurrentTimeBeforeGenesis {
		return true
	}

	currentRound := e.rounder.Index() - e.startRound
	epochEndPlusGracePeriod := float64(e.generalConfig.EpochStartConfig.RoundsPerEpoch) * (gracePeriodInPercentage + 1.0)
	log.Debug("IsStartInEpochZero", "currentRound", currentRound, "epochEndRound", epochEndPlusGracePeriod)
	return float64(currentRound) < epochEndPlusGracePeriod
}

func (e *epochStartBootstrap) prepareEpochZero() (Parameters, error) {
	err := e.createTriesComponentsForShardId(e.genesisShardCoordinator.SelfId())
	if err != nil {
		return Parameters{}, err
	}

	shardIDToReturn := e.applyShardIDAsObserverIfNeeded(e.genesisShardCoordinator.SelfId())
	parameters := Parameters{
		Epoch:       e.startEpoch,
		SelfShardId: shardIDToReturn,
		NumOfShards: e.genesisShardCoordinator.NumberOfShards(),
	}
	return parameters, nil
}

// GetTriesComponents returns the created tries components according to the shardID for the current epoch
func (e *epochStartBootstrap) GetTriesComponents() (state.TriesHolder, map[string]data.StorageManager) {
	return e.trieContainer, e.trieStorageManagers
}

// Bootstrap runs the fast bootstrap method from the network or local storage
func (e *epochStartBootstrap) Bootstrap() (Parameters, error) {
	if !e.generalConfig.GeneralSettings.StartInEpochEnabled {
		log.Warn("fast bootstrap is disabled")

		e.initializeFromLocalStorage()
		if !e.baseData.storageExists {
			err := e.createTriesComponentsForShardId(e.genesisShardCoordinator.SelfId())
			if err != nil {
				return Parameters{}, err
			}

			return Parameters{
				Epoch:       0,
				SelfShardId: e.genesisShardCoordinator.SelfId(),
				NumOfShards: e.genesisShardCoordinator.NumberOfShards(),
			}, nil
		}

		newShardId, shuffledOut, err := e.getShardIDForLatestEpoch()
		if err != nil {
			return Parameters{}, err
		}

		err = e.createTriesComponentsForShardId(newShardId)
		if err != nil {
			return Parameters{}, err
		}

		epochToStart := e.baseData.lastEpoch
		if shuffledOut {
			epochToStart = 0
		}

		newShardId = e.applyShardIDAsObserverIfNeeded(newShardId)
		return Parameters{
			Epoch:       epochToStart,
			SelfShardId: newShardId,
			NumOfShards: e.baseData.numberOfShards,
		}, nil
	}

	defer func() {
		log.Debug("unregistering all message processor and un-joining all topics")
		errMessenger := e.messenger.UnregisterAllMessageProcessors()
		log.LogIfError(errMessenger)

		errMessenger = e.messenger.UnjoinAllTopics()
		log.LogIfError(errMessenger)
	}()

	var err error
	e.shardCoordinator, err = sharding.NewMultiShardCoordinator(e.genesisShardCoordinator.NumberOfShards(), core.MetachainShardId)
	if err != nil {
		return Parameters{}, err
	}

	e.dataPool, err = factoryDataPool.NewDataPoolFromConfig(
		factoryDataPool.ArgsDataPool{
			Config:           &e.generalConfig,
			EconomicsData:    e.economicsData,
			ShardCoordinator: e.shardCoordinator,
		},
	)
	if err != nil {
		return Parameters{}, err
	}

	isStartInEpochZero := e.isStartInEpochZero()
	isCurrentEpochSaved := e.computeIfCurrentEpochIsSaved()

	if isStartInEpochZero || isCurrentEpochSaved {
		if e.baseData.lastEpoch == e.startEpoch {
			return e.prepareEpochZero()
		}

		parameters, errPrepare := e.prepareEpochFromStorage()
		if errPrepare == nil {
			return parameters, nil
		}

		if e.shuffledOut {
			// sync was already tried - not need to continue from here
			return Parameters{}, errPrepare
		}

		log.Debug("could not start from storage - will try sync for start in epoch", "error", errPrepare)
	}

	err = e.prepareComponentsToSyncFromNetwork()
	if err != nil {
		return Parameters{}, err
	}

	e.epochStartMeta, err = e.epochStartMetaBlockSyncer.SyncEpochStartMeta(timeToWait)
	if err != nil {
		return Parameters{}, err
	}
	log.Debug("start in epoch bootstrap: got epoch start meta header", "epoch", e.epochStartMeta.Epoch, "nonce", e.epochStartMeta.Nonce)
	e.setEpochStartMetrics()

	err = e.createSyncers()
	if err != nil {
		return Parameters{}, err
	}

	params, err := e.requestAndProcessing()
	if err != nil {
		return Parameters{}, err
	}

	return params, nil
}

func (e *epochStartBootstrap) computeIfCurrentEpochIsSaved() bool {
	e.initializeFromLocalStorage()
	if !e.baseData.storageExists {
		return false
	}

	computedRound := e.rounder.Index()
	log.Debug("computed round", "round", computedRound, "lastRound", e.baseData.lastRound)
	if computedRound-e.baseData.lastRound < roundGracePeriod {
		return true
	}

	roundsSinceEpochStart := computedRound - int64(e.baseData.epochStartRound)
	log.Debug("epoch start round", "round", e.baseData.epochStartRound, "roundsSinceEpochStart", roundsSinceEpochStart)
	epochEndPlusGracePeriod := float64(e.generalConfig.EpochStartConfig.RoundsPerEpoch) * (gracePeriodInPercentage + 1.0)
	return float64(roundsSinceEpochStart) < epochEndPlusGracePeriod
}

func (e *epochStartBootstrap) prepareComponentsToSyncFromNetwork() error {
	err := e.createTriesComponentsForShardId(core.MetachainShardId)
	if err != nil {
		return err
	}

	err = e.createRequestHandler()
	if err != nil {
		return err
	}

	argsEpochStartSyncer := ArgsNewEpochStartMetaSyncer{
		CoreComponentsHolder:   e.coreComponentsHolder,
		CryptoComponentsHolder: e.cryptoComponentsHolder,
		RequestHandler:         e.requestHandler,
		Messenger:              e.messenger,
		ShardCoordinator:       e.shardCoordinator,
		EconomicsData:          e.economicsData,
		WhitelistHandler:       e.whiteListHandler,
		StartInEpochConfig:     e.generalConfig.EpochStartConfig,
	}
	e.epochStartMetaBlockSyncer, err = NewEpochStartMetaSyncer(argsEpochStartSyncer)
	if err != nil {
		return err
	}

	return nil
}

func (e *epochStartBootstrap) createSyncers() error {
	var err error

	args := factoryInterceptors.ArgsEpochStartInterceptorContainer{
		CoreComponents:         e.coreComponentsHolder,
		CryptoComponents:       e.cryptoComponentsHolder,
		Config:                 e.generalConfig,
		ShardCoordinator:       e.shardCoordinator,
		Messenger:              e.messenger,
		DataPool:               e.dataPool,
		WhiteListHandler:       e.whiteListHandler,
		WhiteListerVerifiedTxs: e.whiteListerVerifiedTxs,
		ArgumentsParser:        e.argumentsParser,
	}

	e.interceptorContainer, err = factoryInterceptors.NewEpochStartInterceptorsContainer(args)
	if err != nil {
		return err
	}

	syncMiniBlocksArgs := sync.ArgsNewPendingMiniBlocksSyncer{
		Storage:        disabled.CreateMemUnit(),
		Cache:          e.dataPool.MiniBlocks(),
		Marshalizer:    e.coreComponentsHolder.InternalMarshalizer(),
		RequestHandler: e.requestHandler,
	}
	e.miniBlocksSyncer, err = sync.NewPendingMiniBlocksSyncer(syncMiniBlocksArgs)
	if err != nil {
		return err
	}

	syncMissingHeadersArgs := sync.ArgsNewMissingHeadersByHashSyncer{
		Storage:        disabled.CreateMemUnit(),
		Cache:          e.dataPool.Headers(),
		Marshalizer:    e.coreComponentsHolder.InternalMarshalizer(),
		RequestHandler: e.requestHandler,
	}
	e.headersSyncer, err = sync.NewMissingheadersByHashSyncer(syncMissingHeadersArgs)
	if err != nil {
		return err
	}

	return nil
}

func (e *epochStartBootstrap) syncHeadersFrom(meta *block.MetaBlock) (map[string]data.HeaderHandler, error) {
	hashesToRequest := make([][]byte, 0, len(meta.EpochStart.LastFinalizedHeaders)+1)
	shardIds := make([]uint32, 0, len(meta.EpochStart.LastFinalizedHeaders)+1)

	for _, epochStartData := range meta.EpochStart.LastFinalizedHeaders {
		hashesToRequest = append(hashesToRequest, epochStartData.HeaderHash)
		shardIds = append(shardIds, epochStartData.ShardID)
	}

	if meta.Epoch > 1 { // no need to request genesis block
		hashesToRequest = append(hashesToRequest, meta.EpochStart.Economics.PrevEpochStartHash)
		shardIds = append(shardIds, core.MetachainShardId)
	}

	ctx, cancel := context.WithTimeout(context.Background(), timeToWait)
	err := e.headersSyncer.SyncMissingHeadersByHash(shardIds, hashesToRequest, ctx)
	cancel()
	if err != nil {
		return nil, err
	}

	syncedHeaders, err := e.headersSyncer.GetHeaders()
	if err != nil {
		return nil, err
	}

	if meta.Epoch == 1 {
		syncedHeaders[string(meta.EpochStart.Economics.PrevEpochStartHash)] = &block.MetaBlock{}
	}

	return syncedHeaders, nil
}

// Bootstrap will handle requesting and receiving the needed information the node will bootstrap from
func (e *epochStartBootstrap) requestAndProcessing() (Parameters, error) {
	var err error
	e.baseData.numberOfShards = uint32(len(e.epochStartMeta.EpochStart.LastFinalizedHeaders))
	e.baseData.lastEpoch = e.epochStartMeta.Epoch

	e.syncedHeaders, err = e.syncHeadersFrom(e.epochStartMeta)
	if err != nil {
		return Parameters{}, err
	}
	log.Debug("start in epoch bootstrap: got shard headers and previous epoch start meta block")

	prevEpochStartMetaHash := e.epochStartMeta.EpochStart.Economics.PrevEpochStartHash
	prevEpochStartMeta, ok := e.syncedHeaders[string(prevEpochStartMetaHash)].(*block.MetaBlock)
	if !ok {
		return Parameters{}, epochStart.ErrWrongTypeAssertion
	}
	e.prevEpochStartMeta = prevEpochStartMeta

	pubKeyBytes, err := e.cryptoComponentsHolder.PublicKey().ToByteArray()
	if err != nil {
		return Parameters{}, err
	}

	err = e.processNodesConfig(pubKeyBytes)
	if err != nil {
		return Parameters{}, err
	}
	log.Debug("start in epoch bootstrap: processNodesConfig")

	e.saveSelfShardId()
	e.shardCoordinator, err = sharding.NewMultiShardCoordinator(e.baseData.numberOfShards, e.baseData.shardId)
	if err != nil {
		return Parameters{}, fmt.Errorf("%w numberOfShards=%v shardId=%v", err, e.baseData.numberOfShards, e.baseData.shardId)
	}
	log.Debug("start in epoch bootstrap: shardCoordinator", "numOfShards", e.baseData.numberOfShards, "shardId", e.baseData.shardId)

	err = e.messenger.CreateTopic(core.ConsensusTopic+e.shardCoordinator.CommunicationIdentifier(e.shardCoordinator.SelfId()), true)
	if err != nil {
		return Parameters{}, err
	}

	if e.shardCoordinator.SelfId() == core.MetachainShardId {
		err = e.requestAndProcessForMeta()
		if err != nil {
			return Parameters{}, err
		}
	} else {
		err = e.createTriesComponentsForShardId(e.shardCoordinator.SelfId())
		if err != nil {
			return Parameters{}, err
		}

		err = e.requestAndProcessForShard()
		if err != nil {
			return Parameters{}, err
		}
	}

	parameters := Parameters{
		Epoch:       e.baseData.lastEpoch,
		SelfShardId: e.baseData.shardId,
		NumOfShards: e.baseData.numberOfShards,
		NodesConfig: e.nodesConfig,
	}

	return parameters, nil
}

func (e *epochStartBootstrap) saveSelfShardId() {
	if e.baseData.shardId != core.AllShardId {
		return
	}

	e.baseData.shardId = e.destinationShardAsObserver

	if e.baseData.shardId > e.baseData.numberOfShards &&
		e.baseData.shardId != core.MetachainShardId {
		e.baseData.shardId = e.genesisShardCoordinator.SelfId()
	}
}

func (e *epochStartBootstrap) processNodesConfig(pubKey []byte) error {
	var err error
	shardId := e.destinationShardAsObserver
	if shardId > e.baseData.numberOfShards && shardId != core.MetachainShardId {
		shardId = e.genesisShardCoordinator.SelfId()
	}
	argsNewValidatorStatusSyncers := ArgsNewSyncValidatorStatus{
		DataPool:           e.dataPool,
		Marshalizer:        e.coreComponentsHolder.InternalMarshalizer(),
		RequestHandler:     e.requestHandler,
		ChanceComputer:     e.rater,
		GenesisNodesConfig: e.genesisNodesConfig,
		NodeShuffler:       e.nodeShuffler,
		Hasher:             e.coreComponentsHolder.Hasher(),
		PubKey:             pubKey,
		ShardIdAsObserver:  shardId,
	}
	e.nodesConfigHandler, err = NewSyncValidatorStatus(argsNewValidatorStatusSyncers)
	if err != nil {
		return err
	}

	e.nodesConfig, e.baseData.shardId, err = e.nodesConfigHandler.NodesConfigFromMetaBlock(e.epochStartMeta, e.prevEpochStartMeta)
	e.baseData.shardId = e.applyShardIDAsObserverIfNeeded(e.baseData.shardId)

	return err
}

func (e *epochStartBootstrap) requestAndProcessForMeta() error {
	var err error

	log.Debug("start in epoch bootstrap: started syncPeerAccountsState")
	err = e.syncPeerAccountsState(e.epochStartMeta.ValidatorStatsRootHash)
	if err != nil {
		return err
	}
	log.Debug("start in epoch bootstrap: syncPeerAccountsState", "peer account tries map length", len(e.peerAccountTries))

	err = e.syncUserAccountsState(e.epochStartMeta.RootHash)
	if err != nil {
		return err
	}

	components := &ComponentsNeededForBootstrap{
		EpochStartMetaBlock: e.epochStartMeta,
		PreviousEpochStart:  e.prevEpochStartMeta,
		NodesConfig:         e.nodesConfig,
		Headers:             e.syncedHeaders,
		ShardCoordinator:    e.shardCoordinator,
		UserAccountTries:    e.userAccountTries,
		PeerAccountTries:    e.peerAccountTries,
	}

	storageHandlerComponent, err := NewMetaStorageHandler(
		e.generalConfig,
		e.shardCoordinator,
		e.coreComponentsHolder.PathHandler(),
		e.coreComponentsHolder.InternalMarshalizer(),
		e.coreComponentsHolder.Hasher(),
		e.epochStartMeta.Epoch,
		e.coreComponentsHolder.Uint64ByteSliceConverter(),
	)
	if err != nil {
		return err
	}

	errSavingToStorage := storageHandlerComponent.SaveDataToStorage(components)
	if errSavingToStorage != nil {
		return errSavingToStorage
	}

	return nil
}

func (e *epochStartBootstrap) findSelfShardEpochStartData() (block.EpochStartShardData, error) {
	var epochStartData block.EpochStartShardData
	for _, shardData := range e.epochStartMeta.EpochStart.LastFinalizedHeaders {
		if shardData.ShardID == e.shardCoordinator.SelfId() {
			return shardData, nil
		}
	}
	return epochStartData, epochStart.ErrEpochStartDataForShardNotFound
}

func (e *epochStartBootstrap) requestAndProcessForShard() error {
	epochStartData, err := e.findSelfShardEpochStartData()
	if err != nil {
		return err
	}

	ctx, cancel := context.WithTimeout(context.Background(), timeToWait)
	err = e.miniBlocksSyncer.SyncPendingMiniBlocks(epochStartData.PendingMiniBlockHeaders, ctx)
	cancel()
	if err != nil {
		return err
	}

	pendingMiniBlocks, err := e.miniBlocksSyncer.GetMiniBlocks()
	if err != nil {
		return err
	}
	log.Debug("start in epoch bootstrap: GetMiniBlocks")

	shardIds := []uint32{
		core.MetachainShardId,
		core.MetachainShardId,
	}
	hashesToRequest := [][]byte{
		epochStartData.LastFinishedMetaBlock,
		epochStartData.FirstPendingMetaBlock,
	}

	e.headersSyncer.ClearFields()
	ctx, cancel = context.WithTimeout(context.Background(), timeToWait)
	err = e.headersSyncer.SyncMissingHeadersByHash(shardIds, hashesToRequest, ctx)
	cancel()
	if err != nil {
		return err
	}

	neededHeaders, err := e.headersSyncer.GetHeaders()
	if err != nil {
		return err
	}
	log.Debug("start in epoch bootstrap: SyncMissingHeadersByHash")

	for hash, hdr := range neededHeaders {
		e.syncedHeaders[hash] = hdr
	}

	ownShardHdr, ok := e.syncedHeaders[string(epochStartData.HeaderHash)].(*block.Header)
	if !ok {
		return epochStart.ErrWrongTypeAssertion
	}

	log.Debug("start in epoch bootstrap: started syncUserAccountsState")
	err = e.syncUserAccountsState(ownShardHdr.RootHash)
	if err != nil {
		return err
	}
	log.Debug("start in epoch bootstrap: syncUserAccountsState")

	components := &ComponentsNeededForBootstrap{
		EpochStartMetaBlock: e.epochStartMeta,
		PreviousEpochStart:  e.prevEpochStartMeta,
		ShardHeader:         ownShardHdr,
		NodesConfig:         e.nodesConfig,
		Headers:             e.syncedHeaders,
		ShardCoordinator:    e.shardCoordinator,
		UserAccountTries:    e.userAccountTries,
		PeerAccountTries:    e.peerAccountTries,
		PendingMiniBlocks:   pendingMiniBlocks,
	}

	storageHandlerComponent, err := NewShardStorageHandler(
		e.generalConfig,
		e.shardCoordinator,
		e.coreComponentsHolder.PathHandler(),
		e.coreComponentsHolder.InternalMarshalizer(),
		e.coreComponentsHolder.Hasher(),
		e.baseData.lastEpoch,
		e.coreComponentsHolder.Uint64ByteSliceConverter(),
	)
	if err != nil {
		return err
	}

	errSavingToStorage := storageHandlerComponent.SaveDataToStorage(components)
	if errSavingToStorage != nil {
		return errSavingToStorage
	}

	return nil
}

func (e *epochStartBootstrap) syncUserAccountsState(rootHash []byte) error {
	thr, err := throttler.NewNumGoRoutinesThrottler(numConcurrentTrieSyncers)
	if err != nil {
		return err
	}

	argsUserAccountsSyncer := syncer.ArgsNewUserAccountsSyncer{
		ArgsNewBaseAccountsSyncer: syncer.ArgsNewBaseAccountsSyncer{
			Hasher:               e.coreComponentsHolder.Hasher(),
			Marshalizer:          e.coreComponentsHolder.InternalMarshalizer(),
			TrieStorageManager:   e.trieStorageManagers[factory.UserAccountTrie],
			RequestHandler:       e.requestHandler,
			WaitTime:             trieSyncWaitTime,
			Cacher:               e.dataPool.TrieNodes(),
			MaxTrieLevelInMemory: e.generalConfig.StateTriesConfig.MaxStateTrieLevelInMemory,
		},
		ShardId:   e.shardCoordinator.SelfId(),
		Throttler: thr,
	}
	accountsDBSyncer, err := syncer.NewUserAccountsSyncer(argsUserAccountsSyncer)
	if err != nil {
		return err
	}

	err = accountsDBSyncer.SyncAccounts(rootHash)
	if err != nil {
		return err
	}

	e.userAccountTries = accountsDBSyncer.GetSyncedTries()
	return nil
}

func (e *epochStartBootstrap) createTriesComponentsForShardId(shardId uint32) error {

	trieFactoryArgs := factory.TrieFactoryArgs{
		EvictionWaitingListCfg:   e.generalConfig.EvictionWaitingList,
		SnapshotDbCfg:            e.generalConfig.TrieSnapshotDB,
		Marshalizer:              e.coreComponentsHolder.InternalMarshalizer(),
		Hasher:                   e.coreComponentsHolder.Hasher(),
		PathManager:              e.coreComponentsHolder.PathHandler(),
		TrieStorageManagerConfig: e.generalConfig.TrieStorageManagerConfig,
	}
	trieFactory, err := factory.NewTrieFactory(trieFactoryArgs)
	if err != nil {
		return err
	}

	userStorageManager, userAccountTrie, err := trieFactory.Create(
		e.generalConfig.AccountsTrieStorage,
		core.GetShardIDString(shardId),
		e.generalConfig.StateTriesConfig.AccountsStatePruningEnabled,
		e.generalConfig.StateTriesConfig.MaxStateTrieLevelInMemory,
	)
	if err != nil {
		return err
	}

	e.trieContainer.Put([]byte(factory.UserAccountTrie), userAccountTrie)
	e.trieStorageManagers[factory.UserAccountTrie] = userStorageManager

	peerStorageManager, peerAccountsTrie, err := trieFactory.Create(
		e.generalConfig.PeerAccountsTrieStorage,
		core.GetShardIDString(shardId),
		e.generalConfig.StateTriesConfig.PeerStatePruningEnabled,
		e.generalConfig.StateTriesConfig.MaxPeerTrieLevelInMemory,
	)
	if err != nil {
		return err
	}

	e.trieContainer.Put([]byte(factory.PeerAccountTrie), peerAccountsTrie)
	e.trieStorageManagers[factory.PeerAccountTrie] = peerStorageManager

	return nil
}

func (e *epochStartBootstrap) syncPeerAccountsState(rootHash []byte) error {
	argsValidatorAccountsSyncer := syncer.ArgsNewValidatorAccountsSyncer{
		ArgsNewBaseAccountsSyncer: syncer.ArgsNewBaseAccountsSyncer{
			Hasher:               e.coreComponentsHolder.Hasher(),
			Marshalizer:          e.coreComponentsHolder.InternalMarshalizer(),
			TrieStorageManager:   e.trieStorageManagers[factory.PeerAccountTrie],
			RequestHandler:       e.requestHandler,
			WaitTime:             trieSyncWaitTime,
			Cacher:               e.dataPool.TrieNodes(),
			MaxTrieLevelInMemory: e.generalConfig.StateTriesConfig.MaxPeerTrieLevelInMemory,
		},
	}
	accountsDBSyncer, err := syncer.NewValidatorAccountsSyncer(argsValidatorAccountsSyncer)
	if err != nil {
		return err
	}

	err = accountsDBSyncer.SyncAccounts(rootHash)
	if err != nil {
		return err
	}

	e.peerAccountTries = accountsDBSyncer.GetSyncedTries()
	return nil
}

func (e *epochStartBootstrap) createRequestHandler() error {
	dataPacker, err := partitioning.NewSimpleDataPacker(e.coreComponentsHolder.InternalMarshalizer())
	if err != nil {
		return err
	}

	storageService := disabled.NewChainStorer()

	resolversContainerArgs := resolverscontainer.FactoryArgs{
		ShardCoordinator:           e.shardCoordinator,
		Messenger:                  e.messenger,
		Store:                      storageService,
		Marshalizer:                e.coreComponentsHolder.InternalMarshalizer(),
		DataPools:                  e.dataPool,
		Uint64ByteSliceConverter:   uint64ByteSlice.NewBigEndianConverter(),
		NumConcurrentResolvingJobs: 10,
		DataPacker:                 dataPacker,
		TriesContainer:             e.trieContainer,
		SizeCheckDelta:             0,
		InputAntifloodHandler:      disabled.NewAntiFloodHandler(),
		OutputAntifloodHandler:     disabled.NewAntiFloodHandler(),
	}
	resolverFactory, err := resolverscontainer.NewMetaResolversContainerFactory(resolversContainerArgs)
	if err != nil {
		return err
	}

	container, err := resolverFactory.Create()
	if err != nil {
		return err
	}

	err = resolverFactory.AddShardTrieNodeResolvers(container)
	if err != nil {
		return err
	}

	finder, err := containers.NewResolversFinder(container, e.shardCoordinator)
	if err != nil {
		return err
	}

	requestedItemsHandler := timecache.NewTimeCache(timeBetweenRequests)
	e.requestHandler, err = requestHandlers.NewResolverRequestHandler(
		finder,
		requestedItemsHandler,
		e.whiteListHandler,
		maxToRequest,
		core.MetachainShardId,
		timeBetweenRequests,
	)
	return err
}

func (e *epochStartBootstrap) setEpochStartMetrics() {
	if e.epochStartMeta != nil {
		e.statusHandler.SetUInt64Value(core.MetricNonceAtEpochStart, e.epochStartMeta.Nonce)
		e.statusHandler.SetUInt64Value(core.MetricRoundAtEpochStart, e.epochStartMeta.Round)
	}
}

func (e *epochStartBootstrap) applyShardIDAsObserverIfNeeded(receivedShardID uint32) uint32 {
	if e.nodeType == core.NodeTypeObserver &&
		e.destinationShardAsObserver != core.DisabledShardIDAsObserver &&
		e.destinationShardAsObserver != receivedShardID {
		log.Debug("shard id as observer applied", "destination shard ID", e.destinationShardAsObserver, "computed", receivedShardID)
		receivedShardID = e.destinationShardAsObserver
	}

	return receivedShardID
}

// IsInterfaceNil returns true if there is no value under the interface
func (e *epochStartBootstrap) IsInterfaceNil() bool {
	return e == nil
}<|MERGE_RESOLUTION|>--- conflicted
+++ resolved
@@ -71,31 +71,15 @@
 // epochStartBootstrap will handle requesting the needed data to start when joining late the network
 type epochStartBootstrap struct {
 	// should come via arguments
-<<<<<<< HEAD
+	destinationShardAsObserver uint32
 	coreComponentsHolder       process.CoreComponentsHolder
 	cryptoComponentsHolder     process.CryptoComponentsHolder
-=======
-	destinationShardAsObserver uint32
-	publicKey                  crypto.PublicKey
-	marshalizer                marshal.Marshalizer
-	txSignMarshalizer          marshal.Marshalizer
-	hasher                     hashing.Hasher
->>>>>>> b0dbe0c3
 	messenger                  Messenger
 	generalConfig              config.Config
 	economicsData              *economics.EconomicsData
 	shardCoordinator           sharding.Coordinator
 	genesisNodesConfig         sharding.GenesisNodesSetupHandler
 	genesisShardCoordinator    sharding.Coordinator
-<<<<<<< HEAD
-	destinationShardAsObserver uint32
-=======
-	pathManager                storage.PathManagerHandler
-	workingDir                 string
-	defaultDBPath              string
-	defaultEpochString         string
-	defaultShardString         string
->>>>>>> b0dbe0c3
 	rater                      sharding.ChanceComputer
 	trieContainer              state.TriesHolder
 	trieStorageManagers        map[string]data.StorageManager
