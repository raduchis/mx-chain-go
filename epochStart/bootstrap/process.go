--- conflicted
+++ resolved
@@ -564,13 +564,8 @@
 
 	syncTxsArgs := updateSync.ArgsNewTransactionsSyncer{
 		DataPools:      e.dataPool,
-<<<<<<< HEAD
-		Storages:       dataRetriever.NewChainStorer(),
+		Storages:       disabled.NewChainStorer(),
 		Marshaller:     e.coreComponentsHolder.InternalMarshalizer(),
-=======
-		Storages:       disabled.NewChainStorer(),
-		Marshalizer:    e.coreComponentsHolder.InternalMarshalizer(),
->>>>>>> 63289653
 		RequestHandler: e.requestHandler,
 	}
 
@@ -702,22 +697,6 @@
 		shardId = e.genesisShardCoordinator.SelfId()
 	}
 	argsNewValidatorStatusSyncers := ArgsNewSyncValidatorStatus{
-<<<<<<< HEAD
-		DataPool:                           e.dataPool,
-		Marshalizer:                        e.coreComponentsHolder.InternalMarshalizer(),
-		RequestHandler:                     e.requestHandler,
-		ChanceComputer:                     e.rater,
-		GenesisNodesConfig:                 e.genesisNodesConfig,
-		NodeShuffler:                       e.nodeShuffler,
-		Hasher:                             e.coreComponentsHolder.Hasher(),
-		PubKey:                             pubKey,
-		ShardIdAsObserver:                  shardId,
-		WaitingListFixEnableEpoch:          e.enableEpochs.WaitingListFixEnableEpoch,
-		ChanNodeStop:                       e.coreComponentsHolder.ChanStopNodeProcess(),
-		NodeTypeProvider:                   e.coreComponentsHolder.NodeTypeProvider(),
-		IsFullArchive:                      e.prefsConfig.FullArchive,
-		RefactorPeersMiniBlocksEnableEpoch: e.enableEpochs.RefactorPeersMiniBlocksEnableEpoch,
-=======
 		DataPool:            e.dataPool,
 		Marshalizer:         e.coreComponentsHolder.InternalMarshalizer(),
 		RequestHandler:      e.requestHandler,
@@ -731,7 +710,6 @@
 		NodeTypeProvider:    e.coreComponentsHolder.NodeTypeProvider(),
 		IsFullArchive:       e.prefsConfig.FullArchive,
 		EnableEpochsHandler: e.coreComponentsHolder.EnableEpochsHandler(),
->>>>>>> 63289653
 	}
 
 	e.nodesConfigHandler, err = NewSyncValidatorStatus(argsNewValidatorStatusSyncers)
