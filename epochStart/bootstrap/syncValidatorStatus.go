--- conflicted
+++ resolved
@@ -38,22 +38,6 @@
 
 // ArgsNewSyncValidatorStatus holds the arguments needed for creating a new validator status process component
 type ArgsNewSyncValidatorStatus struct {
-<<<<<<< HEAD
-	DataPool                           dataRetriever.PoolsHolder
-	Marshalizer                        marshal.Marshalizer
-	Hasher                             hashing.Hasher
-	RequestHandler                     process.RequestHandler
-	ChanceComputer                     nodesCoordinator.ChanceComputer
-	GenesisNodesConfig                 sharding.GenesisNodesSetupHandler
-	NodeShuffler                       nodesCoordinator.NodesShuffler
-	PubKey                             []byte
-	ShardIdAsObserver                  uint32
-	WaitingListFixEnableEpoch          uint32
-	ChanNodeStop                       chan endProcess.ArgEndProcess
-	NodeTypeProvider                   NodeTypeProviderHandler
-	IsFullArchive                      bool
-	RefactorPeersMiniBlocksEnableEpoch uint32
-=======
 	DataPool            dataRetriever.PoolsHolder
 	Marshalizer         marshal.Marshalizer
 	Hasher              hashing.Hasher
@@ -67,7 +51,6 @@
 	NodeTypeProvider    NodeTypeProviderHandler
 	IsFullArchive       bool
 	EnableEpochsHandler common.EnableEpochsHandler
->>>>>>> 63289653
 }
 
 // NewSyncValidatorStatus creates a new validator status process component
@@ -128,27 +111,6 @@
 	s.memDB = disabled.CreateMemUnit()
 
 	argsNodesCoordinator := nodesCoordinator.ArgNodesCoordinator{
-<<<<<<< HEAD
-		ShardConsensusGroupSize:            int(args.GenesisNodesConfig.GetShardConsensusGroupSize()),
-		MetaConsensusGroupSize:             int(args.GenesisNodesConfig.GetMetaConsensusGroupSize()),
-		Marshalizer:                        args.Marshalizer,
-		Hasher:                             args.Hasher,
-		Shuffler:                           args.NodeShuffler,
-		EpochStartNotifier:                 &disabled.EpochStartNotifier{},
-		BootStorer:                         s.memDB,
-		ShardIDAsObserver:                  args.ShardIdAsObserver,
-		NbShards:                           args.GenesisNodesConfig.NumberOfShards(),
-		EligibleNodes:                      eligibleValidators,
-		WaitingNodes:                       waitingValidators,
-		SelfPublicKey:                      args.PubKey,
-		ConsensusGroupCache:                consensusGroupCache,
-		ShuffledOutHandler:                 disabled.NewShuffledOutHandler(),
-		WaitingListFixEnabledEpoch:         args.WaitingListFixEnableEpoch,
-		ChanStopNode:                       args.ChanNodeStop,
-		NodeTypeProvider:                   args.NodeTypeProvider,
-		IsFullArchive:                      args.IsFullArchive,
-		RefactorPeersMiniBlocksEnableEpoch: args.RefactorPeersMiniBlocksEnableEpoch,
-=======
 		ShardConsensusGroupSize: int(args.GenesisNodesConfig.GetShardConsensusGroupSize()),
 		MetaConsensusGroupSize:  int(args.GenesisNodesConfig.GetMetaConsensusGroupSize()),
 		Marshalizer:             args.Marshalizer,
@@ -167,7 +129,6 @@
 		NodeTypeProvider:        args.NodeTypeProvider,
 		IsFullArchive:           args.IsFullArchive,
 		EnableEpochsHandler:     args.EnableEpochsHandler,
->>>>>>> 63289653
 	}
 	baseNodesCoordinator, err := nodesCoordinator.NewIndexHashedNodesCoordinator(argsNodesCoordinator)
 	if err != nil {
