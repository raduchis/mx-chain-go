--- conflicted
+++ resolved
@@ -34,37 +34,11 @@
 ) ArgsStorageEpochStartBootstrap {
 	esbc, _ := NewEpochStartBootstrapperFactory()
 	return ArgsStorageEpochStartBootstrap{
-<<<<<<< HEAD
-		ArgsEpochStartBootstrap:       createMockEpochStartBootstrapArgs(coreMock, cryptoMock),
-		ImportDbConfig:                config.ImportDbConfig{},
-		ChanGracefullyClose:           make(chan endProcess.ArgEndProcess, 1),
-		TimeToWaitForRequestedData:    time.Second,
-		EpochStartBootstrapperCreator: esbc,
-		ResolverRequestFactory: &RequestHandlerFactoryStub{
-			CreateRequestHandlerCalled: func(args requestHandlers.RequestHandlerArgs) (process.RequestHandler, error) {
-				return &testscommon.RequestHandlerStub{}, nil
-			},
-		},
-=======
 		ArgsEpochStartBootstrap:    createMockEpochStartBootstrapArgs(coreMock, cryptoMock),
 		ImportDbConfig:             config.ImportDbConfig{},
 		ChanGracefullyClose:        make(chan endProcess.ArgEndProcess, 1),
 		TimeToWaitForRequestedData: time.Second,
-		EpochStartBootstrapperCreator: &EpochStartBootstrapperFactoryStub{
-			CreateEpochStartBootstrapperCalled: func(args ArgsEpochStartBootstrap) (EpochStartBootstrapper, error) {
-				return &EpochStartBootstrapperStub{
-					BootstrapCalled: func() (Parameters, error) {
-						return Parameters{
-							Epoch:       1,
-							SelfShardId: 2,
-							NumOfShards: 3,
-						}, nil
-					},
-				}, nil
-			},
-		},
-		ResolverRequestFactory: &testscommon.RequestHandlerFactoryStub{},
->>>>>>> 6b2fce0e
+		ChainRunType:               common.ChainRunTypeRegular,
 	}
 }
 
@@ -120,19 +94,10 @@
 		},
 	}
 
-<<<<<<< HEAD
 	esbc, _ := NewEpochStartBootstrapperFactory()
 
 	args.EpochStartBootstrapperCreator = esbc
 	sesb, _ := NewStorageEpochStartBootstrap(args)
-=======
-	esbc, err := NewEpochStartBootstrapperFactory()
-	require.Nil(t, err)
-
-	args.EpochStartBootstrapperCreator = esbc
-	sesb, err := NewStorageEpochStartBootstrap(args)
-	assert.Nil(t, err)
->>>>>>> 6b2fce0e
 
 	params, err := sesb.Bootstrap()
 	assert.Nil(t, err)
@@ -559,11 +524,7 @@
 	coreComp, cryptoComp := createComponentsForEpochStart()
 
 	args := createMockStorageEpochStartBootstrapArgs(coreComp, cryptoComp)
-<<<<<<< HEAD
 	args.ResolverRequestFactory, _ = requestHandlers.NewResolverRequestHandlerFactory()
-=======
-
->>>>>>> 6b2fce0e
 	sesb, _ := NewStorageEpochStartBootstrap(args)
 
 	requestHandler, err := sesb.createStorageRequestHandler()
