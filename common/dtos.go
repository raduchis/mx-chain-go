--- conflicted
+++ resolved
@@ -11,27 +11,6 @@
 
 // TransactionsPoolAPIResponse is a struct that holds the data to be returned when getting the transaction pool from an API call
 type TransactionsPoolAPIResponse struct {
-<<<<<<< HEAD
-	RegularTransactions  []string `json:"regularTransactions"`
-	SmartContractResults []string `json:"smartContractResults"`
-	Rewards              []string `json:"rewards"`
-}
-
-// AuctionNode holds data needed for a node in auction to respond to API calls
-type AuctionNode struct {
-	BlsKey    string `json:"blsKey"`
-	Qualified bool   `json:"qualified"`
-}
-
-// AuctionListValidatorAPIResponse holds the data needed for an auction node validator for responding to API calls
-type AuctionListValidatorAPIResponse struct {
-	Owner          string         `json:"owner"`
-	NumStakedNodes int64          `json:"numStakedNodes"`
-	TotalTopUp     string         `json:"totalTopUp"`
-	TopUpPerNode   string         `json:"topUpPerNode"`
-	QualifiedTopUp string         `json:"qualifiedTopUp"`
-	AuctionList    []*AuctionNode `json:"auctionList"`
-=======
 	RegularTransactions  []Transaction `json:"regularTransactions"`
 	SmartContractResults []Transaction `json:"smartContractResults"`
 	Rewards              []Transaction `json:"rewards"`
@@ -93,5 +72,20 @@
 // AlteredAccountsForBlockAPIResponse holds the altered accounts for a certain block
 type AlteredAccountsForBlockAPIResponse struct {
 	Accounts []*outport.AlteredAccount `json:"accounts"`
->>>>>>> 12624dc4
+}
+
+// AuctionNode holds data needed for a node in auction to respond to API calls
+type AuctionNode struct {
+	BlsKey    string `json:"blsKey"`
+	Qualified bool   `json:"qualified"`
+}
+
+// AuctionListValidatorAPIResponse holds the data needed for an auction node validator for responding to API calls
+type AuctionListValidatorAPIResponse struct {
+	Owner          string         `json:"owner"`
+	NumStakedNodes int64          `json:"numStakedNodes"`
+	TotalTopUp     string         `json:"totalTopUp"`
+	TopUpPerNode   string         `json:"topUpPerNode"`
+	QualifiedTopUp string         `json:"qualifiedTopUp"`
+	AuctionList    []*AuctionNode `json:"auctionList"`
 }