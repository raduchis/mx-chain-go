package enableEpochs

import "github.com/ElrondNetwork/elrond-go-core/core/atomic"

type flagsHolder struct {
<<<<<<< HEAD
	scDeployFlag                                *atomic.Flag
	builtInFunctionsFlag                        *atomic.Flag
	relayedTransactionsFlag                     *atomic.Flag
	penalizedTooMuchGasFlag                     *atomic.Flag
	switchJailWaitingFlag                       *atomic.Flag
	belowSignedThresholdFlag                    *atomic.Flag
	switchHysteresisForMinNodesFlag             *atomic.Flag
	switchHysteresisForMinNodesCurrentEpochFlag *atomic.Flag
	transactionSignedWithTxHashFlag             *atomic.Flag
	metaProtectionFlag                          *atomic.Flag
	aheadOfTimeGasUsageFlag                     *atomic.Flag
	gasPriceModifierFlag                        *atomic.Flag
	repairCallbackFlag                          *atomic.Flag
	balanceWaitingListsFlag                     *atomic.Flag
	returnDataToLastTransferFlag                *atomic.Flag
	senderInOutTransferFlag                     *atomic.Flag
	stakeFlag                                   *atomic.Flag
	stakingV2Flag                               *atomic.Flag
	stakingV2OwnerFlag                          *atomic.Flag
	stakingV2DelegationFlag                     *atomic.Flag
	doubleKeyProtectionFlag                     *atomic.Flag
	esdtFlag                                    *atomic.Flag
	esdtCurrentEpochFlag                        *atomic.Flag
	governanceFlag                              *atomic.Flag
	governanceCurrentEpochFlag                  *atomic.Flag
	delegationManagerFlag                       *atomic.Flag
	delegationSmartContractFlag                 *atomic.Flag
	delegationSmartContractCurrentEpochFlag     *atomic.Flag
	correctLastUnJailedFlag                     *atomic.Flag
	correctLastUnJailedCurrentEpochFlag         *atomic.Flag
	relayedTransactionsV2Flag                   *atomic.Flag
	unBondTokensV2Flag                          *atomic.Flag
	saveJailedAlwaysFlag                        *atomic.Flag
	reDelegateBelowMinCheckFlag                 *atomic.Flag
	validatorToDelegationFlag                   *atomic.Flag
	waitingListFixFlag                          *atomic.Flag
	incrementSCRNonceInMultiTransferFlag        *atomic.Flag
	esdtMultiTransferFlag                       *atomic.Flag
	globalMintBurnFlag                          *atomic.Flag
	esdtTransferRoleFlag                        *atomic.Flag
	builtInFunctionOnMetaFlag                   *atomic.Flag
	computeRewardCheckpointFlag                 *atomic.Flag
	scrSizeInvariantCheckFlag                   *atomic.Flag
	backwardCompSaveKeyValueFlag                *atomic.Flag
	esdtNFTCreateOnMultiShardFlag               *atomic.Flag
	metaESDTSetFlag                             *atomic.Flag
	addTokensToDelegationFlag                   *atomic.Flag
	multiESDTTransferFixOnCallBackFlag          *atomic.Flag
	optimizeGasUsedInCrossMiniBlocksFlag        *atomic.Flag
	correctFirstQueuedFlag                      *atomic.Flag
	deleteDelegatorAfterClaimRewardsFlag        *atomic.Flag
	fixOOGReturnCodeFlag                        *atomic.Flag
	removeNonUpdatedStorageFlag                 *atomic.Flag
	optimizeNFTStoreFlag                        *atomic.Flag
	createNFTThroughExecByCallerFlag            *atomic.Flag
	stopDecreasingValidatorRatingWhenStuckFlag  *atomic.Flag
	frontRunningProtectionFlag                  *atomic.Flag
	isPayableBySCFlag                           *atomic.Flag
	cleanUpInformativeSCRsFlag                  *atomic.Flag
	storageAPICostOptimizationFlag              *atomic.Flag
	esdtRegisterAndSetAllRolesFlag              *atomic.Flag
	scheduledMiniBlocksFlag                     *atomic.Flag
	correctJailedNotUnStakedEmptyQueueFlag      *atomic.Flag
	doNotReturnOldBlockInBlockchainHookFlag     *atomic.Flag
	addFailedRelayedTxToInvalidMBsFlag          *atomic.Flag
	scrSizeInvariantOnBuiltInResultFlag         *atomic.Flag
	checkCorrectTokenIDForTransferRoleFlag      *atomic.Flag
	failExecutionOnEveryAPIErrorFlag            *atomic.Flag
	heartbeatDisableFlag                        *atomic.Flag
	isMiniBlockPartialExecutionFlag             *atomic.Flag
=======
	scDeployFlag                               *atomic.Flag
	builtInFunctionsFlag                       *atomic.Flag
	relayedTransactionsFlag                    *atomic.Flag
	penalizedTooMuchGasFlag                    *atomic.Flag
	switchJailWaitingFlag                      *atomic.Flag
	belowSignedThresholdFlag                   *atomic.Flag
	switchHysteresisForMinNodesFlag            *atomic.Flag
	transactionSignedWithTxHashFlag            *atomic.Flag
	metaProtectionFlag                         *atomic.Flag
	aheadOfTimeGasUsageFlag                    *atomic.Flag
	gasPriceModifierFlag                       *atomic.Flag
	repairCallbackFlag                         *atomic.Flag
	balanceWaitingListsFlag                    *atomic.Flag
	returnDataToLastTransferFlag               *atomic.Flag
	senderInOutTransferFlag                    *atomic.Flag
	stakeFlag                                  *atomic.Flag
	stakingV2Flag                              *atomic.Flag
	stakingV2OwnerFlag                         *atomic.Flag
	stakingV2GreaterEpochFlag                  *atomic.Flag
	doubleKeyProtectionFlag                    *atomic.Flag
	esdtFlag                                   *atomic.Flag
	esdtCurrentEpochFlag                       *atomic.Flag
	governanceFlag                             *atomic.Flag
	governanceCurrentEpochFlag                 *atomic.Flag
	delegationManagerFlag                      *atomic.Flag
	delegationSmartContractFlag                *atomic.Flag
	correctLastUnJailedFlag                    *atomic.Flag
	correctLastUnJailedCurrentEpochFlag        *atomic.Flag
	relayedTransactionsV2Flag                  *atomic.Flag
	unBondTokensV2Flag                         *atomic.Flag
	saveJailedAlwaysFlag                       *atomic.Flag
	reDelegateBelowMinCheckFlag                *atomic.Flag
	validatorToDelegationFlag                  *atomic.Flag
	waitingListFixFlag                         *atomic.Flag
	incrementSCRNonceInMultiTransferFlag       *atomic.Flag
	esdtMultiTransferFlag                      *atomic.Flag
	globalMintBurnFlag                         *atomic.Flag
	esdtTransferRoleFlag                       *atomic.Flag
	builtInFunctionOnMetaFlag                  *atomic.Flag
	computeRewardCheckpointFlag                *atomic.Flag
	scrSizeInvariantCheckFlag                  *atomic.Flag
	backwardCompSaveKeyValueFlag               *atomic.Flag
	esdtNFTCreateOnMultiShardFlag              *atomic.Flag
	metaESDTSetFlag                            *atomic.Flag
	addTokensToDelegationFlag                  *atomic.Flag
	multiESDTTransferFixOnCallBackFlag         *atomic.Flag
	optimizeGasUsedInCrossMiniBlocksFlag       *atomic.Flag
	correctFirstQueuedFlag                     *atomic.Flag
	deleteDelegatorAfterClaimRewardsFlag       *atomic.Flag
	fixOOGReturnCodeFlag                       *atomic.Flag
	removeNonUpdatedStorageFlag                *atomic.Flag
	optimizeNFTStoreFlag                       *atomic.Flag
	createNFTThroughExecByCallerFlag           *atomic.Flag
	stopDecreasingValidatorRatingWhenStuckFlag *atomic.Flag
	frontRunningProtectionFlag                 *atomic.Flag
	isPayableBySCFlag                          *atomic.Flag
	cleanUpInformativeSCRsFlag                 *atomic.Flag
	storageAPICostOptimizationFlag             *atomic.Flag
	esdtRegisterAndSetAllRolesFlag             *atomic.Flag
	scheduledMiniBlocksFlag                    *atomic.Flag
	correctJailedNotUnStakedEmptyQueueFlag     *atomic.Flag
	doNotReturnOldBlockInBlockchainHookFlag    *atomic.Flag
	addFailedRelayedTxToInvalidMBsFlag         *atomic.Flag
	scrSizeInvariantOnBuiltInResultFlag        *atomic.Flag
	checkCorrectTokenIDForTransferRoleFlag     *atomic.Flag
	failExecutionOnEveryAPIErrorFlag           *atomic.Flag
	heartbeatDisableFlag                       *atomic.Flag
	isMiniBlockPartialExecutionFlag            *atomic.Flag
>>>>>>> b27a967c
}

func newFlagsHolder() *flagsHolder {
	return &flagsHolder{
<<<<<<< HEAD
		scDeployFlag:                                &atomic.Flag{},
		builtInFunctionsFlag:                        &atomic.Flag{},
		relayedTransactionsFlag:                     &atomic.Flag{},
		penalizedTooMuchGasFlag:                     &atomic.Flag{},
		switchJailWaitingFlag:                       &atomic.Flag{},
		belowSignedThresholdFlag:                    &atomic.Flag{},
		switchHysteresisForMinNodesFlag:             &atomic.Flag{},
		switchHysteresisForMinNodesCurrentEpochFlag: &atomic.Flag{},
		transactionSignedWithTxHashFlag:             &atomic.Flag{},
		metaProtectionFlag:                          &atomic.Flag{},
		aheadOfTimeGasUsageFlag:                     &atomic.Flag{},
		gasPriceModifierFlag:                        &atomic.Flag{},
		repairCallbackFlag:                          &atomic.Flag{},
		balanceWaitingListsFlag:                     &atomic.Flag{},
		returnDataToLastTransferFlag:                &atomic.Flag{},
		senderInOutTransferFlag:                     &atomic.Flag{},
		stakeFlag:                                   &atomic.Flag{},
		stakingV2Flag:                               &atomic.Flag{},
		stakingV2OwnerFlag:                          &atomic.Flag{},
		stakingV2DelegationFlag:                     &atomic.Flag{},
		doubleKeyProtectionFlag:                     &atomic.Flag{},
		esdtFlag:                                    &atomic.Flag{},
		esdtCurrentEpochFlag:                        &atomic.Flag{},
		governanceFlag:                              &atomic.Flag{},
		governanceCurrentEpochFlag:                  &atomic.Flag{},
		delegationManagerFlag:                       &atomic.Flag{},
		delegationSmartContractFlag:                 &atomic.Flag{},
		delegationSmartContractCurrentEpochFlag:     &atomic.Flag{},
		correctLastUnJailedFlag:                     &atomic.Flag{},
		correctLastUnJailedCurrentEpochFlag:         &atomic.Flag{},
		relayedTransactionsV2Flag:                   &atomic.Flag{},
		unBondTokensV2Flag:                          &atomic.Flag{},
		saveJailedAlwaysFlag:                        &atomic.Flag{},
		reDelegateBelowMinCheckFlag:                 &atomic.Flag{},
		validatorToDelegationFlag:                   &atomic.Flag{},
		waitingListFixFlag:                          &atomic.Flag{},
		incrementSCRNonceInMultiTransferFlag:        &atomic.Flag{},
		esdtMultiTransferFlag:                       &atomic.Flag{},
		globalMintBurnFlag:                          &atomic.Flag{},
		esdtTransferRoleFlag:                        &atomic.Flag{},
		builtInFunctionOnMetaFlag:                   &atomic.Flag{},
		computeRewardCheckpointFlag:                 &atomic.Flag{},
		scrSizeInvariantCheckFlag:                   &atomic.Flag{},
		backwardCompSaveKeyValueFlag:                &atomic.Flag{},
		esdtNFTCreateOnMultiShardFlag:               &atomic.Flag{},
		metaESDTSetFlag:                             &atomic.Flag{},
		addTokensToDelegationFlag:                   &atomic.Flag{},
		multiESDTTransferFixOnCallBackFlag:          &atomic.Flag{},
		optimizeGasUsedInCrossMiniBlocksFlag:        &atomic.Flag{},
		correctFirstQueuedFlag:                      &atomic.Flag{},
		deleteDelegatorAfterClaimRewardsFlag:        &atomic.Flag{},
		fixOOGReturnCodeFlag:                        &atomic.Flag{},
		removeNonUpdatedStorageFlag:                 &atomic.Flag{},
		optimizeNFTStoreFlag:                        &atomic.Flag{},
		createNFTThroughExecByCallerFlag:            &atomic.Flag{},
		stopDecreasingValidatorRatingWhenStuckFlag:  &atomic.Flag{},
		frontRunningProtectionFlag:                  &atomic.Flag{},
		isPayableBySCFlag:                           &atomic.Flag{},
		cleanUpInformativeSCRsFlag:                  &atomic.Flag{},
		storageAPICostOptimizationFlag:              &atomic.Flag{},
		esdtRegisterAndSetAllRolesFlag:              &atomic.Flag{},
		scheduledMiniBlocksFlag:                     &atomic.Flag{},
		correctJailedNotUnStakedEmptyQueueFlag:      &atomic.Flag{},
		doNotReturnOldBlockInBlockchainHookFlag:     &atomic.Flag{},
		addFailedRelayedTxToInvalidMBsFlag:          &atomic.Flag{},
		scrSizeInvariantOnBuiltInResultFlag:         &atomic.Flag{},
		checkCorrectTokenIDForTransferRoleFlag:      &atomic.Flag{},
		failExecutionOnEveryAPIErrorFlag:            &atomic.Flag{},
		heartbeatDisableFlag:                        &atomic.Flag{},
		isMiniBlockPartialExecutionFlag:             &atomic.Flag{},
=======
		scDeployFlag:                               &atomic.Flag{},
		builtInFunctionsFlag:                       &atomic.Flag{},
		relayedTransactionsFlag:                    &atomic.Flag{},
		penalizedTooMuchGasFlag:                    &atomic.Flag{},
		switchJailWaitingFlag:                      &atomic.Flag{},
		belowSignedThresholdFlag:                   &atomic.Flag{},
		switchHysteresisForMinNodesFlag:            &atomic.Flag{},
		transactionSignedWithTxHashFlag:            &atomic.Flag{},
		metaProtectionFlag:                         &atomic.Flag{},
		aheadOfTimeGasUsageFlag:                    &atomic.Flag{},
		gasPriceModifierFlag:                       &atomic.Flag{},
		repairCallbackFlag:                         &atomic.Flag{},
		balanceWaitingListsFlag:                    &atomic.Flag{},
		returnDataToLastTransferFlag:               &atomic.Flag{},
		senderInOutTransferFlag:                    &atomic.Flag{},
		stakeFlag:                                  &atomic.Flag{},
		stakingV2Flag:                              &atomic.Flag{},
		stakingV2OwnerFlag:                         &atomic.Flag{},
		stakingV2GreaterEpochFlag:                  &atomic.Flag{},
		doubleKeyProtectionFlag:                    &atomic.Flag{},
		esdtFlag:                                   &atomic.Flag{},
		esdtCurrentEpochFlag:                       &atomic.Flag{},
		governanceFlag:                             &atomic.Flag{},
		governanceCurrentEpochFlag:                 &atomic.Flag{},
		delegationManagerFlag:                      &atomic.Flag{},
		delegationSmartContractFlag:                &atomic.Flag{},
		correctLastUnJailedFlag:                    &atomic.Flag{},
		correctLastUnJailedCurrentEpochFlag:        &atomic.Flag{},
		relayedTransactionsV2Flag:                  &atomic.Flag{},
		unBondTokensV2Flag:                         &atomic.Flag{},
		saveJailedAlwaysFlag:                       &atomic.Flag{},
		reDelegateBelowMinCheckFlag:                &atomic.Flag{},
		validatorToDelegationFlag:                  &atomic.Flag{},
		waitingListFixFlag:                         &atomic.Flag{},
		incrementSCRNonceInMultiTransferFlag:       &atomic.Flag{},
		esdtMultiTransferFlag:                      &atomic.Flag{},
		globalMintBurnFlag:                         &atomic.Flag{},
		esdtTransferRoleFlag:                       &atomic.Flag{},
		builtInFunctionOnMetaFlag:                  &atomic.Flag{},
		computeRewardCheckpointFlag:                &atomic.Flag{},
		scrSizeInvariantCheckFlag:                  &atomic.Flag{},
		backwardCompSaveKeyValueFlag:               &atomic.Flag{},
		esdtNFTCreateOnMultiShardFlag:              &atomic.Flag{},
		metaESDTSetFlag:                            &atomic.Flag{},
		addTokensToDelegationFlag:                  &atomic.Flag{},
		multiESDTTransferFixOnCallBackFlag:         &atomic.Flag{},
		optimizeGasUsedInCrossMiniBlocksFlag:       &atomic.Flag{},
		correctFirstQueuedFlag:                     &atomic.Flag{},
		deleteDelegatorAfterClaimRewardsFlag:       &atomic.Flag{},
		fixOOGReturnCodeFlag:                       &atomic.Flag{},
		removeNonUpdatedStorageFlag:                &atomic.Flag{},
		optimizeNFTStoreFlag:                       &atomic.Flag{},
		createNFTThroughExecByCallerFlag:           &atomic.Flag{},
		stopDecreasingValidatorRatingWhenStuckFlag: &atomic.Flag{},
		frontRunningProtectionFlag:                 &atomic.Flag{},
		isPayableBySCFlag:                          &atomic.Flag{},
		cleanUpInformativeSCRsFlag:                 &atomic.Flag{},
		storageAPICostOptimizationFlag:             &atomic.Flag{},
		esdtRegisterAndSetAllRolesFlag:             &atomic.Flag{},
		scheduledMiniBlocksFlag:                    &atomic.Flag{},
		correctJailedNotUnStakedEmptyQueueFlag:     &atomic.Flag{},
		doNotReturnOldBlockInBlockchainHookFlag:    &atomic.Flag{},
		addFailedRelayedTxToInvalidMBsFlag:         &atomic.Flag{},
		scrSizeInvariantOnBuiltInResultFlag:        &atomic.Flag{},
		checkCorrectTokenIDForTransferRoleFlag:     &atomic.Flag{},
		failExecutionOnEveryAPIErrorFlag:           &atomic.Flag{},
		heartbeatDisableFlag:                       &atomic.Flag{},
		isMiniBlockPartialExecutionFlag:            &atomic.Flag{},
>>>>>>> b27a967c
	}
}

// IsSCDeployFlagEnabled returns true if scDeployFlag is enabled
func (fh *flagsHolder) IsSCDeployFlagEnabled() bool {
	return fh.scDeployFlag.IsSet()
}

// IsBuiltInFunctionsFlagEnabled returns true if builtInFunctionsFlag is enabled
func (fh *flagsHolder) IsBuiltInFunctionsFlagEnabled() bool {
	return fh.builtInFunctionsFlag.IsSet()
}

// IsRelayedTransactionsFlagEnabled returns true if relayedTransactionsFlag is enabled
func (fh *flagsHolder) IsRelayedTransactionsFlagEnabled() bool {
	return fh.relayedTransactionsFlag.IsSet()
}

// IsPenalizedTooMuchGasFlagEnabled returns true if penalizedTooMuchGasFlag is enabled
func (fh *flagsHolder) IsPenalizedTooMuchGasFlagEnabled() bool {
	return fh.penalizedTooMuchGasFlag.IsSet()
}

// ResetPenalizedTooMuchGasFlag resets the penalizedTooMuchGasFlag
func (fh *flagsHolder) ResetPenalizedTooMuchGasFlag() {
	fh.penalizedTooMuchGasFlag.Reset()
}

// IsSwitchJailWaitingFlagEnabled returns true if switchJailWaitingFlag is enabled
func (fh *flagsHolder) IsSwitchJailWaitingFlagEnabled() bool {
	return fh.switchJailWaitingFlag.IsSet()
}

// IsBelowSignedThresholdFlagEnabled returns true if belowSignedThresholdFlag is enabled
func (fh *flagsHolder) IsBelowSignedThresholdFlagEnabled() bool {
	return fh.belowSignedThresholdFlag.IsSet()
}

// IsSwitchHysteresisForMinNodesFlagEnabled returns true if switchHysteresisForMinNodesFlag is enabled
func (fh *flagsHolder) IsSwitchHysteresisForMinNodesFlagEnabled() bool {
	return fh.switchHysteresisForMinNodesFlag.IsSet()
}

// IsSwitchHysteresisForMinNodesFlagEnabledForCurrentEpoch returns true if switchHysteresisForMinNodesCurrentEpochFlag is enabled
func (fh *flagsHolder) IsSwitchHysteresisForMinNodesFlagEnabledForCurrentEpoch() bool {
	return fh.switchHysteresisForMinNodesCurrentEpochFlag.IsSet()
}

// IsTransactionSignedWithTxHashFlagEnabled returns true if transactionSignedWithTxHashFlag is enabled
func (fh *flagsHolder) IsTransactionSignedWithTxHashFlagEnabled() bool {
	return fh.transactionSignedWithTxHashFlag.IsSet()
}

// IsMetaProtectionFlagEnabled returns true if metaProtectionFlag is enabled
func (fh *flagsHolder) IsMetaProtectionFlagEnabled() bool {
	return fh.metaProtectionFlag.IsSet()
}

// IsAheadOfTimeGasUsageFlagEnabled returns true if aheadOfTimeGasUsageFlag is enabled
func (fh *flagsHolder) IsAheadOfTimeGasUsageFlagEnabled() bool {
	return fh.aheadOfTimeGasUsageFlag.IsSet()
}

// IsGasPriceModifierFlagEnabled returns true if gasPriceModifierFlag is enabled
func (fh *flagsHolder) IsGasPriceModifierFlagEnabled() bool {
	return fh.gasPriceModifierFlag.IsSet()
}

// IsRepairCallbackFlagEnabled returns true if repairCallbackFlag is enabled
func (fh *flagsHolder) IsRepairCallbackFlagEnabled() bool {
	return fh.repairCallbackFlag.IsSet()
}

// IsBalanceWaitingListsFlagEnabled returns true if balanceWaitingListsFlag is enabled
func (fh *flagsHolder) IsBalanceWaitingListsFlagEnabled() bool {
	return fh.balanceWaitingListsFlag.IsSet()
}

// IsReturnDataToLastTransferFlagEnabled returns true if returnDataToLastTransferFlag is enabled
func (fh *flagsHolder) IsReturnDataToLastTransferFlagEnabled() bool {
	return fh.returnDataToLastTransferFlag.IsSet()
}

// IsSenderInOutTransferFlagEnabled returns true if senderInOutTransferFlag is enabled
func (fh *flagsHolder) IsSenderInOutTransferFlagEnabled() bool {
	return fh.senderInOutTransferFlag.IsSet()
}

// IsStakeFlagEnabled returns true if stakeFlag is enabled
func (fh *flagsHolder) IsStakeFlagEnabled() bool {
	return fh.stakeFlag.IsSet()
}

// IsStakingV2FlagEnabled returns true if stakingV2Flag is enabled
func (fh *flagsHolder) IsStakingV2FlagEnabled() bool {
	return fh.stakingV2Flag.IsSet()
}

// IsStakingV2OwnerFlagEnabled returns true if stakingV2OwnerFlag is enabled
func (fh *flagsHolder) IsStakingV2OwnerFlagEnabled() bool {
	return fh.stakingV2OwnerFlag.IsSet()
}

// IsStakingV2FlagEnabledForActivationEpochCompleted returns true if stakingV2GreaterEpochFlag is enabled (epoch is greater than the one used for staking v2 activation)
func (fh *flagsHolder) IsStakingV2FlagEnabledForActivationEpochCompleted() bool {
	return fh.stakingV2GreaterEpochFlag.IsSet()
}

// IsDoubleKeyProtectionFlagEnabled returns true if doubleKeyProtectionFlag is enabled
func (fh *flagsHolder) IsDoubleKeyProtectionFlagEnabled() bool {
	return fh.doubleKeyProtectionFlag.IsSet()
}

// IsESDTFlagEnabled returns true if esdtFlag is enabled
func (fh *flagsHolder) IsESDTFlagEnabled() bool {
	return fh.esdtFlag.IsSet()
}

// IsESDTFlagEnabledForCurrentEpoch returns true if esdtCurrentEpochFlag is enabled
func (fh *flagsHolder) IsESDTFlagEnabledForCurrentEpoch() bool {
	return fh.esdtCurrentEpochFlag.IsSet()
}

// IsGovernanceFlagEnabled returns true if governanceFlag is enabled
func (fh *flagsHolder) IsGovernanceFlagEnabled() bool {
	return fh.governanceFlag.IsSet()
}

// IsGovernanceFlagEnabledForCurrentEpoch returns true if governanceCurrentEpochFlag is enabled
func (fh *flagsHolder) IsGovernanceFlagEnabledForCurrentEpoch() bool {
	return fh.governanceCurrentEpochFlag.IsSet()
}

// IsDelegationManagerFlagEnabled returns true if delegationManagerFlag is enabled
func (fh *flagsHolder) IsDelegationManagerFlagEnabled() bool {
	return fh.delegationManagerFlag.IsSet()
}

// IsDelegationSmartContractFlagEnabled returns true if delegationSmartContractFlag is enabled
func (fh *flagsHolder) IsDelegationSmartContractFlagEnabled() bool {
	return fh.delegationSmartContractFlag.IsSet()
}

// IsDelegationSmartContractFlagEnabledForCurrentEpoch returns true if delegationSmartContractCurrentEpochFlag is enabled
func (fh *flagsHolder) IsDelegationSmartContractFlagEnabledForCurrentEpoch() bool {
	return fh.delegationSmartContractCurrentEpochFlag.IsSet()
}

// IsCorrectLastUnJailedFlagEnabled returns true if correctLastUnJailedFlag is enabled
func (fh *flagsHolder) IsCorrectLastUnJailedFlagEnabled() bool {
	return fh.correctLastUnJailedFlag.IsSet()
}

// IsCorrectLastUnJailedFlagEnabledForCurrentEpoch returns true if correctLastUnJailedCurrentEpochFlag is enabled
func (fh *flagsHolder) IsCorrectLastUnJailedFlagEnabledForCurrentEpoch() bool {
	return fh.correctLastUnJailedCurrentEpochFlag.IsSet()
}

// IsRelayedTransactionsV2FlagEnabled returns true if relayedTransactionsV2Flag is enabled
func (fh *flagsHolder) IsRelayedTransactionsV2FlagEnabled() bool {
	return fh.relayedTransactionsV2Flag.IsSet()
}

// IsUnBondTokensV2FlagEnabled returns true if unBondTokensV2Flag is enabled
func (fh *flagsHolder) IsUnBondTokensV2FlagEnabled() bool {
	return fh.unBondTokensV2Flag.IsSet()
}

// IsSaveJailedAlwaysFlagEnabled returns true if saveJailedAlwaysFlag is enabled
func (fh *flagsHolder) IsSaveJailedAlwaysFlagEnabled() bool {
	return fh.saveJailedAlwaysFlag.IsSet()
}

// IsReDelegateBelowMinCheckFlagEnabled returns true if reDelegateBelowMinCheckFlag is enabled
func (fh *flagsHolder) IsReDelegateBelowMinCheckFlagEnabled() bool {
	return fh.reDelegateBelowMinCheckFlag.IsSet()
}

// IsValidatorToDelegationFlagEnabled returns true if validatorToDelegationFlag is enabled
func (fh *flagsHolder) IsValidatorToDelegationFlagEnabled() bool {
	return fh.validatorToDelegationFlag.IsSet()
}

// IsWaitingListFixFlagEnabled returns true if waitingListFixFlag is enabled
func (fh *flagsHolder) IsWaitingListFixFlagEnabled() bool {
	return fh.waitingListFixFlag.IsSet()
}

// IsIncrementSCRNonceInMultiTransferFlagEnabled returns true if incrementSCRNonceInMultiTransferFlag is enabled
func (fh *flagsHolder) IsIncrementSCRNonceInMultiTransferFlagEnabled() bool {
	return fh.incrementSCRNonceInMultiTransferFlag.IsSet()
}

// IsESDTMultiTransferFlagEnabled returns true if esdtMultiTransferFlag is enabled
func (fh *flagsHolder) IsESDTMultiTransferFlagEnabled() bool {
	return fh.esdtMultiTransferFlag.IsSet()
}

// IsGlobalMintBurnFlagEnabled returns true if globalMintBurnFlag is enabled
func (fh *flagsHolder) IsGlobalMintBurnFlagEnabled() bool {
	return fh.globalMintBurnFlag.IsSet()
}

// IsESDTTransferRoleFlagEnabled returns true if esdtTransferRoleFlag is enabled
func (fh *flagsHolder) IsESDTTransferRoleFlagEnabled() bool {
	return fh.esdtTransferRoleFlag.IsSet()
}

// IsBuiltInFunctionOnMetaFlagEnabled returns true if builtInFunctionOnMetaFlag is enabled
func (fh *flagsHolder) IsBuiltInFunctionOnMetaFlagEnabled() bool {
	return fh.builtInFunctionOnMetaFlag.IsSet()
}

// IsComputeRewardCheckpointFlagEnabled returns true if computeRewardCheckpointFlag is enabled
func (fh *flagsHolder) IsComputeRewardCheckpointFlagEnabled() bool {
	return fh.computeRewardCheckpointFlag.IsSet()
}

// IsSCRSizeInvariantCheckFlagEnabled returns true if scrSizeInvariantCheckFlag is enabled
func (fh *flagsHolder) IsSCRSizeInvariantCheckFlagEnabled() bool {
	return fh.scrSizeInvariantCheckFlag.IsSet()
}

// IsBackwardCompSaveKeyValueFlagEnabled returns true if backwardCompSaveKeyValueFlag is enabled
func (fh *flagsHolder) IsBackwardCompSaveKeyValueFlagEnabled() bool {
	return fh.backwardCompSaveKeyValueFlag.IsSet()
}

// IsESDTNFTCreateOnMultiShardFlagEnabled returns true if esdtNFTCreateOnMultiShardFlag is enabled
func (fh *flagsHolder) IsESDTNFTCreateOnMultiShardFlagEnabled() bool {
	return fh.esdtNFTCreateOnMultiShardFlag.IsSet()
}

// IsMetaESDTSetFlagEnabled returns true if metaESDTSetFlag is enabled
func (fh *flagsHolder) IsMetaESDTSetFlagEnabled() bool {
	return fh.metaESDTSetFlag.IsSet()
}

// IsAddTokensToDelegationFlagEnabled returns true if addTokensToDelegationFlag is enabled
func (fh *flagsHolder) IsAddTokensToDelegationFlagEnabled() bool {
	return fh.addTokensToDelegationFlag.IsSet()
}

// IsMultiESDTTransferFixOnCallBackFlagEnabled returns true if multiESDTTransferFixOnCallBackFlag is enabled
func (fh *flagsHolder) IsMultiESDTTransferFixOnCallBackFlagEnabled() bool {
	return fh.multiESDTTransferFixOnCallBackFlag.IsSet()
}

// IsOptimizeGasUsedInCrossMiniBlocksFlagEnabled returns true if optimizeGasUsedInCrossMiniBlocksFlag is enabled
func (fh *flagsHolder) IsOptimizeGasUsedInCrossMiniBlocksFlagEnabled() bool {
	return fh.optimizeGasUsedInCrossMiniBlocksFlag.IsSet()
}

// IsCorrectFirstQueuedFlagEnabled returns true if correctFirstQueuedFlag is enabled
func (fh *flagsHolder) IsCorrectFirstQueuedFlagEnabled() bool {
	return fh.correctFirstQueuedFlag.IsSet()
}

// IsDeleteDelegatorAfterClaimRewardsFlagEnabled returns true if deleteDelegatorAfterClaimRewardsFlag is enabled
func (fh *flagsHolder) IsDeleteDelegatorAfterClaimRewardsFlagEnabled() bool {
	return fh.deleteDelegatorAfterClaimRewardsFlag.IsSet()
}

// IsFixOOGReturnCodeFlagEnabled returns true if fixOOGReturnCodeFlag is enabled
func (fh *flagsHolder) IsFixOOGReturnCodeFlagEnabled() bool {
	return fh.fixOOGReturnCodeFlag.IsSet()
}

// IsRemoveNonUpdatedStorageFlagEnabled returns true if removeNonUpdatedStorageFlag is enabled
func (fh *flagsHolder) IsRemoveNonUpdatedStorageFlagEnabled() bool {
	return fh.removeNonUpdatedStorageFlag.IsSet()
}

// IsOptimizeNFTStoreFlagEnabled returns true if removeNonUpdatedStorageFlag is enabled
func (fh *flagsHolder) IsOptimizeNFTStoreFlagEnabled() bool {
	return fh.optimizeNFTStoreFlag.IsSet()
}

// IsCreateNFTThroughExecByCallerFlagEnabled returns true if createNFTThroughExecByCallerFlag is enabled
func (fh *flagsHolder) IsCreateNFTThroughExecByCallerFlagEnabled() bool {
	return fh.createNFTThroughExecByCallerFlag.IsSet()
}

// IsStopDecreasingValidatorRatingWhenStuckFlagEnabled returns true if stopDecreasingValidatorRatingWhenStuckFlag is enabled
func (fh *flagsHolder) IsStopDecreasingValidatorRatingWhenStuckFlagEnabled() bool {
	return fh.stopDecreasingValidatorRatingWhenStuckFlag.IsSet()
}

// IsFrontRunningProtectionFlagEnabled returns true if frontRunningProtectionFlag is enabled
func (fh *flagsHolder) IsFrontRunningProtectionFlagEnabled() bool {
	return fh.frontRunningProtectionFlag.IsSet()
}

// IsPayableBySCFlagEnabled returns true if isPayableBySCFlag is enabled
func (fh *flagsHolder) IsPayableBySCFlagEnabled() bool {
	return fh.isPayableBySCFlag.IsSet()
}

// IsCleanUpInformativeSCRsFlagEnabled returns true if cleanUpInformativeSCRsFlag is enabled
func (fh *flagsHolder) IsCleanUpInformativeSCRsFlagEnabled() bool {
	return fh.cleanUpInformativeSCRsFlag.IsSet()
}

// IsStorageAPICostOptimizationFlagEnabled returns true if storageAPICostOptimizationFlag is enabled
func (fh *flagsHolder) IsStorageAPICostOptimizationFlagEnabled() bool {
	return fh.storageAPICostOptimizationFlag.IsSet()
}

// IsESDTRegisterAndSetAllRolesFlagEnabled returns true if esdtRegisterAndSetAllRolesFlag is enabled
func (fh *flagsHolder) IsESDTRegisterAndSetAllRolesFlagEnabled() bool {
	return fh.esdtRegisterAndSetAllRolesFlag.IsSet()
}

// IsScheduledMiniBlocksFlagEnabled returns true if scheduledMiniBlocksFlag is enabled
func (fh *flagsHolder) IsScheduledMiniBlocksFlagEnabled() bool {
	return fh.scheduledMiniBlocksFlag.IsSet()
}

// IsCorrectJailedNotUnStakedEmptyQueueFlagEnabled returns true if correctJailedNotUnStakedEmptyQueueFlag is enabled
func (fh *flagsHolder) IsCorrectJailedNotUnStakedEmptyQueueFlagEnabled() bool {
	return fh.correctJailedNotUnStakedEmptyQueueFlag.IsSet()
}

// IsDoNotReturnOldBlockInBlockchainHookFlagEnabled returns true if doNotReturnOldBlockInBlockchainHookFlag is enabled
func (fh *flagsHolder) IsDoNotReturnOldBlockInBlockchainHookFlagEnabled() bool {
	return fh.doNotReturnOldBlockInBlockchainHookFlag.IsSet()
}

// IsAddFailedRelayedTxToInvalidMBsFlag returns true if addFailedRelayedTxToInvalidMBsFlag is enabled
func (fh *flagsHolder) IsAddFailedRelayedTxToInvalidMBsFlag() bool {
	return fh.addFailedRelayedTxToInvalidMBsFlag.IsSet()
}

// IsSCRSizeInvariantOnBuiltInResultFlagEnabled returns true if scrSizeInvariantOnBuiltInResultFlag is enabled
func (fh *flagsHolder) IsSCRSizeInvariantOnBuiltInResultFlagEnabled() bool {
	return fh.scrSizeInvariantOnBuiltInResultFlag.IsSet()
}

// IsCheckCorrectTokenIDForTransferRoleFlagEnabled returns true if checkCorrectTokenIDForTransferRoleFlag is enabled
func (fh *flagsHolder) IsCheckCorrectTokenIDForTransferRoleFlagEnabled() bool {
	return fh.checkCorrectTokenIDForTransferRoleFlag.IsSet()
}

// IsFailExecutionOnEveryAPIErrorFlagEnabled returns true if failExecutionOnEveryAPIErrorFlag is enabled
func (fh *flagsHolder) IsFailExecutionOnEveryAPIErrorFlagEnabled() bool {
	return fh.failExecutionOnEveryAPIErrorFlag.IsSet()
}

// IsHeartbeatDisableFlagEnabled returns true if heartbeatDisableFlag is enabled
func (fh *flagsHolder) IsHeartbeatDisableFlagEnabled() bool {
	return fh.heartbeatDisableFlag.IsSet()
}

// IsMiniBlockPartialExecutionFlagEnabled returns true if isMiniBlockPartialExecutionFlag is enabled
func (fh *flagsHolder) IsMiniBlockPartialExecutionFlagEnabled() bool {
	return fh.isMiniBlockPartialExecutionFlag.IsSet()
}<|MERGE_RESOLUTION|>--- conflicted
+++ resolved
@@ -3,7 +3,6 @@
 import "github.com/ElrondNetwork/elrond-go-core/core/atomic"
 
 type flagsHolder struct {
-<<<<<<< HEAD
 	scDeployFlag                                *atomic.Flag
 	builtInFunctionsFlag                        *atomic.Flag
 	relayedTransactionsFlag                     *atomic.Flag
@@ -23,7 +22,7 @@
 	stakeFlag                                   *atomic.Flag
 	stakingV2Flag                               *atomic.Flag
 	stakingV2OwnerFlag                          *atomic.Flag
-	stakingV2DelegationFlag                     *atomic.Flag
+	stakingV2GreaterEpochFlag                     *atomic.Flag
 	doubleKeyProtectionFlag                     *atomic.Flag
 	esdtFlag                                    *atomic.Flag
 	esdtCurrentEpochFlag                        *atomic.Flag
@@ -74,81 +73,10 @@
 	failExecutionOnEveryAPIErrorFlag            *atomic.Flag
 	heartbeatDisableFlag                        *atomic.Flag
 	isMiniBlockPartialExecutionFlag             *atomic.Flag
-=======
-	scDeployFlag                               *atomic.Flag
-	builtInFunctionsFlag                       *atomic.Flag
-	relayedTransactionsFlag                    *atomic.Flag
-	penalizedTooMuchGasFlag                    *atomic.Flag
-	switchJailWaitingFlag                      *atomic.Flag
-	belowSignedThresholdFlag                   *atomic.Flag
-	switchHysteresisForMinNodesFlag            *atomic.Flag
-	transactionSignedWithTxHashFlag            *atomic.Flag
-	metaProtectionFlag                         *atomic.Flag
-	aheadOfTimeGasUsageFlag                    *atomic.Flag
-	gasPriceModifierFlag                       *atomic.Flag
-	repairCallbackFlag                         *atomic.Flag
-	balanceWaitingListsFlag                    *atomic.Flag
-	returnDataToLastTransferFlag               *atomic.Flag
-	senderInOutTransferFlag                    *atomic.Flag
-	stakeFlag                                  *atomic.Flag
-	stakingV2Flag                              *atomic.Flag
-	stakingV2OwnerFlag                         *atomic.Flag
-	stakingV2GreaterEpochFlag                  *atomic.Flag
-	doubleKeyProtectionFlag                    *atomic.Flag
-	esdtFlag                                   *atomic.Flag
-	esdtCurrentEpochFlag                       *atomic.Flag
-	governanceFlag                             *atomic.Flag
-	governanceCurrentEpochFlag                 *atomic.Flag
-	delegationManagerFlag                      *atomic.Flag
-	delegationSmartContractFlag                *atomic.Flag
-	correctLastUnJailedFlag                    *atomic.Flag
-	correctLastUnJailedCurrentEpochFlag        *atomic.Flag
-	relayedTransactionsV2Flag                  *atomic.Flag
-	unBondTokensV2Flag                         *atomic.Flag
-	saveJailedAlwaysFlag                       *atomic.Flag
-	reDelegateBelowMinCheckFlag                *atomic.Flag
-	validatorToDelegationFlag                  *atomic.Flag
-	waitingListFixFlag                         *atomic.Flag
-	incrementSCRNonceInMultiTransferFlag       *atomic.Flag
-	esdtMultiTransferFlag                      *atomic.Flag
-	globalMintBurnFlag                         *atomic.Flag
-	esdtTransferRoleFlag                       *atomic.Flag
-	builtInFunctionOnMetaFlag                  *atomic.Flag
-	computeRewardCheckpointFlag                *atomic.Flag
-	scrSizeInvariantCheckFlag                  *atomic.Flag
-	backwardCompSaveKeyValueFlag               *atomic.Flag
-	esdtNFTCreateOnMultiShardFlag              *atomic.Flag
-	metaESDTSetFlag                            *atomic.Flag
-	addTokensToDelegationFlag                  *atomic.Flag
-	multiESDTTransferFixOnCallBackFlag         *atomic.Flag
-	optimizeGasUsedInCrossMiniBlocksFlag       *atomic.Flag
-	correctFirstQueuedFlag                     *atomic.Flag
-	deleteDelegatorAfterClaimRewardsFlag       *atomic.Flag
-	fixOOGReturnCodeFlag                       *atomic.Flag
-	removeNonUpdatedStorageFlag                *atomic.Flag
-	optimizeNFTStoreFlag                       *atomic.Flag
-	createNFTThroughExecByCallerFlag           *atomic.Flag
-	stopDecreasingValidatorRatingWhenStuckFlag *atomic.Flag
-	frontRunningProtectionFlag                 *atomic.Flag
-	isPayableBySCFlag                          *atomic.Flag
-	cleanUpInformativeSCRsFlag                 *atomic.Flag
-	storageAPICostOptimizationFlag             *atomic.Flag
-	esdtRegisterAndSetAllRolesFlag             *atomic.Flag
-	scheduledMiniBlocksFlag                    *atomic.Flag
-	correctJailedNotUnStakedEmptyQueueFlag     *atomic.Flag
-	doNotReturnOldBlockInBlockchainHookFlag    *atomic.Flag
-	addFailedRelayedTxToInvalidMBsFlag         *atomic.Flag
-	scrSizeInvariantOnBuiltInResultFlag        *atomic.Flag
-	checkCorrectTokenIDForTransferRoleFlag     *atomic.Flag
-	failExecutionOnEveryAPIErrorFlag           *atomic.Flag
-	heartbeatDisableFlag                       *atomic.Flag
-	isMiniBlockPartialExecutionFlag            *atomic.Flag
->>>>>>> b27a967c
 }
 
 func newFlagsHolder() *flagsHolder {
 	return &flagsHolder{
-<<<<<<< HEAD
 		scDeployFlag:                                &atomic.Flag{},
 		builtInFunctionsFlag:                        &atomic.Flag{},
 		relayedTransactionsFlag:                     &atomic.Flag{},
@@ -168,7 +96,7 @@
 		stakeFlag:                                   &atomic.Flag{},
 		stakingV2Flag:                               &atomic.Flag{},
 		stakingV2OwnerFlag:                          &atomic.Flag{},
-		stakingV2DelegationFlag:                     &atomic.Flag{},
+		stakingV2GreaterEpochFlag:                     &atomic.Flag{},
 		doubleKeyProtectionFlag:                     &atomic.Flag{},
 		esdtFlag:                                    &atomic.Flag{},
 		esdtCurrentEpochFlag:                        &atomic.Flag{},
@@ -219,76 +147,6 @@
 		failExecutionOnEveryAPIErrorFlag:            &atomic.Flag{},
 		heartbeatDisableFlag:                        &atomic.Flag{},
 		isMiniBlockPartialExecutionFlag:             &atomic.Flag{},
-=======
-		scDeployFlag:                               &atomic.Flag{},
-		builtInFunctionsFlag:                       &atomic.Flag{},
-		relayedTransactionsFlag:                    &atomic.Flag{},
-		penalizedTooMuchGasFlag:                    &atomic.Flag{},
-		switchJailWaitingFlag:                      &atomic.Flag{},
-		belowSignedThresholdFlag:                   &atomic.Flag{},
-		switchHysteresisForMinNodesFlag:            &atomic.Flag{},
-		transactionSignedWithTxHashFlag:            &atomic.Flag{},
-		metaProtectionFlag:                         &atomic.Flag{},
-		aheadOfTimeGasUsageFlag:                    &atomic.Flag{},
-		gasPriceModifierFlag:                       &atomic.Flag{},
-		repairCallbackFlag:                         &atomic.Flag{},
-		balanceWaitingListsFlag:                    &atomic.Flag{},
-		returnDataToLastTransferFlag:               &atomic.Flag{},
-		senderInOutTransferFlag:                    &atomic.Flag{},
-		stakeFlag:                                  &atomic.Flag{},
-		stakingV2Flag:                              &atomic.Flag{},
-		stakingV2OwnerFlag:                         &atomic.Flag{},
-		stakingV2GreaterEpochFlag:                  &atomic.Flag{},
-		doubleKeyProtectionFlag:                    &atomic.Flag{},
-		esdtFlag:                                   &atomic.Flag{},
-		esdtCurrentEpochFlag:                       &atomic.Flag{},
-		governanceFlag:                             &atomic.Flag{},
-		governanceCurrentEpochFlag:                 &atomic.Flag{},
-		delegationManagerFlag:                      &atomic.Flag{},
-		delegationSmartContractFlag:                &atomic.Flag{},
-		correctLastUnJailedFlag:                    &atomic.Flag{},
-		correctLastUnJailedCurrentEpochFlag:        &atomic.Flag{},
-		relayedTransactionsV2Flag:                  &atomic.Flag{},
-		unBondTokensV2Flag:                         &atomic.Flag{},
-		saveJailedAlwaysFlag:                       &atomic.Flag{},
-		reDelegateBelowMinCheckFlag:                &atomic.Flag{},
-		validatorToDelegationFlag:                  &atomic.Flag{},
-		waitingListFixFlag:                         &atomic.Flag{},
-		incrementSCRNonceInMultiTransferFlag:       &atomic.Flag{},
-		esdtMultiTransferFlag:                      &atomic.Flag{},
-		globalMintBurnFlag:                         &atomic.Flag{},
-		esdtTransferRoleFlag:                       &atomic.Flag{},
-		builtInFunctionOnMetaFlag:                  &atomic.Flag{},
-		computeRewardCheckpointFlag:                &atomic.Flag{},
-		scrSizeInvariantCheckFlag:                  &atomic.Flag{},
-		backwardCompSaveKeyValueFlag:               &atomic.Flag{},
-		esdtNFTCreateOnMultiShardFlag:              &atomic.Flag{},
-		metaESDTSetFlag:                            &atomic.Flag{},
-		addTokensToDelegationFlag:                  &atomic.Flag{},
-		multiESDTTransferFixOnCallBackFlag:         &atomic.Flag{},
-		optimizeGasUsedInCrossMiniBlocksFlag:       &atomic.Flag{},
-		correctFirstQueuedFlag:                     &atomic.Flag{},
-		deleteDelegatorAfterClaimRewardsFlag:       &atomic.Flag{},
-		fixOOGReturnCodeFlag:                       &atomic.Flag{},
-		removeNonUpdatedStorageFlag:                &atomic.Flag{},
-		optimizeNFTStoreFlag:                       &atomic.Flag{},
-		createNFTThroughExecByCallerFlag:           &atomic.Flag{},
-		stopDecreasingValidatorRatingWhenStuckFlag: &atomic.Flag{},
-		frontRunningProtectionFlag:                 &atomic.Flag{},
-		isPayableBySCFlag:                          &atomic.Flag{},
-		cleanUpInformativeSCRsFlag:                 &atomic.Flag{},
-		storageAPICostOptimizationFlag:             &atomic.Flag{},
-		esdtRegisterAndSetAllRolesFlag:             &atomic.Flag{},
-		scheduledMiniBlocksFlag:                    &atomic.Flag{},
-		correctJailedNotUnStakedEmptyQueueFlag:     &atomic.Flag{},
-		doNotReturnOldBlockInBlockchainHookFlag:    &atomic.Flag{},
-		addFailedRelayedTxToInvalidMBsFlag:         &atomic.Flag{},
-		scrSizeInvariantOnBuiltInResultFlag:        &atomic.Flag{},
-		checkCorrectTokenIDForTransferRoleFlag:     &atomic.Flag{},
-		failExecutionOnEveryAPIErrorFlag:           &atomic.Flag{},
-		heartbeatDisableFlag:                       &atomic.Flag{},
-		isMiniBlockPartialExecutionFlag:            &atomic.Flag{},
->>>>>>> b27a967c
 	}
 }
 
