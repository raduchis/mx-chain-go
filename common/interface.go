package common

import (
	"context"
	"time"

	"github.com/ElrondNetwork/elrond-go-core/core"
	"github.com/ElrondNetwork/elrond-go-core/data"
	"github.com/ElrondNetwork/elrond-go-core/data/block"
)

// NumNodesDTO represents the DTO structure that will hold the number of nodes split by category and other
// trie structure relevant data such as maximum number of trie levels including the roothash node and all leaves
type NumNodesDTO struct {
	Leaves     int
	Extensions int
	Branches   int
	MaxLevel   int
}

// Trie is an interface for Merkle Trees implementations
type Trie interface {
	Get(key []byte) ([]byte, error)
	Update(key, value []byte) error
	Delete(key []byte) error
	RootHash() ([]byte, error)
	Commit() error
	Recreate(root []byte) (Trie, error)
	RecreateFromEpoch(options RootHashHolder) (Trie, error)
	String() string
	GetObsoleteHashes() [][]byte
	GetDirtyHashes() (ModifiedHashes, error)
	GetOldRoot() []byte
	GetSerializedNodes([]byte, uint64) ([][]byte, uint64, error)
	GetSerializedNode([]byte) ([]byte, error)
	GetNumNodes() NumNodesDTO
	GetAllLeavesOnChannel(leavesChannel chan core.KeyValueHolder, ctx context.Context, rootHash []byte, keyBuilder KeyBuilder) error
	GetAllHashes() ([][]byte, error)
	GetProof(key []byte) ([][]byte, []byte, error)
	VerifyProof(rootHash []byte, key []byte, proof [][]byte) (bool, error)
	GetStorageManager() StorageManager
	Close() error
	IsInterfaceNil() bool
}

<<<<<<< HEAD
// DataTrie is an interface that declares the methods used for dataTries
type DataTrie interface {
	RootHash() ([]byte, error)
	GetAllLeavesOnChannel(leavesChannel chan core.KeyValueHolder, ctx context.Context, rootHash []byte) error
	IsInterfaceNil() bool
=======
// KeyBuilder is used for building trie keys as you traverse the trie
type KeyBuilder interface {
	BuildKey(keyPart []byte)
	GetKey() ([]byte, error)
	Clone() KeyBuilder
>>>>>>> 62f2d9e4
}

// StorageManager manages all trie storage operations
type StorageManager interface {
	Get(key []byte) ([]byte, error)
	GetFromCurrentEpoch(key []byte) ([]byte, error)
	Put(key []byte, val []byte) error
	PutInEpoch(key []byte, val []byte, epoch uint32) error
	PutInEpochWithoutCache(key []byte, val []byte, epoch uint32) error
	TakeSnapshot(rootHash []byte, mainTrieRootHash []byte, leavesChan chan core.KeyValueHolder, missingNodesChan chan []byte, errChan chan error, stats SnapshotStatisticsHandler, epoch uint32)
	SetCheckpoint(rootHash []byte, mainTrieRootHash []byte, leavesChan chan core.KeyValueHolder, missingNodesChan chan []byte, errChan chan error, stats SnapshotStatisticsHandler)
	GetLatestStorageEpoch() (uint32, error)
	IsPruningEnabled() bool
	IsPruningBlocked() bool
	EnterPruningBufferingMode()
	ExitPruningBufferingMode()
	AddDirtyCheckpointHashes([]byte, ModifiedHashes) bool
	Remove(hash []byte) error
	SetEpochForPutOperation(uint32)
	ShouldTakeSnapshot() bool
	GetBaseTrieStorageManager() StorageManager
	IsClosed() bool
	Close() error
	IsInterfaceNil() bool
}

// DBWriteCacher is used to cache changes made to the trie, and only write to the database when it's needed
type DBWriteCacher interface {
	Put(key, val []byte) error
	Get(key []byte) ([]byte, error)
	Remove(key []byte) error
	Close() error
	IsInterfaceNil() bool
}

// SnapshotDbHandler is used to keep track of how many references a snapshot db has
type SnapshotDbHandler interface {
	DBWriteCacher
	IsInUse() bool
	DecreaseNumReferences()
	IncreaseNumReferences()
	MarkForRemoval()
	MarkForDisconnection()
	SetPath(string)
}

// TriesHolder is used to store multiple tries
type TriesHolder interface {
	Put([]byte, Trie)
	Replace(key []byte, tr Trie)
	Get([]byte) Trie
	GetAll() []Trie
	Reset()
	IsInterfaceNil() bool
}

// Locker defines the operations used to lock different critical areas. Implemented by the RWMutex.
type Locker interface {
	Lock()
	Unlock()
	RLock()
	RUnlock()
}

// MerkleProofVerifier is used to verify merkle proofs
type MerkleProofVerifier interface {
	VerifyProof(rootHash []byte, key []byte, proof [][]byte) (bool, error)
}

// SizeSyncStatisticsHandler extends the SyncStatisticsHandler interface by allowing setting up the trie node size
type SizeSyncStatisticsHandler interface {
	data.SyncStatisticsHandler
	AddNumBytesReceived(bytes uint64)
	NumBytesReceived() uint64
	NumTries() int
	AddProcessingTime(duration time.Duration)
	IncrementIteration()
	ProcessingTime() time.Duration
	NumIterations() int
}

// SnapshotStatisticsHandler is used to measure different statistics for the trie snapshot
type SnapshotStatisticsHandler interface {
	AddSize(uint64)
	SnapshotFinished()
	NewSnapshotStarted()
	NewDataTrie()
	WaitForSnapshotsToFinish()
}

// ProcessStatusHandler defines the behavior of a component able to hold the current status of the node and
// able to tell if the node is idle or processing/committing a block
type ProcessStatusHandler interface {
	SetBusy(reason string)
	SetIdle()
	IsIdle() bool
	IsInterfaceNil() bool
}

// BlockInfo provides a block information such as nonce, hash, roothash and so on
type BlockInfo interface {
	GetNonce() uint64
	GetHash() []byte
	GetRootHash() []byte
	Equal(blockInfo BlockInfo) bool
	IsInterfaceNil() bool
}

// ReceiptsHolder holds receipts content (e.g. miniblocks)
type ReceiptsHolder interface {
	GetMiniblocks() []*block.MiniBlock
	IsInterfaceNil() bool
}

// RootHashHolder holds a rootHash and the corresponding epoch
type RootHashHolder interface {
	GetRootHash() []byte
	GetEpoch() core.OptionalUint32
	String() string
	IsInterfaceNil() bool
}

// GasScheduleNotifierAPI defines the behavior of the gas schedule notifier components that is used for api
type GasScheduleNotifierAPI interface {
	core.GasScheduleNotifier
	LatestGasScheduleCopy() map[string]map[string]uint64
}

// PidQueueHandler defines the behavior of a queue of pids
type PidQueueHandler interface {
	Push(pid core.PeerID)
	Pop() core.PeerID
	IndexOf(pid core.PeerID) int
	Promote(idx int)
	Remove(pid core.PeerID)
	DataSizeInBytes() int
	Get(idx int) core.PeerID
	Len() int
	IsInterfaceNil() bool
}

// EnableEpochsHandler is used to verify the which flags are set in the current epoch based on EnableEpochs config
type EnableEpochsHandler interface {
	BlockGasAndFeesReCheckEnableEpoch() uint32
	StakingV2EnableEpoch() uint32
	ScheduledMiniBlocksEnableEpoch() uint32
	SwitchJailWaitingEnableEpoch() uint32
	BalanceWaitingListsEnableEpoch() uint32
	WaitingListFixEnableEpoch() uint32
	MultiESDTTransferAsyncCallBackEnableEpoch() uint32
	FixOOGReturnCodeEnableEpoch() uint32
	RemoveNonUpdatedStorageEnableEpoch() uint32
	CreateNFTThroughExecByCallerEnableEpoch() uint32
	FixFailExecutionOnErrorEnableEpoch() uint32
	ManagedCryptoAPIEnableEpoch() uint32
	DisableExecByCallerEnableEpoch() uint32
	RefactorContextEnableEpoch() uint32
	CheckExecuteReadOnlyEnableEpoch() uint32
	StorageAPICostOptimizationEnableEpoch() uint32
	MiniBlockPartialExecutionEnableEpoch() uint32
	RefactorPeersMiniBlocksEnableEpoch() uint32
	IsSCDeployFlagEnabled() bool
	IsBuiltInFunctionsFlagEnabled() bool
	IsRelayedTransactionsFlagEnabled() bool
	IsPenalizedTooMuchGasFlagEnabled() bool
	ResetPenalizedTooMuchGasFlag()
	IsSwitchJailWaitingFlagEnabled() bool
	IsBelowSignedThresholdFlagEnabled() bool
	IsSwitchHysteresisForMinNodesFlagEnabled() bool
	IsSwitchHysteresisForMinNodesFlagEnabledForCurrentEpoch() bool
	IsTransactionSignedWithTxHashFlagEnabled() bool
	IsMetaProtectionFlagEnabled() bool
	IsAheadOfTimeGasUsageFlagEnabled() bool
	IsGasPriceModifierFlagEnabled() bool
	IsRepairCallbackFlagEnabled() bool
	IsBalanceWaitingListsFlagEnabled() bool
	IsReturnDataToLastTransferFlagEnabled() bool
	IsSenderInOutTransferFlagEnabled() bool
	IsStakeFlagEnabled() bool
	IsStakingV2FlagEnabled() bool
	IsStakingV2OwnerFlagEnabled() bool
	IsStakingV2FlagEnabledForActivationEpochCompleted() bool
	IsDoubleKeyProtectionFlagEnabled() bool
	IsESDTFlagEnabled() bool
	IsESDTFlagEnabledForCurrentEpoch() bool
	IsGovernanceFlagEnabled() bool
	IsGovernanceFlagEnabledForCurrentEpoch() bool
	IsDelegationManagerFlagEnabled() bool
	IsDelegationSmartContractFlagEnabled() bool
	IsDelegationSmartContractFlagEnabledForCurrentEpoch() bool
	IsCorrectLastUnJailedFlagEnabled() bool
	IsCorrectLastUnJailedFlagEnabledForCurrentEpoch() bool
	IsRelayedTransactionsV2FlagEnabled() bool
	IsUnBondTokensV2FlagEnabled() bool
	IsSaveJailedAlwaysFlagEnabled() bool
	IsReDelegateBelowMinCheckFlagEnabled() bool
	IsValidatorToDelegationFlagEnabled() bool
	IsWaitingListFixFlagEnabled() bool
	IsIncrementSCRNonceInMultiTransferFlagEnabled() bool
	IsESDTMultiTransferFlagEnabled() bool
	IsGlobalMintBurnFlagEnabled() bool
	IsESDTTransferRoleFlagEnabled() bool
	IsBuiltInFunctionOnMetaFlagEnabled() bool
	IsComputeRewardCheckpointFlagEnabled() bool
	IsSCRSizeInvariantCheckFlagEnabled() bool
	IsBackwardCompSaveKeyValueFlagEnabled() bool
	IsESDTNFTCreateOnMultiShardFlagEnabled() bool
	IsMetaESDTSetFlagEnabled() bool
	IsAddTokensToDelegationFlagEnabled() bool
	IsMultiESDTTransferFixOnCallBackFlagEnabled() bool
	IsOptimizeGasUsedInCrossMiniBlocksFlagEnabled() bool
	IsCorrectFirstQueuedFlagEnabled() bool
	IsDeleteDelegatorAfterClaimRewardsFlagEnabled() bool
	IsFixOOGReturnCodeFlagEnabled() bool
	IsRemoveNonUpdatedStorageFlagEnabled() bool
	IsOptimizeNFTStoreFlagEnabled() bool
	IsCreateNFTThroughExecByCallerFlagEnabled() bool
	IsStopDecreasingValidatorRatingWhenStuckFlagEnabled() bool
	IsFrontRunningProtectionFlagEnabled() bool
	IsPayableBySCFlagEnabled() bool
	IsCleanUpInformativeSCRsFlagEnabled() bool
	IsStorageAPICostOptimizationFlagEnabled() bool
	IsESDTRegisterAndSetAllRolesFlagEnabled() bool
	IsScheduledMiniBlocksFlagEnabled() bool
	IsCorrectJailedNotUnStakedEmptyQueueFlagEnabled() bool
	IsDoNotReturnOldBlockInBlockchainHookFlagEnabled() bool
	IsAddFailedRelayedTxToInvalidMBsFlag() bool
	IsSCRSizeInvariantOnBuiltInResultFlagEnabled() bool
	IsCheckCorrectTokenIDForTransferRoleFlagEnabled() bool
	IsFailExecutionOnEveryAPIErrorFlagEnabled() bool
	IsHeartbeatDisableFlagEnabled() bool
	IsMiniBlockPartialExecutionFlagEnabled() bool
	IsManagedCryptoAPIsFlagEnabled() bool
	IsESDTMetadataContinuousCleanupFlagEnabled() bool
	IsDisableExecByCallerFlagEnabled() bool
	IsRefactorContextFlagEnabled() bool
	IsCheckFunctionArgumentFlagEnabled() bool
	IsCheckExecuteOnReadOnlyFlagEnabled() bool
	IsFixAsyncCallbackCheckFlagEnabled() bool
	IsSaveToSystemAccountFlagEnabled() bool
	IsCheckFrozenCollectionFlagEnabled() bool
	IsSendAlwaysFlagEnabled() bool
	IsValueLengthCheckFlagEnabled() bool
	IsCheckTransferFlagEnabled() bool
	IsTransferToMetaFlagEnabled() bool
	IsESDTNFTImprovementV1FlagEnabled() bool
	IsSetSenderInEeiOutputTransferFlagEnabled() bool
	IsChangeDelegationOwnerFlagEnabled() bool
	IsRefactorPeersMiniBlocksFlagEnabled() bool
	IsFixAsyncCallBackArgsListFlagEnabled() bool

	IsInterfaceNil() bool
}<|MERGE_RESOLUTION|>--- conflicted
+++ resolved
@@ -43,19 +43,18 @@
 	IsInterfaceNil() bool
 }
 
-<<<<<<< HEAD
-// DataTrie is an interface that declares the methods used for dataTries
-type DataTrie interface {
-	RootHash() ([]byte, error)
-	GetAllLeavesOnChannel(leavesChannel chan core.KeyValueHolder, ctx context.Context, rootHash []byte) error
-	IsInterfaceNil() bool
-=======
 // KeyBuilder is used for building trie keys as you traverse the trie
 type KeyBuilder interface {
 	BuildKey(keyPart []byte)
 	GetKey() ([]byte, error)
 	Clone() KeyBuilder
->>>>>>> 62f2d9e4
+}
+
+// DataTrie is an interface that declares the methods used for dataTries
+type DataTrie interface {
+	RootHash() ([]byte, error)
+	GetAllLeavesOnChannel(leavesChannel chan core.KeyValueHolder, ctx context.Context, rootHash []byte) error
+	IsInterfaceNil() bool
 }
 
 // StorageManager manages all trie storage operations
