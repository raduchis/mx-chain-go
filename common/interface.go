--- conflicted
+++ resolved
@@ -104,7 +104,7 @@
 	data.SyncStatisticsHandler
 	AddNumBytesReceived(bytes uint64)
 	NumBytesReceived() uint64
-<<<<<<< HEAD
+	NumTries() int
 }
 
 // SnapshotStatisticsHandler is used to measure different statistics for the trie snapshot
@@ -114,7 +114,4 @@
 	NewSnapshotStarted()
 	NewDataTrie()
 	WaitForSnapshotsToFinish()
-=======
-	NumTries() int
->>>>>>> e9b0fa76
 }