--- conflicted
+++ resolved
@@ -41,18 +41,8 @@
 	Update(key, value []byte) error
 	Delete(key []byte)
 	RootHash() ([]byte, error)
-<<<<<<< HEAD
 	Commit(collector TrieHashesCollector) error
-	Recreate(root []byte) (Trie, error)
-	RecreateFromEpoch(options RootHashHolder) (Trie, error)
-=======
-	Commit() error
 	Recreate(options RootHashHolder) (Trie, error)
-	String() string
-	GetObsoleteHashes() [][]byte
-	GetDirtyHashes() (ModifiedHashes, error)
-	GetOldRoot() []byte
->>>>>>> 3094bb08
 	GetSerializedNodes([]byte, uint64) ([][]byte, uint64, error)
 	GetSerializedNode([]byte) ([]byte, error)
 	GetAllLeavesOnChannel(allLeavesChan *TrieIteratorChannels, ctx context.Context, rootHash []byte, keyBuilder KeyBuilder, trieLeafParser TrieLeafParser) error
