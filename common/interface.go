package common

import (
	"context"
	"time"

	"github.com/multiversx/mx-chain-core-go/core"
	"github.com/multiversx/mx-chain-core-go/data"
	"github.com/multiversx/mx-chain-core-go/data/block"
	crypto "github.com/multiversx/mx-chain-crypto-go"
)

// TrieIteratorChannels defines the channels that are being used when iterating the trie nodes
type TrieIteratorChannels struct {
	LeavesChan chan core.KeyValueHolder
	ErrChan    BufferedErrChan
}

// TrieType defines the type of the trie
type TrieType string

const (
	// MainTrie represents the main trie in which all the accounts and SC code are stored
	MainTrie TrieType = "mainTrie"

	// DataTrie represents a data trie in which all the data related to an account is stored
	DataTrie TrieType = "dataTrie"
)

// BufferedErrChan is an interface that defines the methods for a buffered error channel
type BufferedErrChan interface {
	WriteInChanNonBlocking(err error)
	ReadFromChanNonBlocking() error
	Close()
	IsInterfaceNil() bool
}

// Trie is an interface for Merkle Trees implementations
type Trie interface {
	Get(key []byte) ([]byte, uint32, error)
	Update(key, value []byte) error
	Delete(key []byte)
	RootHash() ([]byte, error)
	Commit(collector TrieHashesCollector) error
	Recreate(root []byte) (Trie, error)
	RecreateFromEpoch(options RootHashHolder) (Trie, error)
	GetSerializedNodes([]byte, uint64) ([][]byte, uint64, error)
	GetSerializedNode([]byte) ([]byte, error)
	GetAllLeavesOnChannel(allLeavesChan *TrieIteratorChannels, ctx context.Context, rootHash []byte, keyBuilder KeyBuilder, trieLeafParser TrieLeafParser) error
	GetProof(key []byte, rootHash []byte) ([][]byte, []byte, error)
	VerifyProof(rootHash []byte, key []byte, proof [][]byte) (bool, error)
	GetStorageManager() StorageManager
	IsMigratedToLatestVersion() (bool, error)
	Close() error
	IsInterfaceNil() bool
}

// TrieLeafParser is used to parse trie leaves
type TrieLeafParser interface {
	ParseLeaf(key []byte, val []byte, version core.TrieNodeVersion) (core.KeyValueHolder, error)
	IsInterfaceNil() bool
}

// TrieStats is used to collect the trie statistics for the given rootHash
type TrieStats interface {
	GetTrieStats(address string, rootHash []byte) (TrieStatisticsHandler, error)
}

// StorageMarker is used to mark the given storer as synced and active
type StorageMarker interface {
	MarkStorerAsSyncedAndActive(storer StorageManager)
	IsInterfaceNil() bool
}

// KeyBuilder is used for building trie keys as you traverse the trie
type KeyBuilder interface {
	BuildKey(keyPart []byte)
	GetKey() ([]byte, error)
	Clone() KeyBuilder
	IsInterfaceNil() bool
}

// DataTrieHandler is an interface that declares the methods used for dataTries
type DataTrieHandler interface {
	RootHash() ([]byte, error)
	GetAllLeavesOnChannel(leavesChannels *TrieIteratorChannels, ctx context.Context, rootHash []byte, keyBuilder KeyBuilder, trieLeafParser TrieLeafParser) error
	IsMigratedToLatestVersion() (bool, error)
	IsInterfaceNil() bool
}

// StorageManager manages all trie storage operations
type StorageManager interface {
	TrieStorageInteractor
	GetFromCurrentEpoch(key []byte) ([]byte, error)
	PutInEpoch(key []byte, val []byte, epoch uint32) error
	PutInEpochWithoutCache(key []byte, val []byte, epoch uint32) error
	TakeSnapshot(address string, rootHash []byte, mainTrieRootHash []byte, iteratorChannels *TrieIteratorChannels, missingNodesChan chan []byte, stats SnapshotStatisticsHandler, epoch uint32)
	GetLatestStorageEpoch() (uint32, error)
	IsPruningEnabled() bool
	IsPruningBlocked() bool
	EnterPruningBufferingMode()
	ExitPruningBufferingMode()
	RemoveFromAllActiveEpochs(hash []byte) error
	SetEpochForPutOperation(uint32)
	ShouldTakeSnapshot() bool
	IsSnapshotSupported() bool
	GetBaseTrieStorageManager() StorageManager
	IsClosed() bool
	Close() error
	IsInterfaceNil() bool
}

// TrieStorageInteractor defines the methods used for interacting with the trie storage
type TrieStorageInteractor interface {
	BaseStorer
	GetIdentifier() string
	GetStateStatsHandler() StateStatisticsHandler
}

// BaseStorer define the base methods needed for a storer
type BaseStorer interface {
	Put(key, val []byte) error
	Get(key []byte) ([]byte, error)
	Remove(key []byte) error
	Close() error
	IsInterfaceNil() bool
}

// SnapshotDbHandler is used to keep track of how many references a snapshot db has
type SnapshotDbHandler interface {
	BaseStorer
	IsInUse() bool
	DecreaseNumReferences()
	IncreaseNumReferences()
	MarkForRemoval()
	MarkForDisconnection()
	SetPath(string)
}

// TriesHolder is used to store multiple tries
type TriesHolder interface {
	Put([]byte, Trie)
	Replace(key []byte, tr Trie)
	Get([]byte) Trie
	GetAll() []Trie
	Reset()
	IsInterfaceNil() bool
}

// Locker defines the operations used to lock different critical areas. Implemented by the RWMutex.
type Locker interface {
	Lock()
	Unlock()
	RLock()
	RUnlock()
}

// MerkleProofVerifier is used to verify merkle proofs
type MerkleProofVerifier interface {
	VerifyProof(rootHash []byte, key []byte, proof [][]byte) (bool, error)
}

// SizeSyncStatisticsHandler extends the SyncStatisticsHandler interface by allowing setting up the trie node size
type SizeSyncStatisticsHandler interface {
	data.SyncStatisticsHandler
	AddNumBytesReceived(bytes uint64)
	NumBytesReceived() uint64
	NumTries() int
	AddProcessingTime(duration time.Duration)
	IncrementIteration()
	ProcessingTime() time.Duration
	NumIterations() int
}

// SnapshotStatisticsHandler is used to measure different statistics for the trie snapshot
type SnapshotStatisticsHandler interface {
	SnapshotFinished()
	NewSnapshotStarted()
	WaitForSnapshotsToFinish()
	AddTrieStats(handler TrieStatisticsHandler, trieType TrieType)
	GetSnapshotDuration() int64
	GetSnapshotNumNodes() uint64
	IsInterfaceNil() bool
}

// TrieStatisticsHandler is used to collect different statistics about a single trie
type TrieStatisticsHandler interface {
	AddBranchNode(level int, size uint64)
	AddExtensionNode(level int, size uint64)
	AddLeafNode(level int, size uint64, version core.TrieNodeVersion)
	AddAccountInfo(address string, rootHash []byte)

	GetTotalNodesSize() uint64
	GetTotalNumNodes() uint64
	GetMaxTrieDepth() uint32
	GetBranchNodesSize() uint64
	GetNumBranchNodes() uint64
	GetExtensionNodesSize() uint64
	GetNumExtensionNodes() uint64
	GetLeafNodesSize() uint64
	GetNumLeafNodes() uint64
	GetLeavesMigrationStats() map[core.TrieNodeVersion]uint64

	MergeTriesStatistics(statsToBeMerged TrieStatisticsHandler)
	ToString() []string
	IsInterfaceNil() bool
}

// TriesStatisticsCollector is used to merge the statistics for multiple tries
type TriesStatisticsCollector interface {
	Add(trieStats TrieStatisticsHandler, trieType TrieType)
	Print()
	GetNumNodes() uint64
}

// StateStatisticsHandler defines the behaviour of a storage statistics handler
type StateStatisticsHandler interface {
	Reset()
	ResetSnapshot()

	IncrCache()
	Cache() uint64
	IncrSnapshotCache()
	SnapshotCache() uint64

	IncrPersister(epoch uint32)
	Persister(epoch uint32) uint64
	IncrSnapshotPersister(epoch uint32)
	SnapshotPersister(epoch uint32) uint64

	IncrTrie()
	Trie() uint64

	ProcessingStats() []string
	SnapshotStats() []string

	IsInterfaceNil() bool
}

// ProcessStatusHandler defines the behavior of a component able to hold the current status of the node and
// able to tell if the node is idle or processing/committing a block
type ProcessStatusHandler interface {
	SetBusy(reason string)
	SetIdle()
	IsIdle() bool
	IsInterfaceNil() bool
}

// BlockInfo provides a block information such as nonce, hash, roothash and so on
type BlockInfo interface {
	GetNonce() uint64
	GetHash() []byte
	GetRootHash() []byte
	Equal(blockInfo BlockInfo) bool
	IsInterfaceNil() bool
}

// ReceiptsHolder holds receipts content (e.g. miniblocks)
type ReceiptsHolder interface {
	GetMiniblocks() []*block.MiniBlock
	IsInterfaceNil() bool
}

// RootHashHolder holds a rootHash and the corresponding epoch
type RootHashHolder interface {
	GetRootHash() []byte
	GetEpoch() core.OptionalUint32
	String() string
	IsInterfaceNil() bool
}

// GasScheduleNotifierAPI defines the behavior of the gas schedule notifier components that is used for api
type GasScheduleNotifierAPI interface {
	core.GasScheduleNotifier
	LatestGasScheduleCopy() map[string]map[string]uint64
}

// PidQueueHandler defines the behavior of a queue of pids
type PidQueueHandler interface {
	Push(pid core.PeerID)
	Pop() core.PeerID
	IndexOf(pid core.PeerID) int
	Promote(idx int)
	Remove(pid core.PeerID)
	DataSizeInBytes() int
	Get(idx int) core.PeerID
	Len() int
	IsInterfaceNil() bool
}

// EnableEpochsHandler is used to verify which flags are set in a specific epoch based on EnableEpochs config
type EnableEpochsHandler interface {
	GetCurrentEpoch() uint32
	IsFlagDefined(flag core.EnableEpochFlag) bool
	IsFlagEnabled(flag core.EnableEpochFlag) bool
	IsFlagEnabledInEpoch(flag core.EnableEpochFlag, epoch uint32) bool
	GetActivationEpoch(flag core.EnableEpochFlag) uint32

	IsInterfaceNil() bool
}

// ManagedPeersHolder defines the operations of an entity that holds managed identities for a node
type ManagedPeersHolder interface {
	AddManagedPeer(privateKeyBytes []byte) error
	GetPrivateKey(pkBytes []byte) (crypto.PrivateKey, error)
	GetP2PIdentity(pkBytes []byte) ([]byte, core.PeerID, error)
	GetMachineID(pkBytes []byte) (string, error)
	GetNameAndIdentity(pkBytes []byte) (string, string, error)
	IncrementRoundsWithoutReceivedMessages(pkBytes []byte)
	ResetRoundsWithoutReceivedMessages(pkBytes []byte, pid core.PeerID)
	GetManagedKeysByCurrentNode() map[string]crypto.PrivateKey
	IsKeyManagedByCurrentNode(pkBytes []byte) bool
	IsKeyRegistered(pkBytes []byte) bool
	IsPidManagedByCurrentNode(pid core.PeerID) bool
	IsKeyValidator(pkBytes []byte) bool
	SetValidatorState(pkBytes []byte, state bool)
	GetNextPeerAuthenticationTime(pkBytes []byte) (time.Time, error)
	SetNextPeerAuthenticationTime(pkBytes []byte, nextTime time.Time)
	IsMultiKeyMode() bool
	GetRedundancyStepInReason() string
	IsInterfaceNil() bool
}

// MissingTrieNodesNotifier defines the operations of an entity that notifies about missing trie nodes
type MissingTrieNodesNotifier interface {
	RegisterHandler(handler StateSyncNotifierSubscriber) error
	AsyncNotifyMissingTrieNode(hash []byte)
	IsInterfaceNil() bool
}

// StateSyncNotifierSubscriber defines the operations of an entity that subscribes to a missing trie nodes notifier
type StateSyncNotifierSubscriber interface {
	MissingDataTrieNodeFound(hash []byte)
	IsInterfaceNil() bool
}

// ManagedPeersMonitor defines the operations of an entity that monitors the managed peers holder
type ManagedPeersMonitor interface {
	GetManagedKeysCount() int
	GetManagedKeys() [][]byte
	GetEligibleManagedKeys() ([][]byte, error)
	GetWaitingManagedKeys() ([][]byte, error)
	IsInterfaceNil() bool
}

// TxExecutionOrderHandler is used to collect and provide the order of transactions execution
type TxExecutionOrderHandler interface {
	Add(txHash []byte)
	GetItemAtIndex(index uint32) ([]byte, error)
	GetOrder(txHash []byte) (int, error)
	Remove(txHash []byte)
	RemoveMultiple(txHashes [][]byte)
	GetItems() [][]byte
	Contains(txHash []byte) bool
	Clear()
	Len() int
	IsInterfaceNil() bool
}

// ExecutionOrderGetter defines the functionality of a component that can return the execution order of a block transactions
type ExecutionOrderGetter interface {
	GetItemAtIndex(index uint32) ([]byte, error)
	GetOrder(txHash []byte) (int, error)
	GetItems() [][]byte
	Contains(txHash []byte) bool
	Len() int
	IsInterfaceNil() bool
}

// TrieBatcher defines the methods needed for a trie batcher
type TrieBatcher interface {
	BatchHandler
	GetSortedDataForInsertion() []core.TrieData
	GetSortedDataForRemoval() []core.TrieData
	IsInterfaceNil() bool
}

// TrieBatchManager defines the methods needed for managing the trie batch
type TrieBatchManager interface {
	BatchHandler
	MarkTrieUpdateInProgress() (TrieBatcher, error)
	MarkTrieUpdateCompleted()
	IsInterfaceNil() bool
}

// BatchHandler is the interface for the batch handler
type BatchHandler interface {
	Add(data core.TrieData)
	MarkForRemoval(key []byte)
	Get(key []byte) ([]byte, bool)
}

// TrieGoroutinesManager defines the methods needed for managing the trie goroutines
type TrieGoroutinesManager interface {
	ShouldContinueProcessing() bool
	CanStartGoRoutine() bool
	EndGoRoutineProcessing()
	SetError(err error)
	GetError() error
	IsInterfaceNil() bool
}

<<<<<<< HEAD
// TrieHashesCollector defines the methods needed for collecting trie hashes
type TrieHashesCollector interface {
	AddDirtyHash(hash []byte)
	GetDirtyHashes() ModifiedHashes
	AddObsoleteHashes(oldRootHash []byte, oldHashes [][]byte)
	GetCollectedData() ([]byte, ModifiedHashes, ModifiedHashes)
=======
// AtomicBytesSlice defines the methods needed for an atomic bytes slice
type AtomicBytesSlice interface {
	Append(data [][]byte)
	Get() [][]byte
	Reset()
>>>>>>> 98869ad5
}<|MERGE_RESOLUTION|>--- conflicted
+++ resolved
@@ -400,18 +400,17 @@
 	IsInterfaceNil() bool
 }
 
-<<<<<<< HEAD
+// AtomicBytesSlice defines the methods needed for an atomic bytes slice
+type AtomicBytesSlice interface {
+	Append(data [][]byte)
+	Get() [][]byte
+	Reset()
+}
+
 // TrieHashesCollector defines the methods needed for collecting trie hashes
 type TrieHashesCollector interface {
 	AddDirtyHash(hash []byte)
 	GetDirtyHashes() ModifiedHashes
 	AddObsoleteHashes(oldRootHash []byte, oldHashes [][]byte)
 	GetCollectedData() ([]byte, ModifiedHashes, ModifiedHashes)
-=======
-// AtomicBytesSlice defines the methods needed for an atomic bytes slice
-type AtomicBytesSlice interface {
-	Append(data [][]byte)
-	Get() [][]byte
-	Reset()
->>>>>>> 98869ad5
 }