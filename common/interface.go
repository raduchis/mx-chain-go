package common

import (
<<<<<<< HEAD
	"context"
=======
	"time"
>>>>>>> 34afbe4c

	"github.com/ElrondNetwork/elrond-go-core/core"
	"github.com/ElrondNetwork/elrond-go-core/data"
)

// NumNodesDTO represents the DTO structure that will hold the number of nodes split by category and other
// trie structure relevant data such as maximum number of trie levels including the roothash node and all leaves
type NumNodesDTO struct {
	Leaves     int
	Extensions int
	Branches   int
	MaxLevel   int
}

// Trie is an interface for Merkle Trees implementations
type Trie interface {
	Get(key []byte) ([]byte, error)
	Update(key, value []byte) error
	Delete(key []byte) error
	RootHash() ([]byte, error)
	Commit() error
	Recreate(root []byte) (Trie, error)
	String() string
	GetObsoleteHashes() [][]byte
	GetDirtyHashes() (ModifiedHashes, error)
	GetOldRoot() []byte
	GetSerializedNodes([]byte, uint64) ([][]byte, uint64, error)
	GetSerializedNode([]byte) ([]byte, error)
	GetNumNodes() NumNodesDTO
	GetAllLeavesOnChannel(leavesChannel chan core.KeyValueHolder, ctx context.Context, rootHash []byte) error
	GetAllHashes() ([][]byte, error)
	GetProof(key []byte) ([][]byte, []byte, error)
	VerifyProof(rootHash []byte, key []byte, proof [][]byte) (bool, error)
	GetStorageManager() StorageManager
	Close() error
	IsInterfaceNil() bool
}

// StorageManager manages all trie storage operations
type StorageManager interface {
	Get(key []byte) ([]byte, error)
	GetFromCurrentEpoch(key []byte) ([]byte, error)
	PutInEpoch(key []byte, val []byte, epoch uint32) error
	TakeSnapshot(rootHash []byte, mainTrieRootHash []byte, leavesChan chan core.KeyValueHolder, stats SnapshotStatisticsHandler, epoch uint32)
	SetCheckpoint(rootHash []byte, mainTrieRootHash []byte, leavesChan chan core.KeyValueHolder, stats SnapshotStatisticsHandler)
	GetLatestStorageEpoch() (uint32, error)
	IsPruningEnabled() bool
	IsPruningBlocked() bool
	EnterPruningBufferingMode()
	ExitPruningBufferingMode()
	AddDirtyCheckpointHashes([]byte, ModifiedHashes) bool
	Remove(hash []byte) error
	SetEpochForPutOperation(uint32)
	ShouldTakeSnapshot() bool
	Close() error
	IsInterfaceNil() bool

	// TODO remove Put() when removing increaseNumCheckpoints()

	Put(key []byte, val []byte) error
}

// DBWriteCacher is used to cache changes made to the trie, and only write to the database when it's needed
type DBWriteCacher interface {
	Put(key, val []byte) error
	Get(key []byte) ([]byte, error)
	Remove(key []byte) error
	Close() error
	IsInterfaceNil() bool
}

// SnapshotDbHandler is used to keep track of how many references a snapshot db has
type SnapshotDbHandler interface {
	DBWriteCacher
	IsInUse() bool
	DecreaseNumReferences()
	IncreaseNumReferences()
	MarkForRemoval()
	MarkForDisconnection()
	SetPath(string)
}

// TriesHolder is used to store multiple tries
type TriesHolder interface {
	Put([]byte, Trie)
	Replace(key []byte, tr Trie)
	Get([]byte) Trie
	GetAll() []Trie
	Reset()
	IsInterfaceNil() bool
}

// Locker defines the operations used to lock different critical areas. Implemented by the RWMutex.
type Locker interface {
	Lock()
	Unlock()
	RLock()
	RUnlock()
}

// MerkleProofVerifier is used to verify merkle proofs
type MerkleProofVerifier interface {
	VerifyProof(rootHash []byte, key []byte, proof [][]byte) (bool, error)
}

// SizeSyncStatisticsHandler extends the SyncStatisticsHandler interface by allowing setting up the trie node size
type SizeSyncStatisticsHandler interface {
	data.SyncStatisticsHandler
	AddNumBytesReceived(bytes uint64)
	NumBytesReceived() uint64
	NumTries() int
	AddProcessingTime(duration time.Duration)
	IncrementIteration()
	ProcessingTime() time.Duration
	NumIterations() int
}

// SnapshotStatisticsHandler is used to measure different statistics for the trie snapshot
type SnapshotStatisticsHandler interface {
	AddSize(uint64)
	SnapshotFinished()
	NewSnapshotStarted()
	NewDataTrie()
	WaitForSnapshotsToFinish()
}

// ProcessStatusHandler defines the behavior of a component able to hold the current status of the node and
// able to tell if the node is idle or processing/committing a block
type ProcessStatusHandler interface {
	SetBusy(reason string)
	SetIdle()
	IsIdle() bool
	IsInterfaceNil() bool
}<|MERGE_RESOLUTION|>--- conflicted
+++ resolved
@@ -1,11 +1,8 @@
 package common
 
 import (
-<<<<<<< HEAD
 	"context"
-=======
 	"time"
->>>>>>> 34afbe4c
 
 	"github.com/ElrondNetwork/elrond-go-core/core"
 	"github.com/ElrondNetwork/elrond-go-core/data"
