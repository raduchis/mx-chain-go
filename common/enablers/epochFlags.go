--- conflicted
+++ resolved
@@ -91,9 +91,6 @@
 	maxBlockchainHookCountersFlag               *atomic.Flag
 	wipeSingleNFTLiquidityDecreaseFlag          *atomic.Flag
 	alwaysSaveTokenMetaDataFlag                 *atomic.Flag
-<<<<<<< HEAD
-	dynamicGasCostForDataTrieStorageLoadFlag    *atomic.Flag
-=======
 	setGuardianFlag                             *atomic.Flag
 	relayedNonceFixFlag                         *atomic.Flag
 	keepExecOrderOnCreatedSCRsFlag              *atomic.Flag
@@ -102,7 +99,7 @@
 	consistentTokensValuesCheckFlag             *atomic.Flag
 	autoBalanceDataTriesFlag                    *atomic.Flag
 	fixDelegationChangeOwnerOnAccountFlag       *atomic.Flag
->>>>>>> 82fe42fa
+	dynamicGasCostForDataTrieStorageLoadFlag    *atomic.Flag
 }
 
 func newEpochFlagsHolder() *epochFlagsHolder {
@@ -193,9 +190,6 @@
 		maxBlockchainHookCountersFlag:               &atomic.Flag{},
 		wipeSingleNFTLiquidityDecreaseFlag:          &atomic.Flag{},
 		alwaysSaveTokenMetaDataFlag:                 &atomic.Flag{},
-<<<<<<< HEAD
-		dynamicGasCostForDataTrieStorageLoadFlag:    &atomic.Flag{},
-=======
 		setGuardianFlag:                             &atomic.Flag{},
 		relayedNonceFixFlag:                         &atomic.Flag{},
 		keepExecOrderOnCreatedSCRsFlag:              &atomic.Flag{},
@@ -204,7 +198,7 @@
 		changeUsernameFlag:                          &atomic.Flag{},
 		autoBalanceDataTriesFlag:                    &atomic.Flag{},
 		fixDelegationChangeOwnerOnAccountFlag:       &atomic.Flag{},
->>>>>>> 82fe42fa
+		dynamicGasCostForDataTrieStorageLoadFlag:    &atomic.Flag{},
 	}
 }
 
@@ -691,48 +685,47 @@
 	return holder.alwaysSaveTokenMetaDataFlag.IsSet()
 }
 
-<<<<<<< HEAD
+// IsSetGuardianEnabled returns true if setGuardianFlag is enabled
+func (holder *epochFlagsHolder) IsSetGuardianEnabled() bool {
+	return holder.setGuardianFlag.IsSet()
+}
+
+// IsRelayedNonceFixEnabled returns true if relayedNonceFixFlag is enabled
+func (holder *epochFlagsHolder) IsRelayedNonceFixEnabled() bool {
+	return holder.relayedNonceFixFlag.IsSet()
+}
+
+// IsConsistentTokensValuesLengthCheckEnabled returns true if consistentTokensValuesCheckFlag is enabled
+func (holder *epochFlagsHolder) IsConsistentTokensValuesLengthCheckEnabled() bool {
+	return holder.consistentTokensValuesCheckFlag.IsSet()
+}
+
+// IsKeepExecOrderOnCreatedSCRsEnabled returns true if keepExecOrderOnCreatedSCRsFlag is enabled
+func (holder *epochFlagsHolder) IsKeepExecOrderOnCreatedSCRsEnabled() bool {
+	return holder.keepExecOrderOnCreatedSCRsFlag.IsSet()
+}
+
+// IsMultiClaimOnDelegationEnabled returns true if multi claim on delegation is enabled
+func (holder *epochFlagsHolder) IsMultiClaimOnDelegationEnabled() bool {
+	return holder.multiClaimOnDelegationFlag.IsSet()
+}
+
+// IsChangeUsernameEnabled returns true if changeUsernameFlag is enabled
+func (holder *epochFlagsHolder) IsChangeUsernameEnabled() bool {
+	return holder.changeUsernameFlag.IsSet()
+}
+
+// IsAutoBalanceDataTriesEnabled returns true if autoBalanceDataTriesFlag is enabled
+func (holder *epochFlagsHolder) IsAutoBalanceDataTriesEnabled() bool {
+	return holder.autoBalanceDataTriesFlag.IsSet()
+}
+
+// FixDelegationChangeOwnerOnAccountEnabled returns true if the fix for the delegation change owner on account is enabled
+func (holder *epochFlagsHolder) FixDelegationChangeOwnerOnAccountEnabled() bool {
+	return holder.fixDelegationChangeOwnerOnAccountFlag.IsSet()
+}
+
 // IsDynamicGasCostForDataTrieStorageLoadEnabled returns true if dynamicGasCostForDataTrieStorageLoadFlag is enabled
 func (holder *epochFlagsHolder) IsDynamicGasCostForDataTrieStorageLoadEnabled() bool {
 	return holder.dynamicGasCostForDataTrieStorageLoadFlag.IsSet()
-=======
-// IsSetGuardianEnabled returns true if setGuardianFlag is enabled
-func (holder *epochFlagsHolder) IsSetGuardianEnabled() bool {
-	return holder.setGuardianFlag.IsSet()
-}
-
-// IsRelayedNonceFixEnabled returns true if relayedNonceFixFlag is enabled
-func (holder *epochFlagsHolder) IsRelayedNonceFixEnabled() bool {
-	return holder.relayedNonceFixFlag.IsSet()
-}
-
-// IsConsistentTokensValuesLengthCheckEnabled returns true if consistentTokensValuesCheckFlag is enabled
-func (holder *epochFlagsHolder) IsConsistentTokensValuesLengthCheckEnabled() bool {
-	return holder.consistentTokensValuesCheckFlag.IsSet()
-}
-
-// IsKeepExecOrderOnCreatedSCRsEnabled returns true if keepExecOrderOnCreatedSCRsFlag is enabled
-func (holder *epochFlagsHolder) IsKeepExecOrderOnCreatedSCRsEnabled() bool {
-	return holder.keepExecOrderOnCreatedSCRsFlag.IsSet()
-}
-
-// IsMultiClaimOnDelegationEnabled returns true if multi claim on delegation is enabled
-func (holder *epochFlagsHolder) IsMultiClaimOnDelegationEnabled() bool {
-	return holder.multiClaimOnDelegationFlag.IsSet()
-}
-
-// IsChangeUsernameEnabled returns true if changeUsernameFlag is enabled
-func (holder *epochFlagsHolder) IsChangeUsernameEnabled() bool {
-	return holder.changeUsernameFlag.IsSet()
-}
-
-// IsAutoBalanceDataTriesEnabled returns true if autoBalanceDataTriesFlag is enabled
-func (holder *epochFlagsHolder) IsAutoBalanceDataTriesEnabled() bool {
-	return holder.autoBalanceDataTriesFlag.IsSet()
-}
-
-// FixDelegationChangeOwnerOnAccountEnabled returns true if the fix for the delegation change owner on account is enabled
-func (holder *epochFlagsHolder) FixDelegationChangeOwnerOnAccountEnabled() bool {
-	return holder.fixDelegationChangeOwnerOnAccountFlag.IsSet()
->>>>>>> 82fe42fa
 }