--- conflicted
+++ resolved
@@ -80,11 +80,8 @@
 	checkFunctionArgumentFlag                   *atomic.Flag
 	checkExecuteOnReadOnlyFlag                  *atomic.Flag
 	setSenderInEeiOutputTransferFlag            *atomic.Flag
-<<<<<<< HEAD
+	changeDelegationOwnerFlag                   *atomic.Flag
 	refactorPeersMiniBlocksFlag                 *atomic.Flag
-=======
-	changeDelegationOwnerFlag                   *atomic.Flag
->>>>>>> ae87e010
 }
 
 func newEpochFlagsHolder() *epochFlagsHolder {
@@ -166,11 +163,8 @@
 		checkFunctionArgumentFlag:                   &atomic.Flag{},
 		checkExecuteOnReadOnlyFlag:                  &atomic.Flag{},
 		setSenderInEeiOutputTransferFlag:            &atomic.Flag{},
-<<<<<<< HEAD
+		changeDelegationOwnerFlag:                   &atomic.Flag{},
 		refactorPeersMiniBlocksFlag:                 &atomic.Flag{},
-=======
-		changeDelegationOwnerFlag:                   &atomic.Flag{},
->>>>>>> ae87e010
 	}
 }
 
@@ -612,13 +606,12 @@
 	return holder.esdtMultiTransferFlag.IsSet()
 }
 
-<<<<<<< HEAD
+// IsChangeDelegationOwnerFlagEnabled returns true if the change delegation owner feature is enabled
+func (holder *epochFlagsHolder) IsChangeDelegationOwnerFlagEnabled() bool {
+	return holder.changeDelegationOwnerFlag.IsSet()
+}
+
 // IsRefactorPeersMiniBlocksFlagEnabled returns true if refactorPeersMiniBlocksFlag is enabled
 func (holder *epochFlagsHolder) IsRefactorPeersMiniBlocksFlagEnabled() bool {
 	return holder.refactorPeersMiniBlocksFlag.IsSet()
-=======
-// IsChangeDelegationOwnerFlagEnabled returns true if the change delegation owner feature is enabled
-func (holder *epochFlagsHolder) IsChangeDelegationOwnerFlagEnabled() bool {
-	return holder.changeDelegationOwnerFlag.IsSet()
->>>>>>> ae87e010
 }