--- conflicted
+++ resolved
@@ -86,11 +86,8 @@
 	fixAsyncCallBackArgsList                    *atomic.Flag
 	fixOldTokenLiquidity                        *atomic.Flag
 	runtimeMemStoreLimitFlag                    *atomic.Flag
-<<<<<<< HEAD
+	maxBlockchainHookCountersFlag               *atomic.Flag
 	dynamicGasCostForDataTrieStorageLoadFlag    *atomic.Flag
-=======
-	maxBlockchainHookCountersFlag               *atomic.Flag
->>>>>>> 1eeb8969
 }
 
 func newEpochFlagsHolder() *epochFlagsHolder {
@@ -176,11 +173,8 @@
 		fixAsyncCallBackArgsList:                    &atomic.Flag{},
 		fixOldTokenLiquidity:                        &atomic.Flag{},
 		runtimeMemStoreLimitFlag:                    &atomic.Flag{},
-<<<<<<< HEAD
+		maxBlockchainHookCountersFlag:               &atomic.Flag{},
 		dynamicGasCostForDataTrieStorageLoadFlag:    &atomic.Flag{},
-=======
-		maxBlockchainHookCountersFlag:               &atomic.Flag{},
->>>>>>> 1eeb8969
 	}
 }
 
@@ -642,13 +636,12 @@
 	return holder.runtimeMemStoreLimitFlag.IsSet()
 }
 
-<<<<<<< HEAD
+// IsMaxBlockchainHookCountersFlagEnabled returns true if maxBlockchainHookCountersFlagEnabled is enabled
+func (holder *epochFlagsHolder) IsMaxBlockchainHookCountersFlagEnabled() bool {
+	return holder.maxBlockchainHookCountersFlag.IsSet()
+}
+
 // IsDynamicGasCostForDataTrieStorageLoadEnabled returns true if dynamicGasCostForDataTrieStorageLoadFlag is enabled
 func (holder *epochFlagsHolder) IsDynamicGasCostForDataTrieStorageLoadEnabled() bool {
 	return holder.dynamicGasCostForDataTrieStorageLoadFlag.IsSet()
-=======
-// IsMaxBlockchainHookCountersFlagEnabled returns true if maxBlockchainHookCountersFlagEnabled is enabled
-func (holder *epochFlagsHolder) IsMaxBlockchainHookCountersFlagEnabled() bool {
-	return holder.maxBlockchainHookCountersFlag.IsSet()
->>>>>>> 1eeb8969
 }