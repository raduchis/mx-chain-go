--- conflicted
+++ resolved
@@ -88,12 +88,9 @@
 	runtimeMemStoreLimitFlag                    *atomic.Flag
 	maxBlockchainHookCountersFlag               *atomic.Flag
 	wipeSingleNFTLiquidityDecreaseFlag          *atomic.Flag
-<<<<<<< HEAD
+	alwaysSaveTokenMetaDataFlag                 *atomic.Flag
 	guardAccountFlag                            *atomic.Flag
 	setGuardianFlag                             *atomic.Flag
-=======
-	alwaysSaveTokenMetaDataFlag                 *atomic.Flag
->>>>>>> 0afb7961
 }
 
 func newEpochFlagsHolder() *epochFlagsHolder {
@@ -181,12 +178,9 @@
 		runtimeMemStoreLimitFlag:                    &atomic.Flag{},
 		maxBlockchainHookCountersFlag:               &atomic.Flag{},
 		wipeSingleNFTLiquidityDecreaseFlag:          &atomic.Flag{},
-<<<<<<< HEAD
+		alwaysSaveTokenMetaDataFlag:                 &atomic.Flag{},
 		guardAccountFlag:                            &atomic.Flag{},
 		setGuardianFlag:                             &atomic.Flag{},
-=======
-		alwaysSaveTokenMetaDataFlag:                 &atomic.Flag{},
->>>>>>> 0afb7961
 	}
 }
 
@@ -658,7 +652,11 @@
 	return holder.wipeSingleNFTLiquidityDecreaseFlag.IsSet()
 }
 
-<<<<<<< HEAD
+// IsAlwaysSaveTokenMetaDataEnabled returns true if alwaysSaveTokenMetaDataFlag is enabled
+func (holder *epochFlagsHolder) IsAlwaysSaveTokenMetaDataEnabled() bool {
+	return holder.alwaysSaveTokenMetaDataFlag.IsSet()
+}
+
 // IsGuardAccountEnabled returns true if GuardAccountFlag is enabled
 func (holder *epochFlagsHolder) IsGuardAccountEnabled() bool {
 	return holder.guardAccountFlag.IsSet()
@@ -667,9 +665,4 @@
 // IsSetGuardianEnabled returns true if setGuardianFlag is enabled
 func (holder *epochFlagsHolder) IsSetGuardianEnabled() bool {
 	return holder.setGuardianFlag.IsSet()
-=======
-// IsAlwaysSaveTokenMetaDataEnabled returns true if alwaysSaveTokenMetaDataFlag is enabled
-func (holder *epochFlagsHolder) IsAlwaysSaveTokenMetaDataEnabled() bool {
-	return holder.alwaysSaveTokenMetaDataFlag.IsSet()
->>>>>>> 0afb7961
 }