package enablers

import (
	"runtime/debug"
	"sync"

	"github.com/multiversx/mx-chain-core-go/core"
	"github.com/multiversx/mx-chain-core-go/core/check"
	logger "github.com/multiversx/mx-chain-logger-go"

	"github.com/multiversx/mx-chain-go/common"
	"github.com/multiversx/mx-chain-go/config"
	"github.com/multiversx/mx-chain-go/process"
)

var log = logger.GetOrCreate("common/enablers")

type flagEnabledInEpoch = func(epoch uint32) bool

type flagHandler struct {
	isActiveInEpoch flagEnabledInEpoch
	activationEpoch uint32
}

type enableEpochsHandler struct {
	allFlagsDefined    map[core.EnableEpochFlag]flagHandler
	enableEpochsConfig config.EnableEpochs
	currentEpoch       uint32
	epochMut           sync.RWMutex
}

// NewEnableEpochsHandler creates a new instance of enableEpochsHandler
func NewEnableEpochsHandler(enableEpochsConfig config.EnableEpochs, epochNotifier process.EpochNotifier) (*enableEpochsHandler, error) {
	if check.IfNil(epochNotifier) {
		return nil, process.ErrNilEpochNotifier
	}

	handler := &enableEpochsHandler{
		enableEpochsConfig: enableEpochsConfig,
	}

	handler.createAllFlagsMap()

	epochNotifier.RegisterNotifyHandler(handler)

	return handler, nil
}

func (handler *enableEpochsHandler) createAllFlagsMap() {
	handler.allFlagsDefined = map[core.EnableEpochFlag]flagHandler{
		common.SCDeployFlag: {
			isActiveInEpoch: func(epoch uint32) bool {
				return epoch >= handler.enableEpochsConfig.SCDeployEnableEpoch
			},
			activationEpoch: handler.enableEpochsConfig.SCDeployEnableEpoch,
		},
		common.BuiltInFunctionsFlag: {
			isActiveInEpoch: func(epoch uint32) bool {
				return epoch >= handler.enableEpochsConfig.BuiltInFunctionsEnableEpoch
			},
			activationEpoch: handler.enableEpochsConfig.BuiltInFunctionsEnableEpoch,
		},
		common.RelayedTransactionsFlag: {
			isActiveInEpoch: func(epoch uint32) bool {
				return epoch >= handler.enableEpochsConfig.RelayedTransactionsEnableEpoch
			},
			activationEpoch: handler.enableEpochsConfig.RelayedTransactionsEnableEpoch,
		},
		common.PenalizedTooMuchGasFlag: {
			isActiveInEpoch: func(epoch uint32) bool {
				return epoch >= handler.enableEpochsConfig.PenalizedTooMuchGasEnableEpoch
			},
			activationEpoch: handler.enableEpochsConfig.PenalizedTooMuchGasEnableEpoch,
		},
		common.SwitchJailWaitingFlag: {
			isActiveInEpoch: func(epoch uint32) bool {
				return epoch >= handler.enableEpochsConfig.SwitchJailWaitingEnableEpoch
			},
			activationEpoch: handler.enableEpochsConfig.SwitchJailWaitingEnableEpoch,
		},
		common.BelowSignedThresholdFlag: {
			isActiveInEpoch: func(epoch uint32) bool {
				return epoch >= handler.enableEpochsConfig.BelowSignedThresholdEnableEpoch
			},
			activationEpoch: handler.enableEpochsConfig.BelowSignedThresholdEnableEpoch,
		},
		common.SwitchHysteresisForMinNodesFlagInSpecificEpochOnly: {
			isActiveInEpoch: func(epoch uint32) bool {
				return epoch == handler.enableEpochsConfig.SwitchHysteresisForMinNodesEnableEpoch
			},
			activationEpoch: handler.enableEpochsConfig.SwitchHysteresisForMinNodesEnableEpoch,
		},
		common.TransactionSignedWithTxHashFlag: {
			isActiveInEpoch: func(epoch uint32) bool {
				return epoch >= handler.enableEpochsConfig.TransactionSignedWithTxHashEnableEpoch
			},
			activationEpoch: handler.enableEpochsConfig.TransactionSignedWithTxHashEnableEpoch,
		},
		common.MetaProtectionFlag: {
			isActiveInEpoch: func(epoch uint32) bool {
				return epoch >= handler.enableEpochsConfig.MetaProtectionEnableEpoch
			},
			activationEpoch: handler.enableEpochsConfig.MetaProtectionEnableEpoch,
		},
		common.AheadOfTimeGasUsageFlag: {
			isActiveInEpoch: func(epoch uint32) bool {
				return epoch >= handler.enableEpochsConfig.AheadOfTimeGasUsageEnableEpoch
			},
			activationEpoch: handler.enableEpochsConfig.AheadOfTimeGasUsageEnableEpoch,
		},
		common.GasPriceModifierFlag: {
			isActiveInEpoch: func(epoch uint32) bool {
				return epoch >= handler.enableEpochsConfig.GasPriceModifierEnableEpoch
			},
			activationEpoch: handler.enableEpochsConfig.GasPriceModifierEnableEpoch,
		},
		common.RepairCallbackFlag: {
			isActiveInEpoch: func(epoch uint32) bool {
				return epoch >= handler.enableEpochsConfig.RepairCallbackEnableEpoch
			},
			activationEpoch: handler.enableEpochsConfig.RepairCallbackEnableEpoch,
		},
		// TODO: MX-15702 This flag cannot be enabled from epoch 0.
		// We need a logic to put all "mainnet legacy" flags on 0 after we merge core run type components
		common.ReturnDataToLastTransferFlagAfterEpoch: {
			isActiveInEpoch: func(epoch uint32) bool {
				return epoch > handler.enableEpochsConfig.ReturnDataToLastTransferEnableEpoch
			},
			activationEpoch: handler.enableEpochsConfig.ReturnDataToLastTransferEnableEpoch,
		},
		common.SenderInOutTransferFlag: {
			isActiveInEpoch: func(epoch uint32) bool {
				return epoch >= handler.enableEpochsConfig.SenderInOutTransferEnableEpoch
			},
			activationEpoch: handler.enableEpochsConfig.SenderInOutTransferEnableEpoch,
		},
		common.StakeFlag: {
			isActiveInEpoch: func(epoch uint32) bool {
				return epoch >= handler.enableEpochsConfig.StakeEnableEpoch
			},
			activationEpoch: handler.enableEpochsConfig.StakeEnableEpoch,
		},
		common.StakingV2Flag: {
			isActiveInEpoch: func(epoch uint32) bool {
				return epoch >= handler.enableEpochsConfig.StakingV2EnableEpoch
			},
			activationEpoch: handler.enableEpochsConfig.StakingV2EnableEpoch,
		},
		common.StakingV2OwnerFlagInSpecificEpochOnly: {
			isActiveInEpoch: func(epoch uint32) bool {
				return epoch == handler.enableEpochsConfig.StakingV2EnableEpoch
			},
			activationEpoch: handler.enableEpochsConfig.StakingV2EnableEpoch,
		},
		// TODO: MX-15702 This flag cannot be enabled from epoch 0.
		// We need a logic to put all "mainnet legacy" flags on 0 after we merge core run type components
		common.StakingV2FlagAfterEpoch: {
			isActiveInEpoch: func(epoch uint32) bool {
				return epoch > handler.enableEpochsConfig.StakingV2EnableEpoch
			},
			activationEpoch: handler.enableEpochsConfig.StakingV2EnableEpoch,
		},
		common.DoubleKeyProtectionFlag: {
			isActiveInEpoch: func(epoch uint32) bool {
				return epoch >= handler.enableEpochsConfig.DoubleKeyProtectionEnableEpoch
			},
			activationEpoch: handler.enableEpochsConfig.DoubleKeyProtectionEnableEpoch,
		},
		common.ESDTFlag: {
			isActiveInEpoch: func(epoch uint32) bool {
				return epoch >= handler.enableEpochsConfig.ESDTEnableEpoch
			},
			activationEpoch: handler.enableEpochsConfig.ESDTEnableEpoch,
		},
		common.ESDTFlagInSpecificEpochOnly: {
			isActiveInEpoch: func(epoch uint32) bool {
				return epoch == handler.enableEpochsConfig.ESDTEnableEpoch
			},
			activationEpoch: handler.enableEpochsConfig.ESDTEnableEpoch,
		},
		common.GovernanceFlag: {
			isActiveInEpoch: func(epoch uint32) bool {
				return epoch >= handler.enableEpochsConfig.GovernanceEnableEpoch
			},
			activationEpoch: handler.enableEpochsConfig.GovernanceEnableEpoch,
		},
		common.GovernanceFlagInSpecificEpochOnly: {
			isActiveInEpoch: func(epoch uint32) bool {
				return epoch == handler.enableEpochsConfig.GovernanceEnableEpoch
			},
			activationEpoch: handler.enableEpochsConfig.GovernanceEnableEpoch,
		},
		common.DelegationManagerFlag: {
			isActiveInEpoch: func(epoch uint32) bool {
				return epoch >= handler.enableEpochsConfig.DelegationManagerEnableEpoch
			},
			activationEpoch: handler.enableEpochsConfig.DelegationManagerEnableEpoch,
		},
		common.DelegationSmartContractFlag: {
			isActiveInEpoch: func(epoch uint32) bool {
				return epoch >= handler.enableEpochsConfig.DelegationSmartContractEnableEpoch
			},
			activationEpoch: handler.enableEpochsConfig.DelegationSmartContractEnableEpoch,
		},
		common.DelegationSmartContractFlagInSpecificEpochOnly: {
			isActiveInEpoch: func(epoch uint32) bool {
				return epoch == handler.enableEpochsConfig.DelegationSmartContractEnableEpoch
			},
			activationEpoch: handler.enableEpochsConfig.DelegationSmartContractEnableEpoch,
		},
		common.CorrectLastUnJailedFlagInSpecificEpochOnly: {
			isActiveInEpoch: func(epoch uint32) bool {
				return epoch == handler.enableEpochsConfig.CorrectLastUnjailedEnableEpoch
			},
			activationEpoch: handler.enableEpochsConfig.CorrectLastUnjailedEnableEpoch,
		},
		common.CorrectLastUnJailedFlag: {
			isActiveInEpoch: func(epoch uint32) bool {
				return epoch >= handler.enableEpochsConfig.CorrectLastUnjailedEnableEpoch
			},
			activationEpoch: handler.enableEpochsConfig.CorrectLastUnjailedEnableEpoch,
		},
		common.RelayedTransactionsV2Flag: {
			isActiveInEpoch: func(epoch uint32) bool {
				return epoch >= handler.enableEpochsConfig.RelayedTransactionsV2EnableEpoch
			},
			activationEpoch: handler.enableEpochsConfig.RelayedTransactionsV2EnableEpoch,
		},
		common.UnBondTokensV2Flag: {
			isActiveInEpoch: func(epoch uint32) bool {
				return epoch >= handler.enableEpochsConfig.UnbondTokensV2EnableEpoch
			},
			activationEpoch: handler.enableEpochsConfig.UnbondTokensV2EnableEpoch,
		},
		common.SaveJailedAlwaysFlag: {
			isActiveInEpoch: func(epoch uint32) bool {
				return epoch >= handler.enableEpochsConfig.SaveJailedAlwaysEnableEpoch
			},
			activationEpoch: handler.enableEpochsConfig.SaveJailedAlwaysEnableEpoch,
		},
		common.ReDelegateBelowMinCheckFlag: {
			isActiveInEpoch: func(epoch uint32) bool {
				return epoch >= handler.enableEpochsConfig.ReDelegateBelowMinCheckEnableEpoch
			},
			activationEpoch: handler.enableEpochsConfig.ReDelegateBelowMinCheckEnableEpoch,
		},
		common.ValidatorToDelegationFlag: {
			isActiveInEpoch: func(epoch uint32) bool {
				return epoch >= handler.enableEpochsConfig.ValidatorToDelegationEnableEpoch
			},
			activationEpoch: handler.enableEpochsConfig.ValidatorToDelegationEnableEpoch,
		},
		common.IncrementSCRNonceInMultiTransferFlag: {
			isActiveInEpoch: func(epoch uint32) bool {
				return epoch >= handler.enableEpochsConfig.IncrementSCRNonceInMultiTransferEnableEpoch
			},
			activationEpoch: handler.enableEpochsConfig.IncrementSCRNonceInMultiTransferEnableEpoch,
		},
		common.ESDTMultiTransferFlag: {
			isActiveInEpoch: func(epoch uint32) bool {
				return epoch >= handler.enableEpochsConfig.ESDTMultiTransferEnableEpoch
			},
			activationEpoch: handler.enableEpochsConfig.ESDTMultiTransferEnableEpoch,
		},
		common.ESDTNFTImprovementV1Flag: {
			isActiveInEpoch: func(epoch uint32) bool {
				return epoch >= handler.enableEpochsConfig.ESDTMultiTransferEnableEpoch
			},
			activationEpoch: handler.enableEpochsConfig.ESDTMultiTransferEnableEpoch,
		},
		common.GlobalMintBurnFlag: {
			isActiveInEpoch: func(epoch uint32) bool {
				return epoch < handler.enableEpochsConfig.GlobalMintBurnDisableEpoch
			},
			activationEpoch: handler.enableEpochsConfig.GlobalMintBurnDisableEpoch,
		},
		common.ESDTTransferRoleFlag: {
			isActiveInEpoch: func(epoch uint32) bool {
				return epoch >= handler.enableEpochsConfig.ESDTTransferRoleEnableEpoch
			},
			activationEpoch: handler.enableEpochsConfig.ESDTTransferRoleEnableEpoch,
		},
		common.ComputeRewardCheckpointFlag: {
			isActiveInEpoch: func(epoch uint32) bool {
				return epoch >= handler.enableEpochsConfig.ComputeRewardCheckpointEnableEpoch
			},
			activationEpoch: handler.enableEpochsConfig.ComputeRewardCheckpointEnableEpoch,
		},
		common.SCRSizeInvariantCheckFlag: {
			isActiveInEpoch: func(epoch uint32) bool {
				return epoch >= handler.enableEpochsConfig.SCRSizeInvariantCheckEnableEpoch
			},
			activationEpoch: handler.enableEpochsConfig.SCRSizeInvariantCheckEnableEpoch,
		},
		common.BackwardCompSaveKeyValueFlag: {
			isActiveInEpoch: func(epoch uint32) bool {
				return epoch < handler.enableEpochsConfig.BackwardCompSaveKeyValueEnableEpoch
			},
			activationEpoch: handler.enableEpochsConfig.BackwardCompSaveKeyValueEnableEpoch,
		},
		common.ESDTNFTCreateOnMultiShardFlag: {
			isActiveInEpoch: func(epoch uint32) bool {
				return epoch >= handler.enableEpochsConfig.ESDTNFTCreateOnMultiShardEnableEpoch
			},
			activationEpoch: handler.enableEpochsConfig.ESDTNFTCreateOnMultiShardEnableEpoch,
		},
		common.MetaESDTSetFlag: {
			isActiveInEpoch: func(epoch uint32) bool {
				return epoch >= handler.enableEpochsConfig.MetaESDTSetEnableEpoch
			},
			activationEpoch: handler.enableEpochsConfig.MetaESDTSetEnableEpoch,
		},
		common.AddTokensToDelegationFlag: {
			isActiveInEpoch: func(epoch uint32) bool {
				return epoch >= handler.enableEpochsConfig.AddTokensToDelegationEnableEpoch
			},
			activationEpoch: handler.enableEpochsConfig.AddTokensToDelegationEnableEpoch,
		},
		common.MultiESDTTransferFixOnCallBackFlag: {
			isActiveInEpoch: func(epoch uint32) bool {
				return epoch >= handler.enableEpochsConfig.MultiESDTTransferFixOnCallBackOnEnableEpoch
			},
			activationEpoch: handler.enableEpochsConfig.MultiESDTTransferFixOnCallBackOnEnableEpoch,
		},
		common.OptimizeGasUsedInCrossMiniBlocksFlag: {
			isActiveInEpoch: func(epoch uint32) bool {
				return epoch >= handler.enableEpochsConfig.OptimizeGasUsedInCrossMiniBlocksEnableEpoch
			},
			activationEpoch: handler.enableEpochsConfig.OptimizeGasUsedInCrossMiniBlocksEnableEpoch,
		},
		common.CorrectFirstQueuedFlag: {
			isActiveInEpoch: func(epoch uint32) bool {
				return epoch >= handler.enableEpochsConfig.CorrectFirstQueuedEpoch
			},
			activationEpoch: handler.enableEpochsConfig.CorrectFirstQueuedEpoch,
		},
		common.DeleteDelegatorAfterClaimRewardsFlag: {
			isActiveInEpoch: func(epoch uint32) bool {
				return epoch >= handler.enableEpochsConfig.DeleteDelegatorAfterClaimRewardsEnableEpoch
			},
			activationEpoch: handler.enableEpochsConfig.DeleteDelegatorAfterClaimRewardsEnableEpoch,
		},
		common.RemoveNonUpdatedStorageFlag: {
			isActiveInEpoch: func(epoch uint32) bool {
				return epoch >= handler.enableEpochsConfig.RemoveNonUpdatedStorageEnableEpoch
			},
			activationEpoch: handler.enableEpochsConfig.RemoveNonUpdatedStorageEnableEpoch,
		},
		common.OptimizeNFTStoreFlag: {
			isActiveInEpoch: func(epoch uint32) bool {
				return epoch >= handler.enableEpochsConfig.OptimizeNFTStoreEnableEpoch
			},
			activationEpoch: handler.enableEpochsConfig.OptimizeNFTStoreEnableEpoch,
		},
		common.SaveToSystemAccountFlag: {
			isActiveInEpoch: func(epoch uint32) bool {
				return epoch >= handler.enableEpochsConfig.OptimizeNFTStoreEnableEpoch
			},
			activationEpoch: handler.enableEpochsConfig.OptimizeNFTStoreEnableEpoch,
		},
		common.CheckFrozenCollectionFlag: {
			isActiveInEpoch: func(epoch uint32) bool {
				return epoch >= handler.enableEpochsConfig.OptimizeNFTStoreEnableEpoch
			},
			activationEpoch: handler.enableEpochsConfig.OptimizeNFTStoreEnableEpoch,
		},
		common.ValueLengthCheckFlag: {
			isActiveInEpoch: func(epoch uint32) bool {
				return epoch >= handler.enableEpochsConfig.OptimizeNFTStoreEnableEpoch
			},
			activationEpoch: handler.enableEpochsConfig.OptimizeNFTStoreEnableEpoch,
		},
		common.CheckTransferFlag: {
			isActiveInEpoch: func(epoch uint32) bool {
				return epoch >= handler.enableEpochsConfig.OptimizeNFTStoreEnableEpoch
			},
			activationEpoch: handler.enableEpochsConfig.OptimizeNFTStoreEnableEpoch,
		},
		common.CreateNFTThroughExecByCallerFlag: {
			isActiveInEpoch: func(epoch uint32) bool {
				return epoch >= handler.enableEpochsConfig.CreateNFTThroughExecByCallerEnableEpoch
			},
			activationEpoch: handler.enableEpochsConfig.CreateNFTThroughExecByCallerEnableEpoch,
		},
		common.StopDecreasingValidatorRatingWhenStuckFlag: {
			isActiveInEpoch: func(epoch uint32) bool {
				return epoch >= handler.enableEpochsConfig.StopDecreasingValidatorRatingWhenStuckEnableEpoch
			},
			activationEpoch: handler.enableEpochsConfig.StopDecreasingValidatorRatingWhenStuckEnableEpoch,
		},
		common.FrontRunningProtectionFlag: {
			isActiveInEpoch: func(epoch uint32) bool {
				return epoch >= handler.enableEpochsConfig.FrontRunningProtectionEnableEpoch
			},
			activationEpoch: handler.enableEpochsConfig.FrontRunningProtectionEnableEpoch,
		},
		common.PayableBySCFlag: {
			isActiveInEpoch: func(epoch uint32) bool {
				return epoch >= handler.enableEpochsConfig.IsPayableBySCEnableEpoch
			},
			activationEpoch: handler.enableEpochsConfig.IsPayableBySCEnableEpoch,
		},
		common.CleanUpInformativeSCRsFlag: {
			isActiveInEpoch: func(epoch uint32) bool {
				return epoch >= handler.enableEpochsConfig.CleanUpInformativeSCRsEnableEpoch
			},
			activationEpoch: handler.enableEpochsConfig.CleanUpInformativeSCRsEnableEpoch,
		},
		common.StorageAPICostOptimizationFlag: {
			isActiveInEpoch: func(epoch uint32) bool {
				return epoch >= handler.enableEpochsConfig.StorageAPICostOptimizationEnableEpoch
			},
			activationEpoch: handler.enableEpochsConfig.StorageAPICostOptimizationEnableEpoch,
		},
		common.ESDTRegisterAndSetAllRolesFlag: {
			isActiveInEpoch: func(epoch uint32) bool {
				return epoch >= handler.enableEpochsConfig.ESDTRegisterAndSetAllRolesEnableEpoch
			},
			activationEpoch: handler.enableEpochsConfig.ESDTRegisterAndSetAllRolesEnableEpoch,
		},
		common.ScheduledMiniBlocksFlag: {
			isActiveInEpoch: func(epoch uint32) bool {
				return epoch >= handler.enableEpochsConfig.ScheduledMiniBlocksEnableEpoch
			},
			activationEpoch: handler.enableEpochsConfig.ScheduledMiniBlocksEnableEpoch,
		},
		common.CorrectJailedNotUnStakedEmptyQueueFlag: {
			isActiveInEpoch: func(epoch uint32) bool {
				return epoch >= handler.enableEpochsConfig.CorrectJailedNotUnstakedEmptyQueueEpoch
			},
			activationEpoch: handler.enableEpochsConfig.CorrectJailedNotUnstakedEmptyQueueEpoch,
		},
		common.DoNotReturnOldBlockInBlockchainHookFlag: {
			isActiveInEpoch: func(epoch uint32) bool {
				return epoch >= handler.enableEpochsConfig.DoNotReturnOldBlockInBlockchainHookEnableEpoch
			},
			activationEpoch: handler.enableEpochsConfig.DoNotReturnOldBlockInBlockchainHookEnableEpoch,
		},
		common.AddFailedRelayedTxToInvalidMBsFlag: {
			isActiveInEpoch: func(epoch uint32) bool {
				return epoch < handler.enableEpochsConfig.AddFailedRelayedTxToInvalidMBsDisableEpoch
			},
			activationEpoch: handler.enableEpochsConfig.AddFailedRelayedTxToInvalidMBsDisableEpoch,
		},
		common.SCRSizeInvariantOnBuiltInResultFlag: {
			isActiveInEpoch: func(epoch uint32) bool {
				return epoch >= handler.enableEpochsConfig.SCRSizeInvariantOnBuiltInResultEnableEpoch
			},
			activationEpoch: handler.enableEpochsConfig.SCRSizeInvariantOnBuiltInResultEnableEpoch,
		},
		common.CheckCorrectTokenIDForTransferRoleFlag: {
			isActiveInEpoch: func(epoch uint32) bool {
				return epoch >= handler.enableEpochsConfig.CheckCorrectTokenIDForTransferRoleEnableEpoch
			},
			activationEpoch: handler.enableEpochsConfig.CheckCorrectTokenIDForTransferRoleEnableEpoch,
		},
		common.FailExecutionOnEveryAPIErrorFlag: {
			isActiveInEpoch: func(epoch uint32) bool {
				return epoch >= handler.enableEpochsConfig.FailExecutionOnEveryAPIErrorEnableEpoch
			},
			activationEpoch: handler.enableEpochsConfig.FailExecutionOnEveryAPIErrorEnableEpoch,
		},
		common.MiniBlockPartialExecutionFlag: {
			isActiveInEpoch: func(epoch uint32) bool {
				return epoch >= handler.enableEpochsConfig.MiniBlockPartialExecutionEnableEpoch
			},
			activationEpoch: handler.enableEpochsConfig.MiniBlockPartialExecutionEnableEpoch,
		},
		common.ManagedCryptoAPIsFlag: {
			isActiveInEpoch: func(epoch uint32) bool {
				return epoch >= handler.enableEpochsConfig.ManagedCryptoAPIsEnableEpoch
			},
			activationEpoch: handler.enableEpochsConfig.ManagedCryptoAPIsEnableEpoch,
		},
		common.ESDTMetadataContinuousCleanupFlag: {
			isActiveInEpoch: func(epoch uint32) bool {
				return epoch >= handler.enableEpochsConfig.ESDTMetadataContinuousCleanupEnableEpoch
			},
			activationEpoch: handler.enableEpochsConfig.ESDTMetadataContinuousCleanupEnableEpoch,
		},
		common.FixAsyncCallbackCheckFlag: {
			isActiveInEpoch: func(epoch uint32) bool {
				return epoch >= handler.enableEpochsConfig.ESDTMetadataContinuousCleanupEnableEpoch
			},
			activationEpoch: handler.enableEpochsConfig.ESDTMetadataContinuousCleanupEnableEpoch,
		},
		common.SendAlwaysFlag: {
			isActiveInEpoch: func(epoch uint32) bool {
				return epoch >= handler.enableEpochsConfig.ESDTMetadataContinuousCleanupEnableEpoch
			},
			activationEpoch: handler.enableEpochsConfig.ESDTMetadataContinuousCleanupEnableEpoch,
		},
		common.ChangeDelegationOwnerFlag: {
			isActiveInEpoch: func(epoch uint32) bool {
				return epoch >= handler.enableEpochsConfig.ESDTMetadataContinuousCleanupEnableEpoch
			},
			activationEpoch: handler.enableEpochsConfig.ESDTMetadataContinuousCleanupEnableEpoch,
		},
		common.DisableExecByCallerFlag: {
			isActiveInEpoch: func(epoch uint32) bool {
				return epoch >= handler.enableEpochsConfig.DisableExecByCallerEnableEpoch
			},
			activationEpoch: handler.enableEpochsConfig.DisableExecByCallerEnableEpoch,
		},
		common.RefactorContextFlag: {
			isActiveInEpoch: func(epoch uint32) bool {
				return epoch >= handler.enableEpochsConfig.RefactorContextEnableEpoch
			},
			activationEpoch: handler.enableEpochsConfig.RefactorContextEnableEpoch,
		},
		common.CheckFunctionArgumentFlag: {
			isActiveInEpoch: func(epoch uint32) bool {
				return epoch >= handler.enableEpochsConfig.CheckFunctionArgumentEnableEpoch
			},
			activationEpoch: handler.enableEpochsConfig.CheckFunctionArgumentEnableEpoch,
		},
		common.CheckExecuteOnReadOnlyFlag: {
			isActiveInEpoch: func(epoch uint32) bool {
				return epoch >= handler.enableEpochsConfig.CheckExecuteOnReadOnlyEnableEpoch
			},
			activationEpoch: handler.enableEpochsConfig.CheckExecuteOnReadOnlyEnableEpoch,
		},
		common.SetSenderInEeiOutputTransferFlag: {
			isActiveInEpoch: func(epoch uint32) bool {
				return epoch >= handler.enableEpochsConfig.SetSenderInEeiOutputTransferEnableEpoch
			},
			activationEpoch: handler.enableEpochsConfig.SetSenderInEeiOutputTransferEnableEpoch,
		},
		common.RefactorPeersMiniBlocksFlag: {
			isActiveInEpoch: func(epoch uint32) bool {
				return epoch >= handler.enableEpochsConfig.RefactorPeersMiniBlocksEnableEpoch
			},
			activationEpoch: handler.enableEpochsConfig.RefactorPeersMiniBlocksEnableEpoch,
		},
		common.SCProcessorV2Flag: {
			isActiveInEpoch: func(epoch uint32) bool {
				return epoch >= handler.enableEpochsConfig.SCProcessorV2EnableEpoch
			},
			activationEpoch: handler.enableEpochsConfig.SCProcessorV2EnableEpoch,
		},
		common.FixAsyncCallBackArgsListFlag: {
			isActiveInEpoch: func(epoch uint32) bool {
				return epoch >= handler.enableEpochsConfig.FixAsyncCallBackArgsListEnableEpoch
			},
			activationEpoch: handler.enableEpochsConfig.FixAsyncCallBackArgsListEnableEpoch,
		},
		common.FixOldTokenLiquidityFlag: {
			isActiveInEpoch: func(epoch uint32) bool {
				return epoch >= handler.enableEpochsConfig.FixOldTokenLiquidityEnableEpoch
			},
			activationEpoch: handler.enableEpochsConfig.FixOldTokenLiquidityEnableEpoch,
		},
		common.RuntimeMemStoreLimitFlag: {
			isActiveInEpoch: func(epoch uint32) bool {
				return epoch >= handler.enableEpochsConfig.RuntimeMemStoreLimitEnableEpoch
			},
			activationEpoch: handler.enableEpochsConfig.RuntimeMemStoreLimitEnableEpoch,
		},
		common.RuntimeCodeSizeFixFlag: {
			isActiveInEpoch: func(epoch uint32) bool {
				return epoch >= handler.enableEpochsConfig.RuntimeCodeSizeFixEnableEpoch
			},
			activationEpoch: handler.enableEpochsConfig.RuntimeCodeSizeFixEnableEpoch,
		},
		common.MaxBlockchainHookCountersFlag: {
			isActiveInEpoch: func(epoch uint32) bool {
				return epoch >= handler.enableEpochsConfig.MaxBlockchainHookCountersEnableEpoch
			},
			activationEpoch: handler.enableEpochsConfig.MaxBlockchainHookCountersEnableEpoch,
		},
		common.WipeSingleNFTLiquidityDecreaseFlag: {
			isActiveInEpoch: func(epoch uint32) bool {
				return epoch >= handler.enableEpochsConfig.WipeSingleNFTLiquidityDecreaseEnableEpoch
			},
			activationEpoch: handler.enableEpochsConfig.WipeSingleNFTLiquidityDecreaseEnableEpoch,
		},
		common.AlwaysSaveTokenMetaDataFlag: {
			isActiveInEpoch: func(epoch uint32) bool {
				return epoch >= handler.enableEpochsConfig.AlwaysSaveTokenMetaDataEnableEpoch
			},
			activationEpoch: handler.enableEpochsConfig.AlwaysSaveTokenMetaDataEnableEpoch,
		},
		common.SetGuardianFlag: {
			isActiveInEpoch: func(epoch uint32) bool {
				return epoch >= handler.enableEpochsConfig.SetGuardianEnableEpoch
			},
			activationEpoch: handler.enableEpochsConfig.SetGuardianEnableEpoch,
		},
		common.RelayedNonceFixFlag: {
			isActiveInEpoch: func(epoch uint32) bool {
				return epoch >= handler.enableEpochsConfig.RelayedNonceFixEnableEpoch
			},
			activationEpoch: handler.enableEpochsConfig.RelayedNonceFixEnableEpoch,
		},
		common.ConsistentTokensValuesLengthCheckFlag: {
			isActiveInEpoch: func(epoch uint32) bool {
				return epoch >= handler.enableEpochsConfig.ConsistentTokensValuesLengthCheckEnableEpoch
			},
			activationEpoch: handler.enableEpochsConfig.ConsistentTokensValuesLengthCheckEnableEpoch,
		},
		common.KeepExecOrderOnCreatedSCRsFlag: {
			isActiveInEpoch: func(epoch uint32) bool {
				return epoch >= handler.enableEpochsConfig.KeepExecOrderOnCreatedSCRsEnableEpoch
			},
			activationEpoch: handler.enableEpochsConfig.KeepExecOrderOnCreatedSCRsEnableEpoch,
		},
		common.MultiClaimOnDelegationFlag: {
			isActiveInEpoch: func(epoch uint32) bool {
				return epoch >= handler.enableEpochsConfig.MultiClaimOnDelegationEnableEpoch
			},
			activationEpoch: handler.enableEpochsConfig.MultiClaimOnDelegationEnableEpoch,
		},
		common.ChangeUsernameFlag: {
			isActiveInEpoch: func(epoch uint32) bool {
				return epoch >= handler.enableEpochsConfig.ChangeUsernameEnableEpoch
			},
			activationEpoch: handler.enableEpochsConfig.ChangeUsernameEnableEpoch,
		},
		common.AutoBalanceDataTriesFlag: {
			isActiveInEpoch: func(epoch uint32) bool {
				return epoch >= handler.enableEpochsConfig.AutoBalanceDataTriesEnableEpoch
			},
			activationEpoch: handler.enableEpochsConfig.AutoBalanceDataTriesEnableEpoch,
		},
		common.MigrateDataTrieFlag: {
			isActiveInEpoch: func(epoch uint32) bool {
				return epoch >= handler.enableEpochsConfig.MigrateDataTrieEnableEpoch
			},
			activationEpoch: handler.enableEpochsConfig.MigrateDataTrieEnableEpoch,
		},
		common.FixDelegationChangeOwnerOnAccountFlag: {
			isActiveInEpoch: func(epoch uint32) bool {
				return epoch >= handler.enableEpochsConfig.FixDelegationChangeOwnerOnAccountEnableEpoch
			},
			activationEpoch: handler.enableEpochsConfig.FixDelegationChangeOwnerOnAccountEnableEpoch,
		},
		common.FixOOGReturnCodeFlag: {
			isActiveInEpoch: func(epoch uint32) bool {
				return epoch >= handler.enableEpochsConfig.FixOOGReturnCodeEnableEpoch
			},
			activationEpoch: handler.enableEpochsConfig.FixOOGReturnCodeEnableEpoch,
		},
		common.DeterministicSortOnValidatorsInfoFixFlag: {
			isActiveInEpoch: func(epoch uint32) bool {
				return epoch >= handler.enableEpochsConfig.DeterministicSortOnValidatorsInfoEnableEpoch
			},
			activationEpoch: handler.enableEpochsConfig.DeterministicSortOnValidatorsInfoEnableEpoch,
		},
		common.DynamicGasCostForDataTrieStorageLoadFlag: {
			isActiveInEpoch: func(epoch uint32) bool {
				return epoch >= handler.enableEpochsConfig.DynamicGasCostForDataTrieStorageLoadEnableEpoch
			},
			activationEpoch: handler.enableEpochsConfig.DynamicGasCostForDataTrieStorageLoadEnableEpoch,
		},
		common.ScToScLogEventFlag: {
			isActiveInEpoch: func(epoch uint32) bool {
				return epoch >= handler.enableEpochsConfig.ScToScLogEventEnableEpoch
			},
			activationEpoch: handler.enableEpochsConfig.ScToScLogEventEnableEpoch,
		},
		common.BlockGasAndFeesReCheckFlag: {
			isActiveInEpoch: func(epoch uint32) bool {
				return epoch >= handler.enableEpochsConfig.BlockGasAndFeesReCheckEnableEpoch
			},
			activationEpoch: handler.enableEpochsConfig.BlockGasAndFeesReCheckEnableEpoch,
		},
		common.BalanceWaitingListsFlag: {
			isActiveInEpoch: func(epoch uint32) bool {
				return epoch >= handler.enableEpochsConfig.BalanceWaitingListsEnableEpoch
			},
			activationEpoch: handler.enableEpochsConfig.BalanceWaitingListsEnableEpoch,
		},
		common.NFTStopCreateFlag: {
			isActiveInEpoch: func(epoch uint32) bool {
				return epoch >= handler.enableEpochsConfig.NFTStopCreateEnableEpoch
			},
			activationEpoch: handler.enableEpochsConfig.NFTStopCreateEnableEpoch,
		},
		common.FixGasRemainingForSaveKeyValueFlag: {
			isActiveInEpoch: func(epoch uint32) bool {
				return epoch >= handler.enableEpochsConfig.FixGasRemainingForSaveKeyValueBuiltinFunctionEnableEpoch
			},
			activationEpoch: handler.enableEpochsConfig.FixGasRemainingForSaveKeyValueBuiltinFunctionEnableEpoch,
		},
		common.IsChangeOwnerAddressCrossShardThroughSCFlag: {
			isActiveInEpoch: func(epoch uint32) bool {
				return epoch >= handler.enableEpochsConfig.ChangeOwnerAddressCrossShardThroughSCEnableEpoch
			},
			activationEpoch: handler.enableEpochsConfig.ChangeOwnerAddressCrossShardThroughSCEnableEpoch,
		},
		common.CurrentRandomnessOnSortingFlag: {
			isActiveInEpoch: func(epoch uint32) bool {
				return epoch >= handler.enableEpochsConfig.CurrentRandomnessOnSortingEnableEpoch
			},
			activationEpoch: handler.enableEpochsConfig.CurrentRandomnessOnSortingEnableEpoch,
		},
		common.StakeLimitsFlag: {
			isActiveInEpoch: func(epoch uint32) bool {
				return epoch >= handler.enableEpochsConfig.StakeLimitsEnableEpoch
			},
			activationEpoch: handler.enableEpochsConfig.StakeLimitsEnableEpoch,
		},
		common.StakingV4Step1Flag: {
			isActiveInEpoch: func(epoch uint32) bool {
				return epoch == handler.enableEpochsConfig.StakingV4Step1EnableEpoch
			},
			activationEpoch: handler.enableEpochsConfig.StakingV4Step1EnableEpoch,
		},
		common.StakingV4Step2Flag: {
			isActiveInEpoch: func(epoch uint32) bool {
				return epoch >= handler.enableEpochsConfig.StakingV4Step2EnableEpoch
			},
			activationEpoch: handler.enableEpochsConfig.StakingV4Step2EnableEpoch,
		},
		common.StakingV4Step3Flag: {
			isActiveInEpoch: func(epoch uint32) bool {
				return epoch >= handler.enableEpochsConfig.StakingV4Step3EnableEpoch
			},
			activationEpoch: handler.enableEpochsConfig.StakingV4Step3EnableEpoch,
		},
		common.CleanupAuctionOnLowWaitingListFlag: {
			isActiveInEpoch: func(epoch uint32) bool {
				return epoch >= handler.enableEpochsConfig.CleanupAuctionOnLowWaitingListEnableEpoch
			},
			activationEpoch: handler.enableEpochsConfig.CleanupAuctionOnLowWaitingListEnableEpoch,
		},
		common.StakingV4StartedFlag: {
			isActiveInEpoch: func(epoch uint32) bool {
				return epoch >= handler.enableEpochsConfig.StakingV4Step1EnableEpoch
			},
			activationEpoch: handler.enableEpochsConfig.StakingV4Step1EnableEpoch,
		},
		common.AlwaysMergeContextsInEEIFlag: {
			isActiveInEpoch: func(epoch uint32) bool {
				return epoch >= handler.enableEpochsConfig.AlwaysMergeContextsInEEIEnableEpoch
			},
			activationEpoch: handler.enableEpochsConfig.AlwaysMergeContextsInEEIEnableEpoch,
		},
		common.UseGasBoundedShouldFailExecutionFlag: {
			isActiveInEpoch: func(epoch uint32) bool {
				return epoch >= handler.enableEpochsConfig.UseGasBoundedShouldFailExecutionEnableEpoch
			},
			activationEpoch: handler.enableEpochsConfig.UseGasBoundedShouldFailExecutionEnableEpoch,
		},
		common.DynamicESDTFlag: {
			isActiveInEpoch: func(epoch uint32) bool {
				return epoch >= handler.enableEpochsConfig.DynamicESDTEnableEpoch
			},
			activationEpoch: handler.enableEpochsConfig.DynamicESDTEnableEpoch,
		},
		common.EGLDInESDTMultiTransferFlag: {
			isActiveInEpoch: func(epoch uint32) bool {
				return epoch >= handler.enableEpochsConfig.EGLDInMultiTransferEnableEpoch
			},
			activationEpoch: handler.enableEpochsConfig.EGLDInMultiTransferEnableEpoch,
		},
		common.CryptoOpcodesV2Flag: {
			isActiveInEpoch: func(epoch uint32) bool {
				return epoch >= handler.enableEpochsConfig.CryptoOpcodesV2EnableEpoch
			},
			activationEpoch: handler.enableEpochsConfig.CryptoOpcodesV2EnableEpoch,
		},
		common.UnJailCleanupFlag: {
			isActiveInEpoch: func(epoch uint32) bool {
				return epoch >= handler.enableEpochsConfig.UnJailCleanupEnableEpoch
			},
			activationEpoch: handler.enableEpochsConfig.UnJailCleanupEnableEpoch,
		},
		common.FixRelayedBaseCostFlag: {
			isActiveInEpoch: func(epoch uint32) bool {
				return epoch >= handler.enableEpochsConfig.FixRelayedBaseCostEnableEpoch
			},
			activationEpoch: handler.enableEpochsConfig.FixRelayedBaseCostEnableEpoch,
		},
		common.MultiESDTNFTTransferAndExecuteByUserFlag: {
			isActiveInEpoch: func(epoch uint32) bool {
				return epoch >= handler.enableEpochsConfig.MultiESDTNFTTransferAndExecuteByUserEnableEpoch
			},
			activationEpoch: handler.enableEpochsConfig.MultiESDTNFTTransferAndExecuteByUserEnableEpoch,
		},
		common.FixRelayedMoveBalanceToNonPayableSCFlag: {
			isActiveInEpoch: func(epoch uint32) bool {
				return epoch >= handler.enableEpochsConfig.FixRelayedMoveBalanceToNonPayableSCEnableEpoch
			},
			activationEpoch: handler.enableEpochsConfig.FixRelayedMoveBalanceToNonPayableSCEnableEpoch,
		},
		common.RelayedTransactionsV3Flag: {
			isActiveInEpoch: func(epoch uint32) bool {
				return epoch >= handler.enableEpochsConfig.RelayedTransactionsV3EnableEpoch
			},
			activationEpoch: handler.enableEpochsConfig.RelayedTransactionsV3EnableEpoch,
		},
<<<<<<< HEAD
		common.ConsensusModelV2Flag: {
			isActiveInEpoch: func(epoch uint32) bool {
				return epoch >= handler.enableEpochsConfig.ConsensusModelV2EnableEpoch
			},
			activationEpoch: handler.enableEpochsConfig.ConsensusModelV2EnableEpoch,
=======
		common.RelayedTransactionsV3FixESDTTransferFlag: {
			isActiveInEpoch: func(epoch uint32) bool {
				return epoch >= handler.enableEpochsConfig.RelayedTransactionsV3FixESDTTransferEnableEpoch
			},
			activationEpoch: handler.enableEpochsConfig.RelayedTransactionsV3FixESDTTransferEnableEpoch,
>>>>>>> 958f5801
		},
	}
}

// EpochConfirmed is called whenever a new epoch is confirmed
func (handler *enableEpochsHandler) EpochConfirmed(epoch uint32, _ uint64) {
	handler.epochMut.Lock()
	handler.currentEpoch = epoch
	handler.epochMut.Unlock()
}

// IsFlagDefined checks if a specific flag is supported by the current version of mx-chain-core-go
func (handler *enableEpochsHandler) IsFlagDefined(flag core.EnableEpochFlag) bool {
	_, found := handler.allFlagsDefined[flag]
	if found {
		return true
	}

	log.Error("programming error, flag is not defined",
		"flag", flag,
		"stack trace", string(debug.Stack()))
	return false
}

// IsFlagEnabled returns true if the provided flag is enabled in the current epoch
func (handler *enableEpochsHandler) IsFlagEnabled(flag core.EnableEpochFlag) bool {
	handler.epochMut.RLock()
	currentEpoch := handler.currentEpoch
	handler.epochMut.RUnlock()

	return handler.IsFlagEnabledInEpoch(flag, currentEpoch)
}

// IsFlagEnabledInEpoch returns true if the provided flag is enabled in the provided epoch
func (handler *enableEpochsHandler) IsFlagEnabledInEpoch(flag core.EnableEpochFlag, epoch uint32) bool {
	fh, found := handler.allFlagsDefined[flag]
	if !found {
		log.Warn("IsFlagEnabledInEpoch: programming error, got unknown flag",
			"flag", flag,
			"epoch", epoch,
			"stack trace", string(debug.Stack()))
		return false
	}

	return fh.isActiveInEpoch(epoch)
}

// GetActivationEpoch returns the activation epoch of the provided flag
func (handler *enableEpochsHandler) GetActivationEpoch(flag core.EnableEpochFlag) uint32 {
	fh, found := handler.allFlagsDefined[flag]
	if !found {
		log.Warn("GetActivationEpoch: programming error, got unknown flag",
			"flag", flag,
			"stack trace", string(debug.Stack()))
		return 0
	}

	return fh.activationEpoch
}

// GetCurrentEpoch returns the current epoch
func (handler *enableEpochsHandler) GetCurrentEpoch() uint32 {
	handler.epochMut.RLock()
	currentEpoch := handler.currentEpoch
	handler.epochMut.RUnlock()

	return currentEpoch
}

// IsInterfaceNil returns true if there is no value under the interface
func (handler *enableEpochsHandler) IsInterfaceNil() bool {
	return handler == nil
}<|MERGE_RESOLUTION|>--- conflicted
+++ resolved
@@ -790,19 +790,17 @@
 			},
 			activationEpoch: handler.enableEpochsConfig.RelayedTransactionsV3EnableEpoch,
 		},
-<<<<<<< HEAD
+		common.RelayedTransactionsV3FixESDTTransferFlag: {
+			isActiveInEpoch: func(epoch uint32) bool {
+				return epoch >= handler.enableEpochsConfig.RelayedTransactionsV3FixESDTTransferEnableEpoch
+			},
+			activationEpoch: handler.enableEpochsConfig.RelayedTransactionsV3FixESDTTransferEnableEpoch,
+		},
 		common.ConsensusModelV2Flag: {
 			isActiveInEpoch: func(epoch uint32) bool {
 				return epoch >= handler.enableEpochsConfig.ConsensusModelV2EnableEpoch
 			},
 			activationEpoch: handler.enableEpochsConfig.ConsensusModelV2EnableEpoch,
-=======
-		common.RelayedTransactionsV3FixESDTTransferFlag: {
-			isActiveInEpoch: func(epoch uint32) bool {
-				return epoch >= handler.enableEpochsConfig.RelayedTransactionsV3FixESDTTransferEnableEpoch
-			},
-			activationEpoch: handler.enableEpochsConfig.RelayedTransactionsV3FixESDTTransferEnableEpoch,
->>>>>>> 958f5801
 		},
 	}
 }
