--- conflicted
+++ resolved
@@ -750,19 +750,17 @@
 			},
 			activationEpoch: handler.enableEpochsConfig.CryptoOpcodesV2EnableEpoch,
 		},
-<<<<<<< HEAD
+		common.UnJailCleanupFlag: {
+			isActiveInEpoch: func(epoch uint32) bool {
+				return epoch >= handler.enableEpochsConfig.UnJailCleanupEnableEpoch
+			},
+			activationEpoch: handler.enableEpochsConfig.UnJailCleanupEnableEpoch,
+		},
 		common.ValidationOnGobDecodeFlag: {
 			isActiveInEpoch: func(epoch uint32) bool {
 				return epoch >= handler.enableEpochsConfig.ValidationOnGobDecodeEnableEpoch
 			},
 			activationEpoch: handler.enableEpochsConfig.ValidationOnGobDecodeEnableEpoch,
-=======
-		common.UnJailCleanupFlag: {
-			isActiveInEpoch: func(epoch uint32) bool {
-				return epoch >= handler.enableEpochsConfig.UnJailCleanupEnableEpoch
-			},
-			activationEpoch: handler.enableEpochsConfig.UnJailCleanupEnableEpoch,
->>>>>>> a6d35657
 		},
 	}
 }
