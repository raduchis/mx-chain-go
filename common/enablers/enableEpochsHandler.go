package enablers

import (
	"runtime/debug"
	"sync"

	"github.com/multiversx/mx-chain-core-go/core"
	"github.com/multiversx/mx-chain-core-go/core/check"
	"github.com/multiversx/mx-chain-go/common"
	"github.com/multiversx/mx-chain-go/config"
	"github.com/multiversx/mx-chain-go/demo"
	"github.com/multiversx/mx-chain-go/process"
	logger "github.com/multiversx/mx-chain-logger-go"
)

var log = logger.GetOrCreate("common/enablers")

type flagEnabledInEpoch = func(epoch uint32) bool

type flagHandler struct {
	isActiveInEpoch flagEnabledInEpoch
	activationEpoch uint32
}

type enableEpochsHandler struct {
	allFlagsDefined    map[core.EnableEpochFlag]flagHandler
	enableEpochsConfig config.EnableEpochs
	currentEpoch       uint32
	epochMut           sync.RWMutex
}

// NewEnableEpochsHandler creates a new instance of enableEpochsHandler
func NewEnableEpochsHandler(enableEpochsConfig config.EnableEpochs, epochNotifier process.EpochNotifier) (*enableEpochsHandler, error) {
	if check.IfNil(epochNotifier) {
		return nil, process.ErrNilEpochNotifier
	}

	handler := &enableEpochsHandler{
		enableEpochsConfig: enableEpochsConfig,
	}

	handler.createAllFlagsMap()

	epochNotifier.RegisterNotifyHandler(handler)

	return handler, nil
}

func (handler *enableEpochsHandler) createAllFlagsMap() {
	handler.allFlagsDefined = map[core.EnableEpochFlag]flagHandler{
		common.SCDeployFlag: {
			isActiveInEpoch: func(epoch uint32) bool {
				return epoch >= handler.enableEpochsConfig.SCDeployEnableEpoch
			},
			activationEpoch: handler.enableEpochsConfig.SCDeployEnableEpoch,
		},
		common.BuiltInFunctionsFlag: {
			isActiveInEpoch: func(epoch uint32) bool {
				return epoch >= handler.enableEpochsConfig.BuiltInFunctionsEnableEpoch
			},
			activationEpoch: handler.enableEpochsConfig.BuiltInFunctionsEnableEpoch,
		},
		common.RelayedTransactionsFlag: {
			isActiveInEpoch: func(epoch uint32) bool {
				return epoch >= handler.enableEpochsConfig.RelayedTransactionsEnableEpoch
			},
			activationEpoch: handler.enableEpochsConfig.RelayedTransactionsEnableEpoch,
		},
		common.PenalizedTooMuchGasFlag: {
			isActiveInEpoch: func(epoch uint32) bool {
				return epoch >= handler.enableEpochsConfig.PenalizedTooMuchGasEnableEpoch
			},
			activationEpoch: handler.enableEpochsConfig.PenalizedTooMuchGasEnableEpoch,
		},
		common.SwitchJailWaitingFlag: {
			isActiveInEpoch: func(epoch uint32) bool {
				return epoch >= handler.enableEpochsConfig.SwitchJailWaitingEnableEpoch
			},
			activationEpoch: handler.enableEpochsConfig.SwitchJailWaitingEnableEpoch,
		},
		common.BelowSignedThresholdFlag: {
			isActiveInEpoch: func(epoch uint32) bool {
				return epoch >= handler.enableEpochsConfig.BelowSignedThresholdEnableEpoch
			},
			activationEpoch: handler.enableEpochsConfig.BelowSignedThresholdEnableEpoch,
		},
		common.SwitchHysteresisForMinNodesFlagInSpecificEpochOnly: {
			isActiveInEpoch: func(epoch uint32) bool {
				return epoch == handler.enableEpochsConfig.SwitchHysteresisForMinNodesEnableEpoch
			},
			activationEpoch: handler.enableEpochsConfig.SwitchHysteresisForMinNodesEnableEpoch,
		},
		common.TransactionSignedWithTxHashFlag: {
			isActiveInEpoch: func(epoch uint32) bool {
				return epoch >= handler.enableEpochsConfig.TransactionSignedWithTxHashEnableEpoch
			},
			activationEpoch: handler.enableEpochsConfig.TransactionSignedWithTxHashEnableEpoch,
		},
		common.MetaProtectionFlag: {
			isActiveInEpoch: func(epoch uint32) bool {
				return epoch >= handler.enableEpochsConfig.MetaProtectionEnableEpoch
			},
			activationEpoch: handler.enableEpochsConfig.MetaProtectionEnableEpoch,
		},
		common.AheadOfTimeGasUsageFlag: {
			isActiveInEpoch: func(epoch uint32) bool {
				return epoch >= handler.enableEpochsConfig.AheadOfTimeGasUsageEnableEpoch
			},
			activationEpoch: handler.enableEpochsConfig.AheadOfTimeGasUsageEnableEpoch,
		},
		common.GasPriceModifierFlag: {
			isActiveInEpoch: func(epoch uint32) bool {
				return epoch >= handler.enableEpochsConfig.GasPriceModifierEnableEpoch
			},
			activationEpoch: handler.enableEpochsConfig.GasPriceModifierEnableEpoch,
		},
		common.RepairCallbackFlag: {
			isActiveInEpoch: func(epoch uint32) bool {
				return epoch >= handler.enableEpochsConfig.RepairCallbackEnableEpoch
			},
			activationEpoch: handler.enableEpochsConfig.RepairCallbackEnableEpoch,
		},
		common.ReturnDataToLastTransferFlagAfterEpoch: {
			isActiveInEpoch: func(epoch uint32) bool {
				return epoch > handler.enableEpochsConfig.ReturnDataToLastTransferEnableEpoch
			},
			activationEpoch: handler.enableEpochsConfig.ReturnDataToLastTransferEnableEpoch,
		},
		common.SenderInOutTransferFlag: {
			isActiveInEpoch: func(epoch uint32) bool {
				return epoch >= handler.enableEpochsConfig.SenderInOutTransferEnableEpoch
			},
			activationEpoch: handler.enableEpochsConfig.SenderInOutTransferEnableEpoch,
		},
		common.StakeFlag: {
			isActiveInEpoch: func(epoch uint32) bool {
				return epoch >= handler.enableEpochsConfig.StakeEnableEpoch
			},
			activationEpoch: handler.enableEpochsConfig.StakeEnableEpoch,
		},
		common.StakingV2Flag: {
			isActiveInEpoch: func(epoch uint32) bool {
				return epoch >= handler.enableEpochsConfig.StakingV2EnableEpoch
			},
			activationEpoch: handler.enableEpochsConfig.StakingV2EnableEpoch,
		},
		common.StakingV2OwnerFlagInSpecificEpochOnly: {
			isActiveInEpoch: func(epoch uint32) bool {
				return epoch == handler.enableEpochsConfig.StakingV2EnableEpoch
			},
			activationEpoch: handler.enableEpochsConfig.StakingV2EnableEpoch,
		},
		common.StakingV2FlagAfterEpoch: {
			isActiveInEpoch: func(epoch uint32) bool {
				return epoch > handler.enableEpochsConfig.StakingV2EnableEpoch
			},
			activationEpoch: handler.enableEpochsConfig.StakingV2EnableEpoch,
		},
		common.DoubleKeyProtectionFlag: {
			isActiveInEpoch: func(epoch uint32) bool {
				return epoch >= handler.enableEpochsConfig.DoubleKeyProtectionEnableEpoch
			},
			activationEpoch: handler.enableEpochsConfig.DoubleKeyProtectionEnableEpoch,
		},
		common.ESDTFlag: {
			isActiveInEpoch: func(epoch uint32) bool {
				return epoch >= handler.enableEpochsConfig.ESDTEnableEpoch
			},
			activationEpoch: handler.enableEpochsConfig.ESDTEnableEpoch,
		},
		common.ESDTFlagInSpecificEpochOnly: {
			isActiveInEpoch: func(epoch uint32) bool {
				return epoch == handler.enableEpochsConfig.ESDTEnableEpoch
			},
			activationEpoch: handler.enableEpochsConfig.ESDTEnableEpoch,
		},
		common.GovernanceFlag: {
			isActiveInEpoch: func(epoch uint32) bool {
				return epoch >= handler.enableEpochsConfig.GovernanceEnableEpoch
			},
			activationEpoch: handler.enableEpochsConfig.GovernanceEnableEpoch,
		},
		common.GovernanceFlagInSpecificEpochOnly: {
			isActiveInEpoch: func(epoch uint32) bool {
				return epoch == handler.enableEpochsConfig.GovernanceEnableEpoch
			},
			activationEpoch: handler.enableEpochsConfig.GovernanceEnableEpoch,
		},
		common.DelegationManagerFlag: {
			isActiveInEpoch: func(epoch uint32) bool {
				return epoch >= handler.enableEpochsConfig.DelegationManagerEnableEpoch
			},
			activationEpoch: handler.enableEpochsConfig.DelegationManagerEnableEpoch,
		},
		common.DelegationSmartContractFlag: {
			isActiveInEpoch: func(epoch uint32) bool {
				return epoch >= handler.enableEpochsConfig.DelegationSmartContractEnableEpoch
			},
			activationEpoch: handler.enableEpochsConfig.DelegationSmartContractEnableEpoch,
		},
		common.DelegationSmartContractFlagInSpecificEpochOnly: {
			isActiveInEpoch: func(epoch uint32) bool {
				return epoch == handler.enableEpochsConfig.DelegationSmartContractEnableEpoch
			},
			activationEpoch: handler.enableEpochsConfig.DelegationSmartContractEnableEpoch,
		},
		common.CorrectLastUnJailedFlagInSpecificEpochOnly: {
			isActiveInEpoch: func(epoch uint32) bool {
				return epoch == handler.enableEpochsConfig.CorrectLastUnjailedEnableEpoch
			},
			activationEpoch: handler.enableEpochsConfig.CorrectLastUnjailedEnableEpoch,
		},
		common.CorrectLastUnJailedFlag: {
			isActiveInEpoch: func(epoch uint32) bool {
				return epoch >= handler.enableEpochsConfig.CorrectLastUnjailedEnableEpoch
			},
			activationEpoch: handler.enableEpochsConfig.CorrectLastUnjailedEnableEpoch,
		},
		common.RelayedTransactionsV2Flag: {
			isActiveInEpoch: func(epoch uint32) bool {
				return epoch >= handler.enableEpochsConfig.RelayedTransactionsV2EnableEpoch
			},
			activationEpoch: handler.enableEpochsConfig.RelayedTransactionsV2EnableEpoch,
		},
		common.UnBondTokensV2Flag: {
			isActiveInEpoch: func(epoch uint32) bool {
				return epoch >= handler.enableEpochsConfig.UnbondTokensV2EnableEpoch
			},
			activationEpoch: handler.enableEpochsConfig.UnbondTokensV2EnableEpoch,
		},
		common.SaveJailedAlwaysFlag: {
			isActiveInEpoch: func(epoch uint32) bool {
				return epoch >= handler.enableEpochsConfig.SaveJailedAlwaysEnableEpoch
			},
			activationEpoch: handler.enableEpochsConfig.SaveJailedAlwaysEnableEpoch,
		},
		common.ReDelegateBelowMinCheckFlag: {
			isActiveInEpoch: func(epoch uint32) bool {
				return epoch >= handler.enableEpochsConfig.ReDelegateBelowMinCheckEnableEpoch
			},
			activationEpoch: handler.enableEpochsConfig.ReDelegateBelowMinCheckEnableEpoch,
		},
		common.ValidatorToDelegationFlag: {
			isActiveInEpoch: func(epoch uint32) bool {
				return epoch >= handler.enableEpochsConfig.ValidatorToDelegationEnableEpoch
			},
			activationEpoch: handler.enableEpochsConfig.ValidatorToDelegationEnableEpoch,
		},
		common.IncrementSCRNonceInMultiTransferFlag: {
			isActiveInEpoch: func(epoch uint32) bool {
				return epoch >= handler.enableEpochsConfig.IncrementSCRNonceInMultiTransferEnableEpoch
			},
			activationEpoch: handler.enableEpochsConfig.IncrementSCRNonceInMultiTransferEnableEpoch,
		},
		common.ESDTMultiTransferFlag: {
			isActiveInEpoch: func(epoch uint32) bool {
				return epoch >= handler.enableEpochsConfig.ESDTMultiTransferEnableEpoch
			},
			activationEpoch: handler.enableEpochsConfig.ESDTMultiTransferEnableEpoch,
		},
		common.ESDTNFTImprovementV1Flag: {
			isActiveInEpoch: func(epoch uint32) bool {
				return epoch >= handler.enableEpochsConfig.ESDTMultiTransferEnableEpoch
			},
			activationEpoch: handler.enableEpochsConfig.ESDTMultiTransferEnableEpoch,
		},
		common.GlobalMintBurnFlag: {
			isActiveInEpoch: func(epoch uint32) bool {
				return epoch < handler.enableEpochsConfig.GlobalMintBurnDisableEpoch
			},
			activationEpoch: handler.enableEpochsConfig.GlobalMintBurnDisableEpoch,
		},
		common.ESDTTransferRoleFlag: {
			isActiveInEpoch: func(epoch uint32) bool {
				return epoch >= handler.enableEpochsConfig.ESDTTransferRoleEnableEpoch
			},
			activationEpoch: handler.enableEpochsConfig.ESDTTransferRoleEnableEpoch,
		},
		common.ComputeRewardCheckpointFlag: {
			isActiveInEpoch: func(epoch uint32) bool {
				return epoch >= handler.enableEpochsConfig.ComputeRewardCheckpointEnableEpoch
			},
			activationEpoch: handler.enableEpochsConfig.ComputeRewardCheckpointEnableEpoch,
		},
		common.SCRSizeInvariantCheckFlag: {
			isActiveInEpoch: func(epoch uint32) bool {
				return epoch >= handler.enableEpochsConfig.SCRSizeInvariantCheckEnableEpoch
			},
			activationEpoch: handler.enableEpochsConfig.SCRSizeInvariantCheckEnableEpoch,
		},
		common.BackwardCompSaveKeyValueFlag: {
			isActiveInEpoch: func(epoch uint32) bool {
				return epoch < handler.enableEpochsConfig.BackwardCompSaveKeyValueEnableEpoch
			},
			activationEpoch: handler.enableEpochsConfig.BackwardCompSaveKeyValueEnableEpoch,
		},
		common.ESDTNFTCreateOnMultiShardFlag: {
			isActiveInEpoch: func(epoch uint32) bool {
				return epoch >= handler.enableEpochsConfig.ESDTNFTCreateOnMultiShardEnableEpoch
			},
			activationEpoch: handler.enableEpochsConfig.ESDTNFTCreateOnMultiShardEnableEpoch,
		},
		common.MetaESDTSetFlag: {
			isActiveInEpoch: func(epoch uint32) bool {
				return epoch >= handler.enableEpochsConfig.MetaESDTSetEnableEpoch
			},
			activationEpoch: handler.enableEpochsConfig.MetaESDTSetEnableEpoch,
		},
		common.AddTokensToDelegationFlag: {
			isActiveInEpoch: func(epoch uint32) bool {
				return epoch >= handler.enableEpochsConfig.AddTokensToDelegationEnableEpoch
			},
			activationEpoch: handler.enableEpochsConfig.AddTokensToDelegationEnableEpoch,
		},
		common.MultiESDTTransferFixOnCallBackFlag: {
			isActiveInEpoch: func(epoch uint32) bool {
				return epoch >= handler.enableEpochsConfig.MultiESDTTransferFixOnCallBackOnEnableEpoch
			},
			activationEpoch: handler.enableEpochsConfig.MultiESDTTransferFixOnCallBackOnEnableEpoch,
		},
		common.OptimizeGasUsedInCrossMiniBlocksFlag: {
			isActiveInEpoch: func(epoch uint32) bool {
				return epoch >= handler.enableEpochsConfig.OptimizeGasUsedInCrossMiniBlocksEnableEpoch
			},
			activationEpoch: handler.enableEpochsConfig.OptimizeGasUsedInCrossMiniBlocksEnableEpoch,
		},
		common.CorrectFirstQueuedFlag: {
			isActiveInEpoch: func(epoch uint32) bool {
				return epoch >= handler.enableEpochsConfig.CorrectFirstQueuedEpoch
			},
			activationEpoch: handler.enableEpochsConfig.CorrectFirstQueuedEpoch,
		},
		common.DeleteDelegatorAfterClaimRewardsFlag: {
			isActiveInEpoch: func(epoch uint32) bool {
				return epoch >= handler.enableEpochsConfig.DeleteDelegatorAfterClaimRewardsEnableEpoch
			},
			activationEpoch: handler.enableEpochsConfig.DeleteDelegatorAfterClaimRewardsEnableEpoch,
		},
		common.RemoveNonUpdatedStorageFlag: {
			isActiveInEpoch: func(epoch uint32) bool {
				return epoch >= handler.enableEpochsConfig.RemoveNonUpdatedStorageEnableEpoch
			},
			activationEpoch: handler.enableEpochsConfig.RemoveNonUpdatedStorageEnableEpoch,
		},
		common.OptimizeNFTStoreFlag: {
			isActiveInEpoch: func(epoch uint32) bool {
				return epoch >= handler.enableEpochsConfig.OptimizeNFTStoreEnableEpoch
			},
			activationEpoch: handler.enableEpochsConfig.OptimizeNFTStoreEnableEpoch,
		},
		common.SaveToSystemAccountFlag: {
			isActiveInEpoch: func(epoch uint32) bool {
				return epoch >= handler.enableEpochsConfig.OptimizeNFTStoreEnableEpoch
			},
			activationEpoch: handler.enableEpochsConfig.OptimizeNFTStoreEnableEpoch,
		},
		common.CheckFrozenCollectionFlag: {
			isActiveInEpoch: func(epoch uint32) bool {
				return epoch >= handler.enableEpochsConfig.OptimizeNFTStoreEnableEpoch
			},
			activationEpoch: handler.enableEpochsConfig.OptimizeNFTStoreEnableEpoch,
		},
		common.ValueLengthCheckFlag: {
			isActiveInEpoch: func(epoch uint32) bool {
				return epoch >= handler.enableEpochsConfig.OptimizeNFTStoreEnableEpoch
			},
			activationEpoch: handler.enableEpochsConfig.OptimizeNFTStoreEnableEpoch,
		},
		common.CheckTransferFlag: {
			isActiveInEpoch: func(epoch uint32) bool {
				return epoch >= handler.enableEpochsConfig.OptimizeNFTStoreEnableEpoch
			},
			activationEpoch: handler.enableEpochsConfig.OptimizeNFTStoreEnableEpoch,
		},
		common.CreateNFTThroughExecByCallerFlag: {
			isActiveInEpoch: func(epoch uint32) bool {
				return epoch >= handler.enableEpochsConfig.CreateNFTThroughExecByCallerEnableEpoch
			},
			activationEpoch: handler.enableEpochsConfig.CreateNFTThroughExecByCallerEnableEpoch,
		},
		common.StopDecreasingValidatorRatingWhenStuckFlag: {
			isActiveInEpoch: func(epoch uint32) bool {
				return epoch >= handler.enableEpochsConfig.StopDecreasingValidatorRatingWhenStuckEnableEpoch
			},
			activationEpoch: handler.enableEpochsConfig.StopDecreasingValidatorRatingWhenStuckEnableEpoch,
		},
		common.FrontRunningProtectionFlag: {
			isActiveInEpoch: func(epoch uint32) bool {
				return epoch >= handler.enableEpochsConfig.FrontRunningProtectionEnableEpoch
			},
			activationEpoch: handler.enableEpochsConfig.FrontRunningProtectionEnableEpoch,
		},
		common.PayableBySCFlag: {
			isActiveInEpoch: func(epoch uint32) bool {
				return epoch >= handler.enableEpochsConfig.IsPayableBySCEnableEpoch
			},
			activationEpoch: handler.enableEpochsConfig.IsPayableBySCEnableEpoch,
		},
		common.CleanUpInformativeSCRsFlag: {
			isActiveInEpoch: func(epoch uint32) bool {
				return epoch >= handler.enableEpochsConfig.CleanUpInformativeSCRsEnableEpoch
			},
			activationEpoch: handler.enableEpochsConfig.CleanUpInformativeSCRsEnableEpoch,
		},
		common.StorageAPICostOptimizationFlag: {
			isActiveInEpoch: func(epoch uint32) bool {
				return epoch >= handler.enableEpochsConfig.StorageAPICostOptimizationEnableEpoch
			},
			activationEpoch: handler.enableEpochsConfig.StorageAPICostOptimizationEnableEpoch,
		},
		common.ESDTRegisterAndSetAllRolesFlag: {
			isActiveInEpoch: func(epoch uint32) bool {
				return epoch >= handler.enableEpochsConfig.ESDTRegisterAndSetAllRolesEnableEpoch
			},
			activationEpoch: handler.enableEpochsConfig.ESDTRegisterAndSetAllRolesEnableEpoch,
		},
		common.ScheduledMiniBlocksFlag: {
			isActiveInEpoch: func(epoch uint32) bool {
				return epoch >= handler.enableEpochsConfig.ScheduledMiniBlocksEnableEpoch
			},
			activationEpoch: handler.enableEpochsConfig.ScheduledMiniBlocksEnableEpoch,
		},
		common.CorrectJailedNotUnStakedEmptyQueueFlag: {
			isActiveInEpoch: func(epoch uint32) bool {
				return epoch >= handler.enableEpochsConfig.CorrectJailedNotUnstakedEmptyQueueEpoch
			},
			activationEpoch: handler.enableEpochsConfig.CorrectJailedNotUnstakedEmptyQueueEpoch,
		},
		common.DoNotReturnOldBlockInBlockchainHookFlag: {
			isActiveInEpoch: func(epoch uint32) bool {
				return epoch >= handler.enableEpochsConfig.DoNotReturnOldBlockInBlockchainHookEnableEpoch
			},
			activationEpoch: handler.enableEpochsConfig.DoNotReturnOldBlockInBlockchainHookEnableEpoch,
		},
		common.AddFailedRelayedTxToInvalidMBsFlag: {
			isActiveInEpoch: func(epoch uint32) bool {
				return epoch < handler.enableEpochsConfig.AddFailedRelayedTxToInvalidMBsDisableEpoch
			},
			activationEpoch: handler.enableEpochsConfig.AddFailedRelayedTxToInvalidMBsDisableEpoch,
		},
		common.SCRSizeInvariantOnBuiltInResultFlag: {
			isActiveInEpoch: func(epoch uint32) bool {
				return epoch >= handler.enableEpochsConfig.SCRSizeInvariantOnBuiltInResultEnableEpoch
			},
			activationEpoch: handler.enableEpochsConfig.SCRSizeInvariantOnBuiltInResultEnableEpoch,
		},
		common.CheckCorrectTokenIDForTransferRoleFlag: {
			isActiveInEpoch: func(epoch uint32) bool {
				return epoch >= handler.enableEpochsConfig.CheckCorrectTokenIDForTransferRoleEnableEpoch
			},
			activationEpoch: handler.enableEpochsConfig.CheckCorrectTokenIDForTransferRoleEnableEpoch,
		},
		common.FailExecutionOnEveryAPIErrorFlag: {
			isActiveInEpoch: func(epoch uint32) bool {
				return epoch >= handler.enableEpochsConfig.FailExecutionOnEveryAPIErrorEnableEpoch
			},
			activationEpoch: handler.enableEpochsConfig.FailExecutionOnEveryAPIErrorEnableEpoch,
		},
		common.MiniBlockPartialExecutionFlag: {
			isActiveInEpoch: func(epoch uint32) bool {
				return epoch >= handler.enableEpochsConfig.MiniBlockPartialExecutionEnableEpoch
			},
			activationEpoch: handler.enableEpochsConfig.MiniBlockPartialExecutionEnableEpoch,
		},
		common.ManagedCryptoAPIsFlag: {
			isActiveInEpoch: func(epoch uint32) bool {
				return epoch >= handler.enableEpochsConfig.ManagedCryptoAPIsEnableEpoch
			},
			activationEpoch: handler.enableEpochsConfig.ManagedCryptoAPIsEnableEpoch,
		},
		common.ESDTMetadataContinuousCleanupFlag: {
			isActiveInEpoch: func(epoch uint32) bool {
				return epoch >= handler.enableEpochsConfig.ESDTMetadataContinuousCleanupEnableEpoch
			},
			activationEpoch: handler.enableEpochsConfig.ESDTMetadataContinuousCleanupEnableEpoch,
		},
		common.FixAsyncCallbackCheckFlag: {
			isActiveInEpoch: func(epoch uint32) bool {
				return epoch >= handler.enableEpochsConfig.ESDTMetadataContinuousCleanupEnableEpoch
			},
			activationEpoch: handler.enableEpochsConfig.ESDTMetadataContinuousCleanupEnableEpoch,
		},
		common.SendAlwaysFlag: {
			isActiveInEpoch: func(epoch uint32) bool {
				return epoch >= handler.enableEpochsConfig.ESDTMetadataContinuousCleanupEnableEpoch
			},
			activationEpoch: handler.enableEpochsConfig.ESDTMetadataContinuousCleanupEnableEpoch,
		},
		common.ChangeDelegationOwnerFlag: {
			isActiveInEpoch: func(epoch uint32) bool {
				return epoch >= handler.enableEpochsConfig.ESDTMetadataContinuousCleanupEnableEpoch
			},
			activationEpoch: handler.enableEpochsConfig.ESDTMetadataContinuousCleanupEnableEpoch,
		},
		common.DisableExecByCallerFlag: {
			isActiveInEpoch: func(epoch uint32) bool {
				return epoch >= handler.enableEpochsConfig.DisableExecByCallerEnableEpoch
			},
			activationEpoch: handler.enableEpochsConfig.DisableExecByCallerEnableEpoch,
		},
		common.RefactorContextFlag: {
			isActiveInEpoch: func(epoch uint32) bool {
				return epoch >= handler.enableEpochsConfig.RefactorContextEnableEpoch
			},
			activationEpoch: handler.enableEpochsConfig.RefactorContextEnableEpoch,
		},
		common.CheckFunctionArgumentFlag: {
			isActiveInEpoch: func(epoch uint32) bool {
				return epoch >= handler.enableEpochsConfig.CheckFunctionArgumentEnableEpoch
			},
			activationEpoch: handler.enableEpochsConfig.CheckFunctionArgumentEnableEpoch,
		},
		common.CheckExecuteOnReadOnlyFlag: {
			isActiveInEpoch: func(epoch uint32) bool {
				return epoch >= handler.enableEpochsConfig.CheckExecuteOnReadOnlyEnableEpoch
			},
			activationEpoch: handler.enableEpochsConfig.CheckExecuteOnReadOnlyEnableEpoch,
		},
		common.SetSenderInEeiOutputTransferFlag: {
			isActiveInEpoch: func(epoch uint32) bool {
				return epoch >= handler.enableEpochsConfig.SetSenderInEeiOutputTransferEnableEpoch
			},
			activationEpoch: handler.enableEpochsConfig.SetSenderInEeiOutputTransferEnableEpoch,
		},
		common.RefactorPeersMiniBlocksFlag: {
			isActiveInEpoch: func(epoch uint32) bool {
				return epoch >= handler.enableEpochsConfig.RefactorPeersMiniBlocksEnableEpoch
			},
			activationEpoch: handler.enableEpochsConfig.RefactorPeersMiniBlocksEnableEpoch,
		},
		common.SCProcessorV2Flag: {
			isActiveInEpoch: func(epoch uint32) bool {
				return epoch >= handler.enableEpochsConfig.SCProcessorV2EnableEpoch
			},
			activationEpoch: handler.enableEpochsConfig.SCProcessorV2EnableEpoch,
		},
		common.FixAsyncCallBackArgsListFlag: {
			isActiveInEpoch: func(epoch uint32) bool {
				return epoch >= handler.enableEpochsConfig.FixAsyncCallBackArgsListEnableEpoch
			},
			activationEpoch: handler.enableEpochsConfig.FixAsyncCallBackArgsListEnableEpoch,
		},
		common.FixOldTokenLiquidityFlag: {
			isActiveInEpoch: func(epoch uint32) bool {
				return epoch >= handler.enableEpochsConfig.FixOldTokenLiquidityEnableEpoch
			},
			activationEpoch: handler.enableEpochsConfig.FixOldTokenLiquidityEnableEpoch,
		},
		common.RuntimeMemStoreLimitFlag: {
			isActiveInEpoch: func(epoch uint32) bool {
				return epoch >= handler.enableEpochsConfig.RuntimeMemStoreLimitEnableEpoch
			},
			activationEpoch: handler.enableEpochsConfig.RuntimeMemStoreLimitEnableEpoch,
		},
		common.RuntimeCodeSizeFixFlag: {
			isActiveInEpoch: func(epoch uint32) bool {
				return epoch >= handler.enableEpochsConfig.RuntimeCodeSizeFixEnableEpoch
			},
			activationEpoch: handler.enableEpochsConfig.RuntimeCodeSizeFixEnableEpoch,
		},
		common.MaxBlockchainHookCountersFlag: {
			isActiveInEpoch: func(epoch uint32) bool {
				return epoch >= handler.enableEpochsConfig.MaxBlockchainHookCountersEnableEpoch
			},
			activationEpoch: handler.enableEpochsConfig.MaxBlockchainHookCountersEnableEpoch,
		},
		common.WipeSingleNFTLiquidityDecreaseFlag: {
			isActiveInEpoch: func(epoch uint32) bool {
				return epoch >= handler.enableEpochsConfig.WipeSingleNFTLiquidityDecreaseEnableEpoch
			},
			activationEpoch: handler.enableEpochsConfig.WipeSingleNFTLiquidityDecreaseEnableEpoch,
		},
		common.AlwaysSaveTokenMetaDataFlag: {
			isActiveInEpoch: func(epoch uint32) bool {
				return epoch >= handler.enableEpochsConfig.AlwaysSaveTokenMetaDataEnableEpoch
			},
			activationEpoch: handler.enableEpochsConfig.AlwaysSaveTokenMetaDataEnableEpoch,
		},
		common.SetGuardianFlag: {
			isActiveInEpoch: func(epoch uint32) bool {
				return epoch >= handler.enableEpochsConfig.SetGuardianEnableEpoch
			},
			activationEpoch: handler.enableEpochsConfig.SetGuardianEnableEpoch,
		},
		common.RelayedNonceFixFlag: {
			isActiveInEpoch: func(epoch uint32) bool {
				return epoch >= handler.enableEpochsConfig.RelayedNonceFixEnableEpoch
			},
			activationEpoch: handler.enableEpochsConfig.RelayedNonceFixEnableEpoch,
		},
		common.ConsistentTokensValuesLengthCheckFlag: {
			isActiveInEpoch: func(epoch uint32) bool {
				return epoch >= handler.enableEpochsConfig.ConsistentTokensValuesLengthCheckEnableEpoch
			},
			activationEpoch: handler.enableEpochsConfig.ConsistentTokensValuesLengthCheckEnableEpoch,
		},
		common.KeepExecOrderOnCreatedSCRsFlag: {
			isActiveInEpoch: func(epoch uint32) bool {
				return epoch >= handler.enableEpochsConfig.KeepExecOrderOnCreatedSCRsEnableEpoch
			},
			activationEpoch: handler.enableEpochsConfig.KeepExecOrderOnCreatedSCRsEnableEpoch,
		},
		common.MultiClaimOnDelegationFlag: {
			isActiveInEpoch: func(epoch uint32) bool {
				return epoch >= handler.enableEpochsConfig.MultiClaimOnDelegationEnableEpoch
			},
			activationEpoch: handler.enableEpochsConfig.MultiClaimOnDelegationEnableEpoch,
		},
		common.ChangeUsernameFlag: {
			isActiveInEpoch: func(epoch uint32) bool {
				return epoch >= handler.enableEpochsConfig.ChangeUsernameEnableEpoch
			},
			activationEpoch: handler.enableEpochsConfig.ChangeUsernameEnableEpoch,
		},
		common.AutoBalanceDataTriesFlag: {
			isActiveInEpoch: func(epoch uint32) bool {
				return epoch >= handler.enableEpochsConfig.AutoBalanceDataTriesEnableEpoch
			},
			activationEpoch: handler.enableEpochsConfig.AutoBalanceDataTriesEnableEpoch,
		},
		common.MigrateDataTrieFlag: {
			isActiveInEpoch: func(epoch uint32) bool {
				return epoch >= handler.enableEpochsConfig.MigrateDataTrieEnableEpoch
			},
			activationEpoch: handler.enableEpochsConfig.MigrateDataTrieEnableEpoch,
		},
		common.FixDelegationChangeOwnerOnAccountFlag: {
			isActiveInEpoch: func(epoch uint32) bool {
				return epoch >= handler.enableEpochsConfig.FixDelegationChangeOwnerOnAccountEnableEpoch
			},
			activationEpoch: handler.enableEpochsConfig.FixDelegationChangeOwnerOnAccountEnableEpoch,
		},
		common.FixOOGReturnCodeFlag: {
			isActiveInEpoch: func(epoch uint32) bool {
				return epoch >= handler.enableEpochsConfig.FixOOGReturnCodeEnableEpoch
			},
			activationEpoch: handler.enableEpochsConfig.FixOOGReturnCodeEnableEpoch,
		},
		common.DeterministicSortOnValidatorsInfoFixFlag: {
			isActiveInEpoch: func(epoch uint32) bool {
				return epoch >= handler.enableEpochsConfig.DeterministicSortOnValidatorsInfoEnableEpoch
			},
			activationEpoch: handler.enableEpochsConfig.DeterministicSortOnValidatorsInfoEnableEpoch,
		},
		common.DynamicGasCostForDataTrieStorageLoadFlag: {
			isActiveInEpoch: func(epoch uint32) bool {
				return epoch >= handler.enableEpochsConfig.DynamicGasCostForDataTrieStorageLoadEnableEpoch
			},
			activationEpoch: handler.enableEpochsConfig.DynamicGasCostForDataTrieStorageLoadEnableEpoch,
		},
		common.ScToScLogEventFlag: {
			isActiveInEpoch: func(epoch uint32) bool {
				return epoch >= handler.enableEpochsConfig.ScToScLogEventEnableEpoch
			},
			activationEpoch: handler.enableEpochsConfig.ScToScLogEventEnableEpoch,
		},
		common.BlockGasAndFeesReCheckFlag: {
			isActiveInEpoch: func(epoch uint32) bool {
				return epoch >= handler.enableEpochsConfig.BlockGasAndFeesReCheckEnableEpoch
			},
			activationEpoch: handler.enableEpochsConfig.BlockGasAndFeesReCheckEnableEpoch,
		},
		common.BalanceWaitingListsFlag: {
			isActiveInEpoch: func(epoch uint32) bool {
				return epoch >= handler.enableEpochsConfig.BalanceWaitingListsEnableEpoch
			},
			activationEpoch: handler.enableEpochsConfig.BalanceWaitingListsEnableEpoch,
		},
		common.NFTStopCreateFlag: {
			isActiveInEpoch: func(epoch uint32) bool {
				return epoch >= handler.enableEpochsConfig.NFTStopCreateEnableEpoch
			},
			activationEpoch: handler.enableEpochsConfig.NFTStopCreateEnableEpoch,
		},
		common.FixGasRemainingForSaveKeyValueFlag: {
			isActiveInEpoch: func(epoch uint32) bool {
				return epoch >= handler.enableEpochsConfig.FixGasRemainingForSaveKeyValueBuiltinFunctionEnableEpoch
			},
			activationEpoch: handler.enableEpochsConfig.FixGasRemainingForSaveKeyValueBuiltinFunctionEnableEpoch,
		},
		common.IsChangeOwnerAddressCrossShardThroughSCFlag: {
			isActiveInEpoch: func(epoch uint32) bool {
				return epoch >= handler.enableEpochsConfig.ChangeOwnerAddressCrossShardThroughSCEnableEpoch
			},
			activationEpoch: handler.enableEpochsConfig.ChangeOwnerAddressCrossShardThroughSCEnableEpoch,
		},
		common.CurrentRandomnessOnSortingFlag: {
			isActiveInEpoch: func(epoch uint32) bool {
				return epoch >= handler.enableEpochsConfig.CurrentRandomnessOnSortingEnableEpoch
			},
			activationEpoch: handler.enableEpochsConfig.CurrentRandomnessOnSortingEnableEpoch,
		},
		common.StakeLimitsFlag: {
			isActiveInEpoch: func(epoch uint32) bool {
				return epoch >= handler.enableEpochsConfig.StakeLimitsEnableEpoch
			},
			activationEpoch: handler.enableEpochsConfig.StakeLimitsEnableEpoch,
		},
		common.StakingV4Step1Flag: {
			isActiveInEpoch: func(epoch uint32) bool {
				return epoch == handler.enableEpochsConfig.StakingV4Step1EnableEpoch
			},
			activationEpoch: handler.enableEpochsConfig.StakingV4Step1EnableEpoch,
		},
		common.StakingV4Step2Flag: {
			isActiveInEpoch: func(epoch uint32) bool {
				return epoch >= handler.enableEpochsConfig.StakingV4Step2EnableEpoch
			},
			activationEpoch: handler.enableEpochsConfig.StakingV4Step2EnableEpoch,
		},
		common.StakingV4Step3Flag: {
			isActiveInEpoch: func(epoch uint32) bool {
				return epoch >= handler.enableEpochsConfig.StakingV4Step3EnableEpoch
			},
			activationEpoch: handler.enableEpochsConfig.StakingV4Step3EnableEpoch,
		},
		common.StakingV4StartedFlag: {
			isActiveInEpoch: func(epoch uint32) bool {
				return epoch >= handler.enableEpochsConfig.StakingV4Step1EnableEpoch
			},
			activationEpoch: handler.enableEpochsConfig.StakingV4Step1EnableEpoch,
		},
		common.AlwaysMergeContextsInEEIFlag: {
			isActiveInEpoch: func(epoch uint32) bool {
				return epoch >= handler.enableEpochsConfig.AlwaysMergeContextsInEEIEnableEpoch
			},
			activationEpoch: handler.enableEpochsConfig.AlwaysMergeContextsInEEIEnableEpoch,
		},
		common.DynamicESDTFlag: {
			isActiveInEpoch: func(epoch uint32) bool {
				return epoch >= handler.enableEpochsConfig.DynamicESDTEnableEpoch
			},
			activationEpoch: handler.enableEpochsConfig.DynamicESDTEnableEpoch,
		},
		common.EGLDInESDTMultiTransferFlag: {
			isActiveInEpoch: func(epoch uint32) bool {
				return epoch >= handler.enableEpochsConfig.EGLDInMultiTransferEnableEpoch
			},
			activationEpoch: handler.enableEpochsConfig.EGLDInMultiTransferEnableEpoch,
		},
		common.CryptoOpcodesV2Flag: {
			isActiveInEpoch: func(epoch uint32) bool {
				return epoch >= handler.enableEpochsConfig.CryptoOpcodesV2EnableEpoch
			},
			activationEpoch: handler.enableEpochsConfig.CryptoOpcodesV2EnableEpoch,
		},
		common.ConsensusModelV2Flag: {
			isActiveInEpoch: func(epoch uint32) bool {
				return epoch >= handler.enableEpochsConfig.ConsensusModelV2EnableEpoch
			},
			activationEpoch: handler.enableEpochsConfig.ConsensusModelV2EnableEpoch,
		},
	}
}

// EpochConfirmed is called whenever a new epoch is confirmed
func (handler *enableEpochsHandler) EpochConfirmed(epoch uint32, _ uint64) {
	handler.epochMut.Lock()
	handler.currentEpoch = epoch
	handler.epochMut.Unlock()
}

// IsFlagDefined checks if a specific flag is supported by the current version of mx-chain-core-go
func (handler *enableEpochsHandler) IsFlagDefined(flag core.EnableEpochFlag) bool {
	_, found := handler.allFlagsDefined[flag]
	if found {
		return true
	}

	log.Error("programming error, flag is not defined",
		"flag", flag,
		"stack trace", string(debug.Stack()))
	return false
}

// IsFlagEnabled returns true if the provided flag is enabled in the current epoch
func (handler *enableEpochsHandler) IsFlagEnabled(flag core.EnableEpochFlag) bool {
	handler.epochMut.RLock()
	currentEpoch := handler.currentEpoch
	handler.epochMut.RUnlock()

	return handler.IsFlagEnabledInEpoch(flag, currentEpoch)
}

// IsFlagEnabledInEpoch returns true if the provided flag is enabled in the provided epoch
func (handler *enableEpochsHandler) IsFlagEnabledInEpoch(flag core.EnableEpochFlag, epoch uint32) bool {
	fh, found := handler.allFlagsDefined[flag]
	if !found {
		log.Warn("IsFlagEnabledInEpoch: programming error, got unknown flag",
			"flag", flag,
			"epoch", epoch,
			"stack trace", string(debug.Stack()))
		return false
	}

	return fh.isActiveInEpoch(epoch)
}

// GetActivationEpoch returns the activation epoch of the provided flag
func (handler *enableEpochsHandler) GetActivationEpoch(flag core.EnableEpochFlag) uint32 {
	fh, found := handler.allFlagsDefined[flag]
	if !found {
		log.Warn("GetActivationEpoch: programming error, got unknown flag",
			"flag", flag,
			"stack trace", string(debug.Stack()))
		return 0
	}

	return fh.activationEpoch
}

// GetCurrentEpoch returns the current epoch
func (handler *enableEpochsHandler) GetCurrentEpoch() uint32 {
<<<<<<< HEAD
	return 0
	//handler.epochMut.RLock()
	//currentEpoch := handler.currentEpoch
	//handler.epochMut.RUnlock()
	//
	//return currentEpoch
=======
	return demo.CurrentEpoch
>>>>>>> 53c89658
}

// StakingV4Step2EnableEpoch returns the epoch when stakingV4 becomes active
func (handler *enableEpochsHandler) StakingV4Step2EnableEpoch() uint32 {
	return handler.enableEpochsConfig.StakingV4Step2EnableEpoch
}

// StakingV4Step1EnableEpoch returns the epoch when stakingV4 phase1 becomes active
func (handler *enableEpochsHandler) StakingV4Step1EnableEpoch() uint32 {
	return handler.enableEpochsConfig.StakingV4Step1EnableEpoch
}

// IsInterfaceNil returns true if there is no value under the interface
func (handler *enableEpochsHandler) IsInterfaceNil() bool {
	return handler == nil
}<|MERGE_RESOLUTION|>--- conflicted
+++ resolved
@@ -811,16 +811,7 @@
 
 // GetCurrentEpoch returns the current epoch
 func (handler *enableEpochsHandler) GetCurrentEpoch() uint32 {
-<<<<<<< HEAD
-	return 0
-	//handler.epochMut.RLock()
-	//currentEpoch := handler.currentEpoch
-	//handler.epochMut.RUnlock()
-	//
-	//return currentEpoch
-=======
 	return demo.CurrentEpoch
->>>>>>> 53c89658
 }
 
 // StakingV4Step2EnableEpoch returns the epoch when stakingV4 becomes active
