package enablers

import (
	"runtime/debug"
	"sync"

	"github.com/multiversx/mx-chain-core-go/core"
	"github.com/multiversx/mx-chain-core-go/core/check"
	logger "github.com/multiversx/mx-chain-logger-go"

	"github.com/multiversx/mx-chain-go/common"
	"github.com/multiversx/mx-chain-go/config"
	"github.com/multiversx/mx-chain-go/process"
)

var log = logger.GetOrCreate("common/enablers")

type flagEnabledInEpoch = func(epoch uint32) bool

type flagHandler struct {
	isActiveInEpoch flagEnabledInEpoch
	activationEpoch uint32
}

type enableEpochsHandler struct {
	allFlagsDefined    map[core.EnableEpochFlag]flagHandler
	enableEpochsConfig config.EnableEpochs
	currentEpoch       uint32
	epochMut           sync.RWMutex
}

// NewEnableEpochsHandler creates a new instance of enableEpochsHandler
func NewEnableEpochsHandler(enableEpochsConfig config.EnableEpochs, epochNotifier process.EpochNotifier) (*enableEpochsHandler, error) {
	if check.IfNil(epochNotifier) {
		return nil, process.ErrNilEpochNotifier
	}

	handler := &enableEpochsHandler{
		enableEpochsConfig: enableEpochsConfig,
	}

	handler.createAllFlagsMap()

	epochNotifier.RegisterNotifyHandler(handler)

	return handler, nil
}

func (handler *enableEpochsHandler) createAllFlagsMap() {
	handler.allFlagsDefined = map[core.EnableEpochFlag]flagHandler{
		common.SCDeployFlag: {
			isActiveInEpoch: func(epoch uint32) bool {
				return epoch >= handler.enableEpochsConfig.SCDeployEnableEpoch
			},
			activationEpoch: handler.enableEpochsConfig.SCDeployEnableEpoch,
		},
		common.BuiltInFunctionsFlag: {
			isActiveInEpoch: func(epoch uint32) bool {
				return epoch >= handler.enableEpochsConfig.BuiltInFunctionsEnableEpoch
			},
			activationEpoch: handler.enableEpochsConfig.BuiltInFunctionsEnableEpoch,
		},
		common.RelayedTransactionsFlag: {
			isActiveInEpoch: func(epoch uint32) bool {
				return epoch >= handler.enableEpochsConfig.RelayedTransactionsEnableEpoch
			},
			activationEpoch: handler.enableEpochsConfig.RelayedTransactionsEnableEpoch,
		},
		common.PenalizedTooMuchGasFlag: {
			isActiveInEpoch: func(epoch uint32) bool {
				return epoch >= handler.enableEpochsConfig.PenalizedTooMuchGasEnableEpoch
			},
			activationEpoch: handler.enableEpochsConfig.PenalizedTooMuchGasEnableEpoch,
		},
		common.SwitchJailWaitingFlag: {
			isActiveInEpoch: func(epoch uint32) bool {
				return epoch >= handler.enableEpochsConfig.SwitchJailWaitingEnableEpoch
			},
			activationEpoch: handler.enableEpochsConfig.SwitchJailWaitingEnableEpoch,
		},
		common.BelowSignedThresholdFlag: {
			isActiveInEpoch: func(epoch uint32) bool {
				return epoch >= handler.enableEpochsConfig.BelowSignedThresholdEnableEpoch
			},
			activationEpoch: handler.enableEpochsConfig.BelowSignedThresholdEnableEpoch,
		},
		common.SwitchHysteresisForMinNodesFlagInSpecificEpochOnly: {
			isActiveInEpoch: func(epoch uint32) bool {
				return epoch == handler.enableEpochsConfig.SwitchHysteresisForMinNodesEnableEpoch
			},
			activationEpoch: handler.enableEpochsConfig.SwitchHysteresisForMinNodesEnableEpoch,
		},
		common.TransactionSignedWithTxHashFlag: {
			isActiveInEpoch: func(epoch uint32) bool {
				return epoch >= handler.enableEpochsConfig.TransactionSignedWithTxHashEnableEpoch
			},
			activationEpoch: handler.enableEpochsConfig.TransactionSignedWithTxHashEnableEpoch,
		},
		common.MetaProtectionFlag: {
			isActiveInEpoch: func(epoch uint32) bool {
				return epoch >= handler.enableEpochsConfig.MetaProtectionEnableEpoch
			},
			activationEpoch: handler.enableEpochsConfig.MetaProtectionEnableEpoch,
		},
		common.AheadOfTimeGasUsageFlag: {
			isActiveInEpoch: func(epoch uint32) bool {
				return epoch >= handler.enableEpochsConfig.AheadOfTimeGasUsageEnableEpoch
			},
			activationEpoch: handler.enableEpochsConfig.AheadOfTimeGasUsageEnableEpoch,
		},
		common.GasPriceModifierFlag: {
			isActiveInEpoch: func(epoch uint32) bool {
				return epoch >= handler.enableEpochsConfig.GasPriceModifierEnableEpoch
			},
			activationEpoch: handler.enableEpochsConfig.GasPriceModifierEnableEpoch,
		},
		common.RepairCallbackFlag: {
			isActiveInEpoch: func(epoch uint32) bool {
				return epoch >= handler.enableEpochsConfig.RepairCallbackEnableEpoch
			},
			activationEpoch: handler.enableEpochsConfig.RepairCallbackEnableEpoch,
		},
		common.ReturnDataToLastTransferFlagAfterEpoch: {
			isActiveInEpoch: func(epoch uint32) bool {
				return epoch > handler.enableEpochsConfig.ReturnDataToLastTransferEnableEpoch
			},
			activationEpoch: handler.enableEpochsConfig.ReturnDataToLastTransferEnableEpoch,
		},
		common.SenderInOutTransferFlag: {
			isActiveInEpoch: func(epoch uint32) bool {
				return epoch >= handler.enableEpochsConfig.SenderInOutTransferEnableEpoch
			},
			activationEpoch: handler.enableEpochsConfig.SenderInOutTransferEnableEpoch,
		},
		common.StakeFlag: {
			isActiveInEpoch: func(epoch uint32) bool {
				return epoch >= handler.enableEpochsConfig.StakeEnableEpoch
			},
			activationEpoch: handler.enableEpochsConfig.StakeEnableEpoch,
		},
		common.StakingV2Flag: {
			isActiveInEpoch: func(epoch uint32) bool {
				return epoch >= handler.enableEpochsConfig.StakingV2EnableEpoch
			},
			activationEpoch: handler.enableEpochsConfig.StakingV2EnableEpoch,
		},
		common.StakingV2OwnerFlagInSpecificEpochOnly: {
			isActiveInEpoch: func(epoch uint32) bool {
				return epoch == handler.enableEpochsConfig.StakingV2EnableEpoch
			},
			activationEpoch: handler.enableEpochsConfig.StakingV2EnableEpoch,
		},
		common.StakingV2FlagAfterEpoch: {
			isActiveInEpoch: func(epoch uint32) bool {
				return epoch > handler.enableEpochsConfig.StakingV2EnableEpoch
			},
			activationEpoch: handler.enableEpochsConfig.StakingV2EnableEpoch,
		},
		common.DoubleKeyProtectionFlag: {
			isActiveInEpoch: func(epoch uint32) bool {
				return epoch >= handler.enableEpochsConfig.DoubleKeyProtectionEnableEpoch
			},
			activationEpoch: handler.enableEpochsConfig.DoubleKeyProtectionEnableEpoch,
		},
		common.ESDTFlag: {
			isActiveInEpoch: func(epoch uint32) bool {
				return epoch >= handler.enableEpochsConfig.ESDTEnableEpoch
			},
			activationEpoch: handler.enableEpochsConfig.ESDTEnableEpoch,
		},
		common.ESDTFlagInSpecificEpochOnly: {
			isActiveInEpoch: func(epoch uint32) bool {
				return epoch == handler.enableEpochsConfig.ESDTEnableEpoch
			},
			activationEpoch: handler.enableEpochsConfig.ESDTEnableEpoch,
		},
		common.GovernanceFlag: {
			isActiveInEpoch: func(epoch uint32) bool {
				return epoch >= handler.enableEpochsConfig.GovernanceEnableEpoch
			},
			activationEpoch: handler.enableEpochsConfig.GovernanceEnableEpoch,
		},
		common.GovernanceFlagInSpecificEpochOnly: {
			isActiveInEpoch: func(epoch uint32) bool {
				return epoch == handler.enableEpochsConfig.GovernanceEnableEpoch
			},
			activationEpoch: handler.enableEpochsConfig.GovernanceEnableEpoch,
		},
		common.DelegationManagerFlag: {
			isActiveInEpoch: func(epoch uint32) bool {
				return epoch >= handler.enableEpochsConfig.DelegationManagerEnableEpoch
			},
			activationEpoch: handler.enableEpochsConfig.DelegationManagerEnableEpoch,
		},
		common.DelegationSmartContractFlag: {
			isActiveInEpoch: func(epoch uint32) bool {
				return epoch >= handler.enableEpochsConfig.DelegationSmartContractEnableEpoch
			},
			activationEpoch: handler.enableEpochsConfig.DelegationSmartContractEnableEpoch,
		},
		common.DelegationSmartContractFlagInSpecificEpochOnly: {
			isActiveInEpoch: func(epoch uint32) bool {
				return epoch == handler.enableEpochsConfig.DelegationSmartContractEnableEpoch
			},
			activationEpoch: handler.enableEpochsConfig.DelegationSmartContractEnableEpoch,
		},
		common.CorrectLastUnJailedFlagInSpecificEpochOnly: {
			isActiveInEpoch: func(epoch uint32) bool {
				return epoch == handler.enableEpochsConfig.CorrectLastUnjailedEnableEpoch
			},
			activationEpoch: handler.enableEpochsConfig.CorrectLastUnjailedEnableEpoch,
		},
		common.CorrectLastUnJailedFlag: {
			isActiveInEpoch: func(epoch uint32) bool {
				return epoch >= handler.enableEpochsConfig.CorrectLastUnjailedEnableEpoch
			},
			activationEpoch: handler.enableEpochsConfig.CorrectLastUnjailedEnableEpoch,
		},
		common.RelayedTransactionsV2Flag: {
			isActiveInEpoch: func(epoch uint32) bool {
				return epoch >= handler.enableEpochsConfig.RelayedTransactionsV2EnableEpoch
			},
			activationEpoch: handler.enableEpochsConfig.RelayedTransactionsV2EnableEpoch,
		},
		common.UnBondTokensV2Flag: {
			isActiveInEpoch: func(epoch uint32) bool {
				return epoch >= handler.enableEpochsConfig.UnbondTokensV2EnableEpoch
			},
			activationEpoch: handler.enableEpochsConfig.UnbondTokensV2EnableEpoch,
		},
		common.SaveJailedAlwaysFlag: {
			isActiveInEpoch: func(epoch uint32) bool {
				return epoch >= handler.enableEpochsConfig.SaveJailedAlwaysEnableEpoch
			},
			activationEpoch: handler.enableEpochsConfig.SaveJailedAlwaysEnableEpoch,
		},
		common.ReDelegateBelowMinCheckFlag: {
			isActiveInEpoch: func(epoch uint32) bool {
				return epoch >= handler.enableEpochsConfig.ReDelegateBelowMinCheckEnableEpoch
			},
			activationEpoch: handler.enableEpochsConfig.ReDelegateBelowMinCheckEnableEpoch,
		},
		common.ValidatorToDelegationFlag: {
			isActiveInEpoch: func(epoch uint32) bool {
				return epoch >= handler.enableEpochsConfig.ValidatorToDelegationEnableEpoch
			},
			activationEpoch: handler.enableEpochsConfig.ValidatorToDelegationEnableEpoch,
		},
		common.IncrementSCRNonceInMultiTransferFlag: {
			isActiveInEpoch: func(epoch uint32) bool {
				return epoch >= handler.enableEpochsConfig.IncrementSCRNonceInMultiTransferEnableEpoch
			},
			activationEpoch: handler.enableEpochsConfig.IncrementSCRNonceInMultiTransferEnableEpoch,
		},
		common.ESDTMultiTransferFlag: {
			isActiveInEpoch: func(epoch uint32) bool {
				return epoch >= handler.enableEpochsConfig.ESDTMultiTransferEnableEpoch
			},
			activationEpoch: handler.enableEpochsConfig.ESDTMultiTransferEnableEpoch,
		},
		common.ESDTNFTImprovementV1Flag: {
			isActiveInEpoch: func(epoch uint32) bool {
				return epoch >= handler.enableEpochsConfig.ESDTMultiTransferEnableEpoch
			},
			activationEpoch: handler.enableEpochsConfig.ESDTMultiTransferEnableEpoch,
		},
		common.GlobalMintBurnFlag: {
			isActiveInEpoch: func(epoch uint32) bool {
				return epoch < handler.enableEpochsConfig.GlobalMintBurnDisableEpoch
			},
			activationEpoch: handler.enableEpochsConfig.GlobalMintBurnDisableEpoch,
		},
		common.ESDTTransferRoleFlag: {
			isActiveInEpoch: func(epoch uint32) bool {
				return epoch >= handler.enableEpochsConfig.ESDTTransferRoleEnableEpoch
			},
			activationEpoch: handler.enableEpochsConfig.ESDTTransferRoleEnableEpoch,
		},
		common.ComputeRewardCheckpointFlag: {
			isActiveInEpoch: func(epoch uint32) bool {
				return epoch >= handler.enableEpochsConfig.ComputeRewardCheckpointEnableEpoch
			},
			activationEpoch: handler.enableEpochsConfig.ComputeRewardCheckpointEnableEpoch,
		},
		common.SCRSizeInvariantCheckFlag: {
			isActiveInEpoch: func(epoch uint32) bool {
				return epoch >= handler.enableEpochsConfig.SCRSizeInvariantCheckEnableEpoch
			},
			activationEpoch: handler.enableEpochsConfig.SCRSizeInvariantCheckEnableEpoch,
		},
		common.BackwardCompSaveKeyValueFlag: {
			isActiveInEpoch: func(epoch uint32) bool {
				return epoch < handler.enableEpochsConfig.BackwardCompSaveKeyValueEnableEpoch
			},
			activationEpoch: handler.enableEpochsConfig.BackwardCompSaveKeyValueEnableEpoch,
		},
		common.ESDTNFTCreateOnMultiShardFlag: {
			isActiveInEpoch: func(epoch uint32) bool {
				return epoch >= handler.enableEpochsConfig.ESDTNFTCreateOnMultiShardEnableEpoch
			},
			activationEpoch: handler.enableEpochsConfig.ESDTNFTCreateOnMultiShardEnableEpoch,
		},
		common.MetaESDTSetFlag: {
			isActiveInEpoch: func(epoch uint32) bool {
				return epoch >= handler.enableEpochsConfig.MetaESDTSetEnableEpoch
			},
			activationEpoch: handler.enableEpochsConfig.MetaESDTSetEnableEpoch,
		},
		common.AddTokensToDelegationFlag: {
			isActiveInEpoch: func(epoch uint32) bool {
				return epoch >= handler.enableEpochsConfig.AddTokensToDelegationEnableEpoch
			},
			activationEpoch: handler.enableEpochsConfig.AddTokensToDelegationEnableEpoch,
		},
		common.MultiESDTTransferFixOnCallBackFlag: {
			isActiveInEpoch: func(epoch uint32) bool {
				return epoch >= handler.enableEpochsConfig.MultiESDTTransferFixOnCallBackOnEnableEpoch
			},
			activationEpoch: handler.enableEpochsConfig.MultiESDTTransferFixOnCallBackOnEnableEpoch,
		},
		common.OptimizeGasUsedInCrossMiniBlocksFlag: {
			isActiveInEpoch: func(epoch uint32) bool {
				return epoch >= handler.enableEpochsConfig.OptimizeGasUsedInCrossMiniBlocksEnableEpoch
			},
			activationEpoch: handler.enableEpochsConfig.OptimizeGasUsedInCrossMiniBlocksEnableEpoch,
		},
		common.CorrectFirstQueuedFlag: {
			isActiveInEpoch: func(epoch uint32) bool {
				return epoch >= handler.enableEpochsConfig.CorrectFirstQueuedEpoch
			},
			activationEpoch: handler.enableEpochsConfig.CorrectFirstQueuedEpoch,
		},
		common.DeleteDelegatorAfterClaimRewardsFlag: {
			isActiveInEpoch: func(epoch uint32) bool {
				return epoch >= handler.enableEpochsConfig.DeleteDelegatorAfterClaimRewardsEnableEpoch
			},
			activationEpoch: handler.enableEpochsConfig.DeleteDelegatorAfterClaimRewardsEnableEpoch,
		},
		common.RemoveNonUpdatedStorageFlag: {
			isActiveInEpoch: func(epoch uint32) bool {
				return epoch >= handler.enableEpochsConfig.RemoveNonUpdatedStorageEnableEpoch
			},
			activationEpoch: handler.enableEpochsConfig.RemoveNonUpdatedStorageEnableEpoch,
		},
		common.OptimizeNFTStoreFlag: {
			isActiveInEpoch: func(epoch uint32) bool {
				return epoch >= handler.enableEpochsConfig.OptimizeNFTStoreEnableEpoch
			},
			activationEpoch: handler.enableEpochsConfig.OptimizeNFTStoreEnableEpoch,
		},
		common.SaveToSystemAccountFlag: {
			isActiveInEpoch: func(epoch uint32) bool {
				return epoch >= handler.enableEpochsConfig.OptimizeNFTStoreEnableEpoch
			},
			activationEpoch: handler.enableEpochsConfig.OptimizeNFTStoreEnableEpoch,
		},
		common.CheckFrozenCollectionFlag: {
			isActiveInEpoch: func(epoch uint32) bool {
				return epoch >= handler.enableEpochsConfig.OptimizeNFTStoreEnableEpoch
			},
			activationEpoch: handler.enableEpochsConfig.OptimizeNFTStoreEnableEpoch,
		},
		common.ValueLengthCheckFlag: {
			isActiveInEpoch: func(epoch uint32) bool {
				return epoch >= handler.enableEpochsConfig.OptimizeNFTStoreEnableEpoch
			},
			activationEpoch: handler.enableEpochsConfig.OptimizeNFTStoreEnableEpoch,
		},
		common.CheckTransferFlag: {
			isActiveInEpoch: func(epoch uint32) bool {
				return epoch >= handler.enableEpochsConfig.OptimizeNFTStoreEnableEpoch
			},
			activationEpoch: handler.enableEpochsConfig.OptimizeNFTStoreEnableEpoch,
		},
		common.CreateNFTThroughExecByCallerFlag: {
			isActiveInEpoch: func(epoch uint32) bool {
				return epoch >= handler.enableEpochsConfig.CreateNFTThroughExecByCallerEnableEpoch
			},
			activationEpoch: handler.enableEpochsConfig.CreateNFTThroughExecByCallerEnableEpoch,
		},
		common.StopDecreasingValidatorRatingWhenStuckFlag: {
			isActiveInEpoch: func(epoch uint32) bool {
				return epoch >= handler.enableEpochsConfig.StopDecreasingValidatorRatingWhenStuckEnableEpoch
			},
			activationEpoch: handler.enableEpochsConfig.StopDecreasingValidatorRatingWhenStuckEnableEpoch,
		},
		common.FrontRunningProtectionFlag: {
			isActiveInEpoch: func(epoch uint32) bool {
				return epoch >= handler.enableEpochsConfig.FrontRunningProtectionEnableEpoch
			},
			activationEpoch: handler.enableEpochsConfig.FrontRunningProtectionEnableEpoch,
		},
		common.PayableBySCFlag: {
			isActiveInEpoch: func(epoch uint32) bool {
				return epoch >= handler.enableEpochsConfig.IsPayableBySCEnableEpoch
			},
			activationEpoch: handler.enableEpochsConfig.IsPayableBySCEnableEpoch,
		},
		common.CleanUpInformativeSCRsFlag: {
			isActiveInEpoch: func(epoch uint32) bool {
				return epoch >= handler.enableEpochsConfig.CleanUpInformativeSCRsEnableEpoch
			},
			activationEpoch: handler.enableEpochsConfig.CleanUpInformativeSCRsEnableEpoch,
		},
		common.StorageAPICostOptimizationFlag: {
			isActiveInEpoch: func(epoch uint32) bool {
				return epoch >= handler.enableEpochsConfig.StorageAPICostOptimizationEnableEpoch
			},
			activationEpoch: handler.enableEpochsConfig.StorageAPICostOptimizationEnableEpoch,
		},
		common.ESDTRegisterAndSetAllRolesFlag: {
			isActiveInEpoch: func(epoch uint32) bool {
				return epoch >= handler.enableEpochsConfig.ESDTRegisterAndSetAllRolesEnableEpoch
			},
			activationEpoch: handler.enableEpochsConfig.ESDTRegisterAndSetAllRolesEnableEpoch,
		},
		common.ScheduledMiniBlocksFlag: {
			isActiveInEpoch: func(epoch uint32) bool {
				return epoch >= handler.enableEpochsConfig.ScheduledMiniBlocksEnableEpoch
			},
			activationEpoch: handler.enableEpochsConfig.ScheduledMiniBlocksEnableEpoch,
		},
		common.CorrectJailedNotUnStakedEmptyQueueFlag: {
			isActiveInEpoch: func(epoch uint32) bool {
				return epoch >= handler.enableEpochsConfig.CorrectJailedNotUnstakedEmptyQueueEpoch
			},
			activationEpoch: handler.enableEpochsConfig.CorrectJailedNotUnstakedEmptyQueueEpoch,
		},
		common.DoNotReturnOldBlockInBlockchainHookFlag: {
			isActiveInEpoch: func(epoch uint32) bool {
				return epoch >= handler.enableEpochsConfig.DoNotReturnOldBlockInBlockchainHookEnableEpoch
			},
			activationEpoch: handler.enableEpochsConfig.DoNotReturnOldBlockInBlockchainHookEnableEpoch,
		},
		common.AddFailedRelayedTxToInvalidMBsFlag: {
			isActiveInEpoch: func(epoch uint32) bool {
				return epoch < handler.enableEpochsConfig.AddFailedRelayedTxToInvalidMBsDisableEpoch
			},
			activationEpoch: handler.enableEpochsConfig.AddFailedRelayedTxToInvalidMBsDisableEpoch,
		},
		common.SCRSizeInvariantOnBuiltInResultFlag: {
			isActiveInEpoch: func(epoch uint32) bool {
				return epoch >= handler.enableEpochsConfig.SCRSizeInvariantOnBuiltInResultEnableEpoch
			},
			activationEpoch: handler.enableEpochsConfig.SCRSizeInvariantOnBuiltInResultEnableEpoch,
		},
		common.CheckCorrectTokenIDForTransferRoleFlag: {
			isActiveInEpoch: func(epoch uint32) bool {
				return epoch >= handler.enableEpochsConfig.CheckCorrectTokenIDForTransferRoleEnableEpoch
			},
			activationEpoch: handler.enableEpochsConfig.CheckCorrectTokenIDForTransferRoleEnableEpoch,
		},
		common.FailExecutionOnEveryAPIErrorFlag: {
			isActiveInEpoch: func(epoch uint32) bool {
				return epoch >= handler.enableEpochsConfig.FailExecutionOnEveryAPIErrorEnableEpoch
			},
			activationEpoch: handler.enableEpochsConfig.FailExecutionOnEveryAPIErrorEnableEpoch,
		},
		common.MiniBlockPartialExecutionFlag: {
			isActiveInEpoch: func(epoch uint32) bool {
				return epoch >= handler.enableEpochsConfig.MiniBlockPartialExecutionEnableEpoch
			},
			activationEpoch: handler.enableEpochsConfig.MiniBlockPartialExecutionEnableEpoch,
		},
		common.ManagedCryptoAPIsFlag: {
			isActiveInEpoch: func(epoch uint32) bool {
				return epoch >= handler.enableEpochsConfig.ManagedCryptoAPIsEnableEpoch
			},
			activationEpoch: handler.enableEpochsConfig.ManagedCryptoAPIsEnableEpoch,
		},
		common.ESDTMetadataContinuousCleanupFlag: {
			isActiveInEpoch: func(epoch uint32) bool {
				return epoch >= handler.enableEpochsConfig.ESDTMetadataContinuousCleanupEnableEpoch
			},
			activationEpoch: handler.enableEpochsConfig.ESDTMetadataContinuousCleanupEnableEpoch,
		},
		common.FixAsyncCallbackCheckFlag: {
			isActiveInEpoch: func(epoch uint32) bool {
				return epoch >= handler.enableEpochsConfig.ESDTMetadataContinuousCleanupEnableEpoch
			},
			activationEpoch: handler.enableEpochsConfig.ESDTMetadataContinuousCleanupEnableEpoch,
		},
		common.SendAlwaysFlag: {
			isActiveInEpoch: func(epoch uint32) bool {
				return epoch >= handler.enableEpochsConfig.ESDTMetadataContinuousCleanupEnableEpoch
			},
			activationEpoch: handler.enableEpochsConfig.ESDTMetadataContinuousCleanupEnableEpoch,
		},
		common.ChangeDelegationOwnerFlag: {
			isActiveInEpoch: func(epoch uint32) bool {
				return epoch >= handler.enableEpochsConfig.ESDTMetadataContinuousCleanupEnableEpoch
			},
			activationEpoch: handler.enableEpochsConfig.ESDTMetadataContinuousCleanupEnableEpoch,
		},
		common.DisableExecByCallerFlag: {
			isActiveInEpoch: func(epoch uint32) bool {
				return epoch >= handler.enableEpochsConfig.DisableExecByCallerEnableEpoch
			},
			activationEpoch: handler.enableEpochsConfig.DisableExecByCallerEnableEpoch,
		},
		common.RefactorContextFlag: {
			isActiveInEpoch: func(epoch uint32) bool {
				return epoch >= handler.enableEpochsConfig.RefactorContextEnableEpoch
			},
			activationEpoch: handler.enableEpochsConfig.RefactorContextEnableEpoch,
		},
		common.CheckFunctionArgumentFlag: {
			isActiveInEpoch: func(epoch uint32) bool {
				return epoch >= handler.enableEpochsConfig.CheckFunctionArgumentEnableEpoch
			},
			activationEpoch: handler.enableEpochsConfig.CheckFunctionArgumentEnableEpoch,
		},
		common.CheckExecuteOnReadOnlyFlag: {
			isActiveInEpoch: func(epoch uint32) bool {
				return epoch >= handler.enableEpochsConfig.CheckExecuteOnReadOnlyEnableEpoch
			},
			activationEpoch: handler.enableEpochsConfig.CheckExecuteOnReadOnlyEnableEpoch,
		},
		common.SetSenderInEeiOutputTransferFlag: {
			isActiveInEpoch: func(epoch uint32) bool {
				return epoch >= handler.enableEpochsConfig.SetSenderInEeiOutputTransferEnableEpoch
			},
			activationEpoch: handler.enableEpochsConfig.SetSenderInEeiOutputTransferEnableEpoch,
		},
		common.RefactorPeersMiniBlocksFlag: {
			isActiveInEpoch: func(epoch uint32) bool {
				return epoch >= handler.enableEpochsConfig.RefactorPeersMiniBlocksEnableEpoch
			},
			activationEpoch: handler.enableEpochsConfig.RefactorPeersMiniBlocksEnableEpoch,
		},
		common.SCProcessorV2Flag: {
			isActiveInEpoch: func(epoch uint32) bool {
				return epoch >= handler.enableEpochsConfig.SCProcessorV2EnableEpoch
			},
			activationEpoch: handler.enableEpochsConfig.SCProcessorV2EnableEpoch,
		},
		common.FixAsyncCallBackArgsListFlag: {
			isActiveInEpoch: func(epoch uint32) bool {
				return epoch >= handler.enableEpochsConfig.FixAsyncCallBackArgsListEnableEpoch
			},
			activationEpoch: handler.enableEpochsConfig.FixAsyncCallBackArgsListEnableEpoch,
		},
		common.FixOldTokenLiquidityFlag: {
			isActiveInEpoch: func(epoch uint32) bool {
				return epoch >= handler.enableEpochsConfig.FixOldTokenLiquidityEnableEpoch
			},
			activationEpoch: handler.enableEpochsConfig.FixOldTokenLiquidityEnableEpoch,
		},
		common.RuntimeMemStoreLimitFlag: {
			isActiveInEpoch: func(epoch uint32) bool {
				return epoch >= handler.enableEpochsConfig.RuntimeMemStoreLimitEnableEpoch
			},
			activationEpoch: handler.enableEpochsConfig.RuntimeMemStoreLimitEnableEpoch,
		},
		common.RuntimeCodeSizeFixFlag: {
			isActiveInEpoch: func(epoch uint32) bool {
				return epoch >= handler.enableEpochsConfig.RuntimeCodeSizeFixEnableEpoch
			},
			activationEpoch: handler.enableEpochsConfig.RuntimeCodeSizeFixEnableEpoch,
		},
		common.MaxBlockchainHookCountersFlag: {
			isActiveInEpoch: func(epoch uint32) bool {
				return epoch >= handler.enableEpochsConfig.MaxBlockchainHookCountersEnableEpoch
			},
			activationEpoch: handler.enableEpochsConfig.MaxBlockchainHookCountersEnableEpoch,
		},
		common.WipeSingleNFTLiquidityDecreaseFlag: {
			isActiveInEpoch: func(epoch uint32) bool {
				return epoch >= handler.enableEpochsConfig.WipeSingleNFTLiquidityDecreaseEnableEpoch
			},
			activationEpoch: handler.enableEpochsConfig.WipeSingleNFTLiquidityDecreaseEnableEpoch,
		},
		common.AlwaysSaveTokenMetaDataFlag: {
			isActiveInEpoch: func(epoch uint32) bool {
				return epoch >= handler.enableEpochsConfig.AlwaysSaveTokenMetaDataEnableEpoch
			},
			activationEpoch: handler.enableEpochsConfig.AlwaysSaveTokenMetaDataEnableEpoch,
		},
		common.SetGuardianFlag: {
			isActiveInEpoch: func(epoch uint32) bool {
				return epoch >= handler.enableEpochsConfig.SetGuardianEnableEpoch
			},
			activationEpoch: handler.enableEpochsConfig.SetGuardianEnableEpoch,
		},
		common.RelayedNonceFixFlag: {
			isActiveInEpoch: func(epoch uint32) bool {
				return epoch >= handler.enableEpochsConfig.RelayedNonceFixEnableEpoch
			},
			activationEpoch: handler.enableEpochsConfig.RelayedNonceFixEnableEpoch,
		},
		common.ConsistentTokensValuesLengthCheckFlag: {
			isActiveInEpoch: func(epoch uint32) bool {
				return epoch >= handler.enableEpochsConfig.ConsistentTokensValuesLengthCheckEnableEpoch
			},
			activationEpoch: handler.enableEpochsConfig.ConsistentTokensValuesLengthCheckEnableEpoch,
		},
		common.KeepExecOrderOnCreatedSCRsFlag: {
			isActiveInEpoch: func(epoch uint32) bool {
				return epoch >= handler.enableEpochsConfig.KeepExecOrderOnCreatedSCRsEnableEpoch
			},
			activationEpoch: handler.enableEpochsConfig.KeepExecOrderOnCreatedSCRsEnableEpoch,
		},
		common.MultiClaimOnDelegationFlag: {
			isActiveInEpoch: func(epoch uint32) bool {
				return epoch >= handler.enableEpochsConfig.MultiClaimOnDelegationEnableEpoch
			},
			activationEpoch: handler.enableEpochsConfig.MultiClaimOnDelegationEnableEpoch,
		},
		common.ChangeUsernameFlag: {
			isActiveInEpoch: func(epoch uint32) bool {
				return epoch >= handler.enableEpochsConfig.ChangeUsernameEnableEpoch
			},
			activationEpoch: handler.enableEpochsConfig.ChangeUsernameEnableEpoch,
		},
		common.AutoBalanceDataTriesFlag: {
			isActiveInEpoch: func(epoch uint32) bool {
				return epoch >= handler.enableEpochsConfig.AutoBalanceDataTriesEnableEpoch
			},
			activationEpoch: handler.enableEpochsConfig.AutoBalanceDataTriesEnableEpoch,
		},
		common.MigrateDataTrieFlag: {
			isActiveInEpoch: func(epoch uint32) bool {
				return epoch >= handler.enableEpochsConfig.MigrateDataTrieEnableEpoch
			},
			activationEpoch: handler.enableEpochsConfig.MigrateDataTrieEnableEpoch,
		},
		common.FixDelegationChangeOwnerOnAccountFlag: {
			isActiveInEpoch: func(epoch uint32) bool {
				return epoch >= handler.enableEpochsConfig.FixDelegationChangeOwnerOnAccountEnableEpoch
			},
			activationEpoch: handler.enableEpochsConfig.FixDelegationChangeOwnerOnAccountEnableEpoch,
		},
		common.FixOOGReturnCodeFlag: {
			isActiveInEpoch: func(epoch uint32) bool {
				return epoch >= handler.enableEpochsConfig.FixOOGReturnCodeEnableEpoch
			},
			activationEpoch: handler.enableEpochsConfig.FixOOGReturnCodeEnableEpoch,
		},
		common.DeterministicSortOnValidatorsInfoFixFlag: {
			isActiveInEpoch: func(epoch uint32) bool {
				return epoch >= handler.enableEpochsConfig.DeterministicSortOnValidatorsInfoEnableEpoch
			},
			activationEpoch: handler.enableEpochsConfig.DeterministicSortOnValidatorsInfoEnableEpoch,
		},
		common.DynamicGasCostForDataTrieStorageLoadFlag: {
			isActiveInEpoch: func(epoch uint32) bool {
				return epoch >= handler.enableEpochsConfig.DynamicGasCostForDataTrieStorageLoadEnableEpoch
			},
			activationEpoch: handler.enableEpochsConfig.DynamicGasCostForDataTrieStorageLoadEnableEpoch,
		},
		common.ScToScLogEventFlag: {
			isActiveInEpoch: func(epoch uint32) bool {
				return epoch >= handler.enableEpochsConfig.ScToScLogEventEnableEpoch
			},
			activationEpoch: handler.enableEpochsConfig.ScToScLogEventEnableEpoch,
		},
		common.BlockGasAndFeesReCheckFlag: {
			isActiveInEpoch: func(epoch uint32) bool {
				return epoch >= handler.enableEpochsConfig.BlockGasAndFeesReCheckEnableEpoch
			},
			activationEpoch: handler.enableEpochsConfig.BlockGasAndFeesReCheckEnableEpoch,
		},
		common.BalanceWaitingListsFlag: {
			isActiveInEpoch: func(epoch uint32) bool {
				return epoch >= handler.enableEpochsConfig.BalanceWaitingListsEnableEpoch
			},
			activationEpoch: handler.enableEpochsConfig.BalanceWaitingListsEnableEpoch,
		},
		common.NFTStopCreateFlag: {
			isActiveInEpoch: func(epoch uint32) bool {
				return epoch >= handler.enableEpochsConfig.NFTStopCreateEnableEpoch
			},
			activationEpoch: handler.enableEpochsConfig.NFTStopCreateEnableEpoch,
		},
		common.FixGasRemainingForSaveKeyValueFlag: {
			isActiveInEpoch: func(epoch uint32) bool {
				return epoch >= handler.enableEpochsConfig.FixGasRemainingForSaveKeyValueBuiltinFunctionEnableEpoch
			},
			activationEpoch: handler.enableEpochsConfig.FixGasRemainingForSaveKeyValueBuiltinFunctionEnableEpoch,
		},
		common.IsChangeOwnerAddressCrossShardThroughSCFlag: {
			isActiveInEpoch: func(epoch uint32) bool {
				return epoch >= handler.enableEpochsConfig.ChangeOwnerAddressCrossShardThroughSCEnableEpoch
			},
			activationEpoch: handler.enableEpochsConfig.ChangeOwnerAddressCrossShardThroughSCEnableEpoch,
		},
		common.CurrentRandomnessOnSortingFlag: {
			isActiveInEpoch: func(epoch uint32) bool {
				return epoch >= handler.enableEpochsConfig.CurrentRandomnessOnSortingEnableEpoch
			},
			activationEpoch: handler.enableEpochsConfig.CurrentRandomnessOnSortingEnableEpoch,
		},
		common.StakeLimitsFlag: {
			isActiveInEpoch: func(epoch uint32) bool {
				return epoch >= handler.enableEpochsConfig.StakeLimitsEnableEpoch
			},
			activationEpoch: handler.enableEpochsConfig.StakeLimitsEnableEpoch,
		},
		common.StakingV4Step1Flag: {
			isActiveInEpoch: func(epoch uint32) bool {
				return epoch == handler.enableEpochsConfig.StakingV4Step1EnableEpoch
			},
			activationEpoch: handler.enableEpochsConfig.StakingV4Step1EnableEpoch,
		},
		common.StakingV4Step2Flag: {
			isActiveInEpoch: func(epoch uint32) bool {
				return epoch >= handler.enableEpochsConfig.StakingV4Step2EnableEpoch
			},
			activationEpoch: handler.enableEpochsConfig.StakingV4Step2EnableEpoch,
		},
		common.StakingV4Step3Flag: {
			isActiveInEpoch: func(epoch uint32) bool {
				return epoch >= handler.enableEpochsConfig.StakingV4Step3EnableEpoch
			},
			activationEpoch: handler.enableEpochsConfig.StakingV4Step3EnableEpoch,
		},
		common.CleanupAuctionOnLowWaitingListFlag: {
			isActiveInEpoch: func(epoch uint32) bool {
				return epoch >= handler.enableEpochsConfig.CleanupAuctionOnLowWaitingListEnableEpoch
			},
			activationEpoch: handler.enableEpochsConfig.CleanupAuctionOnLowWaitingListEnableEpoch,
		},
		common.StakingV4StartedFlag: {
			isActiveInEpoch: func(epoch uint32) bool {
				return epoch >= handler.enableEpochsConfig.StakingV4Step1EnableEpoch
			},
			activationEpoch: handler.enableEpochsConfig.StakingV4Step1EnableEpoch,
		},
		common.AlwaysMergeContextsInEEIFlag: {
			isActiveInEpoch: func(epoch uint32) bool {
				return epoch >= handler.enableEpochsConfig.AlwaysMergeContextsInEEIEnableEpoch
			},
			activationEpoch: handler.enableEpochsConfig.AlwaysMergeContextsInEEIEnableEpoch,
		},
		common.UseGasBoundedShouldFailExecutionFlag: {
			isActiveInEpoch: func(epoch uint32) bool {
				return epoch >= handler.enableEpochsConfig.UseGasBoundedShouldFailExecutionEnableEpoch
			},
			activationEpoch: handler.enableEpochsConfig.UseGasBoundedShouldFailExecutionEnableEpoch,
		},
		common.DynamicESDTFlag: {
			isActiveInEpoch: func(epoch uint32) bool {
				return epoch >= handler.enableEpochsConfig.DynamicESDTEnableEpoch
			},
			activationEpoch: handler.enableEpochsConfig.DynamicESDTEnableEpoch,
		},
		common.EGLDInESDTMultiTransferFlag: {
			isActiveInEpoch: func(epoch uint32) bool {
				return epoch >= handler.enableEpochsConfig.EGLDInMultiTransferEnableEpoch
			},
			activationEpoch: handler.enableEpochsConfig.EGLDInMultiTransferEnableEpoch,
		},
		common.CryptoOpcodesV2Flag: {
			isActiveInEpoch: func(epoch uint32) bool {
				return epoch >= handler.enableEpochsConfig.CryptoOpcodesV2EnableEpoch
			},
			activationEpoch: handler.enableEpochsConfig.CryptoOpcodesV2EnableEpoch,
		},
		common.UnJailCleanupFlag: {
			isActiveInEpoch: func(epoch uint32) bool {
				return epoch >= handler.enableEpochsConfig.UnJailCleanupEnableEpoch
			},
			activationEpoch: handler.enableEpochsConfig.UnJailCleanupEnableEpoch,
		},
		common.FixRelayedBaseCostFlag: {
			isActiveInEpoch: func(epoch uint32) bool {
				return epoch >= handler.enableEpochsConfig.FixRelayedBaseCostEnableEpoch
			},
			activationEpoch: handler.enableEpochsConfig.FixRelayedBaseCostEnableEpoch,
		},
		common.MultiESDTNFTTransferAndExecuteByUserFlag: {
			isActiveInEpoch: func(epoch uint32) bool {
				return epoch >= handler.enableEpochsConfig.MultiESDTNFTTransferAndExecuteByUserEnableEpoch
			},
			activationEpoch: handler.enableEpochsConfig.MultiESDTNFTTransferAndExecuteByUserEnableEpoch,
		},
		common.FixRelayedMoveBalanceToNonPayableSCFlag: {
			isActiveInEpoch: func(epoch uint32) bool {
				return epoch >= handler.enableEpochsConfig.FixRelayedMoveBalanceToNonPayableSCEnableEpoch
			},
			activationEpoch: handler.enableEpochsConfig.FixRelayedMoveBalanceToNonPayableSCEnableEpoch,
		},
		common.RelayedTransactionsV3Flag: {
			isActiveInEpoch: func(epoch uint32) bool {
				return epoch >= handler.enableEpochsConfig.RelayedTransactionsV3EnableEpoch
			},
			activationEpoch: handler.enableEpochsConfig.RelayedTransactionsV3EnableEpoch,
		},
		common.RelayedTransactionsV3FixESDTTransferFlag: {
			isActiveInEpoch: func(epoch uint32) bool {
				return epoch >= handler.enableEpochsConfig.RelayedTransactionsV3FixESDTTransferEnableEpoch
			},
			activationEpoch: handler.enableEpochsConfig.RelayedTransactionsV3FixESDTTransferEnableEpoch,
		},
<<<<<<< HEAD
		common.AutomaticActivationOfNodesDisableFlag: {
			isActiveInEpoch: func(epoch uint32) bool {
				return epoch >= handler.enableEpochsConfig.AutomaticActivationOfNodesDisableEpoch
			},
			activationEpoch: handler.enableEpochsConfig.AutomaticActivationOfNodesDisableEpoch,
		},
		common.MaskInternalDependenciesErrorsFlag: {
			isActiveInEpoch: func(epoch uint32) bool {
				return epoch >= handler.enableEpochsConfig.MaskVMInternalDependenciesErrorsEnableEpoch
			},
			activationEpoch: handler.enableEpochsConfig.MaskVMInternalDependenciesErrorsEnableEpoch,
		},
		common.FixBackTransferOPCODEFlag: {
			isActiveInEpoch: func(epoch uint32) bool {
				return epoch >= handler.enableEpochsConfig.FixBackTransferOPCODEEnableEpoch
			},
			activationEpoch: handler.enableEpochsConfig.FixBackTransferOPCODEEnableEpoch,
		},
		common.ValidationOnGobDecodeFlag: {
			isActiveInEpoch: func(epoch uint32) bool {
				return epoch >= handler.enableEpochsConfig.ValidationOnGobDecodeEnableEpoch
			},
			activationEpoch: handler.enableEpochsConfig.ValidationOnGobDecodeEnableEpoch,
		},
		common.BarnardOpcodesFlag: {
			isActiveInEpoch: func(epoch uint32) bool {
				return epoch >= handler.enableEpochsConfig.BarnardOpcodesEnableEpoch
			},
			activationEpoch: handler.enableEpochsConfig.BarnardOpcodesEnableEpoch,
=======
		common.AndromedaFlag: {
			isActiveInEpoch: func(epoch uint32) bool {
				return epoch >= handler.enableEpochsConfig.AndromedaEnableEpoch
			},
			activationEpoch: handler.enableEpochsConfig.AndromedaEnableEpoch,
		},
		// TODO: move it to activation round
		common.CheckBuiltInCallOnTransferValueAndFailExecutionFlag: {
			isActiveInEpoch: func(epoch uint32) bool {
				return epoch >= handler.enableEpochsConfig.CheckBuiltInCallOnTransferValueAndFailEnableRound
			},
			activationEpoch: handler.enableEpochsConfig.CheckBuiltInCallOnTransferValueAndFailEnableRound,
>>>>>>> 9f2444e9
		},
	}
}

// EpochConfirmed is called whenever a new epoch is confirmed
func (handler *enableEpochsHandler) EpochConfirmed(epoch uint32, _ uint64) {
	handler.epochMut.Lock()
	handler.currentEpoch = epoch
	handler.epochMut.Unlock()
}

// IsFlagDefined checks if a specific flag is supported by the current version of mx-chain-core-go
func (handler *enableEpochsHandler) IsFlagDefined(flag core.EnableEpochFlag) bool {
	_, found := handler.allFlagsDefined[flag]
	if found {
		return true
	}

	log.Error("programming error, flag is not defined",
		"flag", flag,
		"stack trace", string(debug.Stack()))
	return false
}

// IsFlagEnabled returns true if the provided flag is enabled in the current epoch
func (handler *enableEpochsHandler) IsFlagEnabled(flag core.EnableEpochFlag) bool {
	handler.epochMut.RLock()
	currentEpoch := handler.currentEpoch
	handler.epochMut.RUnlock()

	return handler.IsFlagEnabledInEpoch(flag, currentEpoch)
}

// IsFlagEnabledInEpoch returns true if the provided flag is enabled in the provided epoch
func (handler *enableEpochsHandler) IsFlagEnabledInEpoch(flag core.EnableEpochFlag, epoch uint32) bool {
	fh, found := handler.allFlagsDefined[flag]
	if !found {
		log.Warn("IsFlagEnabledInEpoch: programming error, got unknown flag",
			"flag", flag,
			"epoch", epoch,
			"stack trace", string(debug.Stack()))
		return false
	}

	return fh.isActiveInEpoch(epoch)
}

// GetActivationEpoch returns the activation epoch of the provided flag
func (handler *enableEpochsHandler) GetActivationEpoch(flag core.EnableEpochFlag) uint32 {
	fh, found := handler.allFlagsDefined[flag]
	if !found {
		log.Warn("GetActivationEpoch: programming error, got unknown flag",
			"flag", flag,
			"stack trace", string(debug.Stack()))
		return 0
	}

	return fh.activationEpoch
}

// GetCurrentEpoch returns the current epoch
func (handler *enableEpochsHandler) GetCurrentEpoch() uint32 {
	handler.epochMut.RLock()
	currentEpoch := handler.currentEpoch
	handler.epochMut.RUnlock()

	return currentEpoch
}

// StakingV4Step2EnableEpoch returns the epoch when stakingV4 becomes active
func (handler *enableEpochsHandler) StakingV4Step2EnableEpoch() uint32 {
	return handler.enableEpochsConfig.StakingV4Step2EnableEpoch
}

// StakingV4Step1EnableEpoch returns the epoch when stakingV4 phase1 becomes active
func (handler *enableEpochsHandler) StakingV4Step1EnableEpoch() uint32 {
	return handler.enableEpochsConfig.StakingV4Step1EnableEpoch
}

// IsInterfaceNil returns true if there is no value under the interface
func (handler *enableEpochsHandler) IsInterfaceNil() bool {
	return handler == nil
}<|MERGE_RESOLUTION|>--- conflicted
+++ resolved
@@ -792,37 +792,6 @@
 			},
 			activationEpoch: handler.enableEpochsConfig.RelayedTransactionsV3FixESDTTransferEnableEpoch,
 		},
-<<<<<<< HEAD
-		common.AutomaticActivationOfNodesDisableFlag: {
-			isActiveInEpoch: func(epoch uint32) bool {
-				return epoch >= handler.enableEpochsConfig.AutomaticActivationOfNodesDisableEpoch
-			},
-			activationEpoch: handler.enableEpochsConfig.AutomaticActivationOfNodesDisableEpoch,
-		},
-		common.MaskInternalDependenciesErrorsFlag: {
-			isActiveInEpoch: func(epoch uint32) bool {
-				return epoch >= handler.enableEpochsConfig.MaskVMInternalDependenciesErrorsEnableEpoch
-			},
-			activationEpoch: handler.enableEpochsConfig.MaskVMInternalDependenciesErrorsEnableEpoch,
-		},
-		common.FixBackTransferOPCODEFlag: {
-			isActiveInEpoch: func(epoch uint32) bool {
-				return epoch >= handler.enableEpochsConfig.FixBackTransferOPCODEEnableEpoch
-			},
-			activationEpoch: handler.enableEpochsConfig.FixBackTransferOPCODEEnableEpoch,
-		},
-		common.ValidationOnGobDecodeFlag: {
-			isActiveInEpoch: func(epoch uint32) bool {
-				return epoch >= handler.enableEpochsConfig.ValidationOnGobDecodeEnableEpoch
-			},
-			activationEpoch: handler.enableEpochsConfig.ValidationOnGobDecodeEnableEpoch,
-		},
-		common.BarnardOpcodesFlag: {
-			isActiveInEpoch: func(epoch uint32) bool {
-				return epoch >= handler.enableEpochsConfig.BarnardOpcodesEnableEpoch
-			},
-			activationEpoch: handler.enableEpochsConfig.BarnardOpcodesEnableEpoch,
-=======
 		common.AndromedaFlag: {
 			isActiveInEpoch: func(epoch uint32) bool {
 				return epoch >= handler.enableEpochsConfig.AndromedaEnableEpoch
@@ -835,7 +804,36 @@
 				return epoch >= handler.enableEpochsConfig.CheckBuiltInCallOnTransferValueAndFailEnableRound
 			},
 			activationEpoch: handler.enableEpochsConfig.CheckBuiltInCallOnTransferValueAndFailEnableRound,
->>>>>>> 9f2444e9
+		},
+		common.AutomaticActivationOfNodesDisableFlag: {
+			isActiveInEpoch: func(epoch uint32) bool {
+				return epoch >= handler.enableEpochsConfig.AutomaticActivationOfNodesDisableEpoch
+			},
+			activationEpoch: handler.enableEpochsConfig.AutomaticActivationOfNodesDisableEpoch,
+		},
+		common.MaskInternalDependenciesErrorsFlag: {
+			isActiveInEpoch: func(epoch uint32) bool {
+				return epoch >= handler.enableEpochsConfig.MaskVMInternalDependenciesErrorsEnableEpoch
+			},
+			activationEpoch: handler.enableEpochsConfig.MaskVMInternalDependenciesErrorsEnableEpoch,
+		},
+		common.FixBackTransferOPCODEFlag: {
+			isActiveInEpoch: func(epoch uint32) bool {
+				return epoch >= handler.enableEpochsConfig.FixBackTransferOPCODEEnableEpoch
+			},
+			activationEpoch: handler.enableEpochsConfig.FixBackTransferOPCODEEnableEpoch,
+		},
+		common.ValidationOnGobDecodeFlag: {
+			isActiveInEpoch: func(epoch uint32) bool {
+				return epoch >= handler.enableEpochsConfig.ValidationOnGobDecodeEnableEpoch
+			},
+			activationEpoch: handler.enableEpochsConfig.ValidationOnGobDecodeEnableEpoch,
+		},
+		common.BarnardOpcodesFlag: {
+			isActiveInEpoch: func(epoch uint32) bool {
+				return epoch >= handler.enableEpochsConfig.BarnardOpcodesEnableEpoch
+			},
+			activationEpoch: handler.enableEpochsConfig.BarnardOpcodesEnableEpoch,
 		},
 	}
 }
