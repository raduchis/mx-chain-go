package enablers

import (
	"math"
	"testing"

	"github.com/multiversx/mx-chain-core-go/core/check"
	"github.com/multiversx/mx-chain-go/common"
	"github.com/multiversx/mx-chain-go/config"
	"github.com/multiversx/mx-chain-go/process"
	"github.com/multiversx/mx-chain-go/testscommon/epochNotifier"
	vmcommon "github.com/multiversx/mx-chain-vm-common-go"
	"github.com/stretchr/testify/assert"
	"github.com/stretchr/testify/require"
)

func createEnableEpochsConfig() config.EnableEpochs {
	return config.EnableEpochs{
		SCDeployEnableEpoch:                                      1,
		BuiltInFunctionsEnableEpoch:                              2,
		RelayedTransactionsEnableEpoch:                           3,
		PenalizedTooMuchGasEnableEpoch:                           4,
		SwitchJailWaitingEnableEpoch:                             5,
		BelowSignedThresholdEnableEpoch:                          6,
		SwitchHysteresisForMinNodesEnableEpoch:                   7,
		TransactionSignedWithTxHashEnableEpoch:                   8,
		MetaProtectionEnableEpoch:                                9,
		AheadOfTimeGasUsageEnableEpoch:                           10,
		GasPriceModifierEnableEpoch:                              11,
		RepairCallbackEnableEpoch:                                12,
		BlockGasAndFeesReCheckEnableEpoch:                        13,
		BalanceWaitingListsEnableEpoch:                           14,
		ReturnDataToLastTransferEnableEpoch:                      15,
		SenderInOutTransferEnableEpoch:                           16,
		StakeEnableEpoch:                                         17,
		StakingV2EnableEpoch:                                     18,
		DoubleKeyProtectionEnableEpoch:                           19,
		ESDTEnableEpoch:                                          20,
		GovernanceEnableEpoch:                                    21,
		DelegationManagerEnableEpoch:                             22,
		DelegationSmartContractEnableEpoch:                       23,
		CorrectLastUnjailedEnableEpoch:                           24,
		RelayedTransactionsV2EnableEpoch:                         25,
		UnbondTokensV2EnableEpoch:                                26,
		SaveJailedAlwaysEnableEpoch:                              27,
		ReDelegateBelowMinCheckEnableEpoch:                       28,
		ValidatorToDelegationEnableEpoch:                         29,
		IncrementSCRNonceInMultiTransferEnableEpoch:              31,
		ESDTMultiTransferEnableEpoch:                             32,
		GlobalMintBurnDisableEpoch:                               33,
		ESDTTransferRoleEnableEpoch:                              34,
		ComputeRewardCheckpointEnableEpoch:                       36,
		SCRSizeInvariantCheckEnableEpoch:                         37,
		BackwardCompSaveKeyValueEnableEpoch:                      38,
		ESDTNFTCreateOnMultiShardEnableEpoch:                     39,
		MetaESDTSetEnableEpoch:                                   40,
		AddTokensToDelegationEnableEpoch:                         41,
		MultiESDTTransferFixOnCallBackOnEnableEpoch:              42,
		OptimizeGasUsedInCrossMiniBlocksEnableEpoch:              43,
		CorrectFirstQueuedEpoch:                                  44,
		DeleteDelegatorAfterClaimRewardsEnableEpoch:              45,
		FixOOGReturnCodeEnableEpoch:                              46,
		RemoveNonUpdatedStorageEnableEpoch:                       47,
		OptimizeNFTStoreEnableEpoch:                              48,
		CreateNFTThroughExecByCallerEnableEpoch:                  49,
		StopDecreasingValidatorRatingWhenStuckEnableEpoch:        50,
		FrontRunningProtectionEnableEpoch:                        51,
		IsPayableBySCEnableEpoch:                                 52,
		CleanUpInformativeSCRsEnableEpoch:                        53,
		StorageAPICostOptimizationEnableEpoch:                    54,
		TransformToMultiShardCreateEnableEpoch:                   55,
		ESDTRegisterAndSetAllRolesEnableEpoch:                    56,
		ScheduledMiniBlocksEnableEpoch:                           57,
		CorrectJailedNotUnstakedEmptyQueueEpoch:                  58,
		DoNotReturnOldBlockInBlockchainHookEnableEpoch:           59,
		AddFailedRelayedTxToInvalidMBsDisableEpoch:               60,
		SCRSizeInvariantOnBuiltInResultEnableEpoch:               61,
		CheckCorrectTokenIDForTransferRoleEnableEpoch:            62,
		DisableExecByCallerEnableEpoch:                           63,
		RefactorContextEnableEpoch:                               64,
		FailExecutionOnEveryAPIErrorEnableEpoch:                  65,
		ManagedCryptoAPIsEnableEpoch:                             66,
		CheckFunctionArgumentEnableEpoch:                         67,
		CheckExecuteOnReadOnlyEnableEpoch:                        68,
		ESDTMetadataContinuousCleanupEnableEpoch:                 69,
		MiniBlockPartialExecutionEnableEpoch:                     70,
		FixAsyncCallBackArgsListEnableEpoch:                      71,
		FixOldTokenLiquidityEnableEpoch:                          72,
		RuntimeMemStoreLimitEnableEpoch:                          73,
		SetSenderInEeiOutputTransferEnableEpoch:                  74,
		RefactorPeersMiniBlocksEnableEpoch:                       75,
		MaxBlockchainHookCountersEnableEpoch:                     76,
		WipeSingleNFTLiquidityDecreaseEnableEpoch:                77,
		AlwaysSaveTokenMetaDataEnableEpoch:                       78,
		RuntimeCodeSizeFixEnableEpoch:                            79,
		RelayedNonceFixEnableEpoch:                               80,
		SetGuardianEnableEpoch:                                   81,
		AutoBalanceDataTriesEnableEpoch:                          82,
		KeepExecOrderOnCreatedSCRsEnableEpoch:                    83,
		MultiClaimOnDelegationEnableEpoch:                        84,
		ChangeUsernameEnableEpoch:                                85,
		ConsistentTokensValuesLengthCheckEnableEpoch:             86,
		FixDelegationChangeOwnerOnAccountEnableEpoch:             87,
		SCProcessorV2EnableEpoch:                                 88,
		DeterministicSortOnValidatorsInfoEnableEpoch:             89,
		DynamicGasCostForDataTrieStorageLoadEnableEpoch:          90,
		ScToScLogEventEnableEpoch:                                91,
		NFTStopCreateEnableEpoch:                                 92,
		FixGasRemainingForSaveKeyValueBuiltinFunctionEnableEpoch: 93,
		ChangeOwnerAddressCrossShardThroughSCEnableEpoch:         94,
		CurrentRandomnessOnSortingEnableEpoch:                    95,
<<<<<<< HEAD
		RelayedTransactionsV3EnableEpoch:                         95,
		FixRelayedMoveBalanceEnableEpoch:                         96,
=======
		StakeLimitsEnableEpoch:                                   95,
		StakingV4Step1EnableEpoch:                                96,
		StakingV4Step2EnableEpoch:                                97,
		StakingV4Step3EnableEpoch:                                98,
		AlwaysMergeContextsInEEIEnableEpoch:                      99,
>>>>>>> 347ff4ea
	}
}

func TestNewEnableEpochsHandler(t *testing.T) {
	t.Parallel()

	t.Run("nil epoch notifier should error", func(t *testing.T) {
		t.Parallel()

		handler, err := NewEnableEpochsHandler(createEnableEpochsConfig(), nil)
		assert.Equal(t, process.ErrNilEpochNotifier, err)
		assert.True(t, check.IfNil(handler))
	})
	t.Run("should work", func(t *testing.T) {
		t.Parallel()

		wasCalled := false
		handler, err := NewEnableEpochsHandler(createEnableEpochsConfig(), &epochNotifier.EpochNotifierStub{
			RegisterNotifyHandlerCalled: func(handler vmcommon.EpochSubscriberHandler) {
				wasCalled = true
			},
		})
		assert.Nil(t, err)
		assert.False(t, check.IfNil(handler))
		assert.True(t, wasCalled)
	})
}

func TestNewEnableEpochsHandler_GetCurrentEpoch(t *testing.T) {
	t.Parallel()

	cfg := createEnableEpochsConfig()
	handler, _ := NewEnableEpochsHandler(cfg, &epochNotifier.EpochNotifierStub{})
	require.NotNil(t, handler)

	currentEpoch := uint32(1234)
	handler.EpochConfirmed(currentEpoch, 0)

	require.Equal(t, currentEpoch, handler.GetCurrentEpoch())
}

func TestEnableEpochsHandler_IsFlagDefined(t *testing.T) {
	t.Parallel()

	cfg := createEnableEpochsConfig()
	handler, _ := NewEnableEpochsHandler(cfg, &epochNotifier.EpochNotifierStub{})
	require.NotNil(t, handler)

	require.True(t, handler.IsFlagDefined(common.SCDeployFlag))
	require.False(t, handler.IsFlagDefined("new flag"))
}

func TestEnableEpochsHandler_IsFlagEnabledInEpoch(t *testing.T) {
	t.Parallel()

	cfg := createEnableEpochsConfig()
	handler, _ := NewEnableEpochsHandler(cfg, &epochNotifier.EpochNotifierStub{})
	require.NotNil(t, handler)

	require.True(t, handler.IsFlagEnabledInEpoch(common.BuiltInFunctionsFlag, cfg.BuiltInFunctionsEnableEpoch))
	require.True(t, handler.IsFlagEnabledInEpoch(common.BuiltInFunctionsFlag, cfg.BuiltInFunctionsEnableEpoch+1))
	require.False(t, handler.IsFlagEnabledInEpoch(common.BuiltInFunctionsFlag, cfg.BuiltInFunctionsEnableEpoch-1))
	require.False(t, handler.IsFlagEnabledInEpoch("new flag", 0))
}

func TestEnableEpochsHandler_IsFlagEnabled(t *testing.T) {
	t.Parallel()

	cfg := createEnableEpochsConfig()
	handler, _ := NewEnableEpochsHandler(cfg, &epochNotifier.EpochNotifierStub{})
	require.NotNil(t, handler)

	require.False(t, handler.IsFlagEnabled(common.SetGuardianFlag))
	handler.EpochConfirmed(cfg.SetGuardianEnableEpoch, 0)
	require.True(t, handler.IsFlagEnabled(common.SetGuardianFlag))
	handler.EpochConfirmed(cfg.SetGuardianEnableEpoch+1, 0)
	require.True(t, handler.IsFlagEnabled(common.SetGuardianFlag))

	handler.EpochConfirmed(cfg.StakingV4Step1EnableEpoch-1, 0)
	require.True(t, handler.IsFlagEnabled(common.StakingQueueFlag))
	handler.EpochConfirmed(cfg.StakingV4Step1EnableEpoch, 0)
	require.False(t, handler.IsFlagEnabled(common.StakingQueueFlag))
	handler.EpochConfirmed(cfg.StakingV4Step1EnableEpoch+1, 0)
	require.False(t, handler.IsFlagEnabled(common.StakingQueueFlag))

	handler.EpochConfirmed(cfg.StakingV4Step1EnableEpoch-1, 0)
	require.False(t, handler.IsFlagEnabled(common.StakingV4StartedFlag))
	handler.EpochConfirmed(cfg.StakingV4Step1EnableEpoch, 0)
	require.True(t, handler.IsFlagEnabled(common.StakingV4StartedFlag))
	handler.EpochConfirmed(cfg.StakingV4Step1EnableEpoch+1, 0)
	require.True(t, handler.IsFlagEnabled(common.StakingV4StartedFlag))

	handler.EpochConfirmed(math.MaxUint32, 0)
	require.True(t, handler.IsFlagEnabled(common.SCDeployFlag))
	require.True(t, handler.IsFlagEnabled(common.BuiltInFunctionsFlag))
	require.True(t, handler.IsFlagEnabled(common.RelayedTransactionsFlag))
	require.True(t, handler.IsFlagEnabled(common.PenalizedTooMuchGasFlag))
	require.True(t, handler.IsFlagEnabled(common.SwitchJailWaitingFlag))
	require.True(t, handler.IsFlagEnabled(common.BelowSignedThresholdFlag))
	require.False(t, handler.IsFlagEnabled(common.SwitchHysteresisForMinNodesFlagInSpecificEpochOnly)) // ==
	require.True(t, handler.IsFlagEnabled(common.TransactionSignedWithTxHashFlag))
	require.True(t, handler.IsFlagEnabled(common.MetaProtectionFlag))
	require.True(t, handler.IsFlagEnabled(common.AheadOfTimeGasUsageFlag))
	require.True(t, handler.IsFlagEnabled(common.GasPriceModifierFlag))
	require.True(t, handler.IsFlagEnabled(common.RepairCallbackFlag))
	require.True(t, handler.IsFlagEnabled(common.ReturnDataToLastTransferFlagAfterEpoch))
	require.True(t, handler.IsFlagEnabled(common.SenderInOutTransferFlag))
	require.True(t, handler.IsFlagEnabled(common.StakeFlag))
	require.True(t, handler.IsFlagEnabled(common.StakingV2Flag))
	require.False(t, handler.IsFlagEnabled(common.StakingV2OwnerFlagInSpecificEpochOnly)) // ==
	require.True(t, handler.IsFlagEnabled(common.StakingV2FlagAfterEpoch))
	require.True(t, handler.IsFlagEnabled(common.DoubleKeyProtectionFlag))
	require.True(t, handler.IsFlagEnabled(common.ESDTFlag))
	require.False(t, handler.IsFlagEnabled(common.ESDTFlagInSpecificEpochOnly)) // ==
	require.True(t, handler.IsFlagEnabled(common.GovernanceFlag))
	require.False(t, handler.IsFlagEnabled(common.GovernanceFlagInSpecificEpochOnly)) // ==
	require.True(t, handler.IsFlagEnabled(common.DelegationManagerFlag))
	require.True(t, handler.IsFlagEnabled(common.DelegationSmartContractFlag))
	require.False(t, handler.IsFlagEnabled(common.DelegationSmartContractFlagInSpecificEpochOnly)) // ==
	require.False(t, handler.IsFlagEnabled(common.CorrectLastUnJailedFlagInSpecificEpochOnly))     // ==
	require.True(t, handler.IsFlagEnabled(common.CorrectLastUnJailedFlag))
	require.True(t, handler.IsFlagEnabled(common.RelayedTransactionsV2Flag))
	require.True(t, handler.IsFlagEnabled(common.UnBondTokensV2Flag))
	require.True(t, handler.IsFlagEnabled(common.SaveJailedAlwaysFlag))
	require.True(t, handler.IsFlagEnabled(common.ReDelegateBelowMinCheckFlag))
	require.True(t, handler.IsFlagEnabled(common.ValidatorToDelegationFlag))
	require.True(t, handler.IsFlagEnabled(common.IncrementSCRNonceInMultiTransferFlag))
	require.True(t, handler.IsFlagEnabled(common.ESDTMultiTransferFlag))
	require.False(t, handler.IsFlagEnabled(common.GlobalMintBurnFlag)) // <
	require.True(t, handler.IsFlagEnabled(common.ESDTTransferRoleFlag))
	require.True(t, handler.IsFlagEnabled(common.ComputeRewardCheckpointFlag))
	require.True(t, handler.IsFlagEnabled(common.SCRSizeInvariantCheckFlag))
	require.False(t, handler.IsFlagEnabled(common.BackwardCompSaveKeyValueFlag)) // <
	require.True(t, handler.IsFlagEnabled(common.ESDTNFTCreateOnMultiShardFlag))
	require.True(t, handler.IsFlagEnabled(common.MetaESDTSetFlag))
	require.True(t, handler.IsFlagEnabled(common.AddTokensToDelegationFlag))
	require.True(t, handler.IsFlagEnabled(common.MultiESDTTransferFixOnCallBackFlag))
	require.True(t, handler.IsFlagEnabled(common.OptimizeGasUsedInCrossMiniBlocksFlag))
	require.True(t, handler.IsFlagEnabled(common.CorrectFirstQueuedFlag))
	require.True(t, handler.IsFlagEnabled(common.DeleteDelegatorAfterClaimRewardsFlag))
	require.True(t, handler.IsFlagEnabled(common.RemoveNonUpdatedStorageFlag))
	require.True(t, handler.IsFlagEnabled(common.OptimizeNFTStoreFlag))
	require.True(t, handler.IsFlagEnabled(common.CreateNFTThroughExecByCallerFlag))
	require.True(t, handler.IsFlagEnabled(common.StopDecreasingValidatorRatingWhenStuckFlag))
	require.True(t, handler.IsFlagEnabled(common.FrontRunningProtectionFlag))
	require.True(t, handler.IsFlagEnabled(common.PayableBySCFlag))
	require.True(t, handler.IsFlagEnabled(common.CleanUpInformativeSCRsFlag))
	require.True(t, handler.IsFlagEnabled(common.StorageAPICostOptimizationFlag))
	require.True(t, handler.IsFlagEnabled(common.ESDTRegisterAndSetAllRolesFlag))
	require.True(t, handler.IsFlagEnabled(common.ScheduledMiniBlocksFlag))
	require.True(t, handler.IsFlagEnabled(common.CorrectJailedNotUnStakedEmptyQueueFlag))
	require.True(t, handler.IsFlagEnabled(common.DoNotReturnOldBlockInBlockchainHookFlag))
	require.False(t, handler.IsFlagEnabled(common.AddFailedRelayedTxToInvalidMBsFlag)) // <
	require.True(t, handler.IsFlagEnabled(common.SCRSizeInvariantOnBuiltInResultFlag))
	require.True(t, handler.IsFlagEnabled(common.CheckCorrectTokenIDForTransferRoleFlag))
	require.True(t, handler.IsFlagEnabled(common.FailExecutionOnEveryAPIErrorFlag))
	require.True(t, handler.IsFlagEnabled(common.MiniBlockPartialExecutionFlag))
	require.True(t, handler.IsFlagEnabled(common.ManagedCryptoAPIsFlag))
	require.True(t, handler.IsFlagEnabled(common.ESDTMetadataContinuousCleanupFlag))
	require.True(t, handler.IsFlagEnabled(common.DisableExecByCallerFlag))
	require.True(t, handler.IsFlagEnabled(common.RefactorContextFlag))
	require.True(t, handler.IsFlagEnabled(common.CheckFunctionArgumentFlag))
	require.True(t, handler.IsFlagEnabled(common.CheckExecuteOnReadOnlyFlag))
	require.True(t, handler.IsFlagEnabled(common.SetSenderInEeiOutputTransferFlag))
	require.True(t, handler.IsFlagEnabled(common.FixAsyncCallbackCheckFlag))
	require.True(t, handler.IsFlagEnabled(common.SaveToSystemAccountFlag))
	require.True(t, handler.IsFlagEnabled(common.CheckFrozenCollectionFlag))
	require.True(t, handler.IsFlagEnabled(common.SendAlwaysFlag))
	require.True(t, handler.IsFlagEnabled(common.ValueLengthCheckFlag))
	require.True(t, handler.IsFlagEnabled(common.CheckTransferFlag))
	require.True(t, handler.IsFlagEnabled(common.ESDTNFTImprovementV1Flag))
	require.True(t, handler.IsFlagEnabled(common.ChangeDelegationOwnerFlag))
	require.True(t, handler.IsFlagEnabled(common.RefactorPeersMiniBlocksFlag))
	require.True(t, handler.IsFlagEnabled(common.SCProcessorV2Flag))
	require.True(t, handler.IsFlagEnabled(common.FixAsyncCallBackArgsListFlag))
	require.True(t, handler.IsFlagEnabled(common.FixOldTokenLiquidityFlag))
	require.True(t, handler.IsFlagEnabled(common.RuntimeMemStoreLimitFlag))
	require.True(t, handler.IsFlagEnabled(common.RuntimeCodeSizeFixFlag))
	require.True(t, handler.IsFlagEnabled(common.MaxBlockchainHookCountersFlag))
	require.True(t, handler.IsFlagEnabled(common.WipeSingleNFTLiquidityDecreaseFlag))
	require.True(t, handler.IsFlagEnabled(common.AlwaysSaveTokenMetaDataFlag))
	require.True(t, handler.IsFlagEnabled(common.SetGuardianFlag))
	require.True(t, handler.IsFlagEnabled(common.RelayedNonceFixFlag))
	require.True(t, handler.IsFlagEnabled(common.ConsistentTokensValuesLengthCheckFlag))
	require.True(t, handler.IsFlagEnabled(common.KeepExecOrderOnCreatedSCRsFlag))
	require.True(t, handler.IsFlagEnabled(common.MultiClaimOnDelegationFlag))
	require.True(t, handler.IsFlagEnabled(common.ChangeUsernameFlag))
	require.True(t, handler.IsFlagEnabled(common.AutoBalanceDataTriesFlag))
	require.True(t, handler.IsFlagEnabled(common.MigrateDataTrieFlag))
	require.True(t, handler.IsFlagEnabled(common.FixDelegationChangeOwnerOnAccountFlag))
	require.True(t, handler.IsFlagEnabled(common.FixOOGReturnCodeFlag))
	require.True(t, handler.IsFlagEnabled(common.DeterministicSortOnValidatorsInfoFixFlag))
	require.True(t, handler.IsFlagEnabled(common.DynamicGasCostForDataTrieStorageLoadFlag))
	require.True(t, handler.IsFlagEnabled(common.ScToScLogEventFlag))
	require.True(t, handler.IsFlagEnabled(common.BlockGasAndFeesReCheckFlag))
	require.True(t, handler.IsFlagEnabled(common.BalanceWaitingListsFlag))
	require.True(t, handler.IsFlagEnabled(common.NFTStopCreateFlag))
	require.True(t, handler.IsFlagEnabled(common.FixGasRemainingForSaveKeyValueFlag))
	require.True(t, handler.IsFlagEnabled(common.IsChangeOwnerAddressCrossShardThroughSCFlag))
	require.True(t, handler.IsFlagEnabled(common.CurrentRandomnessOnSortingFlag))
<<<<<<< HEAD
	require.True(t, handler.IsFlagEnabled(common.RelayedTransactionsV3Flag))
	require.True(t, handler.IsFlagEnabled(common.FixRelayedMoveBalanceFlag))
=======
	require.True(t, handler.IsFlagEnabled(common.StakeLimitsFlag))
	require.False(t, handler.IsFlagEnabled(common.StakingV4Step1Flag))
	require.True(t, handler.IsFlagEnabled(common.StakingV4Step2Flag))
	require.True(t, handler.IsFlagEnabled(common.StakingV4Step3Flag))
	require.False(t, handler.IsFlagEnabled(common.StakingQueueFlag))
	require.True(t, handler.IsFlagEnabled(common.StakingV4StartedFlag))
	require.True(t, handler.IsFlagEnabled(common.AlwaysMergeContextsInEEIFlag))
>>>>>>> 347ff4ea
}

func TestEnableEpochsHandler_GetActivationEpoch(t *testing.T) {
	t.Parallel()

	cfg := createEnableEpochsConfig()
	handler, _ := NewEnableEpochsHandler(cfg, &epochNotifier.EpochNotifierStub{})
	require.NotNil(t, handler)

	require.Equal(t, uint32(0), handler.GetActivationEpoch("dummy flag"))
	require.Equal(t, cfg.SCDeployEnableEpoch, handler.GetActivationEpoch(common.SCDeployFlag))
	require.Equal(t, cfg.BuiltInFunctionsEnableEpoch, handler.GetActivationEpoch(common.BuiltInFunctionsFlag))
	require.Equal(t, cfg.RelayedTransactionsEnableEpoch, handler.GetActivationEpoch(common.RelayedTransactionsFlag))
	require.Equal(t, cfg.PenalizedTooMuchGasEnableEpoch, handler.GetActivationEpoch(common.PenalizedTooMuchGasFlag))
	require.Equal(t, cfg.SwitchJailWaitingEnableEpoch, handler.GetActivationEpoch(common.SwitchJailWaitingFlag))
	require.Equal(t, cfg.BelowSignedThresholdEnableEpoch, handler.GetActivationEpoch(common.BelowSignedThresholdFlag))
	require.Equal(t, cfg.TransactionSignedWithTxHashEnableEpoch, handler.GetActivationEpoch(common.TransactionSignedWithTxHashFlag))
	require.Equal(t, cfg.MetaProtectionEnableEpoch, handler.GetActivationEpoch(common.MetaProtectionFlag))
	require.Equal(t, cfg.AheadOfTimeGasUsageEnableEpoch, handler.GetActivationEpoch(common.AheadOfTimeGasUsageFlag))
	require.Equal(t, cfg.GasPriceModifierEnableEpoch, handler.GetActivationEpoch(common.GasPriceModifierFlag))
	require.Equal(t, cfg.RepairCallbackEnableEpoch, handler.GetActivationEpoch(common.RepairCallbackFlag))
	require.Equal(t, cfg.SenderInOutTransferEnableEpoch, handler.GetActivationEpoch(common.SenderInOutTransferFlag))
	require.Equal(t, cfg.StakeEnableEpoch, handler.GetActivationEpoch(common.StakeFlag))
	require.Equal(t, cfg.StakingV2EnableEpoch, handler.GetActivationEpoch(common.StakingV2Flag))
	require.Equal(t, cfg.DoubleKeyProtectionEnableEpoch, handler.GetActivationEpoch(common.DoubleKeyProtectionFlag))
	require.Equal(t, cfg.ESDTEnableEpoch, handler.GetActivationEpoch(common.ESDTFlag))
	require.Equal(t, cfg.GovernanceEnableEpoch, handler.GetActivationEpoch(common.GovernanceFlag))
	require.Equal(t, cfg.DelegationManagerEnableEpoch, handler.GetActivationEpoch(common.DelegationManagerFlag))
	require.Equal(t, cfg.DelegationSmartContractEnableEpoch, handler.GetActivationEpoch(common.DelegationSmartContractFlag))
	require.Equal(t, cfg.CorrectLastUnjailedEnableEpoch, handler.GetActivationEpoch(common.CorrectLastUnJailedFlag))
	require.Equal(t, cfg.RelayedTransactionsV2EnableEpoch, handler.GetActivationEpoch(common.RelayedTransactionsV2Flag))
	require.Equal(t, cfg.UnbondTokensV2EnableEpoch, handler.GetActivationEpoch(common.UnBondTokensV2Flag))
	require.Equal(t, cfg.SaveJailedAlwaysEnableEpoch, handler.GetActivationEpoch(common.SaveJailedAlwaysFlag))
	require.Equal(t, cfg.ReDelegateBelowMinCheckEnableEpoch, handler.GetActivationEpoch(common.ReDelegateBelowMinCheckFlag))
	require.Equal(t, cfg.ValidatorToDelegationEnableEpoch, handler.GetActivationEpoch(common.ValidatorToDelegationFlag))
	require.Equal(t, cfg.IncrementSCRNonceInMultiTransferEnableEpoch, handler.GetActivationEpoch(common.IncrementSCRNonceInMultiTransferFlag))
	require.Equal(t, cfg.ESDTMultiTransferEnableEpoch, handler.GetActivationEpoch(common.ESDTMultiTransferFlag))
	require.Equal(t, cfg.GlobalMintBurnDisableEpoch, handler.GetActivationEpoch(common.GlobalMintBurnFlag))
	require.Equal(t, cfg.ESDTTransferRoleEnableEpoch, handler.GetActivationEpoch(common.ESDTTransferRoleFlag))
	require.Equal(t, cfg.ComputeRewardCheckpointEnableEpoch, handler.GetActivationEpoch(common.ComputeRewardCheckpointFlag))
	require.Equal(t, cfg.SCRSizeInvariantCheckEnableEpoch, handler.GetActivationEpoch(common.SCRSizeInvariantCheckFlag))
	require.Equal(t, cfg.BackwardCompSaveKeyValueEnableEpoch, handler.GetActivationEpoch(common.BackwardCompSaveKeyValueFlag))
	require.Equal(t, cfg.ESDTNFTCreateOnMultiShardEnableEpoch, handler.GetActivationEpoch(common.ESDTNFTCreateOnMultiShardFlag))
	require.Equal(t, cfg.MetaESDTSetEnableEpoch, handler.GetActivationEpoch(common.MetaESDTSetFlag))
	require.Equal(t, cfg.AddTokensToDelegationEnableEpoch, handler.GetActivationEpoch(common.AddTokensToDelegationFlag))
	require.Equal(t, cfg.MultiESDTTransferFixOnCallBackOnEnableEpoch, handler.GetActivationEpoch(common.MultiESDTTransferFixOnCallBackFlag))
	require.Equal(t, cfg.OptimizeGasUsedInCrossMiniBlocksEnableEpoch, handler.GetActivationEpoch(common.OptimizeGasUsedInCrossMiniBlocksFlag))
	require.Equal(t, cfg.CorrectFirstQueuedEpoch, handler.GetActivationEpoch(common.CorrectFirstQueuedFlag))
	require.Equal(t, cfg.DeleteDelegatorAfterClaimRewardsEnableEpoch, handler.GetActivationEpoch(common.DeleteDelegatorAfterClaimRewardsFlag))
	require.Equal(t, cfg.RemoveNonUpdatedStorageEnableEpoch, handler.GetActivationEpoch(common.RemoveNonUpdatedStorageFlag))
	require.Equal(t, cfg.OptimizeNFTStoreEnableEpoch, handler.GetActivationEpoch(common.OptimizeNFTStoreFlag))
	require.Equal(t, cfg.CreateNFTThroughExecByCallerEnableEpoch, handler.GetActivationEpoch(common.CreateNFTThroughExecByCallerFlag))
	require.Equal(t, cfg.StopDecreasingValidatorRatingWhenStuckEnableEpoch, handler.GetActivationEpoch(common.StopDecreasingValidatorRatingWhenStuckFlag))
	require.Equal(t, cfg.FrontRunningProtectionEnableEpoch, handler.GetActivationEpoch(common.FrontRunningProtectionFlag))
	require.Equal(t, cfg.IsPayableBySCEnableEpoch, handler.GetActivationEpoch(common.PayableBySCFlag))
	require.Equal(t, cfg.CleanUpInformativeSCRsEnableEpoch, handler.GetActivationEpoch(common.CleanUpInformativeSCRsFlag))
	require.Equal(t, cfg.StorageAPICostOptimizationEnableEpoch, handler.GetActivationEpoch(common.StorageAPICostOptimizationFlag))
	require.Equal(t, cfg.ESDTRegisterAndSetAllRolesEnableEpoch, handler.GetActivationEpoch(common.ESDTRegisterAndSetAllRolesFlag))
	require.Equal(t, cfg.ScheduledMiniBlocksEnableEpoch, handler.GetActivationEpoch(common.ScheduledMiniBlocksFlag))
	require.Equal(t, cfg.CorrectJailedNotUnstakedEmptyQueueEpoch, handler.GetActivationEpoch(common.CorrectJailedNotUnStakedEmptyQueueFlag))
	require.Equal(t, cfg.DoNotReturnOldBlockInBlockchainHookEnableEpoch, handler.GetActivationEpoch(common.DoNotReturnOldBlockInBlockchainHookFlag))
	require.Equal(t, cfg.AddFailedRelayedTxToInvalidMBsDisableEpoch, handler.GetActivationEpoch(common.AddFailedRelayedTxToInvalidMBsFlag))
	require.Equal(t, cfg.SCRSizeInvariantOnBuiltInResultEnableEpoch, handler.GetActivationEpoch(common.SCRSizeInvariantOnBuiltInResultFlag))
	require.Equal(t, cfg.CheckCorrectTokenIDForTransferRoleEnableEpoch, handler.GetActivationEpoch(common.CheckCorrectTokenIDForTransferRoleFlag))
	require.Equal(t, cfg.FailExecutionOnEveryAPIErrorEnableEpoch, handler.GetActivationEpoch(common.FailExecutionOnEveryAPIErrorFlag))
	require.Equal(t, cfg.MiniBlockPartialExecutionEnableEpoch, handler.GetActivationEpoch(common.MiniBlockPartialExecutionFlag))
	require.Equal(t, cfg.ManagedCryptoAPIsEnableEpoch, handler.GetActivationEpoch(common.ManagedCryptoAPIsFlag))
	require.Equal(t, cfg.ESDTMetadataContinuousCleanupEnableEpoch, handler.GetActivationEpoch(common.ESDTMetadataContinuousCleanupFlag))
	require.Equal(t, cfg.DisableExecByCallerEnableEpoch, handler.GetActivationEpoch(common.DisableExecByCallerFlag))
	require.Equal(t, cfg.RefactorContextEnableEpoch, handler.GetActivationEpoch(common.RefactorContextFlag))
	require.Equal(t, cfg.CheckFunctionArgumentEnableEpoch, handler.GetActivationEpoch(common.CheckFunctionArgumentFlag))
	require.Equal(t, cfg.CheckExecuteOnReadOnlyEnableEpoch, handler.GetActivationEpoch(common.CheckExecuteOnReadOnlyFlag))
	require.Equal(t, cfg.SetSenderInEeiOutputTransferEnableEpoch, handler.GetActivationEpoch(common.SetSenderInEeiOutputTransferFlag))
	require.Equal(t, cfg.ESDTMetadataContinuousCleanupEnableEpoch, handler.GetActivationEpoch(common.FixAsyncCallbackCheckFlag))
	require.Equal(t, cfg.OptimizeNFTStoreEnableEpoch, handler.GetActivationEpoch(common.SaveToSystemAccountFlag))
	require.Equal(t, cfg.OptimizeNFTStoreEnableEpoch, handler.GetActivationEpoch(common.CheckFrozenCollectionFlag))
	require.Equal(t, cfg.ESDTMetadataContinuousCleanupEnableEpoch, handler.GetActivationEpoch(common.SendAlwaysFlag))
	require.Equal(t, cfg.OptimizeNFTStoreEnableEpoch, handler.GetActivationEpoch(common.ValueLengthCheckFlag))
	require.Equal(t, cfg.OptimizeNFTStoreEnableEpoch, handler.GetActivationEpoch(common.CheckTransferFlag))
	require.Equal(t, cfg.ESDTMultiTransferEnableEpoch, handler.GetActivationEpoch(common.ESDTNFTImprovementV1Flag))
	require.Equal(t, cfg.ESDTMetadataContinuousCleanupEnableEpoch, handler.GetActivationEpoch(common.ChangeDelegationOwnerFlag))
	require.Equal(t, cfg.RefactorPeersMiniBlocksEnableEpoch, handler.GetActivationEpoch(common.RefactorPeersMiniBlocksFlag))
	require.Equal(t, cfg.SCProcessorV2EnableEpoch, handler.GetActivationEpoch(common.SCProcessorV2Flag))
	require.Equal(t, cfg.FixAsyncCallBackArgsListEnableEpoch, handler.GetActivationEpoch(common.FixAsyncCallBackArgsListFlag))
	require.Equal(t, cfg.FixOldTokenLiquidityEnableEpoch, handler.GetActivationEpoch(common.FixOldTokenLiquidityFlag))
	require.Equal(t, cfg.RuntimeMemStoreLimitEnableEpoch, handler.GetActivationEpoch(common.RuntimeMemStoreLimitFlag))
	require.Equal(t, cfg.RuntimeCodeSizeFixEnableEpoch, handler.GetActivationEpoch(common.RuntimeCodeSizeFixFlag))
	require.Equal(t, cfg.MaxBlockchainHookCountersEnableEpoch, handler.GetActivationEpoch(common.MaxBlockchainHookCountersFlag))
	require.Equal(t, cfg.WipeSingleNFTLiquidityDecreaseEnableEpoch, handler.GetActivationEpoch(common.WipeSingleNFTLiquidityDecreaseFlag))
	require.Equal(t, cfg.AlwaysSaveTokenMetaDataEnableEpoch, handler.GetActivationEpoch(common.AlwaysSaveTokenMetaDataFlag))
	require.Equal(t, cfg.SetGuardianEnableEpoch, handler.GetActivationEpoch(common.SetGuardianFlag))
	require.Equal(t, cfg.RelayedNonceFixEnableEpoch, handler.GetActivationEpoch(common.RelayedNonceFixFlag))
	require.Equal(t, cfg.ConsistentTokensValuesLengthCheckEnableEpoch, handler.GetActivationEpoch(common.ConsistentTokensValuesLengthCheckFlag))
	require.Equal(t, cfg.KeepExecOrderOnCreatedSCRsEnableEpoch, handler.GetActivationEpoch(common.KeepExecOrderOnCreatedSCRsFlag))
	require.Equal(t, cfg.MultiClaimOnDelegationEnableEpoch, handler.GetActivationEpoch(common.MultiClaimOnDelegationFlag))
	require.Equal(t, cfg.ChangeUsernameEnableEpoch, handler.GetActivationEpoch(common.ChangeUsernameFlag))
	require.Equal(t, cfg.AutoBalanceDataTriesEnableEpoch, handler.GetActivationEpoch(common.AutoBalanceDataTriesFlag))
	require.Equal(t, cfg.MigrateDataTrieEnableEpoch, handler.GetActivationEpoch(common.MigrateDataTrieFlag))
	require.Equal(t, cfg.FixDelegationChangeOwnerOnAccountEnableEpoch, handler.GetActivationEpoch(common.FixDelegationChangeOwnerOnAccountFlag))
	require.Equal(t, cfg.FixOOGReturnCodeEnableEpoch, handler.GetActivationEpoch(common.FixOOGReturnCodeFlag))
	require.Equal(t, cfg.DeterministicSortOnValidatorsInfoEnableEpoch, handler.GetActivationEpoch(common.DeterministicSortOnValidatorsInfoFixFlag))
	require.Equal(t, cfg.DynamicGasCostForDataTrieStorageLoadEnableEpoch, handler.GetActivationEpoch(common.DynamicGasCostForDataTrieStorageLoadFlag))
	require.Equal(t, cfg.ScToScLogEventEnableEpoch, handler.GetActivationEpoch(common.ScToScLogEventFlag))
	require.Equal(t, cfg.BlockGasAndFeesReCheckEnableEpoch, handler.GetActivationEpoch(common.BlockGasAndFeesReCheckFlag))
	require.Equal(t, cfg.BalanceWaitingListsEnableEpoch, handler.GetActivationEpoch(common.BalanceWaitingListsFlag))
	require.Equal(t, cfg.NFTStopCreateEnableEpoch, handler.GetActivationEpoch(common.NFTStopCreateFlag))
	require.Equal(t, cfg.ChangeOwnerAddressCrossShardThroughSCEnableEpoch, handler.GetActivationEpoch(common.IsChangeOwnerAddressCrossShardThroughSCFlag))
	require.Equal(t, cfg.FixGasRemainingForSaveKeyValueBuiltinFunctionEnableEpoch, handler.GetActivationEpoch(common.FixGasRemainingForSaveKeyValueFlag))
	require.Equal(t, cfg.CurrentRandomnessOnSortingEnableEpoch, handler.GetActivationEpoch(common.CurrentRandomnessOnSortingFlag))
<<<<<<< HEAD
	require.Equal(t, cfg.RelayedTransactionsV3EnableEpoch, handler.GetActivationEpoch(common.RelayedTransactionsV3Flag))
	require.Equal(t, cfg.FixRelayedMoveBalanceEnableEpoch, handler.GetActivationEpoch(common.FixRelayedMoveBalanceFlag))
=======
	require.Equal(t, cfg.StakeLimitsEnableEpoch, handler.GetActivationEpoch(common.StakeLimitsFlag))
	require.Equal(t, cfg.StakingV4Step1EnableEpoch, handler.GetActivationEpoch(common.StakingV4Step1Flag))
	require.Equal(t, cfg.StakingV4Step2EnableEpoch, handler.GetActivationEpoch(common.StakingV4Step2Flag))
	require.Equal(t, cfg.StakingV4Step3EnableEpoch, handler.GetActivationEpoch(common.StakingV4Step3Flag))
	require.Equal(t, cfg.StakingV4Step1EnableEpoch, handler.GetActivationEpoch(common.StakingQueueFlag))
	require.Equal(t, cfg.StakingV4Step1EnableEpoch, handler.GetActivationEpoch(common.StakingV4StartedFlag))
	require.Equal(t, cfg.AlwaysMergeContextsInEEIEnableEpoch, handler.GetActivationEpoch(common.AlwaysMergeContextsInEEIFlag))
>>>>>>> 347ff4ea
}

func TestEnableEpochsHandler_IsInterfaceNil(t *testing.T) {
	t.Parallel()

	var handler *enableEpochsHandler
	require.True(t, handler.IsInterfaceNil())

	handler, _ = NewEnableEpochsHandler(createEnableEpochsConfig(), &epochNotifier.EpochNotifierStub{})
	require.False(t, handler.IsInterfaceNil())
}<|MERGE_RESOLUTION|>--- conflicted
+++ resolved
@@ -109,16 +109,13 @@
 		FixGasRemainingForSaveKeyValueBuiltinFunctionEnableEpoch: 93,
 		ChangeOwnerAddressCrossShardThroughSCEnableEpoch:         94,
 		CurrentRandomnessOnSortingEnableEpoch:                    95,
-<<<<<<< HEAD
-		RelayedTransactionsV3EnableEpoch:                         95,
-		FixRelayedMoveBalanceEnableEpoch:                         96,
-=======
 		StakeLimitsEnableEpoch:                                   95,
 		StakingV4Step1EnableEpoch:                                96,
 		StakingV4Step2EnableEpoch:                                97,
 		StakingV4Step3EnableEpoch:                                98,
 		AlwaysMergeContextsInEEIEnableEpoch:                      99,
->>>>>>> 347ff4ea
+		RelayedTransactionsV3EnableEpoch:                         100,
+		FixRelayedMoveBalanceEnableEpoch:                         101,
 	}
 }
 
@@ -319,10 +316,6 @@
 	require.True(t, handler.IsFlagEnabled(common.FixGasRemainingForSaveKeyValueFlag))
 	require.True(t, handler.IsFlagEnabled(common.IsChangeOwnerAddressCrossShardThroughSCFlag))
 	require.True(t, handler.IsFlagEnabled(common.CurrentRandomnessOnSortingFlag))
-<<<<<<< HEAD
-	require.True(t, handler.IsFlagEnabled(common.RelayedTransactionsV3Flag))
-	require.True(t, handler.IsFlagEnabled(common.FixRelayedMoveBalanceFlag))
-=======
 	require.True(t, handler.IsFlagEnabled(common.StakeLimitsFlag))
 	require.False(t, handler.IsFlagEnabled(common.StakingV4Step1Flag))
 	require.True(t, handler.IsFlagEnabled(common.StakingV4Step2Flag))
@@ -330,7 +323,8 @@
 	require.False(t, handler.IsFlagEnabled(common.StakingQueueFlag))
 	require.True(t, handler.IsFlagEnabled(common.StakingV4StartedFlag))
 	require.True(t, handler.IsFlagEnabled(common.AlwaysMergeContextsInEEIFlag))
->>>>>>> 347ff4ea
+	require.True(t, handler.IsFlagEnabled(common.RelayedTransactionsV3Flag))
+	require.True(t, handler.IsFlagEnabled(common.FixRelayedMoveBalanceFlag))
 }
 
 func TestEnableEpochsHandler_GetActivationEpoch(t *testing.T) {
@@ -440,10 +434,6 @@
 	require.Equal(t, cfg.ChangeOwnerAddressCrossShardThroughSCEnableEpoch, handler.GetActivationEpoch(common.IsChangeOwnerAddressCrossShardThroughSCFlag))
 	require.Equal(t, cfg.FixGasRemainingForSaveKeyValueBuiltinFunctionEnableEpoch, handler.GetActivationEpoch(common.FixGasRemainingForSaveKeyValueFlag))
 	require.Equal(t, cfg.CurrentRandomnessOnSortingEnableEpoch, handler.GetActivationEpoch(common.CurrentRandomnessOnSortingFlag))
-<<<<<<< HEAD
-	require.Equal(t, cfg.RelayedTransactionsV3EnableEpoch, handler.GetActivationEpoch(common.RelayedTransactionsV3Flag))
-	require.Equal(t, cfg.FixRelayedMoveBalanceEnableEpoch, handler.GetActivationEpoch(common.FixRelayedMoveBalanceFlag))
-=======
 	require.Equal(t, cfg.StakeLimitsEnableEpoch, handler.GetActivationEpoch(common.StakeLimitsFlag))
 	require.Equal(t, cfg.StakingV4Step1EnableEpoch, handler.GetActivationEpoch(common.StakingV4Step1Flag))
 	require.Equal(t, cfg.StakingV4Step2EnableEpoch, handler.GetActivationEpoch(common.StakingV4Step2Flag))
@@ -451,7 +441,8 @@
 	require.Equal(t, cfg.StakingV4Step1EnableEpoch, handler.GetActivationEpoch(common.StakingQueueFlag))
 	require.Equal(t, cfg.StakingV4Step1EnableEpoch, handler.GetActivationEpoch(common.StakingV4StartedFlag))
 	require.Equal(t, cfg.AlwaysMergeContextsInEEIEnableEpoch, handler.GetActivationEpoch(common.AlwaysMergeContextsInEEIFlag))
->>>>>>> 347ff4ea
+	require.Equal(t, cfg.RelayedTransactionsV3EnableEpoch, handler.GetActivationEpoch(common.RelayedTransactionsV3Flag))
+	require.Equal(t, cfg.FixRelayedMoveBalanceEnableEpoch, handler.GetActivationEpoch(common.FixRelayedMoveBalanceFlag))
 }
 
 func TestEnableEpochsHandler_IsInterfaceNil(t *testing.T) {
