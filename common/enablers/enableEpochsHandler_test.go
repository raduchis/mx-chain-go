--- conflicted
+++ resolved
@@ -124,14 +124,11 @@
 		FixRelayedMoveBalanceToNonPayableSCEnableEpoch:           107,
 		UseGasBoundedShouldFailExecutionEnableEpoch:              108,
 		RelayedTransactionsV3EnableEpoch:                         109,
-<<<<<<< HEAD
-		AutomaticActivationOfNodesDisableEpoch:                   110,
-=======
 		RelayedTransactionsV3FixESDTTransferEnableEpoch:          110,
 		MaskVMInternalDependenciesErrorsEnableEpoch:              111,
 		FixBackTransferOPCODEEnableEpoch:                         112,
 		ValidationOnGobDecodeEnableEpoch:                         113,
->>>>>>> 579a5a9b
+		AutomaticActivationOfNodesDisableEpoch:                   110,
 	}
 }
 
@@ -459,14 +456,11 @@
 	require.Equal(t, cfg.MultiESDTNFTTransferAndExecuteByUserEnableEpoch, handler.GetActivationEpoch(common.MultiESDTNFTTransferAndExecuteByUserFlag))
 	require.Equal(t, cfg.FixRelayedMoveBalanceToNonPayableSCEnableEpoch, handler.GetActivationEpoch(common.FixRelayedMoveBalanceToNonPayableSCFlag))
 	require.Equal(t, cfg.RelayedTransactionsV3EnableEpoch, handler.GetActivationEpoch(common.RelayedTransactionsV3Flag))
-<<<<<<< HEAD
-	require.Equal(t, cfg.AutomaticActivationOfNodesDisableEpoch, handler.GetActivationEpoch(common.AutomaticActivationOfNodesDisableFlag))
-=======
 	require.Equal(t, cfg.RelayedTransactionsV3FixESDTTransferEnableEpoch, handler.GetActivationEpoch(common.RelayedTransactionsV3FixESDTTransferFlag))
 	require.Equal(t, cfg.MaskVMInternalDependenciesErrorsEnableEpoch, handler.GetActivationEpoch(common.MaskInternalDependenciesErrorsFlag))
 	require.Equal(t, cfg.FixBackTransferOPCODEEnableEpoch, handler.GetActivationEpoch(common.FixBackTransferOPCODEFlag))
 	require.Equal(t, cfg.ValidationOnGobDecodeEnableEpoch, handler.GetActivationEpoch(common.ValidationOnGobDecodeFlag))
->>>>>>> 579a5a9b
+	require.Equal(t, cfg.AutomaticActivationOfNodesDisableEpoch, handler.GetActivationEpoch(common.AutomaticActivationOfNodesDisableFlag))
 }
 
 func TestEnableEpochsHandler_IsInterfaceNil(t *testing.T) {
