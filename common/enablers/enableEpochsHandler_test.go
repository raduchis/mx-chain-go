--- conflicted
+++ resolved
@@ -86,11 +86,8 @@
 		CheckExecuteOnReadOnlyEnableEpoch:                 70,
 		FixAsyncCallBackArgsListEnableEpoch:               71,
 		FixOldTokenLiquidityEnableEpoch:                   72,
-<<<<<<< HEAD
-		MaxBlockchainHookCountersEnableEpoch:              73,
-=======
 		RuntimeMemStoreLimitEnableEpoch:                   73,
->>>>>>> bd762dcc
+		MaxBlockchainHookCountersEnableEpoch:              74,
 	}
 }
 
@@ -209,11 +206,8 @@
 		assert.True(t, handler.IsCheckExecuteOnReadOnlyFlagEnabled())
 		assert.True(t, handler.IsChangeDelegationOwnerFlagEnabled())
 		assert.True(t, handler.IsFixOldTokenLiquidityEnabled())
-<<<<<<< HEAD
+		assert.True(t, handler.IsRuntimeMemStoreLimitEnabled())
 		assert.True(t, handler.IsMaxBlockchainHookCountersFlagEnabled())
-=======
-		assert.True(t, handler.IsRuntimeMemStoreLimitEnabled())
->>>>>>> bd762dcc
 	})
 	t.Run("flags with == condition should be set, along with all >=", func(t *testing.T) {
 		t.Parallel()
@@ -309,11 +303,8 @@
 		assert.True(t, handler.IsChangeDelegationOwnerFlagEnabled())
 		assert.True(t, handler.IsFixAsyncCallBackArgsListFlagEnabled())
 		assert.True(t, handler.IsFixOldTokenLiquidityEnabled())
-<<<<<<< HEAD
+		assert.True(t, handler.IsRuntimeMemStoreLimitEnabled())
 		assert.True(t, handler.IsMaxBlockchainHookCountersFlagEnabled())
-=======
-		assert.True(t, handler.IsRuntimeMemStoreLimitEnabled())
->>>>>>> bd762dcc
 	})
 	t.Run("flags with < should be set", func(t *testing.T) {
 		t.Parallel()
@@ -404,10 +395,7 @@
 		assert.False(t, handler.IsChangeDelegationOwnerFlagEnabled())
 		assert.False(t, handler.IsFixAsyncCallBackArgsListFlagEnabled())
 		assert.False(t, handler.IsFixOldTokenLiquidityEnabled())
-<<<<<<< HEAD
+		assert.False(t, handler.IsRuntimeMemStoreLimitEnabled())
 		assert.False(t, handler.IsMaxBlockchainHookCountersFlagEnabled())
-=======
-		assert.False(t, handler.IsRuntimeMemStoreLimitEnabled())
->>>>>>> bd762dcc
 	})
 }