package enablers

import (
	"math"
	"testing"

	"github.com/multiversx/mx-chain-core-go/core/check"
	vmcommon "github.com/multiversx/mx-chain-vm-common-go"
	"github.com/stretchr/testify/assert"
	"github.com/stretchr/testify/require"

	"github.com/multiversx/mx-chain-go/common"
	"github.com/multiversx/mx-chain-go/config"
	"github.com/multiversx/mx-chain-go/process"
	"github.com/multiversx/mx-chain-go/testscommon/epochNotifier"
)

func createEnableEpochsConfig() config.EnableEpochs {
	return config.EnableEpochs{
		SCDeployEnableEpoch:                                      1,
		BuiltInFunctionsEnableEpoch:                              2,
		RelayedTransactionsEnableEpoch:                           3,
		PenalizedTooMuchGasEnableEpoch:                           4,
		SwitchJailWaitingEnableEpoch:                             5,
		BelowSignedThresholdEnableEpoch:                          6,
		SwitchHysteresisForMinNodesEnableEpoch:                   7,
		TransactionSignedWithTxHashEnableEpoch:                   8,
		MetaProtectionEnableEpoch:                                9,
		AheadOfTimeGasUsageEnableEpoch:                           10,
		GasPriceModifierEnableEpoch:                              11,
		RepairCallbackEnableEpoch:                                12,
		BlockGasAndFeesReCheckEnableEpoch:                        13,
		BalanceWaitingListsEnableEpoch:                           14,
		ReturnDataToLastTransferEnableEpoch:                      15,
		SenderInOutTransferEnableEpoch:                           16,
		StakeEnableEpoch:                                         17,
		StakingV2EnableEpoch:                                     18,
		DoubleKeyProtectionEnableEpoch:                           19,
		ESDTEnableEpoch:                                          20,
		GovernanceEnableEpoch:                                    21,
		DelegationManagerEnableEpoch:                             22,
		DelegationSmartContractEnableEpoch:                       23,
		CorrectLastUnjailedEnableEpoch:                           24,
		RelayedTransactionsV2EnableEpoch:                         25,
		UnbondTokensV2EnableEpoch:                                26,
		SaveJailedAlwaysEnableEpoch:                              27,
		ReDelegateBelowMinCheckEnableEpoch:                       28,
		ValidatorToDelegationEnableEpoch:                         29,
		IncrementSCRNonceInMultiTransferEnableEpoch:              31,
		ESDTMultiTransferEnableEpoch:                             32,
		GlobalMintBurnDisableEpoch:                               33,
		ESDTTransferRoleEnableEpoch:                              34,
		ComputeRewardCheckpointEnableEpoch:                       36,
		SCRSizeInvariantCheckEnableEpoch:                         37,
		BackwardCompSaveKeyValueEnableEpoch:                      38,
		ESDTNFTCreateOnMultiShardEnableEpoch:                     39,
		MetaESDTSetEnableEpoch:                                   40,
		AddTokensToDelegationEnableEpoch:                         41,
		MultiESDTTransferFixOnCallBackOnEnableEpoch:              42,
		OptimizeGasUsedInCrossMiniBlocksEnableEpoch:              43,
		CorrectFirstQueuedEpoch:                                  44,
		DeleteDelegatorAfterClaimRewardsEnableEpoch:              45,
		FixOOGReturnCodeEnableEpoch:                              46,
		RemoveNonUpdatedStorageEnableEpoch:                       47,
		OptimizeNFTStoreEnableEpoch:                              48,
		CreateNFTThroughExecByCallerEnableEpoch:                  49,
		StopDecreasingValidatorRatingWhenStuckEnableEpoch:        50,
		FrontRunningProtectionEnableEpoch:                        51,
		IsPayableBySCEnableEpoch:                                 52,
		CleanUpInformativeSCRsEnableEpoch:                        53,
		StorageAPICostOptimizationEnableEpoch:                    54,
		TransformToMultiShardCreateEnableEpoch:                   55,
		ESDTRegisterAndSetAllRolesEnableEpoch:                    56,
		ScheduledMiniBlocksEnableEpoch:                           57,
		CorrectJailedNotUnstakedEmptyQueueEpoch:                  58,
		DoNotReturnOldBlockInBlockchainHookEnableEpoch:           59,
		AddFailedRelayedTxToInvalidMBsDisableEpoch:               60,
		SCRSizeInvariantOnBuiltInResultEnableEpoch:               61,
		CheckCorrectTokenIDForTransferRoleEnableEpoch:            62,
		DisableExecByCallerEnableEpoch:                           63,
		RefactorContextEnableEpoch:                               64,
		FailExecutionOnEveryAPIErrorEnableEpoch:                  65,
		ManagedCryptoAPIsEnableEpoch:                             66,
		CheckFunctionArgumentEnableEpoch:                         67,
		CheckExecuteOnReadOnlyEnableEpoch:                        68,
		ESDTMetadataContinuousCleanupEnableEpoch:                 69,
		MiniBlockPartialExecutionEnableEpoch:                     70,
		FixAsyncCallBackArgsListEnableEpoch:                      71,
		FixOldTokenLiquidityEnableEpoch:                          72,
		RuntimeMemStoreLimitEnableEpoch:                          73,
		SetSenderInEeiOutputTransferEnableEpoch:                  74,
		RefactorPeersMiniBlocksEnableEpoch:                       75,
		MaxBlockchainHookCountersEnableEpoch:                     76,
		WipeSingleNFTLiquidityDecreaseEnableEpoch:                77,
		AlwaysSaveTokenMetaDataEnableEpoch:                       78,
		RuntimeCodeSizeFixEnableEpoch:                            79,
		RelayedNonceFixEnableEpoch:                               80,
		SetGuardianEnableEpoch:                                   81,
		AutoBalanceDataTriesEnableEpoch:                          82,
		KeepExecOrderOnCreatedSCRsEnableEpoch:                    83,
		MultiClaimOnDelegationEnableEpoch:                        84,
		ChangeUsernameEnableEpoch:                                85,
		ConsistentTokensValuesLengthCheckEnableEpoch:             86,
		FixDelegationChangeOwnerOnAccountEnableEpoch:             87,
		SCProcessorV2EnableEpoch:                                 88,
		DeterministicSortOnValidatorsInfoEnableEpoch:             89,
		DynamicGasCostForDataTrieStorageLoadEnableEpoch:          90,
		ScToScLogEventEnableEpoch:                                91,
		NFTStopCreateEnableEpoch:                                 92,
		FixGasRemainingForSaveKeyValueBuiltinFunctionEnableEpoch: 93,
		ChangeOwnerAddressCrossShardThroughSCEnableEpoch:         94,
		CurrentRandomnessOnSortingEnableEpoch:                    95,
		StakeLimitsEnableEpoch:                                   96,
		StakingV4Step1EnableEpoch:                                97,
		StakingV4Step2EnableEpoch:                                98,
		StakingV4Step3EnableEpoch:                                99,
		AlwaysMergeContextsInEEIEnableEpoch:                      100,
		CleanupAuctionOnLowWaitingListEnableEpoch:                101,
		DynamicESDTEnableEpoch:                                   102,
		EGLDInMultiTransferEnableEpoch:                           103,
		CryptoOpcodesV2EnableEpoch:                               104,
		RelayedTransactionsV3EnableEpoch:                         105,
<<<<<<< HEAD
		FixRelayedMoveBalanceEnableEpoch:                         106,
		FullGasPriceForSCRsEnableEpoch:                           107,
=======
		FixRelayedBaseCostEnableEpoch:                            106,
>>>>>>> 51434d22
	}
}

func TestNewEnableEpochsHandler(t *testing.T) {
	t.Parallel()

	t.Run("nil epoch notifier should error", func(t *testing.T) {
		t.Parallel()

		handler, err := NewEnableEpochsHandler(createEnableEpochsConfig(), nil)
		assert.Equal(t, process.ErrNilEpochNotifier, err)
		assert.True(t, check.IfNil(handler))
	})
	t.Run("should work", func(t *testing.T) {
		t.Parallel()

		wasCalled := false
		handler, err := NewEnableEpochsHandler(createEnableEpochsConfig(), &epochNotifier.EpochNotifierStub{
			RegisterNotifyHandlerCalled: func(handler vmcommon.EpochSubscriberHandler) {
				wasCalled = true
			},
		})
		assert.Nil(t, err)
		assert.False(t, check.IfNil(handler))
		assert.True(t, wasCalled)
	})
}

func TestNewEnableEpochsHandler_GetCurrentEpoch(t *testing.T) {
	t.Parallel()

	cfg := createEnableEpochsConfig()
	handler, _ := NewEnableEpochsHandler(cfg, &epochNotifier.EpochNotifierStub{})
	require.NotNil(t, handler)

	currentEpoch := uint32(1234)
	handler.EpochConfirmed(currentEpoch, 0)

	require.Equal(t, currentEpoch, handler.GetCurrentEpoch())
}

func TestEnableEpochsHandler_IsFlagDefined(t *testing.T) {
	t.Parallel()

	cfg := createEnableEpochsConfig()
	handler, _ := NewEnableEpochsHandler(cfg, &epochNotifier.EpochNotifierStub{})
	require.NotNil(t, handler)

	require.True(t, handler.IsFlagDefined(common.SCDeployFlag))
	require.False(t, handler.IsFlagDefined("new flag"))
}

func TestEnableEpochsHandler_IsFlagEnabledInEpoch(t *testing.T) {
	t.Parallel()

	cfg := createEnableEpochsConfig()
	handler, _ := NewEnableEpochsHandler(cfg, &epochNotifier.EpochNotifierStub{})
	require.NotNil(t, handler)

	require.True(t, handler.IsFlagEnabledInEpoch(common.BuiltInFunctionsFlag, cfg.BuiltInFunctionsEnableEpoch))
	require.True(t, handler.IsFlagEnabledInEpoch(common.BuiltInFunctionsFlag, cfg.BuiltInFunctionsEnableEpoch+1))
	require.False(t, handler.IsFlagEnabledInEpoch(common.BuiltInFunctionsFlag, cfg.BuiltInFunctionsEnableEpoch-1))
	require.False(t, handler.IsFlagEnabledInEpoch("new flag", 0))
}

func TestEnableEpochsHandler_IsFlagEnabled(t *testing.T) {
	t.Parallel()

	cfg := createEnableEpochsConfig()
	handler, _ := NewEnableEpochsHandler(cfg, &epochNotifier.EpochNotifierStub{})
	require.NotNil(t, handler)

	require.False(t, handler.IsFlagEnabled(common.SetGuardianFlag))
	handler.EpochConfirmed(cfg.SetGuardianEnableEpoch, 0)
	require.True(t, handler.IsFlagEnabled(common.SetGuardianFlag))
	handler.EpochConfirmed(cfg.SetGuardianEnableEpoch+1, 0)
	require.True(t, handler.IsFlagEnabled(common.SetGuardianFlag))

	handler.EpochConfirmed(cfg.StakingV4Step1EnableEpoch-1, 0)
	require.False(t, handler.IsFlagEnabled(common.StakingV4StartedFlag))
	handler.EpochConfirmed(cfg.StakingV4Step1EnableEpoch, 0)
	require.True(t, handler.IsFlagEnabled(common.StakingV4StartedFlag))
	handler.EpochConfirmed(cfg.StakingV4Step1EnableEpoch+1, 0)
	require.True(t, handler.IsFlagEnabled(common.StakingV4StartedFlag))

	handler.EpochConfirmed(math.MaxUint32, 0)
	require.True(t, handler.IsFlagEnabled(common.SCDeployFlag))
	require.True(t, handler.IsFlagEnabled(common.BuiltInFunctionsFlag))
	require.True(t, handler.IsFlagEnabled(common.RelayedTransactionsFlag))
	require.True(t, handler.IsFlagEnabled(common.PenalizedTooMuchGasFlag))
	require.True(t, handler.IsFlagEnabled(common.SwitchJailWaitingFlag))
	require.True(t, handler.IsFlagEnabled(common.BelowSignedThresholdFlag))
	require.False(t, handler.IsFlagEnabled(common.SwitchHysteresisForMinNodesFlagInSpecificEpochOnly)) // ==
	require.True(t, handler.IsFlagEnabled(common.TransactionSignedWithTxHashFlag))
	require.True(t, handler.IsFlagEnabled(common.MetaProtectionFlag))
	require.True(t, handler.IsFlagEnabled(common.AheadOfTimeGasUsageFlag))
	require.True(t, handler.IsFlagEnabled(common.GasPriceModifierFlag))
	require.True(t, handler.IsFlagEnabled(common.RepairCallbackFlag))
	require.True(t, handler.IsFlagEnabled(common.ReturnDataToLastTransferFlagAfterEpoch))
	require.True(t, handler.IsFlagEnabled(common.SenderInOutTransferFlag))
	require.True(t, handler.IsFlagEnabled(common.StakeFlag))
	require.True(t, handler.IsFlagEnabled(common.StakingV2Flag))
	require.False(t, handler.IsFlagEnabled(common.StakingV2OwnerFlagInSpecificEpochOnly)) // ==
	require.True(t, handler.IsFlagEnabled(common.StakingV2FlagAfterEpoch))
	require.True(t, handler.IsFlagEnabled(common.DoubleKeyProtectionFlag))
	require.True(t, handler.IsFlagEnabled(common.ESDTFlag))
	require.False(t, handler.IsFlagEnabled(common.ESDTFlagInSpecificEpochOnly)) // ==
	require.True(t, handler.IsFlagEnabled(common.GovernanceFlag))
	require.False(t, handler.IsFlagEnabled(common.GovernanceFlagInSpecificEpochOnly)) // ==
	require.True(t, handler.IsFlagEnabled(common.DelegationManagerFlag))
	require.True(t, handler.IsFlagEnabled(common.DelegationSmartContractFlag))
	require.False(t, handler.IsFlagEnabled(common.DelegationSmartContractFlagInSpecificEpochOnly)) // ==
	require.False(t, handler.IsFlagEnabled(common.CorrectLastUnJailedFlagInSpecificEpochOnly))     // ==
	require.True(t, handler.IsFlagEnabled(common.CorrectLastUnJailedFlag))
	require.True(t, handler.IsFlagEnabled(common.RelayedTransactionsV2Flag))
	require.True(t, handler.IsFlagEnabled(common.UnBondTokensV2Flag))
	require.True(t, handler.IsFlagEnabled(common.SaveJailedAlwaysFlag))
	require.True(t, handler.IsFlagEnabled(common.ReDelegateBelowMinCheckFlag))
	require.True(t, handler.IsFlagEnabled(common.ValidatorToDelegationFlag))
	require.True(t, handler.IsFlagEnabled(common.IncrementSCRNonceInMultiTransferFlag))
	require.True(t, handler.IsFlagEnabled(common.ESDTMultiTransferFlag))
	require.False(t, handler.IsFlagEnabled(common.GlobalMintBurnFlag)) // <
	require.True(t, handler.IsFlagEnabled(common.ESDTTransferRoleFlag))
	require.True(t, handler.IsFlagEnabled(common.ComputeRewardCheckpointFlag))
	require.True(t, handler.IsFlagEnabled(common.SCRSizeInvariantCheckFlag))
	require.False(t, handler.IsFlagEnabled(common.BackwardCompSaveKeyValueFlag)) // <
	require.True(t, handler.IsFlagEnabled(common.ESDTNFTCreateOnMultiShardFlag))
	require.True(t, handler.IsFlagEnabled(common.MetaESDTSetFlag))
	require.True(t, handler.IsFlagEnabled(common.AddTokensToDelegationFlag))
	require.True(t, handler.IsFlagEnabled(common.MultiESDTTransferFixOnCallBackFlag))
	require.True(t, handler.IsFlagEnabled(common.OptimizeGasUsedInCrossMiniBlocksFlag))
	require.True(t, handler.IsFlagEnabled(common.CorrectFirstQueuedFlag))
	require.True(t, handler.IsFlagEnabled(common.DeleteDelegatorAfterClaimRewardsFlag))
	require.True(t, handler.IsFlagEnabled(common.RemoveNonUpdatedStorageFlag))
	require.True(t, handler.IsFlagEnabled(common.OptimizeNFTStoreFlag))
	require.True(t, handler.IsFlagEnabled(common.CreateNFTThroughExecByCallerFlag))
	require.True(t, handler.IsFlagEnabled(common.StopDecreasingValidatorRatingWhenStuckFlag))
	require.True(t, handler.IsFlagEnabled(common.FrontRunningProtectionFlag))
	require.True(t, handler.IsFlagEnabled(common.PayableBySCFlag))
	require.True(t, handler.IsFlagEnabled(common.CleanUpInformativeSCRsFlag))
	require.True(t, handler.IsFlagEnabled(common.StorageAPICostOptimizationFlag))
	require.True(t, handler.IsFlagEnabled(common.ESDTRegisterAndSetAllRolesFlag))
	require.True(t, handler.IsFlagEnabled(common.ScheduledMiniBlocksFlag))
	require.True(t, handler.IsFlagEnabled(common.CorrectJailedNotUnStakedEmptyQueueFlag))
	require.True(t, handler.IsFlagEnabled(common.DoNotReturnOldBlockInBlockchainHookFlag))
	require.False(t, handler.IsFlagEnabled(common.AddFailedRelayedTxToInvalidMBsFlag)) // <
	require.True(t, handler.IsFlagEnabled(common.SCRSizeInvariantOnBuiltInResultFlag))
	require.True(t, handler.IsFlagEnabled(common.CheckCorrectTokenIDForTransferRoleFlag))
	require.True(t, handler.IsFlagEnabled(common.FailExecutionOnEveryAPIErrorFlag))
	require.True(t, handler.IsFlagEnabled(common.MiniBlockPartialExecutionFlag))
	require.True(t, handler.IsFlagEnabled(common.ManagedCryptoAPIsFlag))
	require.True(t, handler.IsFlagEnabled(common.ESDTMetadataContinuousCleanupFlag))
	require.True(t, handler.IsFlagEnabled(common.DisableExecByCallerFlag))
	require.True(t, handler.IsFlagEnabled(common.RefactorContextFlag))
	require.True(t, handler.IsFlagEnabled(common.CheckFunctionArgumentFlag))
	require.True(t, handler.IsFlagEnabled(common.CheckExecuteOnReadOnlyFlag))
	require.True(t, handler.IsFlagEnabled(common.SetSenderInEeiOutputTransferFlag))
	require.True(t, handler.IsFlagEnabled(common.FixAsyncCallbackCheckFlag))
	require.True(t, handler.IsFlagEnabled(common.SaveToSystemAccountFlag))
	require.True(t, handler.IsFlagEnabled(common.CheckFrozenCollectionFlag))
	require.True(t, handler.IsFlagEnabled(common.SendAlwaysFlag))
	require.True(t, handler.IsFlagEnabled(common.ValueLengthCheckFlag))
	require.True(t, handler.IsFlagEnabled(common.CheckTransferFlag))
	require.True(t, handler.IsFlagEnabled(common.ESDTNFTImprovementV1Flag))
	require.True(t, handler.IsFlagEnabled(common.ChangeDelegationOwnerFlag))
	require.True(t, handler.IsFlagEnabled(common.RefactorPeersMiniBlocksFlag))
	require.True(t, handler.IsFlagEnabled(common.SCProcessorV2Flag))
	require.True(t, handler.IsFlagEnabled(common.FixAsyncCallBackArgsListFlag))
	require.True(t, handler.IsFlagEnabled(common.FixOldTokenLiquidityFlag))
	require.True(t, handler.IsFlagEnabled(common.RuntimeMemStoreLimitFlag))
	require.True(t, handler.IsFlagEnabled(common.RuntimeCodeSizeFixFlag))
	require.True(t, handler.IsFlagEnabled(common.MaxBlockchainHookCountersFlag))
	require.True(t, handler.IsFlagEnabled(common.WipeSingleNFTLiquidityDecreaseFlag))
	require.True(t, handler.IsFlagEnabled(common.AlwaysSaveTokenMetaDataFlag))
	require.True(t, handler.IsFlagEnabled(common.SetGuardianFlag))
	require.True(t, handler.IsFlagEnabled(common.RelayedNonceFixFlag))
	require.True(t, handler.IsFlagEnabled(common.ConsistentTokensValuesLengthCheckFlag))
	require.True(t, handler.IsFlagEnabled(common.KeepExecOrderOnCreatedSCRsFlag))
	require.True(t, handler.IsFlagEnabled(common.MultiClaimOnDelegationFlag))
	require.True(t, handler.IsFlagEnabled(common.ChangeUsernameFlag))
	require.True(t, handler.IsFlagEnabled(common.AutoBalanceDataTriesFlag))
	require.True(t, handler.IsFlagEnabled(common.MigrateDataTrieFlag))
	require.True(t, handler.IsFlagEnabled(common.FixDelegationChangeOwnerOnAccountFlag))
	require.True(t, handler.IsFlagEnabled(common.FixOOGReturnCodeFlag))
	require.True(t, handler.IsFlagEnabled(common.DeterministicSortOnValidatorsInfoFixFlag))
	require.True(t, handler.IsFlagEnabled(common.DynamicGasCostForDataTrieStorageLoadFlag))
	require.True(t, handler.IsFlagEnabled(common.ScToScLogEventFlag))
	require.True(t, handler.IsFlagEnabled(common.BlockGasAndFeesReCheckFlag))
	require.True(t, handler.IsFlagEnabled(common.BalanceWaitingListsFlag))
	require.True(t, handler.IsFlagEnabled(common.NFTStopCreateFlag))
	require.True(t, handler.IsFlagEnabled(common.FixGasRemainingForSaveKeyValueFlag))
	require.True(t, handler.IsFlagEnabled(common.IsChangeOwnerAddressCrossShardThroughSCFlag))
	require.True(t, handler.IsFlagEnabled(common.CurrentRandomnessOnSortingFlag))
	require.True(t, handler.IsFlagEnabled(common.StakeLimitsFlag))
	require.False(t, handler.IsFlagEnabled(common.StakingV4Step1Flag))
	require.True(t, handler.IsFlagEnabled(common.StakingV4Step2Flag))
	require.True(t, handler.IsFlagEnabled(common.StakingV4Step3Flag))
	require.True(t, handler.IsFlagEnabled(common.StakingV4StartedFlag))
	require.True(t, handler.IsFlagEnabled(common.AlwaysMergeContextsInEEIFlag))
	require.True(t, handler.IsFlagEnabled(common.DynamicESDTFlag))
	require.True(t, handler.IsFlagEnabled(common.RelayedTransactionsV3Flag))
<<<<<<< HEAD
	require.True(t, handler.IsFlagEnabled(common.FixRelayedMoveBalanceFlag))
	require.True(t, handler.IsFlagEnabled(common.FullGasPriceForSCRsFlag))
=======
	require.True(t, handler.IsFlagEnabled(common.FixRelayedBaseCostFlag))
>>>>>>> 51434d22
}

func TestEnableEpochsHandler_GetActivationEpoch(t *testing.T) {
	t.Parallel()

	cfg := createEnableEpochsConfig()
	handler, _ := NewEnableEpochsHandler(cfg, &epochNotifier.EpochNotifierStub{})
	require.NotNil(t, handler)

	require.Equal(t, uint32(0), handler.GetActivationEpoch("dummy flag"))
	require.Equal(t, cfg.SCDeployEnableEpoch, handler.GetActivationEpoch(common.SCDeployFlag))
	require.Equal(t, cfg.BuiltInFunctionsEnableEpoch, handler.GetActivationEpoch(common.BuiltInFunctionsFlag))
	require.Equal(t, cfg.RelayedTransactionsEnableEpoch, handler.GetActivationEpoch(common.RelayedTransactionsFlag))
	require.Equal(t, cfg.PenalizedTooMuchGasEnableEpoch, handler.GetActivationEpoch(common.PenalizedTooMuchGasFlag))
	require.Equal(t, cfg.SwitchJailWaitingEnableEpoch, handler.GetActivationEpoch(common.SwitchJailWaitingFlag))
	require.Equal(t, cfg.BelowSignedThresholdEnableEpoch, handler.GetActivationEpoch(common.BelowSignedThresholdFlag))
	require.Equal(t, cfg.TransactionSignedWithTxHashEnableEpoch, handler.GetActivationEpoch(common.TransactionSignedWithTxHashFlag))
	require.Equal(t, cfg.MetaProtectionEnableEpoch, handler.GetActivationEpoch(common.MetaProtectionFlag))
	require.Equal(t, cfg.AheadOfTimeGasUsageEnableEpoch, handler.GetActivationEpoch(common.AheadOfTimeGasUsageFlag))
	require.Equal(t, cfg.GasPriceModifierEnableEpoch, handler.GetActivationEpoch(common.GasPriceModifierFlag))
	require.Equal(t, cfg.RepairCallbackEnableEpoch, handler.GetActivationEpoch(common.RepairCallbackFlag))
	require.Equal(t, cfg.SenderInOutTransferEnableEpoch, handler.GetActivationEpoch(common.SenderInOutTransferFlag))
	require.Equal(t, cfg.StakeEnableEpoch, handler.GetActivationEpoch(common.StakeFlag))
	require.Equal(t, cfg.StakingV2EnableEpoch, handler.GetActivationEpoch(common.StakingV2Flag))
	require.Equal(t, cfg.DoubleKeyProtectionEnableEpoch, handler.GetActivationEpoch(common.DoubleKeyProtectionFlag))
	require.Equal(t, cfg.ESDTEnableEpoch, handler.GetActivationEpoch(common.ESDTFlag))
	require.Equal(t, cfg.GovernanceEnableEpoch, handler.GetActivationEpoch(common.GovernanceFlag))
	require.Equal(t, cfg.DelegationManagerEnableEpoch, handler.GetActivationEpoch(common.DelegationManagerFlag))
	require.Equal(t, cfg.DelegationSmartContractEnableEpoch, handler.GetActivationEpoch(common.DelegationSmartContractFlag))
	require.Equal(t, cfg.CorrectLastUnjailedEnableEpoch, handler.GetActivationEpoch(common.CorrectLastUnJailedFlag))
	require.Equal(t, cfg.RelayedTransactionsV2EnableEpoch, handler.GetActivationEpoch(common.RelayedTransactionsV2Flag))
	require.Equal(t, cfg.UnbondTokensV2EnableEpoch, handler.GetActivationEpoch(common.UnBondTokensV2Flag))
	require.Equal(t, cfg.SaveJailedAlwaysEnableEpoch, handler.GetActivationEpoch(common.SaveJailedAlwaysFlag))
	require.Equal(t, cfg.ReDelegateBelowMinCheckEnableEpoch, handler.GetActivationEpoch(common.ReDelegateBelowMinCheckFlag))
	require.Equal(t, cfg.ValidatorToDelegationEnableEpoch, handler.GetActivationEpoch(common.ValidatorToDelegationFlag))
	require.Equal(t, cfg.IncrementSCRNonceInMultiTransferEnableEpoch, handler.GetActivationEpoch(common.IncrementSCRNonceInMultiTransferFlag))
	require.Equal(t, cfg.ESDTMultiTransferEnableEpoch, handler.GetActivationEpoch(common.ESDTMultiTransferFlag))
	require.Equal(t, cfg.GlobalMintBurnDisableEpoch, handler.GetActivationEpoch(common.GlobalMintBurnFlag))
	require.Equal(t, cfg.ESDTTransferRoleEnableEpoch, handler.GetActivationEpoch(common.ESDTTransferRoleFlag))
	require.Equal(t, cfg.ComputeRewardCheckpointEnableEpoch, handler.GetActivationEpoch(common.ComputeRewardCheckpointFlag))
	require.Equal(t, cfg.SCRSizeInvariantCheckEnableEpoch, handler.GetActivationEpoch(common.SCRSizeInvariantCheckFlag))
	require.Equal(t, cfg.BackwardCompSaveKeyValueEnableEpoch, handler.GetActivationEpoch(common.BackwardCompSaveKeyValueFlag))
	require.Equal(t, cfg.ESDTNFTCreateOnMultiShardEnableEpoch, handler.GetActivationEpoch(common.ESDTNFTCreateOnMultiShardFlag))
	require.Equal(t, cfg.MetaESDTSetEnableEpoch, handler.GetActivationEpoch(common.MetaESDTSetFlag))
	require.Equal(t, cfg.AddTokensToDelegationEnableEpoch, handler.GetActivationEpoch(common.AddTokensToDelegationFlag))
	require.Equal(t, cfg.MultiESDTTransferFixOnCallBackOnEnableEpoch, handler.GetActivationEpoch(common.MultiESDTTransferFixOnCallBackFlag))
	require.Equal(t, cfg.OptimizeGasUsedInCrossMiniBlocksEnableEpoch, handler.GetActivationEpoch(common.OptimizeGasUsedInCrossMiniBlocksFlag))
	require.Equal(t, cfg.CorrectFirstQueuedEpoch, handler.GetActivationEpoch(common.CorrectFirstQueuedFlag))
	require.Equal(t, cfg.DeleteDelegatorAfterClaimRewardsEnableEpoch, handler.GetActivationEpoch(common.DeleteDelegatorAfterClaimRewardsFlag))
	require.Equal(t, cfg.RemoveNonUpdatedStorageEnableEpoch, handler.GetActivationEpoch(common.RemoveNonUpdatedStorageFlag))
	require.Equal(t, cfg.OptimizeNFTStoreEnableEpoch, handler.GetActivationEpoch(common.OptimizeNFTStoreFlag))
	require.Equal(t, cfg.CreateNFTThroughExecByCallerEnableEpoch, handler.GetActivationEpoch(common.CreateNFTThroughExecByCallerFlag))
	require.Equal(t, cfg.StopDecreasingValidatorRatingWhenStuckEnableEpoch, handler.GetActivationEpoch(common.StopDecreasingValidatorRatingWhenStuckFlag))
	require.Equal(t, cfg.FrontRunningProtectionEnableEpoch, handler.GetActivationEpoch(common.FrontRunningProtectionFlag))
	require.Equal(t, cfg.IsPayableBySCEnableEpoch, handler.GetActivationEpoch(common.PayableBySCFlag))
	require.Equal(t, cfg.CleanUpInformativeSCRsEnableEpoch, handler.GetActivationEpoch(common.CleanUpInformativeSCRsFlag))
	require.Equal(t, cfg.StorageAPICostOptimizationEnableEpoch, handler.GetActivationEpoch(common.StorageAPICostOptimizationFlag))
	require.Equal(t, cfg.ESDTRegisterAndSetAllRolesEnableEpoch, handler.GetActivationEpoch(common.ESDTRegisterAndSetAllRolesFlag))
	require.Equal(t, cfg.ScheduledMiniBlocksEnableEpoch, handler.GetActivationEpoch(common.ScheduledMiniBlocksFlag))
	require.Equal(t, cfg.CorrectJailedNotUnstakedEmptyQueueEpoch, handler.GetActivationEpoch(common.CorrectJailedNotUnStakedEmptyQueueFlag))
	require.Equal(t, cfg.DoNotReturnOldBlockInBlockchainHookEnableEpoch, handler.GetActivationEpoch(common.DoNotReturnOldBlockInBlockchainHookFlag))
	require.Equal(t, cfg.AddFailedRelayedTxToInvalidMBsDisableEpoch, handler.GetActivationEpoch(common.AddFailedRelayedTxToInvalidMBsFlag))
	require.Equal(t, cfg.SCRSizeInvariantOnBuiltInResultEnableEpoch, handler.GetActivationEpoch(common.SCRSizeInvariantOnBuiltInResultFlag))
	require.Equal(t, cfg.CheckCorrectTokenIDForTransferRoleEnableEpoch, handler.GetActivationEpoch(common.CheckCorrectTokenIDForTransferRoleFlag))
	require.Equal(t, cfg.FailExecutionOnEveryAPIErrorEnableEpoch, handler.GetActivationEpoch(common.FailExecutionOnEveryAPIErrorFlag))
	require.Equal(t, cfg.MiniBlockPartialExecutionEnableEpoch, handler.GetActivationEpoch(common.MiniBlockPartialExecutionFlag))
	require.Equal(t, cfg.ManagedCryptoAPIsEnableEpoch, handler.GetActivationEpoch(common.ManagedCryptoAPIsFlag))
	require.Equal(t, cfg.ESDTMetadataContinuousCleanupEnableEpoch, handler.GetActivationEpoch(common.ESDTMetadataContinuousCleanupFlag))
	require.Equal(t, cfg.DisableExecByCallerEnableEpoch, handler.GetActivationEpoch(common.DisableExecByCallerFlag))
	require.Equal(t, cfg.RefactorContextEnableEpoch, handler.GetActivationEpoch(common.RefactorContextFlag))
	require.Equal(t, cfg.CheckFunctionArgumentEnableEpoch, handler.GetActivationEpoch(common.CheckFunctionArgumentFlag))
	require.Equal(t, cfg.CheckExecuteOnReadOnlyEnableEpoch, handler.GetActivationEpoch(common.CheckExecuteOnReadOnlyFlag))
	require.Equal(t, cfg.SetSenderInEeiOutputTransferEnableEpoch, handler.GetActivationEpoch(common.SetSenderInEeiOutputTransferFlag))
	require.Equal(t, cfg.ESDTMetadataContinuousCleanupEnableEpoch, handler.GetActivationEpoch(common.FixAsyncCallbackCheckFlag))
	require.Equal(t, cfg.OptimizeNFTStoreEnableEpoch, handler.GetActivationEpoch(common.SaveToSystemAccountFlag))
	require.Equal(t, cfg.OptimizeNFTStoreEnableEpoch, handler.GetActivationEpoch(common.CheckFrozenCollectionFlag))
	require.Equal(t, cfg.ESDTMetadataContinuousCleanupEnableEpoch, handler.GetActivationEpoch(common.SendAlwaysFlag))
	require.Equal(t, cfg.OptimizeNFTStoreEnableEpoch, handler.GetActivationEpoch(common.ValueLengthCheckFlag))
	require.Equal(t, cfg.OptimizeNFTStoreEnableEpoch, handler.GetActivationEpoch(common.CheckTransferFlag))
	require.Equal(t, cfg.ESDTMultiTransferEnableEpoch, handler.GetActivationEpoch(common.ESDTNFTImprovementV1Flag))
	require.Equal(t, cfg.ESDTMetadataContinuousCleanupEnableEpoch, handler.GetActivationEpoch(common.ChangeDelegationOwnerFlag))
	require.Equal(t, cfg.RefactorPeersMiniBlocksEnableEpoch, handler.GetActivationEpoch(common.RefactorPeersMiniBlocksFlag))
	require.Equal(t, cfg.SCProcessorV2EnableEpoch, handler.GetActivationEpoch(common.SCProcessorV2Flag))
	require.Equal(t, cfg.FixAsyncCallBackArgsListEnableEpoch, handler.GetActivationEpoch(common.FixAsyncCallBackArgsListFlag))
	require.Equal(t, cfg.FixOldTokenLiquidityEnableEpoch, handler.GetActivationEpoch(common.FixOldTokenLiquidityFlag))
	require.Equal(t, cfg.RuntimeMemStoreLimitEnableEpoch, handler.GetActivationEpoch(common.RuntimeMemStoreLimitFlag))
	require.Equal(t, cfg.RuntimeCodeSizeFixEnableEpoch, handler.GetActivationEpoch(common.RuntimeCodeSizeFixFlag))
	require.Equal(t, cfg.MaxBlockchainHookCountersEnableEpoch, handler.GetActivationEpoch(common.MaxBlockchainHookCountersFlag))
	require.Equal(t, cfg.WipeSingleNFTLiquidityDecreaseEnableEpoch, handler.GetActivationEpoch(common.WipeSingleNFTLiquidityDecreaseFlag))
	require.Equal(t, cfg.AlwaysSaveTokenMetaDataEnableEpoch, handler.GetActivationEpoch(common.AlwaysSaveTokenMetaDataFlag))
	require.Equal(t, cfg.SetGuardianEnableEpoch, handler.GetActivationEpoch(common.SetGuardianFlag))
	require.Equal(t, cfg.RelayedNonceFixEnableEpoch, handler.GetActivationEpoch(common.RelayedNonceFixFlag))
	require.Equal(t, cfg.ConsistentTokensValuesLengthCheckEnableEpoch, handler.GetActivationEpoch(common.ConsistentTokensValuesLengthCheckFlag))
	require.Equal(t, cfg.KeepExecOrderOnCreatedSCRsEnableEpoch, handler.GetActivationEpoch(common.KeepExecOrderOnCreatedSCRsFlag))
	require.Equal(t, cfg.MultiClaimOnDelegationEnableEpoch, handler.GetActivationEpoch(common.MultiClaimOnDelegationFlag))
	require.Equal(t, cfg.ChangeUsernameEnableEpoch, handler.GetActivationEpoch(common.ChangeUsernameFlag))
	require.Equal(t, cfg.AutoBalanceDataTriesEnableEpoch, handler.GetActivationEpoch(common.AutoBalanceDataTriesFlag))
	require.Equal(t, cfg.MigrateDataTrieEnableEpoch, handler.GetActivationEpoch(common.MigrateDataTrieFlag))
	require.Equal(t, cfg.FixDelegationChangeOwnerOnAccountEnableEpoch, handler.GetActivationEpoch(common.FixDelegationChangeOwnerOnAccountFlag))
	require.Equal(t, cfg.FixOOGReturnCodeEnableEpoch, handler.GetActivationEpoch(common.FixOOGReturnCodeFlag))
	require.Equal(t, cfg.DeterministicSortOnValidatorsInfoEnableEpoch, handler.GetActivationEpoch(common.DeterministicSortOnValidatorsInfoFixFlag))
	require.Equal(t, cfg.DynamicGasCostForDataTrieStorageLoadEnableEpoch, handler.GetActivationEpoch(common.DynamicGasCostForDataTrieStorageLoadFlag))
	require.Equal(t, cfg.ScToScLogEventEnableEpoch, handler.GetActivationEpoch(common.ScToScLogEventFlag))
	require.Equal(t, cfg.BlockGasAndFeesReCheckEnableEpoch, handler.GetActivationEpoch(common.BlockGasAndFeesReCheckFlag))
	require.Equal(t, cfg.BalanceWaitingListsEnableEpoch, handler.GetActivationEpoch(common.BalanceWaitingListsFlag))
	require.Equal(t, cfg.NFTStopCreateEnableEpoch, handler.GetActivationEpoch(common.NFTStopCreateFlag))
	require.Equal(t, cfg.ChangeOwnerAddressCrossShardThroughSCEnableEpoch, handler.GetActivationEpoch(common.IsChangeOwnerAddressCrossShardThroughSCFlag))
	require.Equal(t, cfg.FixGasRemainingForSaveKeyValueBuiltinFunctionEnableEpoch, handler.GetActivationEpoch(common.FixGasRemainingForSaveKeyValueFlag))
	require.Equal(t, cfg.CurrentRandomnessOnSortingEnableEpoch, handler.GetActivationEpoch(common.CurrentRandomnessOnSortingFlag))
	require.Equal(t, cfg.StakeLimitsEnableEpoch, handler.GetActivationEpoch(common.StakeLimitsFlag))
	require.Equal(t, cfg.StakingV4Step1EnableEpoch, handler.GetActivationEpoch(common.StakingV4Step1Flag))
	require.Equal(t, cfg.StakingV4Step2EnableEpoch, handler.GetActivationEpoch(common.StakingV4Step2Flag))
	require.Equal(t, cfg.StakingV4Step3EnableEpoch, handler.GetActivationEpoch(common.StakingV4Step3Flag))
	require.Equal(t, cfg.CleanupAuctionOnLowWaitingListEnableEpoch, handler.GetActivationEpoch(common.CleanupAuctionOnLowWaitingListFlag))
	require.Equal(t, cfg.StakingV4Step1EnableEpoch, handler.GetActivationEpoch(common.StakingV4StartedFlag))
	require.Equal(t, cfg.AlwaysMergeContextsInEEIEnableEpoch, handler.GetActivationEpoch(common.AlwaysMergeContextsInEEIFlag))
	require.Equal(t, cfg.DynamicESDTEnableEpoch, handler.GetActivationEpoch(common.DynamicESDTFlag))
	require.Equal(t, cfg.EGLDInMultiTransferEnableEpoch, handler.GetActivationEpoch(common.EGLDInESDTMultiTransferFlag))
	require.Equal(t, cfg.CryptoOpcodesV2EnableEpoch, handler.GetActivationEpoch(common.CryptoOpcodesV2Flag))
	require.Equal(t, cfg.RelayedTransactionsV3EnableEpoch, handler.GetActivationEpoch(common.RelayedTransactionsV3Flag))
<<<<<<< HEAD
	require.Equal(t, cfg.FixRelayedMoveBalanceEnableEpoch, handler.GetActivationEpoch(common.FixRelayedMoveBalanceFlag))
	require.Equal(t, cfg.FullGasPriceForSCRsEnableEpoch, handler.GetActivationEpoch(common.FullGasPriceForSCRsFlag))
=======
	require.Equal(t, cfg.FixRelayedBaseCostEnableEpoch, handler.GetActivationEpoch(common.FixRelayedBaseCostFlag))
>>>>>>> 51434d22
}

func TestEnableEpochsHandler_IsInterfaceNil(t *testing.T) {
	t.Parallel()

	var handler *enableEpochsHandler
	require.True(t, handler.IsInterfaceNil())

	handler, _ = NewEnableEpochsHandler(createEnableEpochsConfig(), &epochNotifier.EpochNotifierStub{})
	require.False(t, handler.IsInterfaceNil())
}<|MERGE_RESOLUTION|>--- conflicted
+++ resolved
@@ -120,12 +120,8 @@
 		EGLDInMultiTransferEnableEpoch:                           103,
 		CryptoOpcodesV2EnableEpoch:                               104,
 		RelayedTransactionsV3EnableEpoch:                         105,
-<<<<<<< HEAD
-		FixRelayedMoveBalanceEnableEpoch:                         106,
+		FixRelayedBaseCostEnableEpoch:                            106,
 		FullGasPriceForSCRsEnableEpoch:                           107,
-=======
-		FixRelayedBaseCostEnableEpoch:                            106,
->>>>>>> 51434d22
 	}
 }
 
@@ -327,12 +323,8 @@
 	require.True(t, handler.IsFlagEnabled(common.AlwaysMergeContextsInEEIFlag))
 	require.True(t, handler.IsFlagEnabled(common.DynamicESDTFlag))
 	require.True(t, handler.IsFlagEnabled(common.RelayedTransactionsV3Flag))
-<<<<<<< HEAD
-	require.True(t, handler.IsFlagEnabled(common.FixRelayedMoveBalanceFlag))
+	require.True(t, handler.IsFlagEnabled(common.FixRelayedBaseCostFlag))
 	require.True(t, handler.IsFlagEnabled(common.FullGasPriceForSCRsFlag))
-=======
-	require.True(t, handler.IsFlagEnabled(common.FixRelayedBaseCostFlag))
->>>>>>> 51434d22
 }
 
 func TestEnableEpochsHandler_GetActivationEpoch(t *testing.T) {
@@ -453,12 +445,8 @@
 	require.Equal(t, cfg.EGLDInMultiTransferEnableEpoch, handler.GetActivationEpoch(common.EGLDInESDTMultiTransferFlag))
 	require.Equal(t, cfg.CryptoOpcodesV2EnableEpoch, handler.GetActivationEpoch(common.CryptoOpcodesV2Flag))
 	require.Equal(t, cfg.RelayedTransactionsV3EnableEpoch, handler.GetActivationEpoch(common.RelayedTransactionsV3Flag))
-<<<<<<< HEAD
-	require.Equal(t, cfg.FixRelayedMoveBalanceEnableEpoch, handler.GetActivationEpoch(common.FixRelayedMoveBalanceFlag))
+	require.Equal(t, cfg.FixRelayedBaseCostEnableEpoch, handler.GetActivationEpoch(common.FixRelayedBaseCostFlag))
 	require.Equal(t, cfg.FullGasPriceForSCRsEnableEpoch, handler.GetActivationEpoch(common.FullGasPriceForSCRsFlag))
-=======
-	require.Equal(t, cfg.FixRelayedBaseCostEnableEpoch, handler.GetActivationEpoch(common.FixRelayedBaseCostFlag))
->>>>>>> 51434d22
 }
 
 func TestEnableEpochsHandler_IsInterfaceNil(t *testing.T) {
