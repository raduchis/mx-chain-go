package enablers

import (
	"math"
	"testing"

	"github.com/multiversx/mx-chain-core-go/core/check"
	"github.com/multiversx/mx-chain-go/config"
	"github.com/multiversx/mx-chain-go/process"
	"github.com/multiversx/mx-chain-go/testscommon/epochNotifier"
	vmcommon "github.com/multiversx/mx-chain-vm-common-go"
	"github.com/stretchr/testify/assert"
	"github.com/stretchr/testify/require"
)

func createEnableEpochsConfig() config.EnableEpochs {
	return config.EnableEpochs{
		SCDeployEnableEpoch:                               1,
		BuiltInFunctionsEnableEpoch:                       2,
		RelayedTransactionsEnableEpoch:                    3,
		PenalizedTooMuchGasEnableEpoch:                    4,
		SwitchJailWaitingEnableEpoch:                      5,
		BelowSignedThresholdEnableEpoch:                   6,
		SwitchHysteresisForMinNodesEnableEpoch:            7,
		TransactionSignedWithTxHashEnableEpoch:            8,
		MetaProtectionEnableEpoch:                         9,
		AheadOfTimeGasUsageEnableEpoch:                    10,
		GasPriceModifierEnableEpoch:                       11,
		RepairCallbackEnableEpoch:                         12,
		BlockGasAndFeesReCheckEnableEpoch:                 13,
		BalanceWaitingListsEnableEpoch:                    14,
		ReturnDataToLastTransferEnableEpoch:               15,
		SenderInOutTransferEnableEpoch:                    16,
		StakeEnableEpoch:                                  17,
		StakingV2EnableEpoch:                              18,
		DoubleKeyProtectionEnableEpoch:                    19,
		ESDTEnableEpoch:                                   20,
		GovernanceEnableEpoch:                             21,
		DelegationManagerEnableEpoch:                      22,
		DelegationSmartContractEnableEpoch:                23,
		CorrectLastUnjailedEnableEpoch:                    24,
		RelayedTransactionsV2EnableEpoch:                  25,
		UnbondTokensV2EnableEpoch:                         26,
		SaveJailedAlwaysEnableEpoch:                       27,
		ReDelegateBelowMinCheckEnableEpoch:                28,
		ValidatorToDelegationEnableEpoch:                  29,
		WaitingListFixEnableEpoch:                         30,
		IncrementSCRNonceInMultiTransferEnableEpoch:       31,
		ESDTMultiTransferEnableEpoch:                      32,
		GlobalMintBurnDisableEpoch:                        33,
		ESDTTransferRoleEnableEpoch:                       34,
		BuiltInFunctionOnMetaEnableEpoch:                  35,
		ComputeRewardCheckpointEnableEpoch:                36,
		SCRSizeInvariantCheckEnableEpoch:                  37,
		BackwardCompSaveKeyValueEnableEpoch:               38,
		ESDTNFTCreateOnMultiShardEnableEpoch:              39,
		MetaESDTSetEnableEpoch:                            40,
		AddTokensToDelegationEnableEpoch:                  41,
		MultiESDTTransferFixOnCallBackOnEnableEpoch:       42,
		OptimizeGasUsedInCrossMiniBlocksEnableEpoch:       43,
		CorrectFirstQueuedEpoch:                           44,
		DeleteDelegatorAfterClaimRewardsEnableEpoch:       45,
		FixOOGReturnCodeEnableEpoch:                       46,
		RemoveNonUpdatedStorageEnableEpoch:                47,
		OptimizeNFTStoreEnableEpoch:                       48,
		CreateNFTThroughExecByCallerEnableEpoch:           49,
		StopDecreasingValidatorRatingWhenStuckEnableEpoch: 50,
		FrontRunningProtectionEnableEpoch:                 51,
		IsPayableBySCEnableEpoch:                          52,
		CleanUpInformativeSCRsEnableEpoch:                 53,
		StorageAPICostOptimizationEnableEpoch:             54,
		TransformToMultiShardCreateEnableEpoch:            55,
		ESDTRegisterAndSetAllRolesEnableEpoch:             56,
		ScheduledMiniBlocksEnableEpoch:                    57,
		CorrectJailedNotUnstakedEmptyQueueEpoch:           58,
		DoNotReturnOldBlockInBlockchainHookEnableEpoch:    59,
		AddFailedRelayedTxToInvalidMBsDisableEpoch:        60,
		SCRSizeInvariantOnBuiltInResultEnableEpoch:        61,
		CheckCorrectTokenIDForTransferRoleEnableEpoch:     62,
		DisableExecByCallerEnableEpoch:                    63,
		RefactorContextEnableEpoch:                        64,
		FailExecutionOnEveryAPIErrorEnableEpoch:           65,
		ManagedCryptoAPIsEnableEpoch:                      66,
		CheckFunctionArgumentEnableEpoch:                  67,
		CheckExecuteOnReadOnlyEnableEpoch:                 68,
		ESDTMetadataContinuousCleanupEnableEpoch:          69,
		MiniBlockPartialExecutionEnableEpoch:              70,
		FixAsyncCallBackArgsListEnableEpoch:               71,
		FixOldTokenLiquidityEnableEpoch:                   72,
		RuntimeMemStoreLimitEnableEpoch:                   73,
		SetSenderInEeiOutputTransferEnableEpoch:           74,
		RefactorPeersMiniBlocksEnableEpoch:                75,
		MaxBlockchainHookCountersEnableEpoch:              76,
		WipeSingleNFTLiquidityDecreaseEnableEpoch:         77,
		AlwaysSaveTokenMetaDataEnableEpoch:                78,
		RuntimeCodeSizeFixEnableEpoch:                     79,
		RelayedNonceFixEnableEpoch:                        80,
		SetGuardianEnableEpoch:                            81,
		AutoBalanceDataTriesEnableEpoch:                   82,
		KeepExecOrderOnCreatedSCRsEnableEpoch:             83,
		MultiClaimOnDelegationEnableEpoch:                 84,
		ChangeUsernameEnableEpoch:                         85,
		ConsistentTokensValuesLengthCheckEnableEpoch:      86,
		FixDelegationChangeOwnerOnAccountEnableEpoch:      87,
<<<<<<< HEAD
		ScToScLogEventEnableEpoch:                         88,
=======
		DeterministicSortOnValidatorsInfoEnableEpoch:      79,
>>>>>>> 44c0f9cb
	}
}

func TestNewEnableEpochsHandler(t *testing.T) {
	t.Parallel()

	t.Run("nil epoch notifier should error", func(t *testing.T) {
		t.Parallel()

		handler, err := NewEnableEpochsHandler(createEnableEpochsConfig(), nil)
		assert.Equal(t, process.ErrNilEpochNotifier, err)
		assert.True(t, check.IfNil(handler))
	})
	t.Run("should work", func(t *testing.T) {
		t.Parallel()

		wasCalled := false
		handler, err := NewEnableEpochsHandler(createEnableEpochsConfig(), &epochNotifier.EpochNotifierStub{
			RegisterNotifyHandlerCalled: func(handler vmcommon.EpochSubscriberHandler) {
				wasCalled = true
			},
		})
		assert.Nil(t, err)
		assert.False(t, check.IfNil(handler))
		assert.True(t, wasCalled)
	})
}

func TestNewEnableEpochsHandler_EpochConfirmed(t *testing.T) {
	t.Parallel()

	t.Run("higher epoch should set only >= and > flags", func(t *testing.T) {
		t.Parallel()

		cfg := createEnableEpochsConfig()
		handler, _ := NewEnableEpochsHandler(cfg, &epochNotifier.EpochNotifierStub{})
		require.False(t, check.IfNil(handler))

		handler.EpochConfirmed(math.MaxUint32, 0)

		assert.True(t, handler.IsSCDeployFlagEnabled())
		assert.True(t, handler.IsBuiltInFunctionsFlagEnabled())
		assert.True(t, handler.IsRelayedTransactionsFlagEnabled())
		assert.True(t, handler.IsPenalizedTooMuchGasFlagEnabled())
		assert.True(t, handler.IsSwitchJailWaitingFlagEnabled())
		assert.True(t, handler.IsBelowSignedThresholdFlagEnabled())
		assert.True(t, handler.IsSwitchHysteresisForMinNodesFlagEnabled())
		assert.False(t, handler.IsSwitchHysteresisForMinNodesFlagEnabledForCurrentEpoch()) // epoch == limit
		assert.True(t, handler.IsTransactionSignedWithTxHashFlagEnabled())
		assert.True(t, handler.IsMetaProtectionFlagEnabled())
		assert.True(t, handler.IsAheadOfTimeGasUsageFlagEnabled())
		assert.True(t, handler.IsGasPriceModifierFlagEnabled())
		assert.True(t, handler.IsRepairCallbackFlagEnabled())
		assert.True(t, handler.IsBalanceWaitingListsFlagEnabled())
		assert.True(t, handler.IsReturnDataToLastTransferFlagEnabled())
		assert.True(t, handler.IsSenderInOutTransferFlagEnabled())
		assert.True(t, handler.IsStakeFlagEnabled())
		assert.True(t, handler.IsStakingV2FlagEnabled())
		assert.False(t, handler.IsStakingV2OwnerFlagEnabled()) // epoch == limit
		assert.True(t, handler.IsStakingV2FlagEnabledForActivationEpochCompleted())
		assert.True(t, handler.IsDoubleKeyProtectionFlagEnabled())
		assert.True(t, handler.IsESDTFlagEnabled())
		assert.False(t, handler.IsESDTFlagEnabledForCurrentEpoch()) // epoch == limit
		assert.True(t, handler.IsGovernanceFlagEnabled())
		assert.False(t, handler.IsGovernanceFlagEnabledForCurrentEpoch()) // epoch == limit
		assert.True(t, handler.IsDelegationManagerFlagEnabled())
		assert.True(t, handler.IsDelegationSmartContractFlagEnabled())
		assert.False(t, handler.IsDelegationSmartContractFlagEnabledForCurrentEpoch()) // epoch == limit
		assert.True(t, handler.IsCorrectLastUnJailedFlagEnabled())
		assert.False(t, handler.IsCorrectLastUnJailedFlagEnabledForCurrentEpoch()) // epoch == limit
		assert.True(t, handler.IsRelayedTransactionsV2FlagEnabled())
		assert.True(t, handler.IsUnBondTokensV2FlagEnabled())
		assert.True(t, handler.IsSaveJailedAlwaysFlagEnabled())
		assert.True(t, handler.IsReDelegateBelowMinCheckFlagEnabled())
		assert.True(t, handler.IsValidatorToDelegationFlagEnabled())
		assert.True(t, handler.IsWaitingListFixFlagEnabled())
		assert.True(t, handler.IsIncrementSCRNonceInMultiTransferFlagEnabled())
		assert.True(t, handler.IsESDTMultiTransferFlagEnabled())
		assert.False(t, handler.IsGlobalMintBurnFlagEnabled())
		assert.True(t, handler.IsESDTTransferRoleFlagEnabled())
		assert.True(t, handler.IsBuiltInFunctionOnMetaFlagEnabled())
		assert.True(t, handler.IsComputeRewardCheckpointFlagEnabled())
		assert.True(t, handler.IsSCRSizeInvariantCheckFlagEnabled())
		assert.False(t, handler.IsBackwardCompSaveKeyValueFlagEnabled())
		assert.True(t, handler.IsESDTNFTCreateOnMultiShardFlagEnabled())
		assert.True(t, handler.IsMetaESDTSetFlagEnabled())
		assert.True(t, handler.IsAddTokensToDelegationFlagEnabled())
		assert.True(t, handler.IsMultiESDTTransferFixOnCallBackFlagEnabled())
		assert.True(t, handler.IsOptimizeGasUsedInCrossMiniBlocksFlagEnabled())
		assert.True(t, handler.IsCorrectFirstQueuedFlagEnabled())
		assert.True(t, handler.IsDeleteDelegatorAfterClaimRewardsFlagEnabled())
		assert.True(t, handler.IsFixOOGReturnCodeFlagEnabled())
		assert.True(t, handler.IsRemoveNonUpdatedStorageFlagEnabled())
		assert.True(t, handler.IsOptimizeNFTStoreFlagEnabled())
		assert.True(t, handler.IsCreateNFTThroughExecByCallerFlagEnabled())
		assert.True(t, handler.IsStopDecreasingValidatorRatingWhenStuckFlagEnabled())
		assert.True(t, handler.IsFrontRunningProtectionFlagEnabled())
		assert.True(t, handler.IsPayableBySCFlagEnabled())
		assert.True(t, handler.IsCleanUpInformativeSCRsFlagEnabled())
		assert.True(t, handler.IsStorageAPICostOptimizationFlagEnabled())
		assert.True(t, handler.IsESDTRegisterAndSetAllRolesFlagEnabled())
		assert.True(t, handler.IsScheduledMiniBlocksFlagEnabled())
		assert.True(t, handler.IsCorrectJailedNotUnStakedEmptyQueueFlagEnabled())
		assert.True(t, handler.IsDoNotReturnOldBlockInBlockchainHookFlagEnabled())
		assert.False(t, handler.IsAddFailedRelayedTxToInvalidMBsFlag())
		assert.True(t, handler.IsSCRSizeInvariantOnBuiltInResultFlagEnabled())
		assert.True(t, handler.IsCheckCorrectTokenIDForTransferRoleFlagEnabled())
		assert.True(t, handler.IsDisableExecByCallerFlagEnabled())
		assert.True(t, handler.IsRefactorContextFlagEnabled())
		assert.True(t, handler.IsFailExecutionOnEveryAPIErrorFlagEnabled())
		assert.True(t, handler.IsManagedCryptoAPIsFlagEnabled())
		assert.True(t, handler.IsCheckFunctionArgumentFlagEnabled())
		assert.True(t, handler.IsCheckExecuteOnReadOnlyFlagEnabled())
		assert.True(t, handler.IsESDTMetadataContinuousCleanupFlagEnabled())
		assert.True(t, handler.IsChangeDelegationOwnerFlagEnabled())
		assert.True(t, handler.IsMiniBlockPartialExecutionFlagEnabled())
		assert.True(t, handler.IsFixAsyncCallBackArgsListFlagEnabled())
		assert.True(t, handler.IsFixOldTokenLiquidityEnabled())
		assert.True(t, handler.IsRuntimeMemStoreLimitEnabled())
		assert.True(t, handler.IsSetSenderInEeiOutputTransferFlagEnabled())
		assert.True(t, handler.IsRefactorPeersMiniBlocksFlagEnabled())
		assert.True(t, handler.IsMaxBlockchainHookCountersFlagEnabled())
		assert.True(t, handler.IsWipeSingleNFTLiquidityDecreaseEnabled())
		assert.True(t, handler.IsAlwaysSaveTokenMetaDataEnabled())
		assert.True(t, handler.IsRuntimeCodeSizeFixEnabled())
		assert.True(t, handler.IsRelayedNonceFixEnabled())
		assert.True(t, handler.IsSetGuardianEnabled())
<<<<<<< HEAD
		assert.True(t, handler.IsScToScEventLogEnabled())
=======
		assert.True(t, handler.IsDeterministicSortOnValidatorsInfoFixEnabled())
>>>>>>> 44c0f9cb
		assert.True(t, handler.IsAutoBalanceDataTriesEnabled())
		assert.True(t, handler.IsKeepExecOrderOnCreatedSCRsEnabled())
		assert.True(t, handler.IsMultiClaimOnDelegationEnabled())
		assert.True(t, handler.IsChangeUsernameEnabled())
		assert.True(t, handler.IsConsistentTokensValuesLengthCheckEnabled())
		assert.True(t, handler.IsFixAsyncCallbackCheckFlagEnabled())
		assert.True(t, handler.IsSaveToSystemAccountFlagEnabled())
		assert.True(t, handler.IsCheckFrozenCollectionFlagEnabled())
		assert.True(t, handler.IsSendAlwaysFlagEnabled())
		assert.True(t, handler.IsValueLengthCheckFlagEnabled())
		assert.True(t, handler.IsCheckTransferFlagEnabled())
		assert.True(t, handler.IsTransferToMetaFlagEnabled())
		assert.True(t, handler.IsESDTNFTImprovementV1FlagEnabled())
		assert.True(t, handler.FixDelegationChangeOwnerOnAccountEnabled())
	})
	t.Run("flags with == condition should not be set, the ones with >= should be set", func(t *testing.T) {
		t.Parallel()

		epoch := uint32(math.MaxUint32)
		cfg := createEnableEpochsConfig()
		cfg.StakingV2EnableEpoch = epoch
		cfg.ESDTEnableEpoch = epoch
		cfg.GovernanceEnableEpoch = epoch
		cfg.CorrectLastUnjailedEnableEpoch = epoch

		handler, _ := NewEnableEpochsHandler(cfg, &epochNotifier.EpochNotifierStub{})
		require.False(t, check.IfNil(handler))

		handler.EpochConfirmed(epoch, 0)

		assert.True(t, handler.IsSCDeployFlagEnabled())
		assert.True(t, handler.IsBuiltInFunctionsFlagEnabled())
		assert.True(t, handler.IsRelayedTransactionsFlagEnabled())
		assert.True(t, handler.IsPenalizedTooMuchGasFlagEnabled())
		assert.True(t, handler.IsSwitchJailWaitingFlagEnabled())
		assert.True(t, handler.IsBelowSignedThresholdFlagEnabled())
		assert.True(t, handler.IsSwitchHysteresisForMinNodesFlagEnabled())
		assert.False(t, handler.IsSwitchHysteresisForMinNodesFlagEnabledForCurrentEpoch()) // epoch == limit
		assert.True(t, handler.IsTransactionSignedWithTxHashFlagEnabled())
		assert.True(t, handler.IsMetaProtectionFlagEnabled())
		assert.True(t, handler.IsAheadOfTimeGasUsageFlagEnabled())
		assert.True(t, handler.IsGasPriceModifierFlagEnabled())
		assert.True(t, handler.IsRepairCallbackFlagEnabled())
		assert.True(t, handler.IsBalanceWaitingListsFlagEnabled())
		assert.True(t, handler.IsReturnDataToLastTransferFlagEnabled())
		assert.True(t, handler.IsSenderInOutTransferFlagEnabled())
		assert.True(t, handler.IsStakeFlagEnabled())
		assert.True(t, handler.IsStakingV2FlagEnabled())
		assert.True(t, handler.IsStakingV2OwnerFlagEnabled()) // epoch == limit
		assert.False(t, handler.IsStakingV2FlagEnabledForActivationEpochCompleted())
		assert.True(t, handler.IsDoubleKeyProtectionFlagEnabled())
		assert.True(t, handler.IsESDTFlagEnabled())
		assert.True(t, handler.IsESDTFlagEnabledForCurrentEpoch()) // epoch == limit
		assert.True(t, handler.IsGovernanceFlagEnabled())
		assert.True(t, handler.IsGovernanceFlagEnabledForCurrentEpoch()) // epoch == limit
		assert.True(t, handler.IsDelegationManagerFlagEnabled())
		assert.True(t, handler.IsDelegationSmartContractFlagEnabled())
		assert.False(t, handler.IsDelegationSmartContractFlagEnabledForCurrentEpoch()) // epoch == limit
		assert.True(t, handler.IsCorrectLastUnJailedFlagEnabled())
		assert.True(t, handler.IsCorrectLastUnJailedFlagEnabledForCurrentEpoch()) // epoch == limit
		assert.True(t, handler.IsRelayedTransactionsV2FlagEnabled())
		assert.True(t, handler.IsUnBondTokensV2FlagEnabled())
		assert.True(t, handler.IsSaveJailedAlwaysFlagEnabled())
		assert.True(t, handler.IsReDelegateBelowMinCheckFlagEnabled())
		assert.True(t, handler.IsValidatorToDelegationFlagEnabled())
		assert.True(t, handler.IsWaitingListFixFlagEnabled())
		assert.True(t, handler.IsIncrementSCRNonceInMultiTransferFlagEnabled())
		assert.True(t, handler.IsESDTMultiTransferFlagEnabled())
		assert.False(t, handler.IsGlobalMintBurnFlagEnabled())
		assert.True(t, handler.IsESDTTransferRoleFlagEnabled())
		assert.True(t, handler.IsBuiltInFunctionOnMetaFlagEnabled())
		assert.True(t, handler.IsComputeRewardCheckpointFlagEnabled())
		assert.True(t, handler.IsSCRSizeInvariantCheckFlagEnabled())
		assert.False(t, handler.IsBackwardCompSaveKeyValueFlagEnabled())
		assert.True(t, handler.IsESDTNFTCreateOnMultiShardFlagEnabled())
		assert.True(t, handler.IsMetaESDTSetFlagEnabled())
		assert.True(t, handler.IsAddTokensToDelegationFlagEnabled())
		assert.True(t, handler.IsMultiESDTTransferFixOnCallBackFlagEnabled())
		assert.True(t, handler.IsOptimizeGasUsedInCrossMiniBlocksFlagEnabled())
		assert.True(t, handler.IsCorrectFirstQueuedFlagEnabled())
		assert.True(t, handler.IsDeleteDelegatorAfterClaimRewardsFlagEnabled())
		assert.True(t, handler.IsFixOOGReturnCodeFlagEnabled())
		assert.True(t, handler.IsRemoveNonUpdatedStorageFlagEnabled())
		assert.True(t, handler.IsOptimizeNFTStoreFlagEnabled())
		assert.True(t, handler.IsCreateNFTThroughExecByCallerFlagEnabled())
		assert.True(t, handler.IsStopDecreasingValidatorRatingWhenStuckFlagEnabled())
		assert.True(t, handler.IsFrontRunningProtectionFlagEnabled())
		assert.True(t, handler.IsPayableBySCFlagEnabled())
		assert.True(t, handler.IsCleanUpInformativeSCRsFlagEnabled())
		assert.True(t, handler.IsStorageAPICostOptimizationFlagEnabled())
		assert.True(t, handler.IsESDTRegisterAndSetAllRolesFlagEnabled())
		assert.True(t, handler.IsScheduledMiniBlocksFlagEnabled())
		assert.True(t, handler.IsCorrectJailedNotUnStakedEmptyQueueFlagEnabled())
		assert.True(t, handler.IsDoNotReturnOldBlockInBlockchainHookFlagEnabled())
		assert.False(t, handler.IsAddFailedRelayedTxToInvalidMBsFlag())
		assert.True(t, handler.IsSCRSizeInvariantOnBuiltInResultFlagEnabled())
		assert.True(t, handler.IsCheckCorrectTokenIDForTransferRoleFlagEnabled())
		assert.True(t, handler.IsDisableExecByCallerFlagEnabled())
		assert.True(t, handler.IsRefactorContextFlagEnabled())
		assert.True(t, handler.IsFailExecutionOnEveryAPIErrorFlagEnabled())
		assert.True(t, handler.IsManagedCryptoAPIsFlagEnabled())
		assert.True(t, handler.IsCheckFunctionArgumentFlagEnabled())
		assert.True(t, handler.IsCheckExecuteOnReadOnlyFlagEnabled())
		assert.True(t, handler.IsESDTMetadataContinuousCleanupFlagEnabled())
		assert.True(t, handler.IsChangeDelegationOwnerFlagEnabled())
		assert.True(t, handler.IsMiniBlockPartialExecutionFlagEnabled())
		assert.True(t, handler.IsFixAsyncCallBackArgsListFlagEnabled())
		assert.True(t, handler.IsFixOldTokenLiquidityEnabled())
		assert.True(t, handler.IsRuntimeMemStoreLimitEnabled())
		assert.True(t, handler.IsSetSenderInEeiOutputTransferFlagEnabled())
		assert.True(t, handler.IsRefactorPeersMiniBlocksFlagEnabled())
		assert.True(t, handler.IsMaxBlockchainHookCountersFlagEnabled())
		assert.True(t, handler.IsWipeSingleNFTLiquidityDecreaseEnabled())
		assert.True(t, handler.IsAlwaysSaveTokenMetaDataEnabled())
		assert.True(t, handler.IsRuntimeCodeSizeFixEnabled())
		assert.True(t, handler.IsRelayedNonceFixEnabled())
		assert.True(t, handler.IsSetGuardianEnabled())
<<<<<<< HEAD
		assert.True(t, handler.IsScToScEventLogEnabled())
=======
		assert.True(t, handler.IsDeterministicSortOnValidatorsInfoFixEnabled())
>>>>>>> 44c0f9cb
		assert.True(t, handler.IsAutoBalanceDataTriesEnabled())
		assert.True(t, handler.IsKeepExecOrderOnCreatedSCRsEnabled())
		assert.True(t, handler.IsMultiClaimOnDelegationEnabled())
		assert.True(t, handler.IsChangeUsernameEnabled())
		assert.True(t, handler.IsConsistentTokensValuesLengthCheckEnabled())
		assert.True(t, handler.IsFixAsyncCallbackCheckFlagEnabled())
		assert.True(t, handler.IsSaveToSystemAccountFlagEnabled())
		assert.True(t, handler.IsCheckFrozenCollectionFlagEnabled())
		assert.True(t, handler.IsSendAlwaysFlagEnabled())
		assert.True(t, handler.IsValueLengthCheckFlagEnabled())
		assert.True(t, handler.IsCheckTransferFlagEnabled())
		assert.True(t, handler.IsTransferToMetaFlagEnabled())
		assert.True(t, handler.IsESDTNFTImprovementV1FlagEnabled())
		assert.True(t, handler.FixDelegationChangeOwnerOnAccountEnabled())
	})
	t.Run("flags with < should be set", func(t *testing.T) {
		t.Parallel()

		epoch := uint32(0)
		cfg := createEnableEpochsConfig()
		handler, _ := NewEnableEpochsHandler(cfg, &epochNotifier.EpochNotifierStub{})
		require.False(t, check.IfNil(handler))

		handler.EpochConfirmed(epoch, 0)

		assert.False(t, handler.IsSCDeployFlagEnabled())
		assert.False(t, handler.IsBuiltInFunctionsFlagEnabled())
		assert.False(t, handler.IsRelayedTransactionsFlagEnabled())
		assert.False(t, handler.IsPenalizedTooMuchGasFlagEnabled())
		assert.False(t, handler.IsSwitchJailWaitingFlagEnabled())
		assert.False(t, handler.IsBelowSignedThresholdFlagEnabled())
		assert.False(t, handler.IsSwitchHysteresisForMinNodesFlagEnabled())
		assert.False(t, handler.IsSwitchHysteresisForMinNodesFlagEnabledForCurrentEpoch()) // epoch == limit
		assert.False(t, handler.IsTransactionSignedWithTxHashFlagEnabled())
		assert.False(t, handler.IsMetaProtectionFlagEnabled())
		assert.False(t, handler.IsAheadOfTimeGasUsageFlagEnabled())
		assert.False(t, handler.IsGasPriceModifierFlagEnabled())
		assert.False(t, handler.IsRepairCallbackFlagEnabled())
		assert.False(t, handler.IsBalanceWaitingListsFlagEnabled())
		assert.False(t, handler.IsReturnDataToLastTransferFlagEnabled())
		assert.False(t, handler.IsSenderInOutTransferFlagEnabled())
		assert.False(t, handler.IsStakeFlagEnabled())
		assert.False(t, handler.IsStakingV2FlagEnabled())
		assert.False(t, handler.IsStakingV2OwnerFlagEnabled()) // epoch == limit
		assert.False(t, handler.IsStakingV2FlagEnabledForActivationEpochCompleted())
		assert.False(t, handler.IsDoubleKeyProtectionFlagEnabled())
		assert.False(t, handler.IsESDTFlagEnabled())
		assert.False(t, handler.IsESDTFlagEnabledForCurrentEpoch()) // epoch == limit
		assert.False(t, handler.IsGovernanceFlagEnabled())
		assert.False(t, handler.IsGovernanceFlagEnabledForCurrentEpoch()) // epoch == limit
		assert.False(t, handler.IsDelegationManagerFlagEnabled())
		assert.False(t, handler.IsDelegationSmartContractFlagEnabled())
		assert.False(t, handler.IsDelegationSmartContractFlagEnabledForCurrentEpoch()) // epoch == limit
		assert.False(t, handler.IsCorrectLastUnJailedFlagEnabled())
		assert.False(t, handler.IsCorrectLastUnJailedFlagEnabledForCurrentEpoch()) // epoch == limit
		assert.False(t, handler.IsRelayedTransactionsV2FlagEnabled())
		assert.False(t, handler.IsUnBondTokensV2FlagEnabled())
		assert.False(t, handler.IsSaveJailedAlwaysFlagEnabled())
		assert.False(t, handler.IsReDelegateBelowMinCheckFlagEnabled())
		assert.False(t, handler.IsValidatorToDelegationFlagEnabled())
		assert.False(t, handler.IsWaitingListFixFlagEnabled())
		assert.False(t, handler.IsIncrementSCRNonceInMultiTransferFlagEnabled())
		assert.False(t, handler.IsESDTMultiTransferFlagEnabled())
		assert.True(t, handler.IsGlobalMintBurnFlagEnabled())
		assert.False(t, handler.IsESDTTransferRoleFlagEnabled())
		assert.False(t, handler.IsBuiltInFunctionOnMetaFlagEnabled())
		assert.False(t, handler.IsComputeRewardCheckpointFlagEnabled())
		assert.False(t, handler.IsSCRSizeInvariantCheckFlagEnabled())
		assert.True(t, handler.IsBackwardCompSaveKeyValueFlagEnabled())
		assert.False(t, handler.IsESDTNFTCreateOnMultiShardFlagEnabled())
		assert.False(t, handler.IsMetaESDTSetFlagEnabled())
		assert.False(t, handler.IsAddTokensToDelegationFlagEnabled())
		assert.False(t, handler.IsMultiESDTTransferFixOnCallBackFlagEnabled())
		assert.False(t, handler.IsOptimizeGasUsedInCrossMiniBlocksFlagEnabled())
		assert.False(t, handler.IsCorrectFirstQueuedFlagEnabled())
		assert.False(t, handler.IsDeleteDelegatorAfterClaimRewardsFlagEnabled())
		assert.False(t, handler.IsFixOOGReturnCodeFlagEnabled())
		assert.False(t, handler.IsRemoveNonUpdatedStorageFlagEnabled())
		assert.False(t, handler.IsOptimizeNFTStoreFlagEnabled())
		assert.False(t, handler.IsCreateNFTThroughExecByCallerFlagEnabled())
		assert.False(t, handler.IsStopDecreasingValidatorRatingWhenStuckFlagEnabled())
		assert.False(t, handler.IsFrontRunningProtectionFlagEnabled())
		assert.False(t, handler.IsPayableBySCFlagEnabled())
		assert.False(t, handler.IsCleanUpInformativeSCRsFlagEnabled())
		assert.False(t, handler.IsStorageAPICostOptimizationFlagEnabled())
		assert.False(t, handler.IsESDTRegisterAndSetAllRolesFlagEnabled())
		assert.False(t, handler.IsScheduledMiniBlocksFlagEnabled())
		assert.False(t, handler.IsCorrectJailedNotUnStakedEmptyQueueFlagEnabled())
		assert.False(t, handler.IsDoNotReturnOldBlockInBlockchainHookFlagEnabled())
		assert.True(t, handler.IsAddFailedRelayedTxToInvalidMBsFlag())
		assert.False(t, handler.IsSCRSizeInvariantOnBuiltInResultFlagEnabled())
		assert.False(t, handler.IsCheckCorrectTokenIDForTransferRoleFlagEnabled())
		assert.False(t, handler.IsDisableExecByCallerFlagEnabled())
		assert.False(t, handler.IsRefactorContextFlagEnabled())
		assert.False(t, handler.IsFailExecutionOnEveryAPIErrorFlagEnabled())
		assert.False(t, handler.IsManagedCryptoAPIsFlagEnabled())
		assert.False(t, handler.IsCheckFunctionArgumentFlagEnabled())
		assert.False(t, handler.IsCheckExecuteOnReadOnlyFlagEnabled())
		assert.False(t, handler.IsESDTMetadataContinuousCleanupFlagEnabled())
		assert.False(t, handler.IsChangeDelegationOwnerFlagEnabled())
		assert.False(t, handler.IsMiniBlockPartialExecutionFlagEnabled())
		assert.False(t, handler.IsFixAsyncCallBackArgsListFlagEnabled())
		assert.False(t, handler.IsFixOldTokenLiquidityEnabled())
		assert.False(t, handler.IsRuntimeMemStoreLimitEnabled())
		assert.False(t, handler.IsSetSenderInEeiOutputTransferFlagEnabled())
		assert.False(t, handler.IsRefactorPeersMiniBlocksFlagEnabled())
		assert.False(t, handler.IsMaxBlockchainHookCountersFlagEnabled())
		assert.False(t, handler.IsWipeSingleNFTLiquidityDecreaseEnabled())
		assert.False(t, handler.IsAlwaysSaveTokenMetaDataEnabled())
		assert.False(t, handler.IsRuntimeCodeSizeFixEnabled())
		assert.False(t, handler.IsRelayedNonceFixEnabled())
		assert.False(t, handler.IsSetGuardianEnabled())
<<<<<<< HEAD
		assert.False(t, handler.IsScToScEventLogEnabled())
=======
		assert.False(t, handler.IsDeterministicSortOnValidatorsInfoFixEnabled())
>>>>>>> 44c0f9cb
		assert.False(t, handler.IsAutoBalanceDataTriesEnabled())
		assert.False(t, handler.IsKeepExecOrderOnCreatedSCRsEnabled())
		assert.False(t, handler.IsMultiClaimOnDelegationEnabled())
		assert.False(t, handler.IsChangeUsernameEnabled())
		assert.False(t, handler.IsConsistentTokensValuesLengthCheckEnabled())
		assert.False(t, handler.IsFixAsyncCallbackCheckFlagEnabled())
		assert.False(t, handler.IsSaveToSystemAccountFlagEnabled())
		assert.False(t, handler.IsCheckFrozenCollectionFlagEnabled())
		assert.False(t, handler.IsSendAlwaysFlagEnabled())
		assert.False(t, handler.IsValueLengthCheckFlagEnabled())
		assert.False(t, handler.IsCheckTransferFlagEnabled())
		assert.False(t, handler.IsTransferToMetaFlagEnabled())
		assert.False(t, handler.IsESDTNFTImprovementV1FlagEnabled())
		assert.False(t, handler.FixDelegationChangeOwnerOnAccountEnabled())
	})
}

func TestNewEnableEpochsHandler_Getters(t *testing.T) {
	t.Parallel()

	cfg := createEnableEpochsConfig()
	handler, _ := NewEnableEpochsHandler(cfg, &epochNotifier.EpochNotifierStub{})
	require.NotNil(t, handler)

	require.Equal(t, cfg.ScheduledMiniBlocksEnableEpoch, handler.ScheduledMiniBlocksEnableEpoch())
	assert.Equal(t, cfg.BlockGasAndFeesReCheckEnableEpoch, handler.BlockGasAndFeesReCheckEnableEpoch())
	require.Equal(t, cfg.StakingV2EnableEpoch, handler.StakingV2EnableEpoch())
	require.Equal(t, cfg.SwitchJailWaitingEnableEpoch, handler.SwitchJailWaitingEnableEpoch())
	require.Equal(t, cfg.BalanceWaitingListsEnableEpoch, handler.BalanceWaitingListsEnableEpoch())
	require.Equal(t, cfg.WaitingListFixEnableEpoch, handler.WaitingListFixEnableEpoch())
	require.Equal(t, cfg.MultiESDTTransferFixOnCallBackOnEnableEpoch, handler.MultiESDTTransferAsyncCallBackEnableEpoch())
	require.Equal(t, cfg.FixOOGReturnCodeEnableEpoch, handler.FixOOGReturnCodeEnableEpoch())
	require.Equal(t, cfg.RemoveNonUpdatedStorageEnableEpoch, handler.RemoveNonUpdatedStorageEnableEpoch())
	require.Equal(t, cfg.CreateNFTThroughExecByCallerEnableEpoch, handler.CreateNFTThroughExecByCallerEnableEpoch())
	require.Equal(t, cfg.FailExecutionOnEveryAPIErrorEnableEpoch, handler.FixFailExecutionOnErrorEnableEpoch())
	require.Equal(t, cfg.ManagedCryptoAPIsEnableEpoch, handler.ManagedCryptoAPIEnableEpoch())
	require.Equal(t, cfg.DisableExecByCallerEnableEpoch, handler.DisableExecByCallerEnableEpoch())
	require.Equal(t, cfg.RefactorContextEnableEpoch, handler.RefactorContextEnableEpoch())
	require.Equal(t, cfg.CheckExecuteOnReadOnlyEnableEpoch, handler.CheckExecuteReadOnlyEnableEpoch())
	require.Equal(t, cfg.StorageAPICostOptimizationEnableEpoch, handler.StorageAPICostOptimizationEnableEpoch())
	require.Equal(t, cfg.MiniBlockPartialExecutionEnableEpoch, handler.MiniBlockPartialExecutionEnableEpoch())
	require.Equal(t, cfg.RefactorPeersMiniBlocksEnableEpoch, handler.RefactorPeersMiniBlocksEnableEpoch())
	require.Equal(t, cfg.RelayedNonceFixEnableEpoch, handler.RelayedNonceFixEnableEpoch())
}

func TestEnableEpochsHandler_IsInterfaceNil(t *testing.T) {
	t.Parallel()

	var handler *enableEpochsHandler
	require.True(t, handler.IsInterfaceNil())

	handler, _ = NewEnableEpochsHandler(createEnableEpochsConfig(), &epochNotifier.EpochNotifierStub{})
	require.False(t, handler.IsInterfaceNil())
}<|MERGE_RESOLUTION|>--- conflicted
+++ resolved
@@ -102,11 +102,8 @@
 		ChangeUsernameEnableEpoch:                         85,
 		ConsistentTokensValuesLengthCheckEnableEpoch:      86,
 		FixDelegationChangeOwnerOnAccountEnableEpoch:      87,
-<<<<<<< HEAD
+		DeterministicSortOnValidatorsInfoEnableEpoch:      79,
 		ScToScLogEventEnableEpoch:                         88,
-=======
-		DeterministicSortOnValidatorsInfoEnableEpoch:      79,
->>>>>>> 44c0f9cb
 	}
 }
 
@@ -234,11 +231,8 @@
 		assert.True(t, handler.IsRuntimeCodeSizeFixEnabled())
 		assert.True(t, handler.IsRelayedNonceFixEnabled())
 		assert.True(t, handler.IsSetGuardianEnabled())
-<<<<<<< HEAD
+		assert.True(t, handler.IsDeterministicSortOnValidatorsInfoFixEnabled())
 		assert.True(t, handler.IsScToScEventLogEnabled())
-=======
-		assert.True(t, handler.IsDeterministicSortOnValidatorsInfoFixEnabled())
->>>>>>> 44c0f9cb
 		assert.True(t, handler.IsAutoBalanceDataTriesEnabled())
 		assert.True(t, handler.IsKeepExecOrderOnCreatedSCRsEnabled())
 		assert.True(t, handler.IsMultiClaimOnDelegationEnabled())
@@ -356,11 +350,8 @@
 		assert.True(t, handler.IsRuntimeCodeSizeFixEnabled())
 		assert.True(t, handler.IsRelayedNonceFixEnabled())
 		assert.True(t, handler.IsSetGuardianEnabled())
-<<<<<<< HEAD
+		assert.True(t, handler.IsDeterministicSortOnValidatorsInfoFixEnabled())
 		assert.True(t, handler.IsScToScEventLogEnabled())
-=======
-		assert.True(t, handler.IsDeterministicSortOnValidatorsInfoFixEnabled())
->>>>>>> 44c0f9cb
 		assert.True(t, handler.IsAutoBalanceDataTriesEnabled())
 		assert.True(t, handler.IsKeepExecOrderOnCreatedSCRsEnabled())
 		assert.True(t, handler.IsMultiClaimOnDelegationEnabled())
@@ -473,11 +464,8 @@
 		assert.False(t, handler.IsRuntimeCodeSizeFixEnabled())
 		assert.False(t, handler.IsRelayedNonceFixEnabled())
 		assert.False(t, handler.IsSetGuardianEnabled())
-<<<<<<< HEAD
+		assert.False(t, handler.IsDeterministicSortOnValidatorsInfoFixEnabled())
 		assert.False(t, handler.IsScToScEventLogEnabled())
-=======
-		assert.False(t, handler.IsDeterministicSortOnValidatorsInfoFixEnabled())
->>>>>>> 44c0f9cb
 		assert.False(t, handler.IsAutoBalanceDataTriesEnabled())
 		assert.False(t, handler.IsKeepExecOrderOnCreatedSCRsEnabled())
 		assert.False(t, handler.IsMultiClaimOnDelegationEnabled())
