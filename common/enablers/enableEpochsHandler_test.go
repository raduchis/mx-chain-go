package enablers

import (
	"testing"

	"github.com/multiversx/mx-chain-core-go/core/check"
	"github.com/multiversx/mx-chain-go/config"
	"github.com/multiversx/mx-chain-go/process"
	"github.com/multiversx/mx-chain-go/testscommon/epochNotifier"
	vmcommon "github.com/multiversx/mx-chain-vm-common-go"
	"github.com/stretchr/testify/assert"
	"github.com/stretchr/testify/require"
)

func createEnableEpochsConfig() config.EnableEpochs {
	return config.EnableEpochs{
		SCDeployEnableEpoch:                               1,
		BuiltInFunctionsEnableEpoch:                       2,
		RelayedTransactionsEnableEpoch:                    3,
		PenalizedTooMuchGasEnableEpoch:                    4,
		SwitchJailWaitingEnableEpoch:                      5,
		SwitchHysteresisForMinNodesEnableEpoch:            6,
		BelowSignedThresholdEnableEpoch:                   7,
		TransactionSignedWithTxHashEnableEpoch:            8,
		MetaProtectionEnableEpoch:                         9,
		AheadOfTimeGasUsageEnableEpoch:                    10,
		GasPriceModifierEnableEpoch:                       11,
		RepairCallbackEnableEpoch:                         12,
		BlockGasAndFeesReCheckEnableEpoch:                 13,
		StakingV2EnableEpoch:                              14,
		StakeEnableEpoch:                                  15,
		DoubleKeyProtectionEnableEpoch:                    16,
		ESDTEnableEpoch:                                   17,
		GovernanceEnableEpoch:                             18,
		DelegationManagerEnableEpoch:                      19,
		DelegationSmartContractEnableEpoch:                20,
		CorrectLastUnjailedEnableEpoch:                    21,
		BalanceWaitingListsEnableEpoch:                    22,
		ReturnDataToLastTransferEnableEpoch:               23,
		SenderInOutTransferEnableEpoch:                    24,
		RelayedTransactionsV2EnableEpoch:                  25,
		UnbondTokensV2EnableEpoch:                         26,
		SaveJailedAlwaysEnableEpoch:                       27,
		ValidatorToDelegationEnableEpoch:                  28,
		ReDelegateBelowMinCheckEnableEpoch:                29,
		WaitingListFixEnableEpoch:                         30,
		IncrementSCRNonceInMultiTransferEnableEpoch:       31,
		ScheduledMiniBlocksEnableEpoch:                    32,
		ESDTMultiTransferEnableEpoch:                      33,
		GlobalMintBurnDisableEpoch:                        34,
		ESDTTransferRoleEnableEpoch:                       35,
		BuiltInFunctionOnMetaEnableEpoch:                  36,
		ComputeRewardCheckpointEnableEpoch:                37,
		SCRSizeInvariantCheckEnableEpoch:                  38,
		BackwardCompSaveKeyValueEnableEpoch:               39,
		ESDTNFTCreateOnMultiShardEnableEpoch:              40,
		MetaESDTSetEnableEpoch:                            41,
		AddTokensToDelegationEnableEpoch:                  42,
		MultiESDTTransferFixOnCallBackOnEnableEpoch:       43,
		OptimizeGasUsedInCrossMiniBlocksEnableEpoch:       44,
		CorrectFirstQueuedEpoch:                           45,
		CorrectJailedNotUnstakedEmptyQueueEpoch:           46,
		FixOOGReturnCodeEnableEpoch:                       47,
		RemoveNonUpdatedStorageEnableEpoch:                48,
		DeleteDelegatorAfterClaimRewardsEnableEpoch:       49,
		OptimizeNFTStoreEnableEpoch:                       50,
		CreateNFTThroughExecByCallerEnableEpoch:           51,
		StopDecreasingValidatorRatingWhenStuckEnableEpoch: 52,
		FrontRunningProtectionEnableEpoch:                 53,
		IsPayableBySCEnableEpoch:                          54,
		CleanUpInformativeSCRsEnableEpoch:                 55,
		StorageAPICostOptimizationEnableEpoch:             56,
		TransformToMultiShardCreateEnableEpoch:            57,
		ESDTRegisterAndSetAllRolesEnableEpoch:             58,
		DoNotReturnOldBlockInBlockchainHookEnableEpoch:    59,
		AddFailedRelayedTxToInvalidMBsDisableEpoch:        60,
		SCRSizeInvariantOnBuiltInResultEnableEpoch:        61,
		CheckCorrectTokenIDForTransferRoleEnableEpoch:     62,
		FailExecutionOnEveryAPIErrorEnableEpoch:           63,
		MiniBlockPartialExecutionEnableEpoch:              64,
		ManagedCryptoAPIsEnableEpoch:                      65,
		ESDTMetadataContinuousCleanupEnableEpoch:          66,
		DisableExecByCallerEnableEpoch:                    67,
		RefactorContextEnableEpoch:                        68,
		CheckFunctionArgumentEnableEpoch:                  69,
		CheckExecuteOnReadOnlyEnableEpoch:                 70,
		FixAsyncCallBackArgsListEnableEpoch:               71,
		FixOldTokenLiquidityEnableEpoch:                   72,
		RuntimeMemStoreLimitEnableEpoch:                   73,
		MaxBlockchainHookCountersEnableEpoch:              74,
		WipeSingleNFTLiquidityDecreaseEnableEpoch:         75,
		AlwaysSaveTokenMetaDataEnableEpoch:                76,
		RuntimeCodeSizeFixEnableEpoch:                     77,
		MultiClaimOnDelegationEnableEpoch:                 78,
		KeepExecOrderOnCreatedSCRsEnableEpoch:             79,
		ChangeUsernameEnableEpoch:                         80,
<<<<<<< HEAD
		RefactorPeersMiniBlocksEnableEpoch:                81,
		ConsistentTokensValuesLengthCheckEnableEpoch:      82,
		SetSenderInEeiOutputTransferEnableEpoch:           83,
		SetGuardianEnableEpoch:                            84,
=======
		AutoBalanceDataTriesEnableEpoch:                   81,
>>>>>>> 37f967bb
	}
}

func TestNewEnableEpochsHandler(t *testing.T) {
	t.Parallel()

	t.Run("nil epoch notifier should error", func(t *testing.T) {
		t.Parallel()

		handler, err := NewEnableEpochsHandler(createEnableEpochsConfig(), nil)
		assert.Equal(t, process.ErrNilEpochNotifier, err)
		assert.Nil(t, handler)
	})
	t.Run("should work", func(t *testing.T) {
		t.Parallel()

		wasCalled := false
		handler, err := NewEnableEpochsHandler(createEnableEpochsConfig(), &epochNotifier.EpochNotifierStub{
			RegisterNotifyHandlerCalled: func(handler vmcommon.EpochSubscriberHandler) {
				wasCalled = true
			},
		})
		assert.Nil(t, err)
		assert.NotNil(t, handler)
		assert.True(t, wasCalled)
	})
}

func TestNewEnableEpochsHandler_EpochConfirmed(t *testing.T) {
	t.Parallel()

	t.Run("higher epoch should set only >= and > flags", func(t *testing.T) {
		t.Parallel()

		cfg := createEnableEpochsConfig()
		handler, _ := NewEnableEpochsHandler(cfg, &epochNotifier.EpochNotifierStub{})
		require.NotNil(t, handler)

		handler.EpochConfirmed(85, 0)

		assert.True(t, handler.IsSCDeployFlagEnabled())
		assert.True(t, handler.IsBuiltInFunctionsFlagEnabled())
		assert.True(t, handler.IsRelayedTransactionsFlagEnabled())
		assert.True(t, handler.IsPenalizedTooMuchGasFlagEnabled())
		assert.True(t, handler.IsSwitchJailWaitingFlagEnabled())
		assert.True(t, handler.IsBelowSignedThresholdFlagEnabled())
		assert.True(t, handler.IsSwitchHysteresisForMinNodesFlagEnabled())
		assert.False(t, handler.IsSwitchHysteresisForMinNodesFlagEnabledForCurrentEpoch()) // epoch == limit
		assert.True(t, handler.IsTransactionSignedWithTxHashFlagEnabled())
		assert.True(t, handler.IsMetaProtectionFlagEnabled())
		assert.True(t, handler.IsAheadOfTimeGasUsageFlagEnabled())
		assert.True(t, handler.IsGasPriceModifierFlagEnabled())
		assert.True(t, handler.IsRepairCallbackFlagEnabled())
		assert.True(t, handler.IsBalanceWaitingListsFlagEnabled())
		assert.True(t, handler.IsReturnDataToLastTransferFlagEnabled())
		assert.True(t, handler.IsSenderInOutTransferFlagEnabled())
		assert.True(t, handler.IsStakeFlagEnabled())
		assert.True(t, handler.IsStakingV2FlagEnabled())
		assert.False(t, handler.IsStakingV2OwnerFlagEnabled()) // epoch == limit
		assert.True(t, handler.IsStakingV2FlagEnabledForActivationEpochCompleted())
		assert.True(t, handler.IsDoubleKeyProtectionFlagEnabled())
		assert.True(t, handler.IsESDTFlagEnabled())
		assert.False(t, handler.IsESDTFlagEnabledForCurrentEpoch()) // epoch == limit
		assert.True(t, handler.IsGovernanceFlagEnabled())
		assert.False(t, handler.IsGovernanceFlagEnabledForCurrentEpoch()) // epoch == limit
		assert.True(t, handler.IsDelegationManagerFlagEnabled())
		assert.True(t, handler.IsDelegationSmartContractFlagEnabled())
		assert.False(t, handler.IsDelegationSmartContractFlagEnabledForCurrentEpoch()) // epoch == limit
		assert.True(t, handler.IsCorrectLastUnJailedFlagEnabled())
		assert.False(t, handler.IsCorrectLastUnJailedFlagEnabledForCurrentEpoch()) // epoch == limit
		assert.True(t, handler.IsRelayedTransactionsV2FlagEnabled())
		assert.True(t, handler.IsUnBondTokensV2FlagEnabled())
		assert.True(t, handler.IsSaveJailedAlwaysFlagEnabled())
		assert.True(t, handler.IsReDelegateBelowMinCheckFlagEnabled())
		assert.True(t, handler.IsValidatorToDelegationFlagEnabled())
		assert.True(t, handler.IsWaitingListFixFlagEnabled())
		assert.True(t, handler.IsIncrementSCRNonceInMultiTransferFlagEnabled())
		assert.True(t, handler.IsESDTMultiTransferFlagEnabled())
		assert.False(t, handler.IsGlobalMintBurnFlagEnabled())
		assert.True(t, handler.IsESDTTransferRoleFlagEnabled())
		assert.True(t, handler.IsBuiltInFunctionOnMetaFlagEnabled())
		assert.True(t, handler.IsComputeRewardCheckpointFlagEnabled())
		assert.True(t, handler.IsSCRSizeInvariantCheckFlagEnabled())
		assert.False(t, handler.IsBackwardCompSaveKeyValueFlagEnabled())
		assert.True(t, handler.IsESDTNFTCreateOnMultiShardFlagEnabled())
		assert.True(t, handler.IsMetaESDTSetFlagEnabled())
		assert.True(t, handler.IsAddTokensToDelegationFlagEnabled())
		assert.True(t, handler.IsMultiESDTTransferFixOnCallBackFlagEnabled())
		assert.True(t, handler.IsOptimizeGasUsedInCrossMiniBlocksFlagEnabled())
		assert.True(t, handler.IsCorrectFirstQueuedFlagEnabled())
		assert.True(t, handler.IsDeleteDelegatorAfterClaimRewardsFlagEnabled())
		assert.True(t, handler.IsFixOOGReturnCodeFlagEnabled())
		assert.True(t, handler.IsRemoveNonUpdatedStorageFlagEnabled())
		assert.True(t, handler.IsOptimizeNFTStoreFlagEnabled())
		assert.True(t, handler.IsCreateNFTThroughExecByCallerFlagEnabled())
		assert.True(t, handler.IsStopDecreasingValidatorRatingWhenStuckFlagEnabled())
		assert.True(t, handler.IsFrontRunningProtectionFlagEnabled())
		assert.True(t, handler.IsPayableBySCFlagEnabled())
		assert.True(t, handler.IsCleanUpInformativeSCRsFlagEnabled())
		assert.True(t, handler.IsStorageAPICostOptimizationFlagEnabled())
		assert.True(t, handler.IsESDTRegisterAndSetAllRolesFlagEnabled())
		assert.True(t, handler.IsScheduledMiniBlocksFlagEnabled())
		assert.True(t, handler.IsCorrectJailedNotUnStakedEmptyQueueFlagEnabled())
		assert.True(t, handler.IsDoNotReturnOldBlockInBlockchainHookFlagEnabled())
		assert.False(t, handler.IsAddFailedRelayedTxToInvalidMBsFlag())
		assert.True(t, handler.IsSCRSizeInvariantOnBuiltInResultFlagEnabled())
		assert.True(t, handler.IsCheckCorrectTokenIDForTransferRoleFlagEnabled())
		assert.True(t, handler.IsFailExecutionOnEveryAPIErrorFlagEnabled())
		assert.True(t, handler.IsMiniBlockPartialExecutionFlagEnabled())
		assert.True(t, handler.IsManagedCryptoAPIsFlagEnabled())
		assert.True(t, handler.IsESDTMetadataContinuousCleanupFlagEnabled())
		assert.True(t, handler.IsDisableExecByCallerFlagEnabled())
		assert.True(t, handler.IsRefactorContextFlagEnabled())
		assert.True(t, handler.IsCheckFunctionArgumentFlagEnabled())
		assert.True(t, handler.IsCheckExecuteOnReadOnlyFlagEnabled())
		assert.True(t, handler.IsChangeDelegationOwnerFlagEnabled())
		assert.True(t, handler.IsFixOldTokenLiquidityEnabled())
		assert.True(t, handler.IsRuntimeMemStoreLimitEnabled())
		assert.True(t, handler.IsMaxBlockchainHookCountersFlagEnabled())
		assert.True(t, handler.IsAlwaysSaveTokenMetaDataEnabled())
		assert.True(t, handler.IsRuntimeCodeSizeFixEnabled())
		assert.True(t, handler.IsConsistentTokensValuesLengthCheckEnabled())
<<<<<<< HEAD
		assert.True(t, handler.IsKeepExecOrderOnCreatedSCRsEnabled())
		assert.True(t, handler.IsMultiClaimOnDelegationEnabled())
		assert.True(t, handler.IsChangeUsernameEnabled())
		assert.True(t, handler.IsSetSenderInEeiOutputTransferFlagEnabled())
		assert.True(t, handler.IsFixAsyncCallbackCheckFlagEnabled())
		assert.True(t, handler.IsSaveToSystemAccountFlagEnabled())
		assert.True(t, handler.IsCheckFrozenCollectionFlagEnabled())
		assert.True(t, handler.IsSendAlwaysFlagEnabled())
		assert.True(t, handler.IsValueLengthCheckFlagEnabled())
		assert.True(t, handler.IsCheckTransferFlagEnabled())
		assert.True(t, handler.IsTransferToMetaFlagEnabled())
		assert.True(t, handler.IsESDTNFTImprovementV1FlagEnabled())
		assert.True(t, handler.IsRefactorPeersMiniBlocksFlagEnabled())
		assert.True(t, handler.IsSetGuardianEnabled())

=======
		assert.False(t, handler.IsKeepExecOrderOnCreatedSCRsEnabled())
		assert.False(t, handler.IsMultiClaimOnDelegationEnabled())
		assert.False(t, handler.IsChangeUsernameEnabled())
		assert.False(t, handler.IsAutoBalanceDataTriesEnabled())
>>>>>>> 37f967bb
	})
	t.Run("flags with == condition should be set, along with all >=", func(t *testing.T) {
		t.Parallel()

<<<<<<< HEAD
		epoch := uint32(85)
=======
		epoch := uint32(81)
>>>>>>> 37f967bb
		cfg := createEnableEpochsConfig()
		cfg.StakingV2EnableEpoch = epoch
		cfg.ESDTEnableEpoch = epoch
		cfg.GovernanceEnableEpoch = epoch
		cfg.CorrectLastUnjailedEnableEpoch = epoch

		handler, _ := NewEnableEpochsHandler(cfg, &epochNotifier.EpochNotifierStub{})
		require.NotNil(t, handler)

		handler.EpochConfirmed(epoch, 0)

		assert.True(t, handler.IsSCDeployFlagEnabled())
		assert.True(t, handler.IsBuiltInFunctionsFlagEnabled())
		assert.True(t, handler.IsRelayedTransactionsFlagEnabled())
		assert.True(t, handler.IsPenalizedTooMuchGasFlagEnabled())
		assert.True(t, handler.IsSwitchJailWaitingFlagEnabled())
		assert.True(t, handler.IsBelowSignedThresholdFlagEnabled())
		assert.True(t, handler.IsSwitchHysteresisForMinNodesFlagEnabled())
		assert.False(t, handler.IsSwitchHysteresisForMinNodesFlagEnabledForCurrentEpoch()) // epoch == limit
		assert.True(t, handler.IsTransactionSignedWithTxHashFlagEnabled())
		assert.True(t, handler.IsMetaProtectionFlagEnabled())
		assert.True(t, handler.IsAheadOfTimeGasUsageFlagEnabled())
		assert.True(t, handler.IsGasPriceModifierFlagEnabled())
		assert.True(t, handler.IsRepairCallbackFlagEnabled())
		assert.True(t, handler.IsBalanceWaitingListsFlagEnabled())
		assert.True(t, handler.IsReturnDataToLastTransferFlagEnabled())
		assert.True(t, handler.IsSenderInOutTransferFlagEnabled())
		assert.True(t, handler.IsStakeFlagEnabled())
		assert.True(t, handler.IsStakingV2FlagEnabled())
		assert.True(t, handler.IsStakingV2OwnerFlagEnabled()) // epoch == limit
		assert.False(t, handler.IsStakingV2FlagEnabledForActivationEpochCompleted())
		assert.True(t, handler.IsDoubleKeyProtectionFlagEnabled())
		assert.True(t, handler.IsESDTFlagEnabled())
		assert.True(t, handler.IsESDTFlagEnabledForCurrentEpoch()) // epoch == limit
		assert.True(t, handler.IsGovernanceFlagEnabled())
		assert.True(t, handler.IsGovernanceFlagEnabledForCurrentEpoch()) // epoch == limit
		assert.True(t, handler.IsDelegationManagerFlagEnabled())
		assert.True(t, handler.IsDelegationSmartContractFlagEnabled())
		assert.False(t, handler.IsDelegationSmartContractFlagEnabledForCurrentEpoch()) // epoch == limit
		assert.True(t, handler.IsCorrectLastUnJailedFlagEnabled())
		assert.True(t, handler.IsCorrectLastUnJailedFlagEnabledForCurrentEpoch()) // epoch == limit
		assert.True(t, handler.IsRelayedTransactionsV2FlagEnabled())
		assert.True(t, handler.IsUnBondTokensV2FlagEnabled())
		assert.True(t, handler.IsSaveJailedAlwaysFlagEnabled())
		assert.True(t, handler.IsReDelegateBelowMinCheckFlagEnabled())
		assert.True(t, handler.IsValidatorToDelegationFlagEnabled())
		assert.True(t, handler.IsWaitingListFixFlagEnabled())
		assert.True(t, handler.IsIncrementSCRNonceInMultiTransferFlagEnabled())
		assert.True(t, handler.IsESDTMultiTransferFlagEnabled())
		assert.False(t, handler.IsGlobalMintBurnFlagEnabled())
		assert.True(t, handler.IsESDTTransferRoleFlagEnabled())
		assert.True(t, handler.IsBuiltInFunctionOnMetaFlagEnabled())
		assert.True(t, handler.IsComputeRewardCheckpointFlagEnabled())
		assert.True(t, handler.IsSCRSizeInvariantCheckFlagEnabled())
		assert.False(t, handler.IsBackwardCompSaveKeyValueFlagEnabled())
		assert.True(t, handler.IsESDTNFTCreateOnMultiShardFlagEnabled())
		assert.True(t, handler.IsMetaESDTSetFlagEnabled())
		assert.True(t, handler.IsAddTokensToDelegationFlagEnabled())
		assert.True(t, handler.IsMultiESDTTransferFixOnCallBackFlagEnabled())
		assert.True(t, handler.IsOptimizeGasUsedInCrossMiniBlocksFlagEnabled())
		assert.True(t, handler.IsCorrectFirstQueuedFlagEnabled())
		assert.True(t, handler.IsDeleteDelegatorAfterClaimRewardsFlagEnabled())
		assert.True(t, handler.IsFixOOGReturnCodeFlagEnabled())
		assert.True(t, handler.IsRemoveNonUpdatedStorageFlagEnabled())
		assert.True(t, handler.IsOptimizeNFTStoreFlagEnabled())
		assert.True(t, handler.IsCreateNFTThroughExecByCallerFlagEnabled())
		assert.True(t, handler.IsStopDecreasingValidatorRatingWhenStuckFlagEnabled())
		assert.True(t, handler.IsFrontRunningProtectionFlagEnabled())
		assert.True(t, handler.IsPayableBySCFlagEnabled())
		assert.True(t, handler.IsCleanUpInformativeSCRsFlagEnabled())
		assert.True(t, handler.IsStorageAPICostOptimizationFlagEnabled())
		assert.True(t, handler.IsESDTRegisterAndSetAllRolesFlagEnabled())
		assert.True(t, handler.IsScheduledMiniBlocksFlagEnabled())
		assert.True(t, handler.IsCorrectJailedNotUnStakedEmptyQueueFlagEnabled())
		assert.True(t, handler.IsDoNotReturnOldBlockInBlockchainHookFlagEnabled())
		assert.False(t, handler.IsAddFailedRelayedTxToInvalidMBsFlag())
		assert.True(t, handler.IsSCRSizeInvariantOnBuiltInResultFlagEnabled())
		assert.True(t, handler.IsCheckCorrectTokenIDForTransferRoleFlagEnabled())
		assert.True(t, handler.IsFailExecutionOnEveryAPIErrorFlagEnabled())
		assert.True(t, handler.IsMiniBlockPartialExecutionFlagEnabled())
		assert.True(t, handler.IsManagedCryptoAPIsFlagEnabled())
		assert.True(t, handler.IsESDTMetadataContinuousCleanupFlagEnabled())
		assert.True(t, handler.IsDisableExecByCallerFlagEnabled())
		assert.True(t, handler.IsRefactorContextFlagEnabled())
		assert.True(t, handler.IsCheckFunctionArgumentFlagEnabled())
		assert.True(t, handler.IsCheckExecuteOnReadOnlyFlagEnabled())
		assert.True(t, handler.IsChangeDelegationOwnerFlagEnabled())
		assert.True(t, handler.IsFixAsyncCallBackArgsListFlagEnabled())
		assert.True(t, handler.IsFixOldTokenLiquidityEnabled())
		assert.True(t, handler.IsRuntimeMemStoreLimitEnabled())
		assert.True(t, handler.IsMaxBlockchainHookCountersFlagEnabled())
		assert.True(t, handler.IsWipeSingleNFTLiquidityDecreaseEnabled())
		assert.True(t, handler.IsAlwaysSaveTokenMetaDataEnabled())
		assert.True(t, handler.IsRuntimeCodeSizeFixEnabled())
		assert.True(t, handler.IsKeepExecOrderOnCreatedSCRsEnabled())
		assert.True(t, handler.IsChangeUsernameEnabled())
<<<<<<< HEAD
		assert.True(t, handler.IsSetSenderInEeiOutputTransferFlagEnabled())
		assert.True(t, handler.IsFixAsyncCallbackCheckFlagEnabled())
		assert.True(t, handler.IsSaveToSystemAccountFlagEnabled())
		assert.True(t, handler.IsCheckFrozenCollectionFlagEnabled())
		assert.True(t, handler.IsSendAlwaysFlagEnabled())
		assert.True(t, handler.IsValueLengthCheckFlagEnabled())
		assert.True(t, handler.IsCheckTransferFlagEnabled())
		assert.True(t, handler.IsTransferToMetaFlagEnabled())
		assert.True(t, handler.IsESDTNFTImprovementV1FlagEnabled())
		assert.True(t, handler.IsRefactorPeersMiniBlocksFlagEnabled())
		assert.True(t, handler.IsSetGuardianEnabled())
=======
		assert.True(t, handler.IsAutoBalanceDataTriesEnabled())
>>>>>>> 37f967bb
	})
	t.Run("flags with < should be set", func(t *testing.T) {
		t.Parallel()

		epoch := uint32(0)
		cfg := createEnableEpochsConfig()
		handler, _ := NewEnableEpochsHandler(cfg, &epochNotifier.EpochNotifierStub{})
		require.False(t, check.IfNil(handler))

		handler.EpochConfirmed(epoch, 0)

		assert.False(t, handler.IsSCDeployFlagEnabled())
		assert.False(t, handler.IsBuiltInFunctionsFlagEnabled())
		assert.False(t, handler.IsRelayedTransactionsFlagEnabled())
		assert.False(t, handler.IsPenalizedTooMuchGasFlagEnabled())
		assert.False(t, handler.IsSwitchJailWaitingFlagEnabled())
		assert.False(t, handler.IsBelowSignedThresholdFlagEnabled())
		assert.False(t, handler.IsSwitchHysteresisForMinNodesFlagEnabled())
		assert.False(t, handler.IsSwitchHysteresisForMinNodesFlagEnabledForCurrentEpoch()) // epoch == limit
		assert.False(t, handler.IsTransactionSignedWithTxHashFlagEnabled())
		assert.False(t, handler.IsMetaProtectionFlagEnabled())
		assert.False(t, handler.IsAheadOfTimeGasUsageFlagEnabled())
		assert.False(t, handler.IsGasPriceModifierFlagEnabled())
		assert.False(t, handler.IsRepairCallbackFlagEnabled())
		assert.False(t, handler.IsBalanceWaitingListsFlagEnabled())
		assert.False(t, handler.IsReturnDataToLastTransferFlagEnabled())
		assert.False(t, handler.IsSenderInOutTransferFlagEnabled())
		assert.False(t, handler.IsStakeFlagEnabled())
		assert.False(t, handler.IsStakingV2FlagEnabled())
		assert.False(t, handler.IsStakingV2OwnerFlagEnabled()) // epoch == limit
		assert.False(t, handler.IsStakingV2FlagEnabledForActivationEpochCompleted())
		assert.False(t, handler.IsDoubleKeyProtectionFlagEnabled())
		assert.False(t, handler.IsESDTFlagEnabled())
		assert.False(t, handler.IsESDTFlagEnabledForCurrentEpoch()) // epoch == limit
		assert.False(t, handler.IsGovernanceFlagEnabled())
		assert.False(t, handler.IsGovernanceFlagEnabledForCurrentEpoch()) // epoch == limit
		assert.False(t, handler.IsDelegationManagerFlagEnabled())
		assert.False(t, handler.IsDelegationSmartContractFlagEnabled())
		assert.False(t, handler.IsDelegationSmartContractFlagEnabledForCurrentEpoch()) // epoch == limit
		assert.False(t, handler.IsCorrectLastUnJailedFlagEnabled())
		assert.False(t, handler.IsCorrectLastUnJailedFlagEnabledForCurrentEpoch()) // epoch == limit
		assert.False(t, handler.IsRelayedTransactionsV2FlagEnabled())
		assert.False(t, handler.IsUnBondTokensV2FlagEnabled())
		assert.False(t, handler.IsSaveJailedAlwaysFlagEnabled())
		assert.False(t, handler.IsReDelegateBelowMinCheckFlagEnabled())
		assert.False(t, handler.IsValidatorToDelegationFlagEnabled())
		assert.False(t, handler.IsWaitingListFixFlagEnabled())
		assert.False(t, handler.IsIncrementSCRNonceInMultiTransferFlagEnabled())
		assert.False(t, handler.IsESDTMultiTransferFlagEnabled())
		assert.True(t, handler.IsGlobalMintBurnFlagEnabled())
		assert.False(t, handler.IsESDTTransferRoleFlagEnabled())
		assert.False(t, handler.IsBuiltInFunctionOnMetaFlagEnabled())
		assert.False(t, handler.IsComputeRewardCheckpointFlagEnabled())
		assert.False(t, handler.IsSCRSizeInvariantCheckFlagEnabled())
		assert.True(t, handler.IsBackwardCompSaveKeyValueFlagEnabled())
		assert.False(t, handler.IsESDTNFTCreateOnMultiShardFlagEnabled())
		assert.False(t, handler.IsMetaESDTSetFlagEnabled())
		assert.False(t, handler.IsAddTokensToDelegationFlagEnabled())
		assert.False(t, handler.IsMultiESDTTransferFixOnCallBackFlagEnabled())
		assert.False(t, handler.IsOptimizeGasUsedInCrossMiniBlocksFlagEnabled())
		assert.False(t, handler.IsCorrectFirstQueuedFlagEnabled())
		assert.False(t, handler.IsDeleteDelegatorAfterClaimRewardsFlagEnabled())
		assert.False(t, handler.IsFixOOGReturnCodeFlagEnabled())
		assert.False(t, handler.IsRemoveNonUpdatedStorageFlagEnabled())
		assert.False(t, handler.IsOptimizeNFTStoreFlagEnabled())
		assert.False(t, handler.IsCreateNFTThroughExecByCallerFlagEnabled())
		assert.False(t, handler.IsStopDecreasingValidatorRatingWhenStuckFlagEnabled())
		assert.False(t, handler.IsFrontRunningProtectionFlagEnabled())
		assert.False(t, handler.IsPayableBySCFlagEnabled())
		assert.False(t, handler.IsCleanUpInformativeSCRsFlagEnabled())
		assert.False(t, handler.IsStorageAPICostOptimizationFlagEnabled())
		assert.False(t, handler.IsESDTRegisterAndSetAllRolesFlagEnabled())
		assert.False(t, handler.IsScheduledMiniBlocksFlagEnabled())
		assert.False(t, handler.IsCorrectJailedNotUnStakedEmptyQueueFlagEnabled())
		assert.False(t, handler.IsDoNotReturnOldBlockInBlockchainHookFlagEnabled())
		assert.True(t, handler.IsAddFailedRelayedTxToInvalidMBsFlag())
		assert.False(t, handler.IsSCRSizeInvariantOnBuiltInResultFlagEnabled())
		assert.False(t, handler.IsCheckCorrectTokenIDForTransferRoleFlagEnabled())
		assert.False(t, handler.IsFailExecutionOnEveryAPIErrorFlagEnabled())
		assert.False(t, handler.IsMiniBlockPartialExecutionFlagEnabled())
		assert.False(t, handler.IsManagedCryptoAPIsFlagEnabled())
		assert.False(t, handler.IsESDTMetadataContinuousCleanupFlagEnabled())
		assert.False(t, handler.IsDisableExecByCallerFlagEnabled())
		assert.False(t, handler.IsRefactorContextFlagEnabled())
		assert.False(t, handler.IsCheckFunctionArgumentFlagEnabled())
		assert.False(t, handler.IsCheckExecuteOnReadOnlyFlagEnabled())
		assert.False(t, handler.IsChangeDelegationOwnerFlagEnabled())
		assert.False(t, handler.IsFixAsyncCallBackArgsListFlagEnabled())
		assert.False(t, handler.IsFixOldTokenLiquidityEnabled())
		assert.False(t, handler.IsRuntimeMemStoreLimitEnabled())
		assert.False(t, handler.IsMaxBlockchainHookCountersFlagEnabled())
		assert.False(t, handler.IsWipeSingleNFTLiquidityDecreaseEnabled())
		assert.False(t, handler.IsAlwaysSaveTokenMetaDataEnabled())
		assert.False(t, handler.IsRuntimeCodeSizeFixEnabled())
		assert.False(t, handler.IsKeepExecOrderOnCreatedSCRsEnabled())
		assert.False(t, handler.IsChangeUsernameEnabled())
<<<<<<< HEAD
		assert.False(t, handler.IsChangeUsernameEnabled())
		assert.False(t, handler.IsSetSenderInEeiOutputTransferFlagEnabled())
		assert.False(t, handler.IsFixAsyncCallbackCheckFlagEnabled())
		assert.False(t, handler.IsSaveToSystemAccountFlagEnabled())
		assert.False(t, handler.IsCheckFrozenCollectionFlagEnabled())
		assert.False(t, handler.IsSendAlwaysFlagEnabled())
		assert.False(t, handler.IsValueLengthCheckFlagEnabled())
		assert.False(t, handler.IsCheckTransferFlagEnabled())
		assert.False(t, handler.IsTransferToMetaFlagEnabled())
		assert.False(t, handler.IsESDTNFTImprovementV1FlagEnabled())
		assert.False(t, handler.IsRefactorPeersMiniBlocksFlagEnabled())
		assert.False(t, handler.IsSetGuardianEnabled())
=======
		assert.False(t, handler.IsAutoBalanceDataTriesEnabled())
>>>>>>> 37f967bb
	})
}

func TestNewEnableEpochsHandler_Getters(t *testing.T) {
	t.Parallel()

	cfg := createEnableEpochsConfig()
	handler, _ := NewEnableEpochsHandler(cfg, &epochNotifier.EpochNotifierStub{})
	require.NotNil(t, handler)

	require.Equal(t, cfg.ScheduledMiniBlocksEnableEpoch, handler.ScheduledMiniBlocksEnableEpoch())
	assert.Equal(t, cfg.BlockGasAndFeesReCheckEnableEpoch, handler.BlockGasAndFeesReCheckEnableEpoch())
	require.Equal(t, cfg.StakingV2EnableEpoch, handler.StakingV2EnableEpoch())
	require.Equal(t, cfg.SwitchJailWaitingEnableEpoch, handler.SwitchJailWaitingEnableEpoch())
	require.Equal(t, cfg.BalanceWaitingListsEnableEpoch, handler.BalanceWaitingListsEnableEpoch())
	require.Equal(t, cfg.WaitingListFixEnableEpoch, handler.WaitingListFixEnableEpoch())
	require.Equal(t, cfg.MultiESDTTransferFixOnCallBackOnEnableEpoch, handler.MultiESDTTransferAsyncCallBackEnableEpoch())
	require.Equal(t, cfg.FixOOGReturnCodeEnableEpoch, handler.FixOOGReturnCodeEnableEpoch())
	require.Equal(t, cfg.RemoveNonUpdatedStorageEnableEpoch, handler.RemoveNonUpdatedStorageEnableEpoch())
	require.Equal(t, cfg.CreateNFTThroughExecByCallerEnableEpoch, handler.CreateNFTThroughExecByCallerEnableEpoch())
	require.Equal(t, cfg.FailExecutionOnEveryAPIErrorEnableEpoch, handler.FixFailExecutionOnErrorEnableEpoch())
	require.Equal(t, cfg.ManagedCryptoAPIsEnableEpoch, handler.ManagedCryptoAPIEnableEpoch())
	require.Equal(t, cfg.DisableExecByCallerEnableEpoch, handler.DisableExecByCallerEnableEpoch())
	require.Equal(t, cfg.RefactorContextEnableEpoch, handler.RefactorContextEnableEpoch())
	require.Equal(t, cfg.CheckExecuteOnReadOnlyEnableEpoch, handler.CheckExecuteReadOnlyEnableEpoch())
	require.Equal(t, cfg.StorageAPICostOptimizationEnableEpoch, handler.StorageAPICostOptimizationEnableEpoch())
	require.Equal(t, cfg.MiniBlockPartialExecutionEnableEpoch, handler.MiniBlockPartialExecutionEnableEpoch())
	require.Equal(t, cfg.RefactorPeersMiniBlocksEnableEpoch, handler.RefactorPeersMiniBlocksEnableEpoch())
}

func TestEnableEpochsHandler_IsInterfaceNil(t *testing.T) {
	t.Parallel()

	var handler *enableEpochsHandler
	require.True(t, handler.IsInterfaceNil())

	handler, _ = NewEnableEpochsHandler(createEnableEpochsConfig(), &epochNotifier.EpochNotifierStub{})
	require.False(t, handler.IsInterfaceNil())
}<|MERGE_RESOLUTION|>--- conflicted
+++ resolved
@@ -94,14 +94,11 @@
 		MultiClaimOnDelegationEnableEpoch:                 78,
 		KeepExecOrderOnCreatedSCRsEnableEpoch:             79,
 		ChangeUsernameEnableEpoch:                         80,
-<<<<<<< HEAD
-		RefactorPeersMiniBlocksEnableEpoch:                81,
-		ConsistentTokensValuesLengthCheckEnableEpoch:      82,
-		SetSenderInEeiOutputTransferEnableEpoch:           83,
-		SetGuardianEnableEpoch:                            84,
-=======
 		AutoBalanceDataTriesEnableEpoch:                   81,
->>>>>>> 37f967bb
+		RefactorPeersMiniBlocksEnableEpoch:                82,
+		ConsistentTokensValuesLengthCheckEnableEpoch:      83,
+		SetSenderInEeiOutputTransferEnableEpoch:           84,
+		SetGuardianEnableEpoch:                            85,
 	}
 }
 
@@ -113,7 +110,7 @@
 
 		handler, err := NewEnableEpochsHandler(createEnableEpochsConfig(), nil)
 		assert.Equal(t, process.ErrNilEpochNotifier, err)
-		assert.Nil(t, handler)
+		assert.True(t, check.IfNil(handler))
 	})
 	t.Run("should work", func(t *testing.T) {
 		t.Parallel()
@@ -125,7 +122,7 @@
 			},
 		})
 		assert.Nil(t, err)
-		assert.NotNil(t, handler)
+		assert.False(t, check.IfNil(handler))
 		assert.True(t, wasCalled)
 	})
 }
@@ -138,9 +135,9 @@
 
 		cfg := createEnableEpochsConfig()
 		handler, _ := NewEnableEpochsHandler(cfg, &epochNotifier.EpochNotifierStub{})
-		require.NotNil(t, handler)
-
-		handler.EpochConfirmed(85, 0)
+		require.False(t, check.IfNil(handler))
+
+		handler.EpochConfirmed(86, 0)
 
 		assert.True(t, handler.IsSCDeployFlagEnabled())
 		assert.True(t, handler.IsBuiltInFunctionsFlagEnabled())
@@ -224,10 +221,10 @@
 		assert.True(t, handler.IsAlwaysSaveTokenMetaDataEnabled())
 		assert.True(t, handler.IsRuntimeCodeSizeFixEnabled())
 		assert.True(t, handler.IsConsistentTokensValuesLengthCheckEnabled())
-<<<<<<< HEAD
 		assert.True(t, handler.IsKeepExecOrderOnCreatedSCRsEnabled())
 		assert.True(t, handler.IsMultiClaimOnDelegationEnabled())
 		assert.True(t, handler.IsChangeUsernameEnabled())
+		assert.True(t, handler.IsAutoBalanceDataTriesEnabled())
 		assert.True(t, handler.IsSetSenderInEeiOutputTransferFlagEnabled())
 		assert.True(t, handler.IsFixAsyncCallbackCheckFlagEnabled())
 		assert.True(t, handler.IsSaveToSystemAccountFlagEnabled())
@@ -240,21 +237,11 @@
 		assert.True(t, handler.IsRefactorPeersMiniBlocksFlagEnabled())
 		assert.True(t, handler.IsSetGuardianEnabled())
 
-=======
-		assert.False(t, handler.IsKeepExecOrderOnCreatedSCRsEnabled())
-		assert.False(t, handler.IsMultiClaimOnDelegationEnabled())
-		assert.False(t, handler.IsChangeUsernameEnabled())
-		assert.False(t, handler.IsAutoBalanceDataTriesEnabled())
->>>>>>> 37f967bb
 	})
 	t.Run("flags with == condition should be set, along with all >=", func(t *testing.T) {
 		t.Parallel()
 
-<<<<<<< HEAD
-		epoch := uint32(85)
-=======
-		epoch := uint32(81)
->>>>>>> 37f967bb
+		epoch := uint32(86)
 		cfg := createEnableEpochsConfig()
 		cfg.StakingV2EnableEpoch = epoch
 		cfg.ESDTEnableEpoch = epoch
@@ -262,7 +249,7 @@
 		cfg.CorrectLastUnjailedEnableEpoch = epoch
 
 		handler, _ := NewEnableEpochsHandler(cfg, &epochNotifier.EpochNotifierStub{})
-		require.NotNil(t, handler)
+		require.False(t, check.IfNil(handler))
 
 		handler.EpochConfirmed(epoch, 0)
 
@@ -351,7 +338,7 @@
 		assert.True(t, handler.IsRuntimeCodeSizeFixEnabled())
 		assert.True(t, handler.IsKeepExecOrderOnCreatedSCRsEnabled())
 		assert.True(t, handler.IsChangeUsernameEnabled())
-<<<<<<< HEAD
+		assert.True(t, handler.IsAutoBalanceDataTriesEnabled())
 		assert.True(t, handler.IsSetSenderInEeiOutputTransferFlagEnabled())
 		assert.True(t, handler.IsFixAsyncCallbackCheckFlagEnabled())
 		assert.True(t, handler.IsSaveToSystemAccountFlagEnabled())
@@ -363,9 +350,6 @@
 		assert.True(t, handler.IsESDTNFTImprovementV1FlagEnabled())
 		assert.True(t, handler.IsRefactorPeersMiniBlocksFlagEnabled())
 		assert.True(t, handler.IsSetGuardianEnabled())
-=======
-		assert.True(t, handler.IsAutoBalanceDataTriesEnabled())
->>>>>>> 37f967bb
 	})
 	t.Run("flags with < should be set", func(t *testing.T) {
 		t.Parallel()
@@ -462,8 +446,7 @@
 		assert.False(t, handler.IsRuntimeCodeSizeFixEnabled())
 		assert.False(t, handler.IsKeepExecOrderOnCreatedSCRsEnabled())
 		assert.False(t, handler.IsChangeUsernameEnabled())
-<<<<<<< HEAD
-		assert.False(t, handler.IsChangeUsernameEnabled())
+		assert.False(t, handler.IsAutoBalanceDataTriesEnabled())
 		assert.False(t, handler.IsSetSenderInEeiOutputTransferFlagEnabled())
 		assert.False(t, handler.IsFixAsyncCallbackCheckFlagEnabled())
 		assert.False(t, handler.IsSaveToSystemAccountFlagEnabled())
@@ -475,9 +458,6 @@
 		assert.False(t, handler.IsESDTNFTImprovementV1FlagEnabled())
 		assert.False(t, handler.IsRefactorPeersMiniBlocksFlagEnabled())
 		assert.False(t, handler.IsSetGuardianEnabled())
-=======
-		assert.False(t, handler.IsAutoBalanceDataTriesEnabled())
->>>>>>> 37f967bb
 	})
 }
 
