--- conflicted
+++ resolved
@@ -672,15 +672,13 @@
 	ImportDb
 )
 
-<<<<<<< HEAD
 // ScheduledMode represents the name used to differentiate normal vs. scheduled mini blocks / transactions execution mode
 const ScheduledMode = "Scheduled"
-=======
+
 const (
 	// ActiveDBKey is the key at which ActiveDBVal will be saved
 	ActiveDBKey = "activeDB"
 
 	// ActiveDBVal is the value that will be saved at ActiveDBKey
 	ActiveDBVal = "yes"
-)
->>>>>>> 1ab623b1
+)