--- conflicted
+++ resolved
@@ -29,7 +29,9 @@
 // NewList represents the list of peers who have stake and are pending to become eligible
 const NewList PeerType = "new"
 
-<<<<<<< HEAD
+// MetachainTopicIdentifier is the identifier used in topics to define the metachain shard ID
+const MetachainTopicIdentifier = "META" // TODO - move this to mx-chain-core-go and change wherever we use the string value
+
 // AuctionList represents the list of peers which don't participate in consensus yet, but will be selected
 // based on their top up stake
 const AuctionList PeerType = "auction"
@@ -37,10 +39,6 @@
 // SelectedFromAuctionList represents the list of peers which have been selected from AuctionList based on
 // their top up to be distributed on the WaitingList in the next epoch
 const SelectedFromAuctionList PeerType = "selectedFromAuction"
-=======
-// MetachainTopicIdentifier is the identifier used in topics to define the metachain shard ID
-const MetachainTopicIdentifier = "META" // TODO - move this to mx-chain-core-go and change wherever we use the string value
->>>>>>> 12624dc4
 
 // CombinedPeerType - represents the combination of two peerTypes
 const CombinedPeerType = "%s (%s)"
