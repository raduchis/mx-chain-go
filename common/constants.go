--- conflicted
+++ resolved
@@ -718,8 +718,6 @@
 // rating to a minimum threshold due to improper messages
 const PublicKeyBlacklistDuration = time.Second * 7200
 
-<<<<<<< HEAD
-=======
 // WrongP2PMessageBlacklistDuration represents the time to keep a peer id in the blacklist if it sends a message that
 // do not follow this protocol
 const WrongP2PMessageBlacklistDuration = time.Second * 7200
@@ -727,7 +725,6 @@
 // InvalidSigningBlacklistDuration defines the time to keep a peer id in blacklist if it signs a message with invalid signature
 const InvalidSigningBlacklistDuration = time.Second * 7200
 
->>>>>>> 5b948bb3
 // MaxWaitingTimeToReceiveRequestedItem represents the maximum waiting time in seconds needed to receive the requested items
 const MaxWaitingTimeToReceiveRequestedItem = 5 * time.Second
 
