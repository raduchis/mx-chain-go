package common

import (
	"math"
	"time"
)

// PeerType represents the type of a peer
type PeerType string

// EligibleList represents the list of peers who participate in consensus inside a shard
const EligibleList PeerType = "eligible"

// WaitingList represents the list of peers who don't participate in consensus but will join the next epoch
const WaitingList PeerType = "waiting"

// LeavingList represents the list of peers who were taken out of eligible and waiting because of rating
const LeavingList PeerType = "leaving"

// InactiveList represents the list of peers who were taken out because they were leaving
const InactiveList PeerType = "inactive"

// JailedList represents the list of peers who have stake but are in jail
const JailedList PeerType = "jailed"

// ObserverList represents the list of peers who don't participate in consensus but will join the next epoch
const ObserverList PeerType = "observer"

// NewList -
const NewList PeerType = "new"

// CombinedPeerType - represents the combination of two peerTypes
const CombinedPeerType = "%s (%s)"

// UnVersionedAppString represents the default app version that indicate that the binary wasn't build by setting
// the appVersion flag
const UnVersionedAppString = "undefined"

// DisabledShardIDAsObserver defines the uint32 identifier which tells that the node hasn't configured any preferred
// shard to start in as observer
const DisabledShardIDAsObserver = uint32(0xFFFFFFFF) - 7

// MaxTxNonceDeltaAllowed specifies the maximum difference between an account's nonce and a received transaction's nonce
// in order to mark the transaction as valid.
const MaxTxNonceDeltaAllowed = 30000

// MaxBulkTransactionSize specifies the maximum size of one bulk with txs which can be send over the network
// TODO convert this const into a var and read it from config when this code moves to another binary
const MaxBulkTransactionSize = 1 << 18 // 256KB bulks

// MaxTxsToRequest specifies the maximum number of txs to request
const MaxTxsToRequest = 1000

// NodesSetupJsonFileName specifies the name of the json file which contains the setup of the nodes
const NodesSetupJsonFileName = "nodesSetup.json"

// ConsensusTopic is the topic used in consensus algorithm
const ConsensusTopic = "consensus"

// GenesisTxSignatureString is the string used to generate genesis transaction signature as 128 hex characters
const GenesisTxSignatureString = "GENESISGENESISGENESISGENESISGENESISGENESISGENESISGENESISGENESISG"

// HeartbeatTopic is the topic used for heartbeat signaling
const HeartbeatTopic = "heartbeat"

// PathShardPlaceholder represents the placeholder for the shard ID in paths
const PathShardPlaceholder = "[S]"

// PathEpochPlaceholder represents the placeholder for the epoch number in paths
const PathEpochPlaceholder = "[E]"

// PathIdentifierPlaceholder represents the placeholder for the identifier in paths
const PathIdentifierPlaceholder = "[I]"

// MetricCurrentRound is the metric for monitoring the current round of a node
const MetricCurrentRound = "erd_current_round"

// MetricNonce is the metric for monitoring the nonce of a node
const MetricNonce = "erd_nonce"

// MetricProbableHighestNonce is the metric for monitoring the max speculative nonce received by the node by listening on the network
const MetricProbableHighestNonce = "erd_probable_highest_nonce"

// MetricNumConnectedPeers is the metric for monitoring the number of connected peers
const MetricNumConnectedPeers = "erd_num_connected_peers"

// MetricNumConnectedPeersClassification is the metric for monitoring the number of connected peers split on the connection type
const MetricNumConnectedPeersClassification = "erd_num_connected_peers_classification"

// MetricSynchronizedRound is the metric for monitoring the synchronized round of a node
const MetricSynchronizedRound = "erd_synchronized_round"

// MetricIsSyncing is the metric for monitoring if a node is syncing
const MetricIsSyncing = "erd_is_syncing"

// MetricPublicKeyBlockSign is the metric for monitoring public key of a node used in block signing
const MetricPublicKeyBlockSign = "erd_public_key_block_sign"

// MetricShardId is the metric for monitoring shard id of a node
const MetricShardId = "erd_shard_id"

// MetricNumShardsWithoutMetachain is the metric for monitoring the number of shards (excluding meta)
const MetricNumShardsWithoutMetachain = "erd_num_shards_without_meta"

// MetricTxPoolLoad is the metric for monitoring number of transactions from pool of a node
const MetricTxPoolLoad = "erd_tx_pool_load"

// MetricCountLeader is the metric for monitoring number of rounds when a node was leader
const MetricCountLeader = "erd_count_leader"

// MetricCountConsensus is the metric for monitoring number of rounds when a node was in consensus group
const MetricCountConsensus = "erd_count_consensus"

// MetricCountAcceptedBlocks is the metric for monitoring number of blocks that was accepted proposed by a node
const MetricCountAcceptedBlocks = "erd_count_accepted_blocks"

// MetricNodeType is the metric for monitoring the type of the node
const MetricNodeType = "erd_node_type"

// MetricLiveValidatorNodes is the metric for monitoring live validators on the network
const MetricLiveValidatorNodes = "erd_live_validator_nodes"

// MetricConnectedNodes is the metric for monitoring total connected nodes on the network
const MetricConnectedNodes = "erd_connected_nodes"

// MetricCpuLoadPercent is the metric for monitoring CPU load [%]
const MetricCpuLoadPercent = "erd_cpu_load_percent"

// MetricMemLoadPercent is the metric for monitoring memory load [%]
const MetricMemLoadPercent = "erd_mem_load_percent"

// MetricMemTotal is the metric for monitoring total memory bytes
const MetricMemTotal = "erd_mem_total"

// MetricMemUsedGolang is a metric for monitoring the memory ("total")
const MetricMemUsedGolang = "erd_mem_used_golang"

// MetricMemUsedSystem is a metric for monitoring the memory ("sys mem")
const MetricMemUsedSystem = "erd_mem_used_sys"

// MetricMemHeapInUse is a metric for monitoring the memory ("heap in use")
const MetricMemHeapInUse = "erd_mem_heap_inuse"

// MetricMemStackInUse is a metric for monitoring the memory ("stack in use")
const MetricMemStackInUse = "erd_mem_stack_inuse"

// MetricNetworkRecvPercent is the metric for monitoring network receive load [%]
const MetricNetworkRecvPercent = "erd_network_recv_percent"

// MetricNetworkRecvBps is the metric for monitoring network received bytes per second
const MetricNetworkRecvBps = "erd_network_recv_bps"

// MetricNetworkRecvBpsPeak is the metric for monitoring network received peak bytes per second
const MetricNetworkRecvBpsPeak = "erd_network_recv_bps_peak"

// MetricNetworkRecvBytesInCurrentEpochPerHost is the metric for monitoring network received bytes in current epoch per host
const MetricNetworkRecvBytesInCurrentEpochPerHost = "erd_network_recv_bytes_in_epoch_per_host"

// MetricNetworkSendBytesInCurrentEpochPerHost is the metric for monitoring network send bytes in current epoch per host
const MetricNetworkSendBytesInCurrentEpochPerHost = "erd_network_sent_bytes_in_epoch_per_host"

// MetricNetworkSentPercent is the metric for monitoring network sent load [%]
const MetricNetworkSentPercent = "erd_network_sent_percent"

// MetricNetworkSentBps is the metric for monitoring network sent bytes per second
const MetricNetworkSentBps = "erd_network_sent_bps"

// MetricNetworkSentBpsPeak is the metric for monitoring network sent peak bytes per second
const MetricNetworkSentBpsPeak = "erd_network_sent_bps_peak"

// MetricRoundTime is the metric for round time in seconds
const MetricRoundTime = "erd_round_time"

// MetricEpochNumber is the metric for the number of epoch
const MetricEpochNumber = "erd_epoch_number"

// MetricAppVersion is the metric for the current app version
const MetricAppVersion = "erd_app_version"

// MetricNumTxInBlock is the metric for the number of transactions in the proposed block
const MetricNumTxInBlock = "erd_num_tx_block"

// MetricConsensusState is the metric for consensus state of node proposer,participant or not consensus group
const MetricConsensusState = "erd_consensus_state"

// MetricNumMiniBlocks is the metric for number of miniblocks in a block
const MetricNumMiniBlocks = "erd_num_mini_blocks"

// MetricConsensusRoundState is the metric for consensus round state for a block
const MetricConsensusRoundState = "erd_consensus_round_state"

// MetricCrossCheckBlockHeight is the metric that store cross block height
const MetricCrossCheckBlockHeight = "erd_cross_check_block_height"

// MetricNumProcessedTxs is the metric that stores the number of transactions processed
const MetricNumProcessedTxs = "erd_num_transactions_processed"

// MetricCurrentBlockHash is the metric that stores the current block hash
const MetricCurrentBlockHash = "erd_current_block_hash"

// MetricCurrentRoundTimestamp is the metric that stores current round timestamp
const MetricCurrentRoundTimestamp = "erd_current_round_timestamp"

// MetricHeaderSize is the metric that stores the current block size
const MetricHeaderSize = "erd_current_block_size"

// MetricMiniBlocksSize is the metric that stores the current block size
const MetricMiniBlocksSize = "erd_mini_blocks_size"

// MetricNumShardHeadersFromPool is the metric that stores number of shard header from pool
const MetricNumShardHeadersFromPool = "erd_num_shard_headers_from_pool"

// MetricNumShardHeadersProcessed is the metric that stores number of shard header processed
const MetricNumShardHeadersProcessed = "erd_num_shard_headers_processed"

// MetricNumTimesInForkChoice is the metric that counts how many time a node was in fork choice
const MetricNumTimesInForkChoice = "erd_fork_choice_count"

// MetricHighestFinalBlock is the metric for the nonce of the highest final block
const MetricHighestFinalBlock = "erd_highest_final_nonce"

// MetricLatestTagSoftwareVersion is the metric that stores the latest tag software version
const MetricLatestTagSoftwareVersion = "erd_latest_tag_software_version"

// MetricCountConsensusAcceptedBlocks is the metric for monitoring number of blocks accepted when the node was in consensus group
const MetricCountConsensusAcceptedBlocks = "erd_count_consensus_accepted_blocks"

// MetricRewardsValue is the metric that stores rewards value
const MetricRewardsValue = "erd_rewards_value"

// MetricNodeDisplayName is the metric that stores the name of the node
const MetricNodeDisplayName = "erd_node_display_name"

// MetricConsensusGroupSize is the metric for consensus group size for the current shard/meta
const MetricConsensusGroupSize = "erd_consensus_group_size"

// MetricShardConsensusGroupSize is the metric for the shard consensus group size
const MetricShardConsensusGroupSize = "erd_shard_consensus_group_size"

// MetricMetaConsensusGroupSize is the metric for the metachain consensus group size
const MetricMetaConsensusGroupSize = "erd_meta_consensus_group_size"

// MetricNumNodesPerShard is the metric which holds the number of nodes in a shard
const MetricNumNodesPerShard = "erd_num_nodes_in_shard"

// MetricNumMetachainNodes is the metric which holds the number of nodes in metachain
const MetricNumMetachainNodes = "erd_num_metachain_nodes"

// MetricNumValidators is the metric for the number of validators
const MetricNumValidators = "erd_num_validators"

// MetricPeerType is the metric which tells the peer's type (in eligible list, in waiting list, or observer)
const MetricPeerType = "erd_peer_type"

// MetricPeerSubType is the metric which tells the peer's subtype (regular observer or full history observer)
const MetricPeerSubType = "erd_peer_subtype"

// MetricLeaderPercentage is the metric for leader rewards percentage
const MetricLeaderPercentage = "erd_leader_percentage"

// MetricDenomination is the metric for exposing the denomination
const MetricDenomination = "erd_denomination"

// MetricRoundAtEpochStart is the metric for storing the first round of the current epoch
const MetricRoundAtEpochStart = "erd_round_at_epoch_start"

// MetricNonceAtEpochStart is the metric for storing the first nonce of the current epoch
const MetricNonceAtEpochStart = "erd_nonce_at_epoch_start"

// MetricRoundsPerEpoch is the metric that tells the number of rounds in an epoch
const MetricRoundsPerEpoch = "erd_rounds_per_epoch"

// MetricRoundsPassedInCurrentEpoch is the metric that tells the number of rounds passed in current epoch
const MetricRoundsPassedInCurrentEpoch = "erd_rounds_passed_in_current_epoch"

// MetricNoncesPassedInCurrentEpoch is the metric that tells the number of nonces passed in current epoch
const MetricNoncesPassedInCurrentEpoch = "erd_nonces_passed_in_current_epoch"

<<<<<<< HEAD
// MetricReceivedProposedBlock is the metric that specify the moment in the round when the received block has reached the
// current node. The value is provided in percent (0 meaning it has been received just after the round started and
// 100 meaning that the block has been received in the last moment of the round)
const MetricReceivedProposedBlock = "erd_consensus_received_proposed_block"

// MetricCreatedProposedBlock is the metric that specify the percent of the block subround used for header and body
// creation (0 meaning that the block was created in no-time and 100 meaning that the block creation used all the
// subround spare duration)
const MetricCreatedProposedBlock = "erd_consensus_created_proposed_block"

// MetricProcessedProposedBlock is the metric that specify the percent of the block subround used for header and body
// processing (0 meaning that the block was processed in no-time and 100 meaning that the block processing used all the
// subround spare duration)
=======
//MetricReceivedProposedBlock is the metric that specifies the moment in the round when the received block has reached the
//current node. The value is provided in percent (0 meaning it has been received just after the round started and
//100 meaning that the block has been received in the last moment of the round)
const MetricReceivedProposedBlock = "erd_consensus_received_proposed_block"

//MetricCreatedProposedBlock is the metric that specifies the percent of the block subround used for header and body
//creation (0 meaning that the block was created in no-time and 100 meaning that the block creation used all the
//subround spare duration)
const MetricCreatedProposedBlock = "erd_consensus_created_proposed_block"

// MetricRedundancyLevel is the metric that specifies the redundancy level of the current node
const MetricRedundancyLevel = "erd_redundancy_level"

// MetricRedundancyMainActive is the metrics that specifies data about the redundancy main machine
const MetricRedundancyIsMainActive = "erd_redundancy_is_main_active"

// MetricValueNA represents the value to be used when a metric is not available/applicable
const MetricValueNA = "N/A"

//MetricProcessedProposedBlock is the metric that specify the percent of the block subround used for header and body
//processing (0 meaning that the block was processed in no-time and 100 meaning that the block processing used all the
//subround spare duration)
>>>>>>> 49f85285
const MetricProcessedProposedBlock = "erd_consensus_processed_proposed_block"

// MetricMinGasPrice is the metric that specifies min gas price
const MetricMinGasPrice = "erd_min_gas_price"

// MetricMinGasLimit is the metric that specifies the minimum gas limit
const MetricMinGasLimit = "erd_min_gas_limit"

// MetricRewardsTopUpGradientPoint is the metric that specifies the rewards top up gradient point
const MetricRewardsTopUpGradientPoint = "erd_rewards_top_up_gradient_point"

// MetricGasPriceModifier is the metric that specifies the gas price modifier
const MetricGasPriceModifier = "erd_gas_price_modifier"

// MetricTopUpFactor is the metric that specifies the top up factor
const MetricTopUpFactor = "erd_top_up_factor"

// MetricMinTransactionVersion is the metric that specifies the minimum transaction version
const MetricMinTransactionVersion = "erd_min_transaction_version"

// MetricGasPerDataByte is the metric that specifies the required gas for a data byte
const MetricGasPerDataByte = "erd_gas_per_data_byte"

// MetricMaxGasPerTransaction is the metric that specifies the maximum gas limit for a transaction
const MetricMaxGasPerTransaction = "erd_max_gas_per_transaction"

// MetricChainId is the metric that specifies current chain id
const MetricChainId = "erd_chain_id"

// MetricStartTime is the metric that specifies the genesis start time
const MetricStartTime = "erd_start_time"

// MetricRoundDuration is the metric that specifies the round duration in milliseconds
const MetricRoundDuration = "erd_round_duration"

// MetricTotalSupply holds the total supply value for the last epoch
const MetricTotalSupply = "erd_total_supply"

// MetricTotalBaseStakedValue holds the total base staked value
const MetricTotalBaseStakedValue = "erd_total_base_staked_value"

// MetricTopUpValue holds the total top up value
const MetricTopUpValue = "erd_total_top_up_value"

// MetricInflation holds the inflation value for the last epoch
const MetricInflation = "erd_inflation"

// MetricDevRewardsInEpoch holds the developers' rewards value for the last epoch
const MetricDevRewardsInEpoch = "erd_dev_rewards"

// MetricTotalFees holds the total fees value for the last epoch
const MetricTotalFees = "erd_total_fees"

// MetricEpochForEconomicsData holds the epoch for which economics data are computed
const MetricEpochForEconomicsData = "erd_epoch_for_economics_data"

// MetachainShardId will be used to identify a shard ID as metachain
const MetachainShardId = uint32(0xFFFFFFFF)

// BaseOperationCost represents the field name for base operation costs
const BaseOperationCost = "BaseOperationCost"

// BuiltInCost represents the field name for built in operation costs
const BuiltInCost = "BuiltInCost"

// MetaChainSystemSCsCost represents the field name for metachain system smart contract operation costs
const MetaChainSystemSCsCost = "MetaChainSystemSCsCost"

// ElrondAPICost represents the field name of the Elrond SC API (EEI) gas costs
const ElrondAPICost = "ElrondAPICost"

// AsyncCallStepField is the field name for the gas cost for any of the two steps required to execute an async call
const AsyncCallStepField = "AsyncCallStep"

// AsyncCallbackGasLockField is the field name for the gas amount to be locked
// before executing the destination async call, to be put aside for the async callback
const AsyncCallbackGasLockField = "AsyncCallbackGasLock"

const (
	// MetricScDeployEnableEpoch represents the epoch when the deployment of smart contracts is enabled
	MetricScDeployEnableEpoch = "erd_smart_contract_deploy_enable_epoch"

	// MetricBuiltInFunctionsEnableEpoch represents the epoch when the built in functions is enabled
	MetricBuiltInFunctionsEnableEpoch = "erd_built_in_functions_enable_epoch"

	// MetricRelayedTransactionsEnableEpoch represents the epoch when the relayed transactions is enabled
	MetricRelayedTransactionsEnableEpoch = "erd_relayed_transactions_enable_epoch"

	// MetricPenalizedTooMuchGasEnableEpoch represents the epoch when the penalization for using too much gas is enabled
	MetricPenalizedTooMuchGasEnableEpoch = "erd_penalized_too_much_gas_enable_epoch"

	// MetricSwitchJailWaitingEnableEpoch represents the epoch when the system smart contract processing at end of epoch is enabled
	MetricSwitchJailWaitingEnableEpoch = "erd_switch_jail_waiting_enable_epoch"

	// MetricSwitchHysteresisForMinNodesEnableEpoch represents the epoch when the system smart contract changes its config to consider
	// also (minimum) hysteresis nodes for the minimum number of nodes
	MetricSwitchHysteresisForMinNodesEnableEpoch = "erd_switch_hysteresis_for_min_nodes_enable_epoch"

	// MetricBelowSignedThresholdEnableEpoch represents the epoch when the change for computing rating for validators below signed rating is enabled
	MetricBelowSignedThresholdEnableEpoch = "erd_below_signed_threshold_enable_epoch"

	// MetricTransactionSignedWithTxHashEnableEpoch represents the epoch when the node will also accept transactions that are
	// signed with the hash of transaction
	MetricTransactionSignedWithTxHashEnableEpoch = "erd_transaction_signed_with_txhash_enable_epoch"

	// MetricMetaProtectionEnableEpoch represents the epoch when the transactions to the metachain are checked to have enough gas
	MetricMetaProtectionEnableEpoch = "erd_meta_protection_enable_epoch"

	// MetricAheadOfTimeGasUsageEnableEpoch represents the epoch when the cost of smart contract prepare changes from compiler
	// per byte to ahead of time prepare per byte
	MetricAheadOfTimeGasUsageEnableEpoch = "erd_ahead_of_time_gas_usage_enable_epoch"

	// MetricGasPriceModifierEnableEpoch represents the epoch when the gas price modifier in fee computation is enabled
	MetricGasPriceModifierEnableEpoch = "erd_gas_price_modifier_enable_epoch"

	// MetricRepairCallbackEnableEpoch represents the epoch when the callback repair is activated for smart contract results
	MetricRepairCallbackEnableEpoch = "erd_repair_callback_enable_epoch"

	// MetricBlockGasAndFreeRecheckEnableEpoch represents the epoch when gas and fees used in each created or processed block are re-checked
	MetricBlockGasAndFreeRecheckEnableEpoch = "erd_block_gas_and_fee_recheck_enable_epoch"

	// MetricStakingV2EnableEpoch represents the epoch when staking v2 is enabled
	MetricStakingV2EnableEpoch = "erd_staking_v2_enable_epoch"

	// MetricStakeEnableEpoch represents the epoch when staking is enabled
	MetricStakeEnableEpoch = "erd_stake_enable_epoch"

	// MetricDoubleKeyProtectionEnableEpoch represents the epoch when double key protection is enabled
	MetricDoubleKeyProtectionEnableEpoch = "erd_double_key_protection_enable_epoch"

	// MetricEsdtEnableEpoch represents the epoch when ESDT is enabled
	MetricEsdtEnableEpoch = "erd_esdt_enable_epoch"

	// MetricGovernanceEnableEpoch  represents the epoch when governance is enabled
	MetricGovernanceEnableEpoch = "erd_governance_enable_epoch"

	// MetricDelegationManagerEnableEpoch represents the epoch when the delegation manager is enabled
	MetricDelegationManagerEnableEpoch = "erd_delegation_manager_enable_epoch"

	// MetricDelegationSmartContractEnableEpoch represents the epoch when delegation smart contract is enabled
	MetricDelegationSmartContractEnableEpoch = "erd_delegation_smart_contract_enable_epoch"

	// MetricCorrectLastUnjailedEnableEpoch represents the epoch when the correction on the last unjailed node is applied
	MetricCorrectLastUnjailedEnableEpoch = "erd_correct_last_unjailed_enable_epoch"

	// MetricBalanceWaitingListsEnableEpoch represents the epoch when the balance waiting lists on shards fix is applied
	MetricBalanceWaitingListsEnableEpoch = "erd_balance_waiting_lists_enable_epoch"

	// MetricReturnDataToLastTransferEnableEpoch represents the epoch when the return data to last transfer is applied
	MetricReturnDataToLastTransferEnableEpoch = "erd_return_data_to_last_transfer_enable_epoch"

	// MetricSenderInOutTransferEnableEpoch represents the epoch when the sender in out transfer is applied
	MetricSenderInOutTransferEnableEpoch = "erd_sender_in_out_transfer_enable_epoch"

	// MetricRelayedTransactionsV2EnableEpoch represents the epoch when the relayed transactions v2 is enabled
	MetricRelayedTransactionsV2EnableEpoch = "erd_relayed_transactions_v2_enable_epoch"

	// MetricUnbondTokensV2EnableEpoch represents the epoch when the unbond tokens v2 is applied
	MetricUnbondTokensV2EnableEpoch = "erd_unbond_tokens_v2_enable_epoch"

	// MetricSaveJailedAlwaysEnableEpoch represents the epoch the save jailed fix is applied
	MetricSaveJailedAlwaysEnableEpoch = "erd_save_jailed_always_enable_epoch"

	// MetricValidatorToDelegationEnableEpoch represents the epoch when the validator to delegation feature (staking v3.5) is enabled
	MetricValidatorToDelegationEnableEpoch = "erd_validator_to_delegation_enable_epoch"

	// MetricReDelegateBelowMinCheckEnableEpoch represents the epoch when the re-delegation below minimum value fix is applied
	MetricReDelegateBelowMinCheckEnableEpoch = "erd_redelegate_below_min_check_enable_epoch"

	// MetricIncrementSCRNonceInMultiTransferEnableEpoch represents the epoch when the fix for multi transfer SCR is enabled
	MetricIncrementSCRNonceInMultiTransferEnableEpoch = "erd_increment_scr_nonce_in_multi_transfer_enable_epoch"

	// MetricESDTMultiTransferEnableEpoch represents the epoch when the ESDT multi transfer feature is enabled
	MetricESDTMultiTransferEnableEpoch = "erd_esdt_multi_transfer_enable_epoch"

	// MetricGlobalMintBurnDisableEpoch represents the epoch when the global mint and burn feature is disabled
	MetricGlobalMintBurnDisableEpoch = "erd_global_mint_burn_disable_epoch"

	// MetricESDTTransferRoleEnableEpoch represents the epoch when the ESDT transfer role feature is enabled
	MetricESDTTransferRoleEnableEpoch = "erd_esdt_transfer_role_enable_epoch"

	// MetricBuiltInFunctionOnMetaEnableEpoch represents the epoch when the builtin functions on metachain are enabled
	MetricBuiltInFunctionOnMetaEnableEpoch = "erd_builtin_function_on_meta_enable_epoch"

	// MetricWaitingListFixEnableEpoch represents the epoch when the waiting list fix is enabled
	MetricWaitingListFixEnableEpoch = "erd_waiting_list_fix_enable_epoch"

	// MetricMaxNodesChangeEnableEpoch holds configuration for changing the maximum number of nodes and the enabling epoch
	MetricMaxNodesChangeEnableEpoch = "erd_max_nodes_change_enable_epoch"

	// MetricEpochEnable represents the epoch when the max nodes change configuration is applied
	MetricEpochEnable = "erd_epoch_enable"

	// EpochEnableSuffix represents the suffix for EpochEnable item in MaxNodesChangeEnableEpoch list
	EpochEnableSuffix = "_epoch_enable"

	// MetricMaxNumNodes represents the maximum number of nodes than can be enabled in a max nodes change configuration setup
	MetricMaxNumNodes = "erd_max_num_nodes"

	// MaxNumNodesSuffix represents the suffix for MaxNumNodes item in MaxNodesChangeEnableEpoch list
	MaxNumNodesSuffix = "_max_num_nodes"

	// MetricNodesToShufflePerShard represents the nodes to be shuffled per shard
	MetricNodesToShufflePerShard = "erd_nodes_to_shuffle_per_shard"

	// NodesToShufflePerShardSuffix represents the suffix for NodesToShufflePerShard item in MaxNodesChangeEnableEpoch list
	NodesToShufflePerShardSuffix = "_nodes_to_shuffle_per_shard"

	// MetricHysteresis represents the hysteresis threshold
	MetricHysteresis = "erd_hysteresis"

	// MetricAdaptivity represents a boolean to determine if adaptivity will be enabled or not
	MetricAdaptivity = "erd_adaptivity"
)

const (
	// MetricRatingsGeneralStartRating represents the starting rating used by the rater
	MetricRatingsGeneralStartRating = "erd_ratings_general_start_rating"

	// MetricRatingsGeneralMaxRating represents the maximum rating limit
	MetricRatingsGeneralMaxRating = "erd_ratings_general_max_rating"

	// MetricRatingsGeneralMinRating represents the minimum rating limit
	MetricRatingsGeneralMinRating = "erd_ratings_general_min_rating"

	// MetricRatingsGeneralSignedBlocksThreshold represents the signed blocks threshold
	MetricRatingsGeneralSignedBlocksThreshold = "erd_ratings_general_signed_blocks_threshold"

	// MetricRatingsGeneralSelectionChances represents the selection chances thresholds
	MetricRatingsGeneralSelectionChances = "erd_ratings_general_selection_chances"

	// MetricSelectionChancesMaxThreshold represents the max threshold for a selection chances item
	MetricSelectionChancesMaxThreshold = "erd_max_threshold"

	// SelectionChancesMaxThresholdSuffix represents the SelectionChances suffix for MaxThreshold
	SelectionChancesMaxThresholdSuffix = "_max_threshold"

	// MetricSelectionChancesChancePercent represents the chance percentage for a selection chances metric
	MetricSelectionChancesChancePercent = "erd_chance_percent"

	// SelectionChancesChancePercentSuffix represents the SelectionChances suffix for ChancePercent
	SelectionChancesChancePercentSuffix = "_chance_percent"

	// MetricRatingsShardChainHoursToMaxRatingFromStartRating represents the hours to max rating from start rating
	MetricRatingsShardChainHoursToMaxRatingFromStartRating = "erd_ratings_shardchain_hours_to_max_rating_from_start_rating"

	// MetricRatingsShardChainProposerValidatorImportance represents the proposer validator importance index
	MetricRatingsShardChainProposerValidatorImportance = "erd_ratings_shardchain_proposer_validator_importance"

	// MetricRatingsShardChainProposerDecreaseFactor represents the proposer decrease factor
	MetricRatingsShardChainProposerDecreaseFactor = "erd_ratings_shardchain_proposer_decrease_factor"

	// MetricRatingsShardChainValidatorDecreaseFactor represents the validator decrease factor
	MetricRatingsShardChainValidatorDecreaseFactor = "erd_ratings_shardchain_validator_decrease_factor"

	// MetricRatingsShardChainConsecutiveMissedBlocksPenalty represents the consecutive missed block penalty
	MetricRatingsShardChainConsecutiveMissedBlocksPenalty = "erd_ratings_shardchain_consecutive_missed_blocks_penalty"

	// MetricRatingsMetaChainHoursToMaxRatingFromStartRating represents the hours to max rating from start rating
	MetricRatingsMetaChainHoursToMaxRatingFromStartRating = "erd_ratings_metachain_hours_to_max_rating_from_start_rating"

	// MetricRatingsMetaChainProposerValidatorImportance represents the proposer validator importance index
	MetricRatingsMetaChainProposerValidatorImportance = "erd_ratings_metachain_proposer_validator_importance"

	// MetricRatingsMetaChainProposerDecreaseFactor represents the proposer decrease factor
	MetricRatingsMetaChainProposerDecreaseFactor = "erd_ratings_metachain_proposer_decrease_factor"

	// MetricRatingsMetaChainValidatorDecreaseFactor represents the validator decrease factor
	MetricRatingsMetaChainValidatorDecreaseFactor = "erd_ratings_metachain_validator_decrease_factor"

	// MetricRatingsMetaChainConsecutiveMissedBlocksPenalty represents the consecutive missed blocks penalty
	MetricRatingsMetaChainConsecutiveMissedBlocksPenalty = "erd_ratings_metachain_consecutive_missed_blocks_penalty"

	// MetricRatingsPeerHonestyDecayCoefficient represents the peer honesty decay coefficient
	MetricRatingsPeerHonestyDecayCoefficient = "erd_ratings_peerhonesty_decay_coefficient"

	// MetricRatingsPeerHonestyDecayUpdateIntervalInSeconds represents the decat update interval in seconds
	MetricRatingsPeerHonestyDecayUpdateIntervalInSeconds = "erd_ratings_peerhonesty_decay_update_interval_inseconds"

	// MetricRatingsPeerHonestyMaxScore represents the peer honesty max score allowed
	MetricRatingsPeerHonestyMaxScore = "erd_ratings_peerhonesty_max_score"

	// MetricRatingsPeerHonestyMinScore represents the peer honesty min score
	MetricRatingsPeerHonestyMinScore = "erd_ratings_peerhonesty_min_score"

	// MetricRatingsPeerHonestyBadPeerThreshold represents the peer honesty bad peer threshold
	MetricRatingsPeerHonestyBadPeerThreshold = "erd_ratings_peerhonesty_bad_peer_threshold"

	// MetricRatingsPeerHonestyUnitValue represents the peer honesty unit value
	MetricRatingsPeerHonestyUnitValue = "erd_ratings_peerhonesty_unit_value"
)

const (
	// StorerOrder defines the order of storers to be notified of a start of epoch event
	StorerOrder = iota
	// NodesCoordinatorOrder defines the order in which NodesCoordinator is notified of a start of epoch event
	NodesCoordinatorOrder
	// ConsensusOrder defines the order in which Consensus is notified of a start of epoch event
	ConsensusOrder
	// NetworkShardingOrder defines the order in which the network sharding subsystem is notified of a start of epoch event
	NetworkShardingOrder
	// IndexerOrder defines the order in which indexer is notified of a start of epoch event
	IndexerOrder
	// NetStatisticsOrder defines the order in which netStatistic component is notified of a start of epoch event
	NetStatisticsOrder
	// OldDatabaseCleanOrder defines the order in which oldDatabaseCleaner component is notified of a start of epoch event
	OldDatabaseCleanOrder
)

// NodeState specifies what type of state a node could have
type NodeState int

const (
	// NsSynchronized defines ID of a state of synchronized
	NsSynchronized NodeState = iota
	// NsNotSynchronized defines ID of a state of not synchronized
	NsNotSynchronized
	// NsNotCalculated defines ID of a state which is not calculated
	NsNotCalculated
)

// MetricP2PPeerInfo is the metric for the node's p2p info
const MetricP2PPeerInfo = "erd_p2p_peer_info"

// MetricP2PIntraShardValidators is the metric that outputs the intra-shard connected validators
const MetricP2PIntraShardValidators = "erd_p2p_intra_shard_validators"

// MetricP2PCrossShardValidators is the metric that outputs the cross-shard connected validators
const MetricP2PCrossShardValidators = "erd_p2p_cross_shard_validators"

// MetricP2PIntraShardObservers is the metric that outputs the intra-shard connected observers
const MetricP2PIntraShardObservers = "erd_p2p_intra_shard_observers"

// MetricP2PCrossShardObservers is the metric that outputs the cross-shard connected observers
const MetricP2PCrossShardObservers = "erd_p2p_cross_shard_observers"

// MetricP2PFullHistoryObservers is the metric that outputs the full-history connected observers
const MetricP2PFullHistoryObservers = "erd_p2p_full_history_observers"

// MetricP2PUnknownPeers is the metric that outputs the unknown-shard connected peers
const MetricP2PUnknownPeers = "erd_p2p_unknown_shard_peers"

// MetricP2PNumConnectedPeersClassification is the metric for monitoring the number of connected peers split on the connection type
const MetricP2PNumConnectedPeersClassification = "erd_p2p_num_connected_peers_classification"

// HighestRoundFromBootStorage is the key for the highest round that is saved in storage
const HighestRoundFromBootStorage = "highestRoundFromBootStorage"

// TriggerRegistryKeyPrefix is the key prefix to save epoch start registry to storage
const TriggerRegistryKeyPrefix = "epochStartTrigger_"

// TriggerRegistryInitialKeyPrefix is the key prefix to save initial data to storage
const TriggerRegistryInitialKeyPrefix = "initial_value_epoch_"

// NodesCoordinatorRegistryKeyPrefix is the key prefix to save epoch start registry to storage
const NodesCoordinatorRegistryKeyPrefix = "indexHashed_"

// ShuffledOut signals that a restart is pending because the node was shuffled out
const ShuffledOut = "shuffledOut"

// WrongConfiguration signals that the node has a malformed configuration and cannot continue processing
const WrongConfiguration = "wrongConfiguration"

// ImportComplete signals that a node restart will be done because the import did complete
const ImportComplete = "importComplete"

// MaxRetriesToCreateDB represents the maximum number of times to try to create DB if it failed
const MaxRetriesToCreateDB = 10

// SleepTimeBetweenCreateDBRetries represents the number of seconds to sleep between DB creates
const SleepTimeBetweenCreateDBRetries = 5 * time.Second

// DefaultStatsPath is the default path where the node stats are logged
const DefaultStatsPath = "stats"

// DefaultDBPath is the default path for nodes databases
const DefaultDBPath = "db"

// DefaultEpochString is the default folder root name for node per epoch databases
const DefaultEpochString = "Epoch"

// DefaultStaticDbString is the default name for the static databases (not changing with epoch)
const DefaultStaticDbString = "Static"

// DefaultShardString is the default folder root name for per shard databases
const DefaultShardString = "Shard"

// MetachainShardName is the string identifier of the metachain shard
const MetachainShardName = "metachain"

// TemporaryPath is the default temporary path directory
const TemporaryPath = "temp"

// TimeToWaitForP2PBootstrap is the wait time for the P2P to bootstrap
const TimeToWaitForP2PBootstrap = 20 * time.Second

// MaxSoftwareVersionLengthInBytes represents the maximum length for the software version to be saved in block header
const MaxSoftwareVersionLengthInBytes = 10

// ExtraDelayForBroadcastBlockInfo represents the number of seconds to wait since a block has been broadcast and the
// moment when its components, like mini blocks and transactions, would be broadcast too
const ExtraDelayForBroadcastBlockInfo = 1 * time.Second

// ExtraDelayBetweenBroadcastMbsAndTxs represents the number of seconds to wait since miniblocks have been broadcast
// and the moment when theirs transactions would be broadcast too
const ExtraDelayBetweenBroadcastMbsAndTxs = 1 * time.Second

// ExtraDelayForRequestBlockInfo represents the number of seconds to wait since a block has been received and the
// moment when its components, like mini blocks and transactions, would be requested too if they are still missing
const ExtraDelayForRequestBlockInfo = ExtraDelayForBroadcastBlockInfo + ExtraDelayBetweenBroadcastMbsAndTxs + time.Second

// CommitMaxTime represents max time accepted for a commit action, after which a warn message is displayed
const CommitMaxTime = 3 * time.Second

// PutInStorerMaxTime represents max time accepted for a put action, after which a warn message is displayed
const PutInStorerMaxTime = time.Second

// DefaultUnstakedEpoch represents the default epoch that is set for a validator that has not unstaked yet
const DefaultUnstakedEpoch = math.MaxUint32

// InvalidMessageBlacklistDuration represents the time to keep a peer in the black list if it sends a message that
// does not follow the protocol: example not useing the same marshaler as the other peers
const InvalidMessageBlacklistDuration = time.Second * 3600

// PublicKeyBlacklistDuration represents the time to keep a public key in the black list if it will degrade its
// rating to a minimum threshold due to improper messages
const PublicKeyBlacklistDuration = time.Second * 7200

// WrongP2PMessageBlacklistDuration represents the time to keep a peer id in the blacklist if it sends a message that
// do not follow this protocol
const WrongP2PMessageBlacklistDuration = time.Second * 7200

// MaxWaitingTimeToReceiveRequestedItem represents the maximum waiting time in seconds needed to receive the requested items
const MaxWaitingTimeToReceiveRequestedItem = 5 * time.Second

// DefaultLogProfileIdentifier represents the default log profile used when the logviewer/termui applications do not
// need to change the current logging profile
const DefaultLogProfileIdentifier = "[default log profile]"

// NotSetDestinationShardID represents the shardIdString when the destinationShardId is not set in the prefs
const NotSetDestinationShardID = "disabled"

// AdditionalScrForEachScCallOrSpecialTx specifies the additional number of smart contract results which should be
// considered by a node, when it includes sc calls or special txs in a miniblock.
// Ex.: normal txs -> aprox. 27000, sc calls or special txs -> aprox. 6250 = 27000 / (AdditionalScrForEachScCallOrSpecialTx + 1),
// considering that constant below is set to 3
const AdditionalScrForEachScCallOrSpecialTx = 3

// MaxRoundsWithoutCommittedStartInEpochBlock defines the maximum rounds to wait for start in epoch block to be committed,
// before a special action to be applied
const MaxRoundsWithoutCommittedStartInEpochBlock = 50

// DefaultResolversIdentifier represents the identifier that is used in conjunction with regular resolvers
// (that makes the node run properly)
const DefaultResolversIdentifier = "default resolver"

// DefaultInterceptorsIdentifier represents the identifier that is used in conjunction with regular interceptors
// (that makes the node run properly)
const DefaultInterceptorsIdentifier = "default interceptor"

// HardforkInterceptorsIdentifier represents the identifier that is used in the hardfork process
const HardforkInterceptorsIdentifier = "hardfork interceptor"

// HardforkResolversIdentifier represents the resolver that is used in the hardfork process
const HardforkResolversIdentifier = "hardfork resolver"

// EpochStartInterceptorsIdentifier represents the identifier that is used in the start-in-epoch process
const EpochStartInterceptorsIdentifier = "epoch start interceptor"

// GetNodeFromDBErrorString represents the string which is returned when a getting node from DB returns an error
const GetNodeFromDBErrorString = "getNodeFromDB error"

// TimeoutGettingTrieNodes defines the timeout in trie sync operation if no node is received
const TimeoutGettingTrieNodes = 2 * time.Minute // to consider syncing a very large trie node of 64MB at ~1MB/s

// TimeoutGettingTrieNodesInHardfork represents the maximum time allowed between 2 nodes fetches (and commits)
// during the hardfork process
const TimeoutGettingTrieNodesInHardfork = time.Minute * 10

// RetrialIntervalForOutportDriver is the interval in which the outport driver should try to call the driver again
const RetrialIntervalForOutportDriver = time.Second * 10

// NodeProcessingMode represents the processing mode in which the node was started
type NodeProcessingMode int

const (
	// Normal means that the node has started in the normal processing mode
	Normal NodeProcessingMode = iota

	// ImportDb means that the node has started in the import-db mode
	ImportDb
)

const (
	// ActiveDBKey is the key at which ActiveDBVal will be saved
	ActiveDBKey = "activeDB"

	// ActiveDBVal is the value that will be saved at ActiveDBKey
	ActiveDBVal = "yes"

	// TrieSyncedKey is the key at which TrieSyncedVal will be saved
	TrieSyncedKey = "synced"

	// TrieSyncedVal is the value that will be saved at TrieSyncedKey
	TrieSyncedVal = "yes"

	// TrieLeavesChannelDefaultCapacity represents the default value to be used as capacity for getting all trie leaves on
	// a channel
	TrieLeavesChannelDefaultCapacity = 100
)

// ApiOutputFormat represents the format type returned by api
type ApiOutputFormat uint8

const (
	// ApiOutputFormatJSON outport format returns struct directly, will be serialized into JSON by gin
	ApiOutputFormatJSON ApiOutputFormat = 0

	// ApiOutputFormatProto outport format returns the bytes of the proto object
	ApiOutputFormatProto ApiOutputFormat = 1
)<|MERGE_RESOLUTION|>--- conflicted
+++ resolved
@@ -276,44 +276,28 @@
 // MetricNoncesPassedInCurrentEpoch is the metric that tells the number of nonces passed in current epoch
 const MetricNoncesPassedInCurrentEpoch = "erd_nonces_passed_in_current_epoch"
 
-<<<<<<< HEAD
-// MetricReceivedProposedBlock is the metric that specify the moment in the round when the received block has reached the
+// MetricReceivedProposedBlock is the metric that specifies the moment in the round when the received block has reached the
 // current node. The value is provided in percent (0 meaning it has been received just after the round started and
 // 100 meaning that the block has been received in the last moment of the round)
 const MetricReceivedProposedBlock = "erd_consensus_received_proposed_block"
 
-// MetricCreatedProposedBlock is the metric that specify the percent of the block subround used for header and body
+// MetricCreatedProposedBlock is the metric that specifies the percent of the block subround used for header and body
 // creation (0 meaning that the block was created in no-time and 100 meaning that the block creation used all the
 // subround spare duration)
 const MetricCreatedProposedBlock = "erd_consensus_created_proposed_block"
 
-// MetricProcessedProposedBlock is the metric that specify the percent of the block subround used for header and body
+// MetricRedundancyLevel is the metric that specifies the redundancy level of the current node
+const MetricRedundancyLevel = "erd_redundancy_level"
+
+// MetricRedundancyMainActive is the metrics that specifies data about the redundancy main machine
+const MetricRedundancyIsMainActive = "erd_redundancy_is_main_active"
+
+// MetricValueNA represents the value to be used when a metric is not available/applicable
+const MetricValueNA = "N/A"
+
+//MetricProcessedProposedBlock is the metric that specify the percent of the block subround used for header and body
 // processing (0 meaning that the block was processed in no-time and 100 meaning that the block processing used all the
 // subround spare duration)
-=======
-//MetricReceivedProposedBlock is the metric that specifies the moment in the round when the received block has reached the
-//current node. The value is provided in percent (0 meaning it has been received just after the round started and
-//100 meaning that the block has been received in the last moment of the round)
-const MetricReceivedProposedBlock = "erd_consensus_received_proposed_block"
-
-//MetricCreatedProposedBlock is the metric that specifies the percent of the block subround used for header and body
-//creation (0 meaning that the block was created in no-time and 100 meaning that the block creation used all the
-//subround spare duration)
-const MetricCreatedProposedBlock = "erd_consensus_created_proposed_block"
-
-// MetricRedundancyLevel is the metric that specifies the redundancy level of the current node
-const MetricRedundancyLevel = "erd_redundancy_level"
-
-// MetricRedundancyMainActive is the metrics that specifies data about the redundancy main machine
-const MetricRedundancyIsMainActive = "erd_redundancy_is_main_active"
-
-// MetricValueNA represents the value to be used when a metric is not available/applicable
-const MetricValueNA = "N/A"
-
-//MetricProcessedProposedBlock is the metric that specify the percent of the block subround used for header and body
-//processing (0 meaning that the block was processed in no-time and 100 meaning that the block processing used all the
-//subround spare duration)
->>>>>>> 49f85285
 const MetricProcessedProposedBlock = "erd_consensus_processed_proposed_block"
 
 // MetricMinGasPrice is the metric that specifies min gas price
