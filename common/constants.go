package common

import (
	"math"
	"time"

	"github.com/multiversx/mx-chain-core-go/core"
)

// NodeOperation defines the p2p node operation
type NodeOperation string

// NormalOperation defines the normal mode operation: either seeder, observer or validator
const NormalOperation NodeOperation = "normal operation"

// FullArchiveMode defines the node operation as a full archive mode
const FullArchiveMode NodeOperation = "full archive mode"

// PeerType represents the type of peer
type PeerType string

// EligibleList represents the list of peers who participate in consensus inside a shard
const EligibleList PeerType = "eligible"

// WaitingList represents the list of peers who don't participate in consensus but will join the next epoch
const WaitingList PeerType = "waiting"

// LeavingList represents the list of peers who were taken out of eligible and waiting because of rating
const LeavingList PeerType = "leaving"

// InactiveList represents the list of peers who were taken out because they were leaving
const InactiveList PeerType = "inactive"

// JailedList represents the list of peers who have stake but are in jail
const JailedList PeerType = "jailed"

// ObserverList represents the list of peers who don't participate in consensus but will join the next epoch
const ObserverList PeerType = "observer"

// NewList represents the list of peers who have stake and are pending to become eligible
const NewList PeerType = "new"

// MetachainTopicIdentifier is the identifier used in topics to define the metachain shard ID
const MetachainTopicIdentifier = "META" // TODO - move this to mx-chain-core-go and change wherever we use the string value

// CombinedPeerType - represents the combination of two peerTypes
const CombinedPeerType = "%s (%s)"

// UnVersionedAppString represents the default app version that indicate that the binary wasn't build by setting
// the appVersion flag
const UnVersionedAppString = "undefined"

// DisabledShardIDAsObserver defines the uint32 identifier which tells that the node hasn't configured any preferred
// shard to start in as observer
const DisabledShardIDAsObserver = uint32(0xFFFFFFFF) - 7

// MaxTxNonceDeltaAllowed specifies the maximum difference between an account's nonce and a received transaction's nonce
// in order to mark the transaction as valid.
const MaxTxNonceDeltaAllowed = 30000

// MaxBulkTransactionSize specifies the maximum size of one bulk with txs which can be send over the network
// TODO convert this const into a var and read it from config when this code moves to another binary
const MaxBulkTransactionSize = 1 << 18 // 256KB bulks

// MaxTxsToRequest specifies the maximum number of txs to request
const MaxTxsToRequest = 1000

// NodesSetupJsonFileName specifies the name of the json file which contains the setup of the nodes
const NodesSetupJsonFileName = "nodesSetup.json"

// ConsensusTopic is the topic used in consensus algorithm
const ConsensusTopic = "consensus"

// GenesisTxSignatureString is the string used to generate genesis transaction signature as 128 hex characters
const GenesisTxSignatureString = "GENESISGENESISGENESISGENESISGENESISGENESISGENESISGENESISGENESISG"

// HeartbeatV2Topic is the topic used for heartbeatV2 signaling
const HeartbeatV2Topic = "heartbeatV2"

// PeerAuthenticationTopic is the topic used for peer authentication signaling
const PeerAuthenticationTopic = "peerAuthentication"

// ConnectionTopic represents the topic used when sending the new connection message data
const ConnectionTopic = "connection"

// ValidatorInfoTopic is the topic used for validatorInfo signaling
const ValidatorInfoTopic = "validatorInfo"

// MetricCurrentRound is the metric for monitoring the current round of a node
const MetricCurrentRound = "erd_current_round"

// MetricNonce is the metric for monitoring the nonce of a node
const MetricNonce = "erd_nonce"

// MetricProbableHighestNonce is the metric for monitoring the max speculative nonce received by the node by listening on the network
const MetricProbableHighestNonce = "erd_probable_highest_nonce"

// MetricNumConnectedPeers is the metric for monitoring the number of connected peers
const MetricNumConnectedPeers = "erd_num_connected_peers"

// MetricNumConnectedPeersClassification is the metric for monitoring the number of connected peers split on the connection type
const MetricNumConnectedPeersClassification = "erd_num_connected_peers_classification"

// MetricSynchronizedRound is the metric for monitoring the synchronized round of a node
const MetricSynchronizedRound = "erd_synchronized_round"

// MetricIsSyncing is the metric for monitoring if a node is syncing
const MetricIsSyncing = "erd_is_syncing"

// MetricPublicKeyBlockSign is the metric for monitoring public key of a node used in block signing
const MetricPublicKeyBlockSign = "erd_public_key_block_sign"

// MetricShardId is the metric for monitoring shard id of a node
const MetricShardId = "erd_shard_id"

// MetricNumShardsWithoutMetachain is the metric for monitoring the number of shards (excluding meta)
const MetricNumShardsWithoutMetachain = "erd_num_shards_without_meta"

// MetricTxPoolLoad is the metric for monitoring number of transactions from pool of a node
const MetricTxPoolLoad = "erd_tx_pool_load"

// MetricCountLeader is the metric for monitoring number of rounds when a node was leader
const MetricCountLeader = "erd_count_leader"

// MetricCountConsensus is the metric for monitoring number of rounds when a node was in consensus group
const MetricCountConsensus = "erd_count_consensus"

// MetricCountAcceptedBlocks is the metric for monitoring number of blocks that was accepted proposed by a node
const MetricCountAcceptedBlocks = "erd_count_accepted_blocks"

// MetricNodeType is the metric for monitoring the type of the node
const MetricNodeType = "erd_node_type"

// MetricLiveValidatorNodes is the metric for the number of live validators on the network
const MetricLiveValidatorNodes = "erd_live_validator_nodes"

// MetricConnectedNodes is the metric for monitoring total connected nodes on the network
const MetricConnectedNodes = "erd_connected_nodes"

// MetricNumIntraShardValidatorNodes is the metric for the number of intra-shard validators
const MetricNumIntraShardValidatorNodes = "erd_intra_shard_validator_nodes"

// MetricCpuLoadPercent is the metric for monitoring CPU load [%]
const MetricCpuLoadPercent = "erd_cpu_load_percent"

// MetricMemLoadPercent is the metric for monitoring memory load [%]
const MetricMemLoadPercent = "erd_mem_load_percent"

// MetricMemTotal is the metric for monitoring total memory bytes
const MetricMemTotal = "erd_mem_total"

// MetricMemUsedGolang is a metric for monitoring the memory ("total")
const MetricMemUsedGolang = "erd_mem_used_golang"

// MetricMemUsedSystem is a metric for monitoring the memory ("sys mem")
const MetricMemUsedSystem = "erd_mem_used_sys"

// MetricMemHeapInUse is a metric for monitoring the memory ("heap in use")
const MetricMemHeapInUse = "erd_mem_heap_inuse"

// MetricMemStackInUse is a metric for monitoring the memory ("stack in use")
const MetricMemStackInUse = "erd_mem_stack_inuse"

// MetricNetworkRecvPercent is the metric for monitoring network receive load [%]
const MetricNetworkRecvPercent = "erd_network_recv_percent"

// MetricNetworkRecvBps is the metric for monitoring network received bytes per second
const MetricNetworkRecvBps = "erd_network_recv_bps"

// MetricNetworkRecvBpsPeak is the metric for monitoring network received peak bytes per second
const MetricNetworkRecvBpsPeak = "erd_network_recv_bps_peak"

// MetricNetworkRecvBytesInCurrentEpochPerHost is the metric for monitoring network received bytes in current epoch per host
const MetricNetworkRecvBytesInCurrentEpochPerHost = "erd_network_recv_bytes_in_epoch_per_host"

// MetricNetworkSendBytesInCurrentEpochPerHost is the metric for monitoring network send bytes in current epoch per host
const MetricNetworkSendBytesInCurrentEpochPerHost = "erd_network_sent_bytes_in_epoch_per_host"

// MetricNetworkSentPercent is the metric for monitoring network sent load [%]
const MetricNetworkSentPercent = "erd_network_sent_percent"

// MetricNetworkSentBps is the metric for monitoring network sent bytes per second
const MetricNetworkSentBps = "erd_network_sent_bps"

// MetricNetworkSentBpsPeak is the metric for monitoring network sent peak bytes per second
const MetricNetworkSentBpsPeak = "erd_network_sent_bps_peak"

// MetricRoundTime is the metric for round time in seconds
const MetricRoundTime = "erd_round_time"

// MetricEpochNumber is the metric for the number of epoch
const MetricEpochNumber = "erd_epoch_number"

// MetricAppVersion is the metric for the current app version
const MetricAppVersion = "erd_app_version"

// MetricNumTxInBlock is the metric for the number of transactions in the proposed block
const MetricNumTxInBlock = "erd_num_tx_block"

// MetricConsensusState is the metric for consensus state of node proposer,participant or not consensus group
const MetricConsensusState = "erd_consensus_state"

// MetricNumMiniBlocks is the metric for number of miniblocks in a block
const MetricNumMiniBlocks = "erd_num_mini_blocks"

// MetricConsensusRoundState is the metric for consensus round state for a block
const MetricConsensusRoundState = "erd_consensus_round_state"

// MetricCrossCheckBlockHeight is the metric that store cross block height
const MetricCrossCheckBlockHeight = "erd_cross_check_block_height"

// MetricCrossCheckBlockHeightMeta is the metric that store metachain cross block height
const MetricCrossCheckBlockHeightMeta = "erd_cross_check_block_height_meta"

// MetricNumProcessedTxs is the metric that stores the number of transactions processed
const MetricNumProcessedTxs = "erd_num_transactions_processed"

// MetricCurrentBlockHash is the metric that stores the current block hash
const MetricCurrentBlockHash = "erd_current_block_hash"

// MetricCurrentRoundTimestamp is the metric that stores current round timestamp
const MetricCurrentRoundTimestamp = "erd_current_round_timestamp"

// MetricHeaderSize is the metric that stores the current block size
const MetricHeaderSize = "erd_current_block_size"

// MetricMiniBlocksSize is the metric that stores the current block size
const MetricMiniBlocksSize = "erd_mini_blocks_size"

// MetricNumShardHeadersFromPool is the metric that stores number of shard header from pool
const MetricNumShardHeadersFromPool = "erd_num_shard_headers_from_pool"

// MetricNumShardHeadersProcessed is the metric that stores number of shard header processed
const MetricNumShardHeadersProcessed = "erd_num_shard_headers_processed"

// MetricNumTimesInForkChoice is the metric that counts how many times a node was in fork choice
const MetricNumTimesInForkChoice = "erd_fork_choice_count"

// MetricHighestFinalBlock is the metric for the nonce of the highest final block
const MetricHighestFinalBlock = "erd_highest_final_nonce"

// MetricLatestTagSoftwareVersion is the metric that stores the latest tag software version
const MetricLatestTagSoftwareVersion = "erd_latest_tag_software_version"

// MetricCountConsensusAcceptedBlocks is the metric for monitoring number of blocks accepted when the node was in consensus group
const MetricCountConsensusAcceptedBlocks = "erd_count_consensus_accepted_blocks"

// MetricNodeDisplayName is the metric that stores the name of the node
const MetricNodeDisplayName = "erd_node_display_name"

// MetricConsensusGroupSize is the metric for consensus group size for the current shard/meta
const MetricConsensusGroupSize = "erd_consensus_group_size"

// MetricShardConsensusGroupSize is the metric for the shard consensus group size
const MetricShardConsensusGroupSize = "erd_shard_consensus_group_size"

// MetricMetaConsensusGroupSize is the metric for the metachain consensus group size
const MetricMetaConsensusGroupSize = "erd_meta_consensus_group_size"

// MetricNumNodesPerShard is the metric which holds the number of nodes in a shard
const MetricNumNodesPerShard = "erd_num_nodes_in_shard"

// MetricNumMetachainNodes is the metric which holds the number of nodes in metachain
const MetricNumMetachainNodes = "erd_num_metachain_nodes"

// MetricNumValidators is the metric for the number of validators
const MetricNumValidators = "erd_num_validators"

// MetricPeerType is the metric which tells the peer's type (in eligible list, in waiting list, or observer)
const MetricPeerType = "erd_peer_type"

// MetricPeerSubType is the metric which tells the peer's subtype (regular observer or full history observer)
const MetricPeerSubType = "erd_peer_subtype"

// MetricLeaderPercentage is the metric for leader rewards percentage
const MetricLeaderPercentage = "erd_leader_percentage"

// MetricDenomination is the metric for exposing the denomination
const MetricDenomination = "erd_denomination"

// MetricRoundAtEpochStart is the metric for storing the first round of the current epoch
const MetricRoundAtEpochStart = "erd_round_at_epoch_start"

// MetricNonceAtEpochStart is the metric for storing the first nonce of the current epoch
const MetricNonceAtEpochStart = "erd_nonce_at_epoch_start"

// MetricRoundsPerEpoch is the metric that tells the number of rounds in an epoch
const MetricRoundsPerEpoch = "erd_rounds_per_epoch"

// MetricRoundsPassedInCurrentEpoch is the metric that tells the number of rounds passed in current epoch
const MetricRoundsPassedInCurrentEpoch = "erd_rounds_passed_in_current_epoch"

// MetricNoncesPassedInCurrentEpoch is the metric that tells the number of nonces passed in current epoch
const MetricNoncesPassedInCurrentEpoch = "erd_nonces_passed_in_current_epoch"

// MetricReceivedProposedBlock is the metric that specifies the moment in the round when the received block has reached the
// current node. The value is provided in percent (0 meaning it has been received just after the round started and
// 100 meaning that the block has been received in the last moment of the round)
const MetricReceivedProposedBlock = "erd_consensus_received_proposed_block"

// MetricCreatedProposedBlock is the metric that specifies the percent of the block subround used for header and body
// creation (0 meaning that the block was created in no-time and 100 meaning that the block creation used all the
// subround spare duration)
const MetricCreatedProposedBlock = "erd_consensus_created_proposed_block"

// MetricRedundancyLevel is the metric that specifies the redundancy level of the current node
const MetricRedundancyLevel = "erd_redundancy_level"

// MetricRedundancyIsMainActive is the metric that specifies data about the redundancy main machine
const MetricRedundancyIsMainActive = "erd_redundancy_is_main_active"

// MetricValueNA represents the value to be used when a metric is not available/applicable
const MetricValueNA = "N/A"

// MetricProcessedProposedBlock is the metric that specify the percent of the block subround used for header and body
// processing (0 meaning that the block was processed in no-time and 100 meaning that the block processing used all the
// subround spare duration)
const MetricProcessedProposedBlock = "erd_consensus_processed_proposed_block"

// MetricMinGasPrice is the metric that specifies min gas price
const MetricMinGasPrice = "erd_min_gas_price"

// MetricMinGasLimit is the metric that specifies the minimum gas limit
const MetricMinGasLimit = "erd_min_gas_limit"

// MetricExtraGasLimitGuardedTx specifies the extra gas limit required for guarded transactions
const MetricExtraGasLimitGuardedTx = "erd_extra_gas_limit_guarded_tx"

// MetricRewardsTopUpGradientPoint is the metric that specifies the rewards top up gradient point
const MetricRewardsTopUpGradientPoint = "erd_rewards_top_up_gradient_point"

// MetricGasPriceModifier is the metric that specifies the gas price modifier
const MetricGasPriceModifier = "erd_gas_price_modifier"

// MetricTopUpFactor is the metric that specifies the top-up factor
const MetricTopUpFactor = "erd_top_up_factor"

// MetricMinTransactionVersion is the metric that specifies the minimum transaction version
const MetricMinTransactionVersion = "erd_min_transaction_version"

// MetricGasPerDataByte is the metric that specifies the required gas for a data byte
const MetricGasPerDataByte = "erd_gas_per_data_byte"

// MetricMaxGasPerTransaction is the metric that specifies the maximum gas limit for a transaction
const MetricMaxGasPerTransaction = "erd_max_gas_per_transaction"

// MetricChainId is the metric that specifies current chain id
const MetricChainId = "erd_chain_id"

// MetricStartTime is the metric that specifies the genesis start time
const MetricStartTime = "erd_start_time"

// MetricRoundDuration is the metric that specifies the round duration in milliseconds
const MetricRoundDuration = "erd_round_duration"

// MetricTotalSupply holds the total supply value for the last epoch
const MetricTotalSupply = "erd_total_supply"

// MetricTotalBaseStakedValue holds the total base staked value
const MetricTotalBaseStakedValue = "erd_total_base_staked_value"

// MetricTopUpValue holds the total top up value
const MetricTopUpValue = "erd_total_top_up_value"

// MetricInflation holds the inflation value for the last epoch
const MetricInflation = "erd_inflation"

// MetricDevRewardsInEpoch holds the developers' rewards value for the last epoch
const MetricDevRewardsInEpoch = "erd_dev_rewards"

// MetricTotalFees holds the total fees value for the last epoch
const MetricTotalFees = "erd_total_fees"

// MetricEpochForEconomicsData holds the epoch for which economics data are computed
const MetricEpochForEconomicsData = "erd_epoch_for_economics_data"

// MetachainShardId will be used to identify a shard ID as metachain
const MetachainShardId = uint32(0xFFFFFFFF)

// BaseOperationCost represents the field name for base operation costs
const BaseOperationCost = "BaseOperationCost"

// BuiltInCost represents the field name for built-in operation costs
const BuiltInCost = "BuiltInCost"

// MetaChainSystemSCsCost represents the field name for metachain system smart contract operation costs
const MetaChainSystemSCsCost = "MetaChainSystemSCsCost"

// BaseOpsAPICost represents the field name of the SC API (EEI) gas costs
const BaseOpsAPICost = "BaseOpsAPICost"

// MaxPerTransaction represents the field name of max counts per transaction in block chain hook
const MaxPerTransaction = "MaxPerTransaction"

// AsyncCallStepField is the field name for the gas cost for any of the two steps required to execute an async call
const AsyncCallStepField = "AsyncCallStep"

// AsyncCallbackGasLockField is the field name for the gas amount to be locked
// before executing the destination async call, to be put aside for the async callback
const AsyncCallbackGasLockField = "AsyncCallbackGasLock"

const (
	// MetricScDeployEnableEpoch represents the epoch when the deployment of smart contracts is enabled
	MetricScDeployEnableEpoch = "erd_smart_contract_deploy_enable_epoch"

	// MetricBuiltInFunctionsEnableEpoch represents the epoch when the built-in functions is enabled
	MetricBuiltInFunctionsEnableEpoch = "erd_built_in_functions_enable_epoch"

	// MetricRelayedTransactionsEnableEpoch represents the epoch when the relayed transactions is enabled
	MetricRelayedTransactionsEnableEpoch = "erd_relayed_transactions_enable_epoch"

	// MetricPenalizedTooMuchGasEnableEpoch represents the epoch when the penalization for using too much gas is enabled
	MetricPenalizedTooMuchGasEnableEpoch = "erd_penalized_too_much_gas_enable_epoch"

	// MetricSwitchJailWaitingEnableEpoch represents the epoch when the system smart contract processing at end of epoch is enabled
	MetricSwitchJailWaitingEnableEpoch = "erd_switch_jail_waiting_enable_epoch"

	// MetricSwitchHysteresisForMinNodesEnableEpoch represents the epoch when the system smart contract changes its config to consider
	// also (minimum) hysteresis nodes for the minimum number of nodes
	MetricSwitchHysteresisForMinNodesEnableEpoch = "erd_switch_hysteresis_for_min_nodes_enable_epoch"

	// MetricBelowSignedThresholdEnableEpoch represents the epoch when the change for computing rating for validators below signed rating is enabled
	MetricBelowSignedThresholdEnableEpoch = "erd_below_signed_threshold_enable_epoch"

	// MetricTransactionSignedWithTxHashEnableEpoch represents the epoch when the node will also accept transactions that are
	// signed with the hash of transaction
	MetricTransactionSignedWithTxHashEnableEpoch = "erd_transaction_signed_with_txhash_enable_epoch"

	// MetricMetaProtectionEnableEpoch represents the epoch when the transactions to the metachain are checked to have enough gas
	MetricMetaProtectionEnableEpoch = "erd_meta_protection_enable_epoch"

	// MetricAheadOfTimeGasUsageEnableEpoch represents the epoch when the cost of smart contract prepare changes from compiler
	// per byte to ahead of time prepare per byte
	MetricAheadOfTimeGasUsageEnableEpoch = "erd_ahead_of_time_gas_usage_enable_epoch"

	// MetricGasPriceModifierEnableEpoch represents the epoch when the gas price modifier in fee computation is enabled
	MetricGasPriceModifierEnableEpoch = "erd_gas_price_modifier_enable_epoch"

	// MetricRepairCallbackEnableEpoch represents the epoch when the callback repair is activated for smart contract results
	MetricRepairCallbackEnableEpoch = "erd_repair_callback_enable_epoch"

	// MetricBlockGasAndFreeRecheckEnableEpoch represents the epoch when gas and fees used in each created or processed block are re-checked
	MetricBlockGasAndFreeRecheckEnableEpoch = "erd_block_gas_and_fee_recheck_enable_epoch"

	// MetricStakingV2EnableEpoch represents the epoch when staking v2 is enabled
	MetricStakingV2EnableEpoch = "erd_staking_v2_enable_epoch"

	// MetricStakeEnableEpoch represents the epoch when staking is enabled
	MetricStakeEnableEpoch = "erd_stake_enable_epoch"

	// MetricDoubleKeyProtectionEnableEpoch represents the epoch when double key protection is enabled
	MetricDoubleKeyProtectionEnableEpoch = "erd_double_key_protection_enable_epoch"

	// MetricEsdtEnableEpoch represents the epoch when ESDT is enabled
	MetricEsdtEnableEpoch = "erd_esdt_enable_epoch"

	// MetricGovernanceEnableEpoch  represents the epoch when governance is enabled
	MetricGovernanceEnableEpoch = "erd_governance_enable_epoch"

	// MetricDelegationManagerEnableEpoch represents the epoch when the delegation manager is enabled
	MetricDelegationManagerEnableEpoch = "erd_delegation_manager_enable_epoch"

	// MetricDelegationSmartContractEnableEpoch represents the epoch when delegation smart contract is enabled
	MetricDelegationSmartContractEnableEpoch = "erd_delegation_smart_contract_enable_epoch"

	// MetricCorrectLastUnjailedEnableEpoch represents the epoch when the correction on the last unjailed node is applied
	MetricCorrectLastUnjailedEnableEpoch = "erd_correct_last_unjailed_enable_epoch"

	// MetricBalanceWaitingListsEnableEpoch represents the epoch when the balance waiting lists on shards fix is applied
	MetricBalanceWaitingListsEnableEpoch = "erd_balance_waiting_lists_enable_epoch"

	// MetricReturnDataToLastTransferEnableEpoch represents the epoch when the return data to last transfer is applied
	MetricReturnDataToLastTransferEnableEpoch = "erd_return_data_to_last_transfer_enable_epoch"

	// MetricSenderInOutTransferEnableEpoch represents the epoch when the sender in out transfer is applied
	MetricSenderInOutTransferEnableEpoch = "erd_sender_in_out_transfer_enable_epoch"

	// MetricRelayedTransactionsV2EnableEpoch represents the epoch when the relayed transactions v2 is enabled
	MetricRelayedTransactionsV2EnableEpoch = "erd_relayed_transactions_v2_enable_epoch"

	// MetricUnbondTokensV2EnableEpoch represents the epoch when the unbond tokens v2 is applied
	MetricUnbondTokensV2EnableEpoch = "erd_unbond_tokens_v2_enable_epoch"

	// MetricSaveJailedAlwaysEnableEpoch represents the epoch the save jailed fix is applied
	MetricSaveJailedAlwaysEnableEpoch = "erd_save_jailed_always_enable_epoch"

	// MetricValidatorToDelegationEnableEpoch represents the epoch when the validator to delegation feature (staking v3.5) is enabled
	MetricValidatorToDelegationEnableEpoch = "erd_validator_to_delegation_enable_epoch"

	// MetricReDelegateBelowMinCheckEnableEpoch represents the epoch when the re-delegation below minimum value fix is applied
	MetricReDelegateBelowMinCheckEnableEpoch = "erd_redelegate_below_min_check_enable_epoch"

	// MetricIncrementSCRNonceInMultiTransferEnableEpoch represents the epoch when the fix for multi transfer SCR is enabled
	MetricIncrementSCRNonceInMultiTransferEnableEpoch = "erd_increment_scr_nonce_in_multi_transfer_enable_epoch"

	// MetricESDTMultiTransferEnableEpoch represents the epoch when the ESDT multi transfer feature is enabled
	MetricESDTMultiTransferEnableEpoch = "erd_esdt_multi_transfer_enable_epoch"

	// MetricGlobalMintBurnDisableEpoch represents the epoch when the global mint and burn feature is disabled
	MetricGlobalMintBurnDisableEpoch = "erd_global_mint_burn_disable_epoch"

	// MetricESDTTransferRoleEnableEpoch represents the epoch when the ESDT transfer role feature is enabled
	MetricESDTTransferRoleEnableEpoch = "erd_esdt_transfer_role_enable_epoch"

	// MetricBuiltInFunctionOnMetaEnableEpoch represents the epoch when the builtin functions on metachain are enabled
	MetricBuiltInFunctionOnMetaEnableEpoch = "erd_builtin_function_on_meta_enable_epoch"

	// MetricWaitingListFixEnableEpoch represents the epoch when the waiting list fix is enabled
	MetricWaitingListFixEnableEpoch = "erd_waiting_list_fix_enable_epoch"

	// MetricMaxNodesChangeEnableEpoch holds configuration for changing the maximum number of nodes and the enabling epoch
	MetricMaxNodesChangeEnableEpoch = "erd_max_nodes_change_enable_epoch"

	// MetricEpochEnable represents the epoch when the max nodes change configuration is applied
	MetricEpochEnable = "erd_epoch_enable"

	// EpochEnableSuffix represents the suffix for EpochEnable item in MaxNodesChangeEnableEpoch list
	EpochEnableSuffix = "_epoch_enable"

	// MetricMaxNumNodes represents the maximum number of nodes than can be enabled in a max nodes change configuration setup
	MetricMaxNumNodes = "erd_max_num_nodes"

	// MaxNumNodesSuffix represents the suffix for MaxNumNodes item in MaxNodesChangeEnableEpoch list
	MaxNumNodesSuffix = "_max_num_nodes"

	// MetricNodesToShufflePerShard represents the nodes to be shuffled per shard
	MetricNodesToShufflePerShard = "erd_nodes_to_shuffle_per_shard"

	// NodesToShufflePerShardSuffix represents the suffix for NodesToShufflePerShard item in MaxNodesChangeEnableEpoch list
	NodesToShufflePerShardSuffix = "_nodes_to_shuffle_per_shard"

	// MetricHysteresis represents the hysteresis threshold
	MetricHysteresis = "erd_hysteresis"

	// MetricAdaptivity represents a boolean to determine if adaptivity will be enabled or not
	MetricAdaptivity = "erd_adaptivity"
)

const (
	// MetricRatingsGeneralStartRating represents the starting rating used by the rater
	MetricRatingsGeneralStartRating = "erd_ratings_general_start_rating"

	// MetricRatingsGeneralMaxRating represents the maximum rating limit
	MetricRatingsGeneralMaxRating = "erd_ratings_general_max_rating"

	// MetricRatingsGeneralMinRating represents the minimum rating limit
	MetricRatingsGeneralMinRating = "erd_ratings_general_min_rating"

	// MetricRatingsGeneralSignedBlocksThreshold represents the signed blocks threshold
	MetricRatingsGeneralSignedBlocksThreshold = "erd_ratings_general_signed_blocks_threshold"

	// MetricRatingsGeneralSelectionChances represents the selection chances thresholds
	MetricRatingsGeneralSelectionChances = "erd_ratings_general_selection_chances"

	// MetricSelectionChancesMaxThreshold represents the max threshold for a selection chances item
	MetricSelectionChancesMaxThreshold = "erd_max_threshold"

	// SelectionChancesMaxThresholdSuffix represents the SelectionChances suffix for MaxThreshold
	SelectionChancesMaxThresholdSuffix = "_max_threshold"

	// MetricSelectionChancesChancePercent represents the chance percentage for a selection chances metric
	MetricSelectionChancesChancePercent = "erd_chance_percent"

	// SelectionChancesChancePercentSuffix represents the SelectionChances suffix for ChancePercent
	SelectionChancesChancePercentSuffix = "_chance_percent"

	// MetricRatingsShardChainHoursToMaxRatingFromStartRating represents the hours to max rating from start rating
	MetricRatingsShardChainHoursToMaxRatingFromStartRating = "erd_ratings_shardchain_hours_to_max_rating_from_start_rating"

	// MetricRatingsShardChainProposerValidatorImportance represents the proposer validator importance index
	MetricRatingsShardChainProposerValidatorImportance = "erd_ratings_shardchain_proposer_validator_importance"

	// MetricRatingsShardChainProposerDecreaseFactor represents the proposer decrease factor
	MetricRatingsShardChainProposerDecreaseFactor = "erd_ratings_shardchain_proposer_decrease_factor"

	// MetricRatingsShardChainValidatorDecreaseFactor represents the validator decrease factor
	MetricRatingsShardChainValidatorDecreaseFactor = "erd_ratings_shardchain_validator_decrease_factor"

	// MetricRatingsShardChainConsecutiveMissedBlocksPenalty represents the consecutive missed block penalty
	MetricRatingsShardChainConsecutiveMissedBlocksPenalty = "erd_ratings_shardchain_consecutive_missed_blocks_penalty"

	// MetricRatingsMetaChainHoursToMaxRatingFromStartRating represents the hours to max rating from start rating
	MetricRatingsMetaChainHoursToMaxRatingFromStartRating = "erd_ratings_metachain_hours_to_max_rating_from_start_rating"

	// MetricRatingsMetaChainProposerValidatorImportance represents the proposer validator importance index
	MetricRatingsMetaChainProposerValidatorImportance = "erd_ratings_metachain_proposer_validator_importance"

	// MetricRatingsMetaChainProposerDecreaseFactor represents the proposer decrease factor
	MetricRatingsMetaChainProposerDecreaseFactor = "erd_ratings_metachain_proposer_decrease_factor"

	// MetricRatingsMetaChainValidatorDecreaseFactor represents the validator decrease factor
	MetricRatingsMetaChainValidatorDecreaseFactor = "erd_ratings_metachain_validator_decrease_factor"

	// MetricRatingsMetaChainConsecutiveMissedBlocksPenalty represents the consecutive missed blocks penalty
	MetricRatingsMetaChainConsecutiveMissedBlocksPenalty = "erd_ratings_metachain_consecutive_missed_blocks_penalty"

	// MetricRatingsPeerHonestyDecayCoefficient represents the peer honesty decay coefficient
	MetricRatingsPeerHonestyDecayCoefficient = "erd_ratings_peerhonesty_decay_coefficient"

	// MetricRatingsPeerHonestyDecayUpdateIntervalInSeconds represents the decat update interval in seconds
	MetricRatingsPeerHonestyDecayUpdateIntervalInSeconds = "erd_ratings_peerhonesty_decay_update_interval_inseconds"

	// MetricRatingsPeerHonestyMaxScore represents the peer honesty max score allowed
	MetricRatingsPeerHonestyMaxScore = "erd_ratings_peerhonesty_max_score"

	// MetricRatingsPeerHonestyMinScore represents the peer honesty min score
	MetricRatingsPeerHonestyMinScore = "erd_ratings_peerhonesty_min_score"

	// MetricRatingsPeerHonestyBadPeerThreshold represents the peer honesty bad peer threshold
	MetricRatingsPeerHonestyBadPeerThreshold = "erd_ratings_peerhonesty_bad_peer_threshold"

	// MetricRatingsPeerHonestyUnitValue represents the peer honesty unit value
	MetricRatingsPeerHonestyUnitValue = "erd_ratings_peerhonesty_unit_value"

	// MetricSetGuardianEnableEpoch represents the epoch when the guardian feature is enabled
	MetricSetGuardianEnableEpoch = "erd_set_guardian_feature_enable_epoch"
)

const (
	// StorerOrder defines the order of storers to be notified of a start of epoch event
	StorerOrder = iota
	// NodesCoordinatorOrder defines the order in which NodesCoordinator is notified of a start of epoch event
	NodesCoordinatorOrder
	// ConsensusOrder defines the order in which Consensus is notified of a start of epoch event
	ConsensusOrder
	// NetworkShardingOrder defines the order in which the network sharding subsystem is notified of a start of epoch event
	NetworkShardingOrder
	// IndexerOrder defines the order in which indexer is notified of a start of epoch event
	IndexerOrder
	// NetStatisticsOrder defines the order in which netStatistic component is notified of a start of epoch event
	NetStatisticsOrder
	// OldDatabaseCleanOrder defines the order in which oldDatabaseCleaner component is notified of a start of epoch event
	OldDatabaseCleanOrder
)

// NodeState specifies what type of state a node could have
type NodeState int

const (
	// NsSynchronized defines ID of a state of synchronized
	NsSynchronized NodeState = iota
	// NsNotSynchronized defines ID of a state of not synchronized
	NsNotSynchronized
	// NsNotCalculated defines ID of a state which is not calculated
	NsNotCalculated
)

// MetricP2PPeerInfo is the metric for the node's p2p info
const MetricP2PPeerInfo = "erd_p2p_peer_info"

// MetricP2PIntraShardValidators is the metric that outputs the intra-shard connected validators
const MetricP2PIntraShardValidators = "erd_p2p_intra_shard_validators"

// MetricP2PCrossShardValidators is the metric that outputs the cross-shard connected validators
const MetricP2PCrossShardValidators = "erd_p2p_cross_shard_validators"

// MetricP2PIntraShardObservers is the metric that outputs the intra-shard connected observers
const MetricP2PIntraShardObservers = "erd_p2p_intra_shard_observers"

// MetricP2PCrossShardObservers is the metric that outputs the cross-shard connected observers
const MetricP2PCrossShardObservers = "erd_p2p_cross_shard_observers"

// MetricP2PUnknownPeers is the metric that outputs the unknown-shard connected peers
const MetricP2PUnknownPeers = "erd_p2p_unknown_shard_peers"

// MetricP2PNumConnectedPeersClassification is the metric for monitoring the number of connected peers split on the connection type
const MetricP2PNumConnectedPeersClassification = "erd_p2p_num_connected_peers_classification"

// MetricAreVMQueriesReady will hold the string representation of the boolean that indicated if the node is ready
// to process VM queries
const MetricAreVMQueriesReady = "erd_are_vm_queries_ready"

// HighestRoundFromBootStorage is the key for the highest round that is saved in storage
const HighestRoundFromBootStorage = "highestRoundFromBootStorage"

// TriggerRegistryKeyPrefix is the key prefix to save epoch start registry to storage
const TriggerRegistryKeyPrefix = "epochStartTrigger_"

// TriggerRegistryInitialKeyPrefix is the key prefix to save initial data to storage
const TriggerRegistryInitialKeyPrefix = "initial_value_epoch_"

// NodesCoordinatorRegistryKeyPrefix is the key prefix to save epoch start registry to storage
const NodesCoordinatorRegistryKeyPrefix = "indexHashed_"

// ShuffledOut signals that a restart is pending because the node was shuffled out
const ShuffledOut = "shuffledOut"

// WrongConfiguration signals that the node has a malformed configuration and cannot continue processing
const WrongConfiguration = "wrongConfiguration"

// ImportComplete signals that a node restart will be done because the import did complete
const ImportComplete = "importComplete"

// DefaultStatsPath is the default path where the node stats are logged
const DefaultStatsPath = "stats"

// DefaultDBPath is the default path for nodes databases
const DefaultDBPath = "db"

// MetachainShardName is the string identifier of the metachain shard
const MetachainShardName = "metachain"

// TemporaryPath is the default temporary path directory
const TemporaryPath = "temp"

// TimeToWaitForP2PBootstrap is the wait time for the P2P to bootstrap
const TimeToWaitForP2PBootstrap = 20 * time.Second

// MaxSoftwareVersionLengthInBytes represents the maximum length for the software version to be saved in block header
const MaxSoftwareVersionLengthInBytes = 10

// ExtraDelayForBroadcastBlockInfo represents the number of seconds to wait since a block has been broadcast and the
// moment when its components, like mini blocks and transactions, would be broadcast too
const ExtraDelayForBroadcastBlockInfo = 1 * time.Second

// ExtraDelayBetweenBroadcastMbsAndTxs represents the number of seconds to wait since miniblocks have been broadcast
// and the moment when theirs transactions would be broadcast too
const ExtraDelayBetweenBroadcastMbsAndTxs = 1 * time.Second

// ExtraDelayForRequestBlockInfo represents the number of seconds to wait since a block has been received and the
// moment when its components, like mini blocks and transactions, would be requested too if they are still missing
const ExtraDelayForRequestBlockInfo = ExtraDelayForBroadcastBlockInfo + ExtraDelayBetweenBroadcastMbsAndTxs + time.Second

// CommitMaxTime represents max time accepted for a commit action, after which a warn message is displayed
const CommitMaxTime = 3 * time.Second

// PutInStorerMaxTime represents max time accepted for a put action, after which a warn message is displayed
const PutInStorerMaxTime = time.Second

// DefaultUnstakedEpoch represents the default epoch that is set for a validator that has not unstaked yet
const DefaultUnstakedEpoch = math.MaxUint32

// InvalidMessageBlacklistDuration represents the time to keep a peer in the black list if it sends a message that
// does not follow the protocol: example not useing the same marshaler as the other peers
const InvalidMessageBlacklistDuration = time.Second * 3600

// PublicKeyBlacklistDuration represents the time to keep a public key in the black list if it will degrade its
// rating to a minimum threshold due to improper messages
const PublicKeyBlacklistDuration = time.Second * 7200

// InvalidSigningBlacklistDuration defines the time to keep a peer id in blacklist if it signs a message with invalid signature
const InvalidSigningBlacklistDuration = time.Second * 7200

// MaxWaitingTimeToReceiveRequestedItem represents the maximum waiting time in seconds needed to receive the requested items
const MaxWaitingTimeToReceiveRequestedItem = 5 * time.Second

// DefaultLogProfileIdentifier represents the default log profile used when the logviewer/termui applications do not
// need to change the current logging profile
const DefaultLogProfileIdentifier = "[default log profile]"

// NotSetDestinationShardID represents the shardIdString when the destinationShardId is not set in the prefs
const NotSetDestinationShardID = "disabled"

// AdditionalScrForEachScCallOrSpecialTx specifies the additional number of smart contract results which should be
// considered by a node, when it includes sc calls or special txs in a miniblock.
// Ex.: normal txs -> aprox. 27000, sc calls or special txs -> aprox. 6250 = 27000 / (AdditionalScrForEachScCallOrSpecialTx + 1),
// considering that constant below is set to 3
const AdditionalScrForEachScCallOrSpecialTx = 3

// MaxRoundsWithoutCommittedStartInEpochBlock defines the maximum rounds to wait for start in epoch block to be committed,
// before a special action to be applied
const MaxRoundsWithoutCommittedStartInEpochBlock = 50

// DefaultResolversIdentifier represents the identifier that is used in conjunction with regular resolvers
// (that makes the node run properly)
const DefaultResolversIdentifier = "default resolver"

// DefaultInterceptorsIdentifier represents the identifier that is used in conjunction with regular interceptors
// (that makes the node run properly)
const DefaultInterceptorsIdentifier = "default interceptor"

// HardforkInterceptorsIdentifier represents the identifier that is used in the hardfork process
const HardforkInterceptorsIdentifier = "hardfork interceptor"

// HardforkResolversIdentifier represents the resolver that is used in the hardfork process
const HardforkResolversIdentifier = "hardfork resolver"

// EpochStartInterceptorsIdentifier represents the identifier that is used in the start-in-epoch process
const EpochStartInterceptorsIdentifier = "epoch start interceptor"

// TimeoutGettingTrieNodes defines the timeout in trie sync operation if no node is received
const TimeoutGettingTrieNodes = 2 * time.Minute // to consider syncing a very large trie node of 64MB at ~1MB/s

// TimeoutGettingTrieNodesInHardfork represents the maximum time allowed between 2 nodes fetches (and commits)
// during the hardfork process
const TimeoutGettingTrieNodesInHardfork = time.Minute * 10

// RetrialIntervalForOutportDriver is the interval in which the outport driver should try to call the driver again
const RetrialIntervalForOutportDriver = time.Second * 10

// NodeProcessingMode represents the processing mode in which the node was started
type NodeProcessingMode int

const (
	// Normal means that the node has started in the normal processing mode
	Normal NodeProcessingMode = iota

	// ImportDb means that the node has started in the import-db mode
	ImportDb
)

const (
	// ActiveDBKey is the key at which ActiveDBVal will be saved
	ActiveDBKey = "activeDB"

	// ActiveDBVal is the value that will be saved at ActiveDBKey
	ActiveDBVal = "yes"

	// TrieSyncedKey is the key at which TrieSyncedVal will be saved
	TrieSyncedKey = "synced"

	// TrieSyncedVal is the value that will be saved at TrieSyncedKey
	TrieSyncedVal = "yes"

	// TrieLeavesChannelDefaultCapacity represents the default value to be used as capacity for getting all trie leaves on
	// a channel
	TrieLeavesChannelDefaultCapacity = 100

	// TrieLeavesChannelSyncCapacity represents the value to be used as capacity for getting main trie
	// leaf nodes for trie sync
	TrieLeavesChannelSyncCapacity = 1000
)

// ApiOutputFormat represents the format type returned by api
type ApiOutputFormat uint8

const (
	// ApiOutputFormatJSON outport format returns struct directly, will be serialized into JSON by gin
	ApiOutputFormatJSON ApiOutputFormat = 0

	// ApiOutputFormatProto outport format returns the bytes of the proto object
	ApiOutputFormatProto ApiOutputFormat = 1
)

// BlockProcessingCutoffMode represents the type to be used to identify the mode of the block processing cutoff
type BlockProcessingCutoffMode string

const (
	// BlockProcessingCutoffModePause represents the mode where the node will pause the processing at the given coordinates
	BlockProcessingCutoffModePause = "pause"
	// BlockProcessingCutoffModeProcessError represents the mode where the node will reprocess with error the block at the given coordinates
	BlockProcessingCutoffModeProcessError = "process-error"
)

// BlockProcessingCutoffTrigger represents the trigger of the cutoff potentially used in block processing
type BlockProcessingCutoffTrigger string

const (
	// BlockProcessingCutoffByNonce represents the cutoff by nonce
	BlockProcessingCutoffByNonce BlockProcessingCutoffTrigger = "nonce"
	// BlockProcessingCutoffByRound represents the cutoff by round
	BlockProcessingCutoffByRound BlockProcessingCutoffTrigger = "round"
	// BlockProcessingCutoffByEpoch represents the cutoff by epoch
	BlockProcessingCutoffByEpoch BlockProcessingCutoffTrigger = "epoch"
)

// MaxIndexOfTxInMiniBlock defines the maximum index of a tx inside one mini block
const MaxIndexOfTxInMiniBlock = int32(29999)

// MetricAccountsSnapshotInProgress is the metric that outputs the status of the accounts' snapshot, if it's in progress or not
const MetricAccountsSnapshotInProgress = "erd_accounts_snapshot_in_progress"

// MetricLastAccountsSnapshotDurationSec is the metric that outputs the duration in seconds of the last accounts db snapshot. If snapshot is in progress it will be set to 0
const MetricLastAccountsSnapshotDurationSec = "erd_accounts_snapshot_last_duration_in_seconds"

// MetricPeersSnapshotInProgress is the metric that outputs the status of the peers' snapshot, if it's in progress or not
const MetricPeersSnapshotInProgress = "erd_peers_snapshot_in_progress"

// MetricLastPeersSnapshotDurationSec is the metric that outputs the duration in seconds of the last peers db snapshot. If snapshot is in progress it will be set to 0
const MetricLastPeersSnapshotDurationSec = "erd_peers_snapshot_last_duration_in_seconds"

// GenesisStorageSuffix defines the storage suffix used for genesis altered data
const GenesisStorageSuffix = "_genesis"

// MetricAccountsSnapshotNumNodes is the metric that outputs the number of trie nodes written for accounts after snapshot
const MetricAccountsSnapshotNumNodes = "erd_accounts_snapshot_num_nodes"

// MetricTrieSyncNumReceivedBytes is the metric that outputs the number of bytes received for accounts during trie sync
const MetricTrieSyncNumReceivedBytes = "erd_trie_sync_num_bytes_received"

// MetricTrieSyncNumProcessedNodes is the metric that outputs the number of trie nodes processed for accounts during trie sync
const MetricTrieSyncNumProcessedNodes = "erd_trie_sync_num_nodes_processed"

const (
	SCDeployFlag                                       core.EnableEpochFlag = "SCDeployFlag"
	BuiltInFunctionsFlag                               core.EnableEpochFlag = "BuiltInFunctionsFlag"
	RelayedTransactionsFlag                            core.EnableEpochFlag = "RelayedTransactionsFlag"
	PenalizedTooMuchGasFlag                            core.EnableEpochFlag = "PenalizedTooMuchGasFlag"
	SwitchJailWaitingFlag                              core.EnableEpochFlag = "SwitchJailWaitingFlag"
	BelowSignedThresholdFlag                           core.EnableEpochFlag = "BelowSignedThresholdFlag"
	SwitchHysteresisForMinNodesFlagInSpecificEpochOnly core.EnableEpochFlag = "SwitchHysteresisForMinNodesFlagInSpecificEpochOnly"
	TransactionSignedWithTxHashFlag                    core.EnableEpochFlag = "TransactionSignedWithTxHashFlag"
	MetaProtectionFlag                                 core.EnableEpochFlag = "MetaProtectionFlag"
	AheadOfTimeGasUsageFlag                            core.EnableEpochFlag = "AheadOfTimeGasUsageFlag"
	GasPriceModifierFlag                               core.EnableEpochFlag = "GasPriceModifierFlag"
	RepairCallbackFlag                                 core.EnableEpochFlag = "RepairCallbackFlag"
	ReturnDataToLastTransferFlagAfterEpoch             core.EnableEpochFlag = "ReturnDataToLastTransferFlagAfterEpoch"
	SenderInOutTransferFlag                            core.EnableEpochFlag = "SenderInOutTransferFlag"
	StakeFlag                                          core.EnableEpochFlag = "StakeFlag"
	StakingV2Flag                                      core.EnableEpochFlag = "StakingV2Flag"
	StakingV2OwnerFlagInSpecificEpochOnly              core.EnableEpochFlag = "StakingV2OwnerFlagInSpecificEpochOnly"
	StakingV2FlagAfterEpoch                            core.EnableEpochFlag = "StakingV2FlagAfterEpoch"
	DoubleKeyProtectionFlag                            core.EnableEpochFlag = "DoubleKeyProtectionFlag"
	ESDTFlag                                           core.EnableEpochFlag = "ESDTFlag"
	ESDTFlagInSpecificEpochOnly                        core.EnableEpochFlag = "ESDTFlagInSpecificEpochOnly"
	GovernanceFlag                                     core.EnableEpochFlag = "GovernanceFlag"
	GovernanceFlagInSpecificEpochOnly                  core.EnableEpochFlag = "GovernanceFlagInSpecificEpochOnly"
	DelegationManagerFlag                              core.EnableEpochFlag = "DelegationManagerFlag"
	DelegationSmartContractFlag                        core.EnableEpochFlag = "DelegationSmartContractFlag"
	DelegationSmartContractFlagInSpecificEpochOnly     core.EnableEpochFlag = "DelegationSmartContractFlagInSpecificEpochOnly"
	CorrectLastUnJailedFlag                            core.EnableEpochFlag = "CorrectLastUnJailedFlag"
	CorrectLastUnJailedFlagInSpecificEpochOnly         core.EnableEpochFlag = "CorrectLastUnJailedFlagInSpecificEpochOnly"
	RelayedTransactionsV2Flag                          core.EnableEpochFlag = "RelayedTransactionsV2Flag"
	UnBondTokensV2Flag                                 core.EnableEpochFlag = "UnBondTokensV2Flag"
	SaveJailedAlwaysFlag                               core.EnableEpochFlag = "SaveJailedAlwaysFlag"
	ReDelegateBelowMinCheckFlag                        core.EnableEpochFlag = "ReDelegateBelowMinCheckFlag"
	ValidatorToDelegationFlag                          core.EnableEpochFlag = "ValidatorToDelegationFlag"
	IncrementSCRNonceInMultiTransferFlag               core.EnableEpochFlag = "IncrementSCRNonceInMultiTransferFlag"
	ESDTMultiTransferFlag                              core.EnableEpochFlag = "ESDTMultiTransferFlag"
	GlobalMintBurnFlag                                 core.EnableEpochFlag = "GlobalMintBurnFlag"
	ESDTTransferRoleFlag                               core.EnableEpochFlag = "ESDTTransferRoleFlag"
	BuiltInFunctionOnMetaFlag                          core.EnableEpochFlag = "BuiltInFunctionOnMetaFlag"
	ComputeRewardCheckpointFlag                        core.EnableEpochFlag = "ComputeRewardCheckpointFlag"
	SCRSizeInvariantCheckFlag                          core.EnableEpochFlag = "SCRSizeInvariantCheckFlag"
	BackwardCompSaveKeyValueFlag                       core.EnableEpochFlag = "BackwardCompSaveKeyValueFlag"
	ESDTNFTCreateOnMultiShardFlag                      core.EnableEpochFlag = "ESDTNFTCreateOnMultiShardFlag"
	MetaESDTSetFlag                                    core.EnableEpochFlag = "MetaESDTSetFlag"
	AddTokensToDelegationFlag                          core.EnableEpochFlag = "AddTokensToDelegationFlag"
	MultiESDTTransferFixOnCallBackFlag                 core.EnableEpochFlag = "MultiESDTTransferFixOnCallBackFlag"
	OptimizeGasUsedInCrossMiniBlocksFlag               core.EnableEpochFlag = "OptimizeGasUsedInCrossMiniBlocksFlag"
	CorrectFirstQueuedFlag                             core.EnableEpochFlag = "CorrectFirstQueuedFlag"
	DeleteDelegatorAfterClaimRewardsFlag               core.EnableEpochFlag = "DeleteDelegatorAfterClaimRewardsFlag"
	RemoveNonUpdatedStorageFlag                        core.EnableEpochFlag = "RemoveNonUpdatedStorageFlag"
	OptimizeNFTStoreFlag                               core.EnableEpochFlag = "OptimizeNFTStoreFlag"
	CreateNFTThroughExecByCallerFlag                   core.EnableEpochFlag = "CreateNFTThroughExecByCallerFlag"
	StopDecreasingValidatorRatingWhenStuckFlag         core.EnableEpochFlag = "StopDecreasingValidatorRatingWhenStuckFlag"
	FrontRunningProtectionFlag                         core.EnableEpochFlag = "FrontRunningProtectionFlag"
	PayableBySCFlag                                    core.EnableEpochFlag = "PayableBySCFlag"
	CleanUpInformativeSCRsFlag                         core.EnableEpochFlag = "CleanUpInformativeSCRsFlag"
	StorageAPICostOptimizationFlag                     core.EnableEpochFlag = "StorageAPICostOptimizationFlag"
	ESDTRegisterAndSetAllRolesFlag                     core.EnableEpochFlag = "ESDTRegisterAndSetAllRolesFlag"
	ScheduledMiniBlocksFlag                            core.EnableEpochFlag = "ScheduledMiniBlocksFlag"
	CorrectJailedNotUnStakedEmptyQueueFlag             core.EnableEpochFlag = "CorrectJailedNotUnStakedEmptyQueueFlag"
	DoNotReturnOldBlockInBlockchainHookFlag            core.EnableEpochFlag = "DoNotReturnOldBlockInBlockchainHookFlag"
	AddFailedRelayedTxToInvalidMBsFlag                 core.EnableEpochFlag = "AddFailedRelayedTxToInvalidMBsFlag"
	SCRSizeInvariantOnBuiltInResultFlag                core.EnableEpochFlag = "SCRSizeInvariantOnBuiltInResultFlag"
	CheckCorrectTokenIDForTransferRoleFlag             core.EnableEpochFlag = "CheckCorrectTokenIDForTransferRoleFlag"
	FailExecutionOnEveryAPIErrorFlag                   core.EnableEpochFlag = "FailExecutionOnEveryAPIErrorFlag"
	MiniBlockPartialExecutionFlag                      core.EnableEpochFlag = "MiniBlockPartialExecutionFlag"
	ManagedCryptoAPIsFlag                              core.EnableEpochFlag = "ManagedCryptoAPIsFlag"
	ESDTMetadataContinuousCleanupFlag                  core.EnableEpochFlag = "ESDTMetadataContinuousCleanupFlag"
	DisableExecByCallerFlag                            core.EnableEpochFlag = "DisableExecByCallerFlag"
	RefactorContextFlag                                core.EnableEpochFlag = "RefactorContextFlag"
	CheckFunctionArgumentFlag                          core.EnableEpochFlag = "CheckFunctionArgumentFlag"
	CheckExecuteOnReadOnlyFlag                         core.EnableEpochFlag = "CheckExecuteOnReadOnlyFlag"
	SetSenderInEeiOutputTransferFlag                   core.EnableEpochFlag = "SetSenderInEeiOutputTransferFlag"
	FixAsyncCallbackCheckFlag                          core.EnableEpochFlag = "FixAsyncCallbackCheckFlag"
	SaveToSystemAccountFlag                            core.EnableEpochFlag = "SaveToSystemAccountFlag"
	CheckFrozenCollectionFlag                          core.EnableEpochFlag = "CheckFrozenCollectionFlag"
	SendAlwaysFlag                                     core.EnableEpochFlag = "SendAlwaysFlag"
	ValueLengthCheckFlag                               core.EnableEpochFlag = "ValueLengthCheckFlag"
	CheckTransferFlag                                  core.EnableEpochFlag = "CheckTransferFlag"
	TransferToMetaFlag                                 core.EnableEpochFlag = "TransferToMetaFlag"
	ESDTNFTImprovementV1Flag                           core.EnableEpochFlag = "ESDTNFTImprovementV1Flag"
	ChangeDelegationOwnerFlag                          core.EnableEpochFlag = "ChangeDelegationOwnerFlag"
	RefactorPeersMiniBlocksFlag                        core.EnableEpochFlag = "RefactorPeersMiniBlocksFlag"
	SCProcessorV2Flag                                  core.EnableEpochFlag = "SCProcessorV2Flag"
	FixAsyncCallBackArgsListFlag                       core.EnableEpochFlag = "FixAsyncCallBackArgsListFlag"
	FixOldTokenLiquidityFlag                           core.EnableEpochFlag = "FixOldTokenLiquidityFlag"
	RuntimeMemStoreLimitFlag                           core.EnableEpochFlag = "RuntimeMemStoreLimitFlag"
	RuntimeCodeSizeFixFlag                             core.EnableEpochFlag = "RuntimeCodeSizeFixFlag"
	MaxBlockchainHookCountersFlag                      core.EnableEpochFlag = "MaxBlockchainHookCountersFlag"
	WipeSingleNFTLiquidityDecreaseFlag                 core.EnableEpochFlag = "WipeSingleNFTLiquidityDecreaseFlag"
	AlwaysSaveTokenMetaDataFlag                        core.EnableEpochFlag = "AlwaysSaveTokenMetaDataFlag"
	SetGuardianFlag                                    core.EnableEpochFlag = "SetGuardianFlag"
	RelayedNonceFixFlag                                core.EnableEpochFlag = "RelayedNonceFixFlag"
	ConsistentTokensValuesLengthCheckFlag              core.EnableEpochFlag = "ConsistentTokensValuesLengthCheckFlag"
	KeepExecOrderOnCreatedSCRsFlag                     core.EnableEpochFlag = "KeepExecOrderOnCreatedSCRsFlag"
	MultiClaimOnDelegationFlag                         core.EnableEpochFlag = "MultiClaimOnDelegationFlag"
	ChangeUsernameFlag                                 core.EnableEpochFlag = "ChangeUsernameFlag"
	AutoBalanceDataTriesFlag                           core.EnableEpochFlag = "AutoBalanceDataTriesFlag"
	FixDelegationChangeOwnerOnAccountFlag              core.EnableEpochFlag = "FixDelegationChangeOwnerOnAccountFlag"
	FixOOGReturnCodeFlag                               core.EnableEpochFlag = "FixOOGReturnCodeFlag"
	DeterministicSortOnValidatorsInfoFixFlag           core.EnableEpochFlag = "DeterministicSortOnValidatorsInfoFixFlag"
<<<<<<< HEAD
	BlockGasAndFeesReCheckFlag                         core.EnableEpochFlag = "BlockGasAndFeesReCheckFlag"
	BalanceWaitingListsFlag                            core.EnableEpochFlag = "BalanceWaitingListsFlag"
	WaitingListFixFlag                                 core.EnableEpochFlag = "WaitingListFixFlag"
=======
	// TODO[Sorin]: add new flag + check for DynamicGasCostForDataTrieStorageLoadEnableEpoch after merge from rc/v1.6.0
	// all new flags must be added to createAllFlagsMap method, as part of enableEpochsHandler allFlagsDefined
>>>>>>> 55a84494
)<|MERGE_RESOLUTION|>--- conflicted
+++ resolved
@@ -982,12 +982,9 @@
 	FixDelegationChangeOwnerOnAccountFlag              core.EnableEpochFlag = "FixDelegationChangeOwnerOnAccountFlag"
 	FixOOGReturnCodeFlag                               core.EnableEpochFlag = "FixOOGReturnCodeFlag"
 	DeterministicSortOnValidatorsInfoFixFlag           core.EnableEpochFlag = "DeterministicSortOnValidatorsInfoFixFlag"
-<<<<<<< HEAD
 	BlockGasAndFeesReCheckFlag                         core.EnableEpochFlag = "BlockGasAndFeesReCheckFlag"
 	BalanceWaitingListsFlag                            core.EnableEpochFlag = "BalanceWaitingListsFlag"
 	WaitingListFixFlag                                 core.EnableEpochFlag = "WaitingListFixFlag"
-=======
 	// TODO[Sorin]: add new flag + check for DynamicGasCostForDataTrieStorageLoadEnableEpoch after merge from rc/v1.6.0
 	// all new flags must be added to createAllFlagsMap method, as part of enableEpochsHandler allFlagsDefined
->>>>>>> 55a84494
 )