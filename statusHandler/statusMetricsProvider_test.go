--- conflicted
+++ resolved
@@ -315,11 +315,7 @@
 	sm.SetUInt64Value(common.MetricDelegationSmartContractEnableEpoch, 2)
 	sm.SetUInt64Value(common.MetricIncrementSCRNonceInMultiTransferEnableEpoch, 3)
 	sm.SetUInt64Value(common.MetricBalanceWaitingListsEnableEpoch, 4)
-<<<<<<< HEAD
-=======
-	sm.SetUInt64Value(common.MetricWaitingListFixEnableEpoch, 1)
 	sm.SetUInt64Value(common.MetricSetGuardianEnableEpoch, 3)
->>>>>>> 3773b00b
 
 	maxNodesChangeConfig := []map[string]uint64{
 		{
@@ -368,11 +364,7 @@
 		common.MetricDelegationSmartContractEnableEpoch:          uint64(2),
 		common.MetricIncrementSCRNonceInMultiTransferEnableEpoch: uint64(3),
 		common.MetricBalanceWaitingListsEnableEpoch:              uint64(4),
-<<<<<<< HEAD
-=======
-		common.MetricWaitingListFixEnableEpoch:                   uint64(1),
 		common.MetricSetGuardianEnableEpoch:                      uint64(3),
->>>>>>> 3773b00b
 
 		common.MetricMaxNodesChangeEnableEpoch: []map[string]interface{}{
 			{
