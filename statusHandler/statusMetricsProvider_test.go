package statusHandler_test

import (
	"fmt"
	"strings"
	"sync"
	"testing"
	"time"

	"github.com/ElrondNetwork/elrond-go/common"
	"github.com/ElrondNetwork/elrond-go/statusHandler"
	"github.com/stretchr/testify/assert"
	"github.com/stretchr/testify/require"
)

func TestNewStatusMetricsProvider(t *testing.T) {
	t.Parallel()

	sm := statusHandler.NewStatusMetrics()
	assert.NotNil(t, sm)
	assert.False(t, sm.IsInterfaceNil())
}

func TestStatusMetricsProvider_IncrementCallNonExistingKey(t *testing.T) {
	t.Parallel()

	sm := statusHandler.NewStatusMetrics()
	key1 := "test-key1"
	sm.Increment(key1)

	retMap := sm.StatusMetricsMap()

	assert.Nil(t, retMap[key1])
}

func TestStatusMetricsProvider_IncrementNonUint64ValueShouldNotWork(t *testing.T) {
	t.Parallel()

	sm := statusHandler.NewStatusMetrics()
	key1 := "test-key2"
	value1 := "value2"
	// set a key which is initialized with a string and the Increment method won't affect the key
	sm.SetStringValue(key1, value1)
	sm.Increment(key1)

	retMap := sm.StatusMetricsMap()
	assert.Equal(t, value1, retMap[key1])
}

func TestStatusMetricsProvider_IncrementShouldWork(t *testing.T) {
	t.Parallel()

	sm := statusHandler.NewStatusMetrics()
	key1 := "test-key3"
	sm.SetUInt64Value(key1, 0)
	sm.Increment(key1)

	retMap := sm.StatusMetricsMap()

	assert.Equal(t, uint64(1), retMap[key1])
}

func TestStatusMetricsProvider_Decrement(t *testing.T) {
	t.Parallel()

	sm := statusHandler.NewStatusMetrics()
	key := "test-key4"
	sm.SetUInt64Value(key, 2)
	sm.Decrement(key)

	retMap := sm.StatusMetricsMap()

	assert.Equal(t, uint64(1), retMap[key])
}

func TestStatusMetricsProvider_SetInt64Value(t *testing.T) {
	t.Parallel()

	sm := statusHandler.NewStatusMetrics()
	key := "test-key5"
	value := int64(5)
	sm.SetInt64Value(key, value)
	sm.Decrement(key)

	retMap := sm.StatusMetricsMap()

	assert.Equal(t, value, retMap[key])
}

func TestStatusMetricsProvider_SetStringValue(t *testing.T) {
	t.Parallel()

	sm := statusHandler.NewStatusMetrics()
	key := "test-key6"
	value := "value"
	sm.SetStringValue(key, value)
	sm.Decrement(key)

	retMap := sm.StatusMetricsMap()

	assert.Equal(t, value, retMap[key])
}

func TestStatusMetricsProvider_AddUint64Value(t *testing.T) {
	t.Parallel()

	sm := statusHandler.NewStatusMetrics()
	key := "test-key6"
	value := uint64(100)
	sm.SetUInt64Value(key, value)
	sm.AddUint64(key, value)

	retMap := sm.StatusMetricsMap()
	assert.Equal(t, value+value, retMap[key])
}

func TestStatusMetrics_StatusMetricsWithoutP2PPrometheusStringShouldPutDefaultShardIDLabel(t *testing.T) {
	t.Parallel()

	sm := statusHandler.NewStatusMetrics()
	key1, value1 := "test-key7", uint64(100)
	key2, value2 := "test-key8", "value8"
	sm.SetUInt64Value(key1, value1)
	sm.SetStringValue(key2, value2)

	strRes := sm.StatusMetricsWithoutP2PPrometheusString()

	expectedMetricOutput := fmt.Sprintf("%s{%s=\"%d\"} %v", key1, common.MetricShardId, 0, value1)
	assert.True(t, strings.Contains(strRes, expectedMetricOutput))
}

func TestStatusMetrics_StatusMetricsWithoutP2PPrometheusStringShouldPutCorrectShardIDLabel(t *testing.T) {
	t.Parallel()

	shardID := uint32(37)
	sm := statusHandler.NewStatusMetrics()
	key1, value1 := "test-key7", uint64(100)
	key2, value2 := "test-key8", "value8"
	key3, value3 := common.MetricShardId, shardID
	sm.SetUInt64Value(key1, value1)
	sm.SetStringValue(key2, value2)
	sm.SetUInt64Value(key3, uint64(value3))

	strRes := sm.StatusMetricsWithoutP2PPrometheusString()

	expectedMetricOutput := fmt.Sprintf("%s{%s=\"%d\"} %v", key1, common.MetricShardId, shardID, value1)
	assert.True(t, strings.Contains(strRes, expectedMetricOutput))
}

func TestStatusMetrics_NetworkConfig(t *testing.T) {
	t.Parallel()

	sm := statusHandler.NewStatusMetrics()

	sm.SetUInt64Value(common.MetricNumShardsWithoutMetachain, 1)
	sm.SetUInt64Value(common.MetricNumNodesPerShard, 100)
	sm.SetUInt64Value(common.MetricNumMetachainNodes, 50)
	sm.SetUInt64Value(common.MetricShardConsensusGroupSize, 20)
	sm.SetUInt64Value(common.MetricMetaConsensusGroupSize, 25)
	sm.SetUInt64Value(common.MetricMinGasPrice, 1000)
	sm.SetUInt64Value(common.MetricMinGasLimit, 50000)
	sm.SetStringValue(common.MetricRewardsTopUpGradientPoint, "12345")
	sm.SetUInt64Value(common.MetricGasPerDataByte, 1500)
	sm.SetStringValue(common.MetricChainId, "local-id")
	sm.SetUInt64Value(common.MetricMaxGasPerTransaction, 15000)
	sm.SetUInt64Value(common.MetricRoundDuration, 5000)
	sm.SetUInt64Value(common.MetricStartTime, 9999)
	sm.SetStringValue(common.MetricLatestTagSoftwareVersion, "version1.0")
	sm.SetUInt64Value(common.MetricDenomination, 18)
	sm.SetUInt64Value(common.MetricMinTransactionVersion, 2)
	sm.SetStringValue(common.MetricTopUpFactor, fmt.Sprintf("%g", 12.134))
	sm.SetStringValue(common.MetricGasPriceModifier, fmt.Sprintf("%g", 0.5))
	sm.SetUInt64Value(common.MetricRoundsPerEpoch, uint64(144))
	sm.SetStringValue(common.MetricAdaptivity, fmt.Sprintf("%t", true))
	sm.SetStringValue(common.MetricHysteresis, fmt.Sprintf("%f", 0.0))

	expectedConfig := map[string]interface{}{
		"erd_chain_id":                      "local-id",
		"erd_denomination":                  uint64(18),
		"erd_gas_per_data_byte":             uint64(1500),
		"erd_latest_tag_software_version":   "version1.0",
		"erd_meta_consensus_group_size":     uint64(25),
		"erd_min_gas_limit":                 uint64(50000),
		"erd_min_gas_price":                 uint64(1000),
		"erd_min_transaction_version":       uint64(2),
		"erd_num_metachain_nodes":           uint64(50),
		"erd_num_nodes_in_shard":            uint64(100),
		"erd_num_shards_without_meta":       uint64(1),
		"erd_rewards_top_up_gradient_point": "12345",
		"erd_round_duration":                uint64(5000),
		"erd_shard_consensus_group_size":    uint64(20),
		"erd_start_time":                    uint64(9999),
		"erd_top_up_factor":                 "12.134",
		"erd_gas_price_modifier":            "0.5",
		"erd_rounds_per_epoch":              uint64(144),
		"erd_max_gas_per_transaction":       uint64(15000),
		"erd_adaptivity":                    "true",
		"erd_hysteresis":                    "0.000000",
	}

	configMetrics := sm.ConfigMetrics()
	assert.Equal(t, expectedConfig, configMetrics)
}

func TestStatusMetrics_NetworkMetrics(t *testing.T) {
	t.Parallel()

	sm := statusHandler.NewStatusMetrics()

	sm.SetUInt64Value(common.MetricCurrentRound, 200)
	sm.SetUInt64Value(common.MetricRoundAtEpochStart, 100)
	sm.SetUInt64Value(common.MetricNonce, 180)
	sm.SetUInt64Value(common.MetricHighestFinalBlock, 181)
	sm.SetUInt64Value(common.MetricNonceAtEpochStart, 95)
	sm.SetUInt64Value(common.MetricEpochNumber, 1)
	sm.SetUInt64Value(common.MetricRoundsPerEpoch, 50)

	expectedConfig := map[string]interface{}{
		"erd_current_round":                  uint64(200),
		"erd_round_at_epoch_start":           uint64(100),
		"erd_nonce":                          uint64(180),
		"erd_highest_final_nonce":            uint64(181),
		"erd_nonce_at_epoch_start":           uint64(95),
		"erd_epoch_number":                   uint64(1),
		"erd_rounds_per_epoch":               uint64(50),
		"erd_rounds_passed_in_current_epoch": uint64(100),
		"erd_nonces_passed_in_current_epoch": uint64(85),
	}

	configMetrics := sm.NetworkMetrics()
	assert.Equal(t, expectedConfig, configMetrics)
}

func TestStatusMetrics_EnableEpochMetrics(t *testing.T) {
	t.Parallel()

	sm := statusHandler.NewStatusMetrics()

	sm.SetUInt64Value(common.MetricScDeployEnableEpoch, 4)
	sm.SetUInt64Value(common.MetricBuiltInFunctionsEnableEpoch, 2)
	sm.SetUInt64Value(common.MetricRelayedTransactionsEnableEpoch, 4)
	sm.SetUInt64Value(common.MetricPenalizedTooMuchGasEnableEpoch, 2)
	sm.SetUInt64Value(common.MetricSwitchJailWaitingEnableEpoch, 2)
	sm.SetUInt64Value(common.MetricSwitchHysteresisForMinNodesEnableEpoch, 4)
	sm.SetUInt64Value(common.MetricBelowSignedThresholdEnableEpoch, 2)
	sm.SetUInt64Value(common.MetricTransactionSignedWithTxHashEnableEpoch, 4)
	sm.SetUInt64Value(common.MetricMetaProtectionEnableEpoch, 6)
	sm.SetUInt64Value(common.MetricAheadOfTimeGasUsageEnableEpoch, 2)
	sm.SetUInt64Value(common.MetricGasPriceModifierEnableEpoch, 2)
	sm.SetUInt64Value(common.MetricRepairCallbackEnableEpoch, 2)
	sm.SetUInt64Value(common.MetricBlockGasAndFreeRecheckEnableEpoch, 2)
	sm.SetUInt64Value(common.MetricStakingV2EnableEpoch, 2)
	sm.SetUInt64Value(common.MetricStakeEnableEpoch, 2)
	sm.SetUInt64Value(common.MetricDoubleKeyProtectionEnableEpoch, 2)
	sm.SetUInt64Value(common.MetricEsdtEnableEpoch, 4)
	sm.SetUInt64Value(common.MetricGovernanceEnableEpoch, 3)
	sm.SetUInt64Value(common.MetricDelegationManagerEnableEpoch, 1)
	sm.SetUInt64Value(common.MetricDelegationSmartContractEnableEpoch, 2)
	sm.SetUInt64Value(common.MetricIncrementSCRNonceInMultiTransferEnableEpoch, 3)
	sm.SetUInt64Value(common.MetricBalanceWaitingListsEnableEpoch, 4)
	sm.SetUInt64Value(common.MetricWaitingListFixEnableEpoch, 1)

	maxNodesChangeConfig := []map[string]uint64{
		{
			"EpochEnable":            0,
			"MaxNumNodes":            1,
			"NodesToShufflePerShard": 2,
		},
		{
			"EpochEnable":            3,
			"MaxNumNodes":            4,
			"NodesToShufflePerShard": 5,
		},
	}
	for i, nodesChangeConfig := range maxNodesChangeConfig {
		epochEnable := fmt.Sprintf("%s%d%s", common.MetricMaxNodesChangeEnableEpoch, i, common.EpochEnableSuffix)
		sm.SetUInt64Value(epochEnable, uint64(nodesChangeConfig["EpochEnable"]))

		maxNumNodes := fmt.Sprintf("%s%d%s", common.MetricMaxNodesChangeEnableEpoch, i, common.MaxNumNodesSuffix)
		sm.SetUInt64Value(maxNumNodes, uint64(nodesChangeConfig["MaxNumNodes"]))

		nodesToShufflePerShard := fmt.Sprintf("%s%d%s", common.MetricMaxNodesChangeEnableEpoch, i, common.NodesToShufflePerShardSuffix)
		sm.SetUInt64Value(nodesToShufflePerShard, uint64(nodesChangeConfig["NodesToShufflePerShard"]))
	}
	sm.SetUInt64Value(common.MetricMaxNodesChangeEnableEpoch+"_count", uint64(len(maxNodesChangeConfig)))

	expectedMetrics := map[string]interface{}{
		common.MetricScDeployEnableEpoch:                         uint64(4),
		common.MetricBuiltInFunctionsEnableEpoch:                 uint64(2),
		common.MetricRelayedTransactionsEnableEpoch:              uint64(4),
		common.MetricPenalizedTooMuchGasEnableEpoch:              uint64(2),
		common.MetricSwitchJailWaitingEnableEpoch:                uint64(2),
		common.MetricSwitchHysteresisForMinNodesEnableEpoch:      uint64(4),
		common.MetricBelowSignedThresholdEnableEpoch:             uint64(2),
		common.MetricTransactionSignedWithTxHashEnableEpoch:      uint64(4),
		common.MetricMetaProtectionEnableEpoch:                   uint64(6),
		common.MetricAheadOfTimeGasUsageEnableEpoch:              uint64(2),
		common.MetricGasPriceModifierEnableEpoch:                 uint64(2),
		common.MetricRepairCallbackEnableEpoch:                   uint64(2),
		common.MetricBlockGasAndFreeRecheckEnableEpoch:           uint64(2),
		common.MetricStakingV2EnableEpoch:                        uint64(2),
		common.MetricStakeEnableEpoch:                            uint64(2),
		common.MetricDoubleKeyProtectionEnableEpoch:              uint64(2),
		common.MetricEsdtEnableEpoch:                             uint64(4),
		common.MetricGovernanceEnableEpoch:                       uint64(3),
		common.MetricDelegationManagerEnableEpoch:                uint64(1),
		common.MetricDelegationSmartContractEnableEpoch:          uint64(2),
		common.MetricIncrementSCRNonceInMultiTransferEnableEpoch: uint64(3),
		common.MetricBalanceWaitingListsEnableEpoch:              uint64(4),
		common.MetricWaitingListFixEnableEpoch:                   uint64(1),

		common.MetricMaxNodesChangeEnableEpoch: []map[string]interface{}{
			{
				common.MetricEpochEnable:            uint64(0),
				common.MetricMaxNumNodes:            uint64(1),
				common.MetricNodesToShufflePerShard: uint64(2),
			},
			{
				common.MetricEpochEnable:            uint64(3),
				common.MetricMaxNumNodes:            uint64(4),
				common.MetricNodesToShufflePerShard: uint64(5),
			},
		},
	}

	epochsMetrics := sm.EnableEpochsMetrics()
	assert.Equal(t, expectedMetrics, epochsMetrics)
}

<<<<<<< HEAD
func TestStatusMetrics_IncrementConcurrentOperations(t *testing.T) {
=======
func TestStatusMetrics_RatingsConfig(t *testing.T) {
>>>>>>> 6bc2bcf1
	t.Parallel()

	sm := statusHandler.NewStatusMetrics()

<<<<<<< HEAD
	testKey := "test key"
	sm.SetUInt64Value(testKey, 0)

	numIterations := 1000
	wg := sync.WaitGroup{}
	wg.Add(numIterations)

	for i := 0; i < numIterations; i++ {
		go func() {
			sm.Increment(testKey)
			wg.Done()
		}()
	}
	wg.Wait()

	val := sm.StatusMetricsMap()[testKey]
	require.Equal(t, uint64(numIterations), val.(uint64))
}

func TestStatusMetrics_ConcurrentIncrementAndDecrement(t *testing.T) {
	t.Parallel()

	sm := statusHandler.NewStatusMetrics()

	initialValue := uint64(5000)

	testKey := "test key"
	sm.SetUInt64Value(testKey, initialValue)

	numIterations := 1001
	wg := sync.WaitGroup{}
	wg.Add(numIterations)

	for i := 0; i < numIterations; i++ {
		go func(idx int) {
			if idx%2 == 0 {
				sm.Increment(testKey)
			} else {
				sm.Decrement(testKey)
			}

			wg.Done()
		}(i)
	}
	wg.Wait()

	val := sm.StatusMetricsMap()[testKey]
	// we started with a value of initialValue (5000). after X + 1 increments and X decrements, the final
	// value should be the original value, plus one (5001)

	require.Equal(t, initialValue+1, val.(uint64))
}

func TestStatusMetrics_ConcurrentOperations(t *testing.T) {
	t.Parallel()

	sm := statusHandler.NewStatusMetrics()

	startTime := time.Now()

	defer func() {
		r := recover()
		require.Nil(t, r)
	}()
	numIterations := 1000
	wg := sync.WaitGroup{}
	wg.Add(numIterations)

	for i := 0; i < numIterations; i++ {
		go func(idx int) {
			switch idx % 13 {
			case 0:
				sm.AddUint64("test", uint64(idx))
			case 1:
				sm.SetUInt64Value("test", uint64(idx))
			case 2:
				sm.Increment("test")
			case 3:
				sm.Decrement("test")
			case 4:
				sm.SetInt64Value("test i64", int64(idx))
			case 5:
				sm.SetStringValue("test str", "test val")
			case 6:
				_ = sm.NetworkMetrics()
			case 7:
				_ = sm.ConfigMetrics()
			case 8:
				_ = sm.EconomicsMetrics()
			case 9:
				_ = sm.StatusMetricsMap()
			case 10:
				_ = sm.StatusMetricsMapWithoutP2P()
			case 11:
				_ = sm.StatusMetricsWithoutP2PPrometheusString()
			case 12:
				_ = sm.StatusP2pMetricsMap()
			}
			wg.Done()
		}(i)
	}

	wg.Wait()

	elapsedTime := time.Since(startTime)
	require.True(t, elapsedTime < 10 * time.Second, "if the test isn't finished within 10 seconds, there might be a deadlock somewhere")
=======
	sm.SetUInt64Value(common.MetricRatingsGeneralStartRating, uint64(5001))
	sm.SetUInt64Value(common.MetricRatingsGeneralMaxRating, uint64(10000))
	sm.SetUInt64Value(common.MetricRatingsGeneralMinRating, uint64(1))
	sm.SetStringValue(common.MetricRatingsGeneralSignedBlocksThreshold, "0.01")

	selectionChances := []map[string]uint64{
		{
			"MaxThreshold":  0,
			"ChancePercent": 5,
		},
		{
			"MaxThreshold":  1000,
			"ChancePercent": 10,
		},
	}

	for i, selectionChance := range selectionChances {
		maxThresholdStr := fmt.Sprintf("%s%d%s", common.MetricRatingsGeneralSelectionChances, i, common.SelectionChancesMaxThresholdSuffix)
		sm.SetUInt64Value(maxThresholdStr, selectionChance["MaxThreshold"])
		chancePercentStr := fmt.Sprintf("%s%d%s", common.MetricRatingsGeneralSelectionChances, i, common.SelectionChancesChancePercentSuffix)
		sm.SetUInt64Value(chancePercentStr, selectionChance["ChancePercent"])
	}
	sm.SetUInt64Value(common.MetricRatingsGeneralSelectionChances+"_count", uint64(len(selectionChances)))

	sm.SetUInt64Value(common.MetricRatingsShardChainHoursToMaxRatingFromStartRating, uint64(72))
	sm.SetStringValue(common.MetricRatingsShardChainProposerValidatorImportance, "1.0")
	sm.SetStringValue(common.MetricRatingsShardChainProposerDecreaseFactor, "-4.0")
	sm.SetStringValue(common.MetricRatingsShardChainValidatorDecreaseFactor, "-4.0")
	sm.SetStringValue(common.MetricRatingsShardChainConsecutiveMissedBlocksPenalty, "1.50")

	sm.SetUInt64Value(common.MetricRatingsMetaChainHoursToMaxRatingFromStartRating, uint64(55))
	sm.SetStringValue(common.MetricRatingsMetaChainProposerValidatorImportance, "1.0")
	sm.SetStringValue(common.MetricRatingsMetaChainProposerDecreaseFactor, "-4.0")
	sm.SetStringValue(common.MetricRatingsMetaChainValidatorDecreaseFactor, "-4.0")
	sm.SetStringValue(common.MetricRatingsMetaChainConsecutiveMissedBlocksPenalty, "1.50")

	sm.SetStringValue(common.MetricRatingsPeerHonestyDecayCoefficient, "0.97")
	sm.SetUInt64Value(common.MetricRatingsPeerHonestyDecayUpdateIntervalInSeconds, uint64(10))
	sm.SetStringValue(common.MetricRatingsPeerHonestyMaxScore, "100.0")
	sm.SetStringValue(common.MetricRatingsPeerHonestyMinScore, "-100.0")
	sm.SetStringValue(common.MetricRatingsPeerHonestyBadPeerThreshold, "-80.0")
	sm.SetStringValue(common.MetricRatingsPeerHonestyUnitValue, "1.0")

	expectedConfig := map[string]interface{}{
		common.MetricRatingsGeneralStartRating:           uint64(5001),
		common.MetricRatingsGeneralMaxRating:             uint64(10000),
		common.MetricRatingsGeneralMinRating:             uint64(1),
		common.MetricRatingsGeneralSignedBlocksThreshold: "0.01",

		common.MetricRatingsGeneralSelectionChances: []map[string]uint64{
			{
				common.MetricSelectionChancesMaxThreshold:  uint64(0),
				common.MetricSelectionChancesChancePercent: uint64(5),
			},
			{
				common.MetricSelectionChancesMaxThreshold:  uint64(1000),
				common.MetricSelectionChancesChancePercent: uint64(10),
			},
		},

		common.MetricRatingsShardChainHoursToMaxRatingFromStartRating: uint64(72),
		common.MetricRatingsShardChainProposerValidatorImportance:     "1.0",
		common.MetricRatingsShardChainProposerDecreaseFactor:          "-4.0",
		common.MetricRatingsShardChainValidatorDecreaseFactor:         "-4.0",
		common.MetricRatingsShardChainConsecutiveMissedBlocksPenalty:  "1.50",

		common.MetricRatingsMetaChainHoursToMaxRatingFromStartRating: uint64(55),
		common.MetricRatingsMetaChainProposerValidatorImportance:     "1.0",
		common.MetricRatingsMetaChainProposerDecreaseFactor:          "-4.0",
		common.MetricRatingsMetaChainValidatorDecreaseFactor:         "-4.0",
		common.MetricRatingsMetaChainConsecutiveMissedBlocksPenalty:  "1.50",

		common.MetricRatingsPeerHonestyDecayCoefficient:             "0.97",
		common.MetricRatingsPeerHonestyDecayUpdateIntervalInSeconds: uint64(10),
		common.MetricRatingsPeerHonestyMaxScore:                     "100.0",
		common.MetricRatingsPeerHonestyMinScore:                     "-100.0",
		common.MetricRatingsPeerHonestyBadPeerThreshold:             "-80.0",
		common.MetricRatingsPeerHonestyUnitValue:                    "1.0",
	}

	configMetrics := sm.RatingsMetrics()
	assert.Equal(t, expectedConfig, configMetrics)
>>>>>>> 6bc2bcf1
}<|MERGE_RESOLUTION|>--- conflicted
+++ resolved
@@ -327,16 +327,100 @@
 	assert.Equal(t, expectedMetrics, epochsMetrics)
 }
 
-<<<<<<< HEAD
+func TestStatusMetrics_RatingsConfig(t *testing.T) {
+	t.Parallel()
+
+	sm := statusHandler.NewStatusMetrics()
+
+	sm.SetUInt64Value(common.MetricRatingsGeneralStartRating, uint64(5001))
+	sm.SetUInt64Value(common.MetricRatingsGeneralMaxRating, uint64(10000))
+	sm.SetUInt64Value(common.MetricRatingsGeneralMinRating, uint64(1))
+	sm.SetStringValue(common.MetricRatingsGeneralSignedBlocksThreshold, "0.01")
+
+	selectionChances := []map[string]uint64{
+		{
+			"MaxThreshold":  0,
+			"ChancePercent": 5,
+		},
+		{
+			"MaxThreshold":  1000,
+			"ChancePercent": 10,
+		},
+	}
+
+	for i, selectionChance := range selectionChances {
+		maxThresholdStr := fmt.Sprintf("%s%d%s", common.MetricRatingsGeneralSelectionChances, i, common.SelectionChancesMaxThresholdSuffix)
+		sm.SetUInt64Value(maxThresholdStr, selectionChance["MaxThreshold"])
+		chancePercentStr := fmt.Sprintf("%s%d%s", common.MetricRatingsGeneralSelectionChances, i, common.SelectionChancesChancePercentSuffix)
+		sm.SetUInt64Value(chancePercentStr, selectionChance["ChancePercent"])
+	}
+	sm.SetUInt64Value(common.MetricRatingsGeneralSelectionChances+"_count", uint64(len(selectionChances)))
+
+	sm.SetUInt64Value(common.MetricRatingsShardChainHoursToMaxRatingFromStartRating, uint64(72))
+	sm.SetStringValue(common.MetricRatingsShardChainProposerValidatorImportance, "1.0")
+	sm.SetStringValue(common.MetricRatingsShardChainProposerDecreaseFactor, "-4.0")
+	sm.SetStringValue(common.MetricRatingsShardChainValidatorDecreaseFactor, "-4.0")
+	sm.SetStringValue(common.MetricRatingsShardChainConsecutiveMissedBlocksPenalty, "1.50")
+
+	sm.SetUInt64Value(common.MetricRatingsMetaChainHoursToMaxRatingFromStartRating, uint64(55))
+	sm.SetStringValue(common.MetricRatingsMetaChainProposerValidatorImportance, "1.0")
+	sm.SetStringValue(common.MetricRatingsMetaChainProposerDecreaseFactor, "-4.0")
+	sm.SetStringValue(common.MetricRatingsMetaChainValidatorDecreaseFactor, "-4.0")
+	sm.SetStringValue(common.MetricRatingsMetaChainConsecutiveMissedBlocksPenalty, "1.50")
+
+	sm.SetStringValue(common.MetricRatingsPeerHonestyDecayCoefficient, "0.97")
+	sm.SetUInt64Value(common.MetricRatingsPeerHonestyDecayUpdateIntervalInSeconds, uint64(10))
+	sm.SetStringValue(common.MetricRatingsPeerHonestyMaxScore, "100.0")
+	sm.SetStringValue(common.MetricRatingsPeerHonestyMinScore, "-100.0")
+	sm.SetStringValue(common.MetricRatingsPeerHonestyBadPeerThreshold, "-80.0")
+	sm.SetStringValue(common.MetricRatingsPeerHonestyUnitValue, "1.0")
+
+	expectedConfig := map[string]interface{}{
+		common.MetricRatingsGeneralStartRating:           uint64(5001),
+		common.MetricRatingsGeneralMaxRating:             uint64(10000),
+		common.MetricRatingsGeneralMinRating:             uint64(1),
+		common.MetricRatingsGeneralSignedBlocksThreshold: "0.01",
+
+		common.MetricRatingsGeneralSelectionChances: []map[string]uint64{
+			{
+				common.MetricSelectionChancesMaxThreshold:  uint64(0),
+				common.MetricSelectionChancesChancePercent: uint64(5),
+			},
+			{
+				common.MetricSelectionChancesMaxThreshold:  uint64(1000),
+				common.MetricSelectionChancesChancePercent: uint64(10),
+			},
+		},
+
+		common.MetricRatingsShardChainHoursToMaxRatingFromStartRating: uint64(72),
+		common.MetricRatingsShardChainProposerValidatorImportance:     "1.0",
+		common.MetricRatingsShardChainProposerDecreaseFactor:          "-4.0",
+		common.MetricRatingsShardChainValidatorDecreaseFactor:         "-4.0",
+		common.MetricRatingsShardChainConsecutiveMissedBlocksPenalty:  "1.50",
+
+		common.MetricRatingsMetaChainHoursToMaxRatingFromStartRating: uint64(55),
+		common.MetricRatingsMetaChainProposerValidatorImportance:     "1.0",
+		common.MetricRatingsMetaChainProposerDecreaseFactor:          "-4.0",
+		common.MetricRatingsMetaChainValidatorDecreaseFactor:         "-4.0",
+		common.MetricRatingsMetaChainConsecutiveMissedBlocksPenalty:  "1.50",
+
+		common.MetricRatingsPeerHonestyDecayCoefficient:             "0.97",
+		common.MetricRatingsPeerHonestyDecayUpdateIntervalInSeconds: uint64(10),
+		common.MetricRatingsPeerHonestyMaxScore:                     "100.0",
+		common.MetricRatingsPeerHonestyMinScore:                     "-100.0",
+		common.MetricRatingsPeerHonestyBadPeerThreshold:             "-80.0",
+		common.MetricRatingsPeerHonestyUnitValue:                    "1.0",
+	}
+
+	configMetrics := sm.RatingsMetrics()
+	assert.Equal(t, expectedConfig, configMetrics)
+}
+
 func TestStatusMetrics_IncrementConcurrentOperations(t *testing.T) {
-=======
-func TestStatusMetrics_RatingsConfig(t *testing.T) {
->>>>>>> 6bc2bcf1
-	t.Parallel()
-
-	sm := statusHandler.NewStatusMetrics()
-
-<<<<<<< HEAD
+	t.Parallel()
+
+	sm := statusHandler.NewStatusMetrics()
+
 	testKey := "test key"
 	sm.SetUInt64Value(testKey, 0)
 
@@ -442,89 +526,5 @@
 	wg.Wait()
 
 	elapsedTime := time.Since(startTime)
-	require.True(t, elapsedTime < 10 * time.Second, "if the test isn't finished within 10 seconds, there might be a deadlock somewhere")
-=======
-	sm.SetUInt64Value(common.MetricRatingsGeneralStartRating, uint64(5001))
-	sm.SetUInt64Value(common.MetricRatingsGeneralMaxRating, uint64(10000))
-	sm.SetUInt64Value(common.MetricRatingsGeneralMinRating, uint64(1))
-	sm.SetStringValue(common.MetricRatingsGeneralSignedBlocksThreshold, "0.01")
-
-	selectionChances := []map[string]uint64{
-		{
-			"MaxThreshold":  0,
-			"ChancePercent": 5,
-		},
-		{
-			"MaxThreshold":  1000,
-			"ChancePercent": 10,
-		},
-	}
-
-	for i, selectionChance := range selectionChances {
-		maxThresholdStr := fmt.Sprintf("%s%d%s", common.MetricRatingsGeneralSelectionChances, i, common.SelectionChancesMaxThresholdSuffix)
-		sm.SetUInt64Value(maxThresholdStr, selectionChance["MaxThreshold"])
-		chancePercentStr := fmt.Sprintf("%s%d%s", common.MetricRatingsGeneralSelectionChances, i, common.SelectionChancesChancePercentSuffix)
-		sm.SetUInt64Value(chancePercentStr, selectionChance["ChancePercent"])
-	}
-	sm.SetUInt64Value(common.MetricRatingsGeneralSelectionChances+"_count", uint64(len(selectionChances)))
-
-	sm.SetUInt64Value(common.MetricRatingsShardChainHoursToMaxRatingFromStartRating, uint64(72))
-	sm.SetStringValue(common.MetricRatingsShardChainProposerValidatorImportance, "1.0")
-	sm.SetStringValue(common.MetricRatingsShardChainProposerDecreaseFactor, "-4.0")
-	sm.SetStringValue(common.MetricRatingsShardChainValidatorDecreaseFactor, "-4.0")
-	sm.SetStringValue(common.MetricRatingsShardChainConsecutiveMissedBlocksPenalty, "1.50")
-
-	sm.SetUInt64Value(common.MetricRatingsMetaChainHoursToMaxRatingFromStartRating, uint64(55))
-	sm.SetStringValue(common.MetricRatingsMetaChainProposerValidatorImportance, "1.0")
-	sm.SetStringValue(common.MetricRatingsMetaChainProposerDecreaseFactor, "-4.0")
-	sm.SetStringValue(common.MetricRatingsMetaChainValidatorDecreaseFactor, "-4.0")
-	sm.SetStringValue(common.MetricRatingsMetaChainConsecutiveMissedBlocksPenalty, "1.50")
-
-	sm.SetStringValue(common.MetricRatingsPeerHonestyDecayCoefficient, "0.97")
-	sm.SetUInt64Value(common.MetricRatingsPeerHonestyDecayUpdateIntervalInSeconds, uint64(10))
-	sm.SetStringValue(common.MetricRatingsPeerHonestyMaxScore, "100.0")
-	sm.SetStringValue(common.MetricRatingsPeerHonestyMinScore, "-100.0")
-	sm.SetStringValue(common.MetricRatingsPeerHonestyBadPeerThreshold, "-80.0")
-	sm.SetStringValue(common.MetricRatingsPeerHonestyUnitValue, "1.0")
-
-	expectedConfig := map[string]interface{}{
-		common.MetricRatingsGeneralStartRating:           uint64(5001),
-		common.MetricRatingsGeneralMaxRating:             uint64(10000),
-		common.MetricRatingsGeneralMinRating:             uint64(1),
-		common.MetricRatingsGeneralSignedBlocksThreshold: "0.01",
-
-		common.MetricRatingsGeneralSelectionChances: []map[string]uint64{
-			{
-				common.MetricSelectionChancesMaxThreshold:  uint64(0),
-				common.MetricSelectionChancesChancePercent: uint64(5),
-			},
-			{
-				common.MetricSelectionChancesMaxThreshold:  uint64(1000),
-				common.MetricSelectionChancesChancePercent: uint64(10),
-			},
-		},
-
-		common.MetricRatingsShardChainHoursToMaxRatingFromStartRating: uint64(72),
-		common.MetricRatingsShardChainProposerValidatorImportance:     "1.0",
-		common.MetricRatingsShardChainProposerDecreaseFactor:          "-4.0",
-		common.MetricRatingsShardChainValidatorDecreaseFactor:         "-4.0",
-		common.MetricRatingsShardChainConsecutiveMissedBlocksPenalty:  "1.50",
-
-		common.MetricRatingsMetaChainHoursToMaxRatingFromStartRating: uint64(55),
-		common.MetricRatingsMetaChainProposerValidatorImportance:     "1.0",
-		common.MetricRatingsMetaChainProposerDecreaseFactor:          "-4.0",
-		common.MetricRatingsMetaChainValidatorDecreaseFactor:         "-4.0",
-		common.MetricRatingsMetaChainConsecutiveMissedBlocksPenalty:  "1.50",
-
-		common.MetricRatingsPeerHonestyDecayCoefficient:             "0.97",
-		common.MetricRatingsPeerHonestyDecayUpdateIntervalInSeconds: uint64(10),
-		common.MetricRatingsPeerHonestyMaxScore:                     "100.0",
-		common.MetricRatingsPeerHonestyMinScore:                     "-100.0",
-		common.MetricRatingsPeerHonestyBadPeerThreshold:             "-80.0",
-		common.MetricRatingsPeerHonestyUnitValue:                    "1.0",
-	}
-
-	configMetrics := sm.RatingsMetrics()
-	assert.Equal(t, expectedConfig, configMetrics)
->>>>>>> 6bc2bcf1
+	require.True(t, elapsedTime < 10*time.Second, "if the test isn't finished within 10 seconds, there might be a deadlock somewhere")
 }