package statusHandler_test

import (
	"fmt"
	"strings"
	"sync"
	"testing"
	"time"

	"github.com/multiversx/mx-chain-go/common"
	"github.com/multiversx/mx-chain-go/statusHandler"
	"github.com/stretchr/testify/assert"
	"github.com/stretchr/testify/require"
)

func TestNewStatusMetricsProvider(t *testing.T) {
	t.Parallel()

	sm := statusHandler.NewStatusMetrics()
	assert.NotNil(t, sm)
	assert.False(t, sm.IsInterfaceNil())
}

func TestStatusMetricsProvider_IncrementCallNonExistingKey(t *testing.T) {
	t.Parallel()

	sm := statusHandler.NewStatusMetrics()
	key1 := "test-key1"
	sm.Increment(key1)

	retMap := sm.StatusMetricsMap()

	assert.Nil(t, retMap[key1])
}

func TestStatusMetricsProvider_IncrementNonUint64ValueShouldNotWork(t *testing.T) {
	t.Parallel()

	sm := statusHandler.NewStatusMetrics()
	key1 := "test-key2"
	value1 := "value2"
	// set a key which is initialized with a string and the Increment method won't affect the key
	sm.SetStringValue(key1, value1)
	sm.Increment(key1)

	retMap := sm.StatusMetricsMap()
	assert.Equal(t, value1, retMap[key1])
}

func TestStatusMetricsProvider_IncrementShouldWork(t *testing.T) {
	t.Parallel()

	sm := statusHandler.NewStatusMetrics()
	key1 := "test-key3"
	sm.SetUInt64Value(key1, 0)
	sm.Increment(key1)

	retMap := sm.StatusMetricsMap()

	assert.Equal(t, uint64(1), retMap[key1])
}

func TestStatusMetricsProvider_Decrement(t *testing.T) {
	t.Parallel()

	sm := statusHandler.NewStatusMetrics()
	key := "test-key4"
	sm.SetUInt64Value(key, 2)
	sm.Decrement(key)

	retMap := sm.StatusMetricsMap()

	assert.Equal(t, uint64(1), retMap[key])
}

func TestStatusMetricsProvider_SetInt64Value(t *testing.T) {
	t.Parallel()

	sm := statusHandler.NewStatusMetrics()
	key := "test-key5"
	value := int64(5)
	sm.SetInt64Value(key, value)
	sm.Decrement(key)

	retMap := sm.StatusMetricsMap()

	assert.Equal(t, value, retMap[key])
}

func TestStatusMetricsProvider_SetStringValue(t *testing.T) {
	t.Parallel()

	sm := statusHandler.NewStatusMetrics()
	key := "test-key6"
	value := "value"
	sm.SetStringValue(key, value)
	sm.Decrement(key)

	retMap := sm.StatusMetricsMap()

	assert.Equal(t, value, retMap[key])
}

func TestStatusMetricsProvider_AddUint64Value(t *testing.T) {
	t.Parallel()

	sm := statusHandler.NewStatusMetrics()
	key := "test-key6"
	value := uint64(100)
	sm.SetUInt64Value(key, value)
	sm.AddUint64(key, value)

	retMap := sm.StatusMetricsMap()
	assert.Equal(t, value+value, retMap[key])
}

func TestStatusMetrics_StatusMetricsWithoutP2PPrometheusStringShouldPutDefaultShardIDLabel(t *testing.T) {
	t.Parallel()

	sm := statusHandler.NewStatusMetrics()
	key1, value1 := "test-key7", uint64(100)
	key2, value2 := "test-key8", "value8"
	sm.SetUInt64Value(key1, value1)
	sm.SetStringValue(key2, value2)

	strRes, _ := sm.StatusMetricsWithoutP2PPrometheusString()

	expectedMetricOutput := fmt.Sprintf("%s{%s=\"%d\"} %v", key1, common.MetricShardId, 0, value1)
	assert.True(t, strings.Contains(strRes, expectedMetricOutput))
}

func TestStatusMetrics_StatusMetricsWithoutP2PPrometheusStringShouldPutCorrectShardIDLabel(t *testing.T) {
	t.Parallel()

	shardID := uint32(37)
	sm := statusHandler.NewStatusMetrics()
	key1, value1 := "test-key7", uint64(100)
	key2, value2 := "test-key8", "value8"
	key3, value3 := common.MetricShardId, shardID
	sm.SetUInt64Value(key1, value1)
	sm.SetStringValue(key2, value2)
	sm.SetUInt64Value(key3, uint64(value3))

	strRes, _ := sm.StatusMetricsWithoutP2PPrometheusString()

	expectedMetricOutput := fmt.Sprintf("%s{%s=\"%d\"} %v", key1, common.MetricShardId, shardID, value1)
	assert.True(t, strings.Contains(strRes, expectedMetricOutput))
}

func TestStatusMetrics_StatusMetricsWithoutP2PPrometheusStringShouldComputeRoundsAndNoncesPassedInEpoch(t *testing.T) {
	t.Parallel()

	shardID := uint32(2)
	sm := statusHandler.NewStatusMetrics()
	sm.SetUInt64Value(common.MetricRoundsPassedInCurrentEpoch, 0)
	sm.SetUInt64Value(common.MetricNoncesPassedInCurrentEpoch, 0)
	sm.SetUInt64Value(common.MetricShardId, uint64(shardID))
	sm.SetUInt64Value(common.MetricRoundAtEpochStart, 100)
	sm.SetUInt64Value(common.MetricCurrentRound, 137)
	sm.SetUInt64Value(common.MetricNonceAtEpochStart, 100)
	sm.SetUInt64Value(common.MetricNonce, 138)

	strRes, _ := sm.StatusMetricsWithoutP2PPrometheusString()

	assert.Contains(t, strRes, `erd_rounds_passed_in_current_epoch{erd_shard_id="2"} 37`)
	assert.Contains(t, strRes, `erd_nonces_passed_in_current_epoch{erd_shard_id="2"} 38`)
}

func TestStatusMetrics_NetworkConfig(t *testing.T) {
	t.Parallel()

	sm := statusHandler.NewStatusMetrics()

	sm.SetUInt64Value(common.MetricNumShardsWithoutMetachain, 1)
	sm.SetUInt64Value(common.MetricNumNodesPerShard, 100)
	sm.SetUInt64Value(common.MetricNumMetachainNodes, 50)
	sm.SetUInt64Value(common.MetricShardConsensusGroupSize, 20)
	sm.SetUInt64Value(common.MetricMetaConsensusGroupSize, 25)
	sm.SetUInt64Value(common.MetricMinGasPrice, 1000)
	sm.SetUInt64Value(common.MetricMinGasLimit, 50000)
	sm.SetUInt64Value(common.MetricExtraGasLimitGuardedTx, 50000)
	sm.SetUInt64Value(common.MetricExtraGasLimitRelayedTx, 50000)
	sm.SetStringValue(common.MetricRewardsTopUpGradientPoint, "12345")
	sm.SetUInt64Value(common.MetricGasPerDataByte, 1500)
	sm.SetStringValue(common.MetricChainId, "local-id")
	sm.SetUInt64Value(common.MetricMaxGasPerTransaction, 15000)
	sm.SetUInt64Value(common.MetricRoundDuration, 5000)
	sm.SetUInt64Value(common.MetricStartTime, 9999)
	sm.SetStringValue(common.MetricLatestTagSoftwareVersion, "version1.0")
	sm.SetUInt64Value(common.MetricDenomination, 18)
	sm.SetUInt64Value(common.MetricMinTransactionVersion, 2)
	sm.SetStringValue(common.MetricTopUpFactor, fmt.Sprintf("%g", 12.134))
	sm.SetStringValue(common.MetricGasPriceModifier, fmt.Sprintf("%g", 0.5))
	sm.SetUInt64Value(common.MetricRoundsPerEpoch, uint64(144))
	sm.SetStringValue(common.MetricAdaptivity, fmt.Sprintf("%t", true))
	sm.SetStringValue(common.MetricHysteresis, fmt.Sprintf("%f", 0.0))

	expectedConfig := map[string]interface{}{
		"erd_chain_id":                      "local-id",
		"erd_denomination":                  uint64(18),
		"erd_gas_per_data_byte":             uint64(1500),
		"erd_latest_tag_software_version":   "version1.0",
		"erd_meta_consensus_group_size":     uint64(25),
		"erd_min_gas_limit":                 uint64(50000),
		"erd_extra_gas_limit_guarded_tx":    uint64(50000),
		"erd_extra_gas_limit_relayed_tx":    uint64(50000),
		"erd_min_gas_price":                 uint64(1000),
		"erd_min_transaction_version":       uint64(2),
		"erd_num_metachain_nodes":           uint64(50),
		"erd_num_nodes_in_shard":            uint64(100),
		"erd_num_shards_without_meta":       uint64(1),
		"erd_rewards_top_up_gradient_point": "12345",
		"erd_round_duration":                uint64(5000),
		"erd_shard_consensus_group_size":    uint64(20),
		"erd_start_time":                    uint64(9999),
		"erd_top_up_factor":                 "12.134",
		"erd_gas_price_modifier":            "0.5",
		"erd_rounds_per_epoch":              uint64(144),
		"erd_max_gas_per_transaction":       uint64(15000),
		"erd_adaptivity":                    "true",
		"erd_hysteresis":                    "0.000000",
	}

	configMetrics, _ := sm.ConfigMetrics()
	assert.Equal(t, expectedConfig, configMetrics)
}

func TestStatusMetrics_NetworkMetrics(t *testing.T) {
	t.Parallel()

	sm := statusHandler.NewStatusMetrics()

	sm.SetUInt64Value(common.MetricCurrentRound, 200)
	sm.SetUInt64Value(common.MetricRoundAtEpochStart, 100)
	sm.SetUInt64Value(common.MetricNonce, 180)
	sm.SetUInt64Value(common.MetricBlockTimestamp, 18000)
	sm.SetUInt64Value(common.MetricHighestFinalBlock, 181)
	sm.SetUInt64Value(common.MetricNonceAtEpochStart, 95)
	sm.SetUInt64Value(common.MetricEpochNumber, 1)
	sm.SetUInt64Value(common.MetricRoundsPerEpoch, 50)

	expectedConfig := map[string]interface{}{
		"erd_current_round":                  uint64(200),
		"erd_round_at_epoch_start":           uint64(100),
		"erd_nonce":                          uint64(180),
		"erd_block_timestamp":                uint64(18000),
		"erd_highest_final_nonce":            uint64(181),
		"erd_nonce_at_epoch_start":           uint64(95),
		"erd_epoch_number":                   uint64(1),
		"erd_rounds_per_epoch":               uint64(50),
		"erd_rounds_passed_in_current_epoch": uint64(100),
		"erd_nonces_passed_in_current_epoch": uint64(85),
	}

	t.Run("no cross check value", func(t *testing.T) {
		configMetrics, _ := sm.NetworkMetrics()
		assert.Equal(t, expectedConfig, configMetrics)
	})
	t.Run("with cross check value", func(t *testing.T) {
		crossCheckValue := "0: 9169897, 1: 9166353, 2: 9170524, "
		sm.SetStringValue(common.MetricCrossCheckBlockHeight, crossCheckValue)

		configMetrics, _ := sm.NetworkMetrics()
		expectedConfig[common.MetricCrossCheckBlockHeight] = crossCheckValue
		assert.Equal(t, expectedConfig, configMetrics)
	})
}

func TestStatusMetrics_StatusMetricsMapWithoutP2P(t *testing.T) {
	t.Parallel()

	sm := statusHandler.NewStatusMetrics()

	sm.SetUInt64Value(common.MetricCurrentRound, 100)
	sm.SetUInt64Value(common.MetricRoundAtEpochStart, 200)
	sm.SetUInt64Value(common.MetricNonce, 300)
	sm.SetUInt64Value(common.MetricBlockTimestamp, 30000)
	sm.SetStringValue(common.MetricAppVersion, "400")
	sm.SetUInt64Value(common.MetricRoundsPassedInCurrentEpoch, 95)
	sm.SetUInt64Value(common.MetricNoncesPassedInCurrentEpoch, 1)
	sm.SetUInt64Value(common.MetricTrieSyncNumReceivedBytes, 100)
	sm.SetUInt64Value(common.MetricTrieSyncNumProcessedNodes, 101)

	res, _ := sm.StatusMetricsMapWithoutP2P()

	require.Equal(t, uint64(100), res[common.MetricCurrentRound])
	require.Equal(t, uint64(200), res[common.MetricRoundAtEpochStart])
	require.Equal(t, uint64(300), res[common.MetricNonce])
	require.Equal(t, uint64(30000), res[common.MetricBlockTimestamp])
	require.Equal(t, "400", res[common.MetricAppVersion])
	require.NotContains(t, res, common.MetricRoundsPassedInCurrentEpoch)
	require.NotContains(t, res, common.MetricNoncesPassedInCurrentEpoch)
	require.NotContains(t, res, common.MetricTrieSyncNumReceivedBytes)
	require.NotContains(t, res, common.MetricTrieSyncNumProcessedNodes)
}

func TestStatusMetrics_EnableEpochMetrics(t *testing.T) {
	t.Parallel()

	sm := statusHandler.NewStatusMetrics()

	sm.SetUInt64Value(common.MetricScDeployEnableEpoch, uint64(4))
	sm.SetUInt64Value(common.MetricBuiltInFunctionsEnableEpoch, uint64(4))
	sm.SetUInt64Value(common.MetricRelayedTransactionsEnableEpoch, uint64(4))
	sm.SetUInt64Value(common.MetricPenalizedTooMuchGasEnableEpoch, uint64(4))
	sm.SetUInt64Value(common.MetricSwitchJailWaitingEnableEpoch, uint64(4))
	sm.SetUInt64Value(common.MetricSwitchHysteresisForMinNodesEnableEpoch, uint64(4))
	sm.SetUInt64Value(common.MetricBelowSignedThresholdEnableEpoch, uint64(4))
	sm.SetUInt64Value(common.MetricTransactionSignedWithTxHashEnableEpoch, uint64(4))
	sm.SetUInt64Value(common.MetricMetaProtectionEnableEpoch, uint64(4))
	sm.SetUInt64Value(common.MetricAheadOfTimeGasUsageEnableEpoch, uint64(4))
	sm.SetUInt64Value(common.MetricGasPriceModifierEnableEpoch, uint64(4))
	sm.SetUInt64Value(common.MetricRepairCallbackEnableEpoch, uint64(4))
	sm.SetUInt64Value(common.MetricBlockGasAndFreeRecheckEnableEpoch, uint64(4))
	sm.SetUInt64Value(common.MetricStakingV2EnableEpoch, uint64(4))
	sm.SetUInt64Value(common.MetricStakeEnableEpoch, uint64(4))
	sm.SetUInt64Value(common.MetricDoubleKeyProtectionEnableEpoch, uint64(4))
	sm.SetUInt64Value(common.MetricEsdtEnableEpoch, uint64(4))
	sm.SetUInt64Value(common.MetricGovernanceEnableEpoch, uint64(4))
	sm.SetUInt64Value(common.MetricDelegationManagerEnableEpoch, uint64(4))
	sm.SetUInt64Value(common.MetricDelegationSmartContractEnableEpoch, uint64(4))
	sm.SetUInt64Value(common.MetricCorrectLastUnjailedEnableEpoch, uint64(4))
	sm.SetUInt64Value(common.MetricBalanceWaitingListsEnableEpoch, uint64(4))
	sm.SetUInt64Value(common.MetricReturnDataToLastTransferEnableEpoch, uint64(4))
	sm.SetUInt64Value(common.MetricSenderInOutTransferEnableEpoch, uint64(4))
	sm.SetUInt64Value(common.MetricRelayedTransactionsV2EnableEpoch, uint64(4))
	sm.SetUInt64Value(common.MetricUnbondTokensV2EnableEpoch, uint64(4))
	sm.SetUInt64Value(common.MetricSaveJailedAlwaysEnableEpoch, uint64(4))
	sm.SetUInt64Value(common.MetricValidatorToDelegationEnableEpoch, uint64(4))
	sm.SetUInt64Value(common.MetricReDelegateBelowMinCheckEnableEpoch, uint64(4))
	sm.SetUInt64Value(common.MetricIncrementSCRNonceInMultiTransferEnableEpoch, uint64(4))
	sm.SetUInt64Value(common.MetricScheduledMiniBlocksEnableEpoch, uint64(4))
	sm.SetUInt64Value(common.MetricESDTMultiTransferEnableEpoch, uint64(4))
	sm.SetUInt64Value(common.MetricGlobalMintBurnDisableEpoch, uint64(4))
	sm.SetUInt64Value(common.MetricESDTTransferRoleEnableEpoch, uint64(4))
	sm.SetUInt64Value(common.MetricComputeRewardCheckpointEnableEpoch, uint64(4))
	sm.SetUInt64Value(common.MetricSCRSizeInvariantCheckEnableEpoch, uint64(4))
	sm.SetUInt64Value(common.MetricBackwardCompSaveKeyValueEnableEpoch, uint64(4))
	sm.SetUInt64Value(common.MetricESDTNFTCreateOnMultiShardEnableEpoch, uint64(4))
	sm.SetUInt64Value(common.MetricMetaESDTSetEnableEpoch, uint64(4))
	sm.SetUInt64Value(common.MetricAddTokensToDelegationEnableEpoch, uint64(4))
	sm.SetUInt64Value(common.MetricMultiESDTTransferFixOnCallBackOnEnableEpoch, uint64(4))
	sm.SetUInt64Value(common.MetricOptimizeGasUsedInCrossMiniBlocksEnableEpoch, uint64(4))
	sm.SetUInt64Value(common.MetricCorrectFirstQueuedEpoch, uint64(4))
	sm.SetUInt64Value(common.MetricCorrectJailedNotUnstakedEmptyQueueEpoch, uint64(4))
	sm.SetUInt64Value(common.MetricFixOOGReturnCodeEnableEpoch, uint64(4))
	sm.SetUInt64Value(common.MetricRemoveNonUpdatedStorageEnableEpoch, uint64(4))
	sm.SetUInt64Value(common.MetricDeleteDelegatorAfterClaimRewardsEnableEpoch, uint64(4))
	sm.SetUInt64Value(common.MetricOptimizeNFTStoreEnableEpoch, uint64(4))
	sm.SetUInt64Value(common.MetricCreateNFTThroughExecByCallerEnableEpoch, uint64(4))
	sm.SetUInt64Value(common.MetricStopDecreasingValidatorRatingWhenStuckEnableEpoch, uint64(4))
	sm.SetUInt64Value(common.MetricFrontRunningProtectionEnableEpoch, uint64(4))
	sm.SetUInt64Value(common.MetricIsPayableBySCEnableEpoch, uint64(4))
	sm.SetUInt64Value(common.MetricStorageAPICostOptimizationEnableEpoch, uint64(4))
	sm.SetUInt64Value(common.MetricTransformToMultiShardCreateEnableEpoch, uint64(4))
	sm.SetUInt64Value(common.MetricESDTRegisterAndSetAllRolesEnableEpoch, uint64(4))
	sm.SetUInt64Value(common.MetricDoNotReturnOldBlockInBlockchainHookEnableEpoch, uint64(4))
	sm.SetUInt64Value(common.MetricAddFailedRelayedTxToInvalidMBsDisableEpoch, uint64(4))
	sm.SetUInt64Value(common.MetricSCRSizeInvariantOnBuiltInResultEnableEpoch, uint64(4))
	sm.SetUInt64Value(common.MetricCheckCorrectTokenIDForTransferRoleEnableEpoch, uint64(4))
	sm.SetUInt64Value(common.MetricDisableExecByCallerEnableEpoch, uint64(4))
	sm.SetUInt64Value(common.MetricFailExecutionOnEveryAPIErrorEnableEpoch, uint64(4))
	sm.SetUInt64Value(common.MetricManagedCryptoAPIsEnableEpoch, uint64(4))
	sm.SetUInt64Value(common.MetricRefactorContextEnableEpoch, uint64(4))
	sm.SetUInt64Value(common.MetricCheckFunctionArgumentEnableEpoch, uint64(4))
	sm.SetUInt64Value(common.MetricCheckExecuteOnReadOnlyEnableEpoch, uint64(4))
	sm.SetUInt64Value(common.MetricMiniBlockPartialExecutionEnableEpoch, uint64(4))
	sm.SetUInt64Value(common.MetricESDTMetadataContinuousCleanupEnableEpoch, uint64(4))
	sm.SetUInt64Value(common.MetricFixAsyncCallBackArgsListEnableEpoch, uint64(4))
	sm.SetUInt64Value(common.MetricFixOldTokenLiquidityEnableEpoch, uint64(4))
	sm.SetUInt64Value(common.MetricRuntimeMemStoreLimitEnableEpoch, uint64(4))
	sm.SetUInt64Value(common.MetricRuntimeCodeSizeFixEnableEpoch, uint64(4))
	sm.SetUInt64Value(common.MetricSetSenderInEeiOutputTransferEnableEpoch, uint64(4))
	sm.SetUInt64Value(common.MetricRefactorPeersMiniBlocksEnableEpoch, uint64(4))
	sm.SetUInt64Value(common.MetricSCProcessorV2EnableEpoch, uint64(4))
	sm.SetUInt64Value(common.MetricMaxBlockchainHookCountersEnableEpoch, uint64(4))
	sm.SetUInt64Value(common.MetricWipeSingleNFTLiquidityDecreaseEnableEpoch, uint64(4))
	sm.SetUInt64Value(common.MetricAlwaysSaveTokenMetaDataEnableEpoch, uint64(4))
	sm.SetUInt64Value(common.MetricCleanUpInformativeSCRsEnableEpoch, uint64(4))
	sm.SetUInt64Value(common.MetricSetGuardianEnableEpoch, uint64(4))
	sm.SetUInt64Value(common.MetricSetScToScLogEventEnableEpoch, uint64(4))
	sm.SetUInt64Value(common.MetricRelayedNonceFixEnableEpoch, uint64(4))
	sm.SetUInt64Value(common.MetricDeterministicSortOnValidatorsInfoEnableEpoch, uint64(4))
	sm.SetUInt64Value(common.MetricKeepExecOrderOnCreatedSCRsEnableEpoch, uint64(4))
	sm.SetUInt64Value(common.MetricMultiClaimOnDelegationEnableEpoch, uint64(4))
	sm.SetUInt64Value(common.MetricChangeUsernameEnableEpoch, uint64(4))
	sm.SetUInt64Value(common.MetricAutoBalanceDataTriesEnableEpoch, uint64(4))
	sm.SetUInt64Value(common.MetricMigrateDataTrieEnableEpoch, uint64(4))
	sm.SetUInt64Value(common.MetricConsistentTokensValuesLengthCheckEnableEpoch, uint64(4))
	sm.SetUInt64Value(common.MetricFixDelegationChangeOwnerOnAccountEnableEpoch, uint64(4))
	sm.SetUInt64Value(common.MetricDynamicGasCostForDataTrieStorageLoadEnableEpoch, uint64(4))
	sm.SetUInt64Value(common.MetricNFTStopCreateEnableEpoch, uint64(4))
	sm.SetUInt64Value(common.MetricChangeOwnerAddressCrossShardThroughSCEnableEpoch, uint64(4))
	sm.SetUInt64Value(common.MetricFixGasRemainingForSaveKeyValueBuiltinFunctionEnableEpoch, uint64(4))
	sm.SetUInt64Value(common.MetricCurrentRandomnessOnSortingEnableEpoch, uint64(4))
	sm.SetUInt64Value(common.MetricStakeLimitsEnableEpoch, uint64(4))
	sm.SetUInt64Value(common.MetricStakingV4Step1EnableEpoch, uint64(4))
	sm.SetUInt64Value(common.MetricStakingV4Step2EnableEpoch, uint64(4))
	sm.SetUInt64Value(common.MetricStakingV4Step3EnableEpoch, uint64(4))
	sm.SetUInt64Value(common.MetricCleanupAuctionOnLowWaitingListEnableEpoch, uint64(4))
	sm.SetUInt64Value(common.MetricAlwaysMergeContextsInEEIEnableEpoch, uint64(4))
	sm.SetUInt64Value(common.MetricDynamicESDTEnableEpoch, uint64(4))
	sm.SetUInt64Value(common.MetricEGLDInMultiTransferEnableEpoch, uint64(4))
	sm.SetUInt64Value(common.MetricCryptoOpcodesV2EnableEpoch, uint64(4))
	sm.SetUInt64Value(common.MetricMultiESDTNFTTransferAndExecuteByUserEnableEpoch, uint64(4))
	sm.SetUInt64Value(common.MetricFixRelayedMoveBalanceToNonPayableSCEnableEpoch, uint64(4))
	sm.SetUInt64Value(common.MetricRelayedTransactionsV3EnableEpoch, uint64(4))
<<<<<<< HEAD
	sm.SetUInt64Value(common.MetricAutomaticActivationOfNodesDisableEpoch, uint64(4))
=======
	sm.SetUInt64Value(common.MetricRelayedTransactionsV3FixESDTTransferEnableEpoch, uint64(4))
	sm.SetUInt64Value(common.MetricMaskVMInternalDependenciesErrorsEnableEpoch, uint64(4))
	sm.SetUInt64Value(common.MetricFixBackTransferOPCODEEnableEpoch, uint64(4))
	sm.SetUInt64Value(common.MetricValidationOnGobDecodeEnableEpoch, uint64(4))

>>>>>>> 579a5a9b
	maxNodesChangeConfig := []map[string]uint64{
		{
			"EpochEnable":            0,
			"MaxNumNodes":            1,
			"NodesToShufflePerShard": 2,
		},
		{
			"EpochEnable":            3,
			"MaxNumNodes":            4,
			"NodesToShufflePerShard": 5,
		},
	}
	for i, nodesChangeConfig := range maxNodesChangeConfig {
		epochEnable := fmt.Sprintf("%s%d%s", common.MetricMaxNodesChangeEnableEpoch, i, common.EpochEnableSuffix)
		sm.SetUInt64Value(epochEnable, nodesChangeConfig["EpochEnable"])

		maxNumNodes := fmt.Sprintf("%s%d%s", common.MetricMaxNodesChangeEnableEpoch, i, common.MaxNumNodesSuffix)
		sm.SetUInt64Value(maxNumNodes, nodesChangeConfig["MaxNumNodes"])

		nodesToShufflePerShard := fmt.Sprintf("%s%d%s", common.MetricMaxNodesChangeEnableEpoch, i, common.NodesToShufflePerShardSuffix)
		sm.SetUInt64Value(nodesToShufflePerShard, nodesChangeConfig["NodesToShufflePerShard"])
	}
	sm.SetUInt64Value(common.MetricMaxNodesChangeEnableEpoch+"_count", uint64(len(maxNodesChangeConfig)))

	expectedMetrics := map[string]interface{}{
		common.MetricScDeployEnableEpoch:                                      uint64(4),
		common.MetricBuiltInFunctionsEnableEpoch:                              uint64(4),
		common.MetricRelayedTransactionsEnableEpoch:                           uint64(4),
		common.MetricPenalizedTooMuchGasEnableEpoch:                           uint64(4),
		common.MetricSwitchJailWaitingEnableEpoch:                             uint64(4),
		common.MetricSwitchHysteresisForMinNodesEnableEpoch:                   uint64(4),
		common.MetricBelowSignedThresholdEnableEpoch:                          uint64(4),
		common.MetricTransactionSignedWithTxHashEnableEpoch:                   uint64(4),
		common.MetricMetaProtectionEnableEpoch:                                uint64(4),
		common.MetricAheadOfTimeGasUsageEnableEpoch:                           uint64(4),
		common.MetricGasPriceModifierEnableEpoch:                              uint64(4),
		common.MetricRepairCallbackEnableEpoch:                                uint64(4),
		common.MetricBlockGasAndFreeRecheckEnableEpoch:                        uint64(4),
		common.MetricStakingV2EnableEpoch:                                     uint64(4),
		common.MetricStakeEnableEpoch:                                         uint64(4),
		common.MetricDoubleKeyProtectionEnableEpoch:                           uint64(4),
		common.MetricEsdtEnableEpoch:                                          uint64(4),
		common.MetricGovernanceEnableEpoch:                                    uint64(4),
		common.MetricDelegationManagerEnableEpoch:                             uint64(4),
		common.MetricDelegationSmartContractEnableEpoch:                       uint64(4),
		common.MetricCorrectLastUnjailedEnableEpoch:                           uint64(4),
		common.MetricBalanceWaitingListsEnableEpoch:                           uint64(4),
		common.MetricReturnDataToLastTransferEnableEpoch:                      uint64(4),
		common.MetricSenderInOutTransferEnableEpoch:                           uint64(4),
		common.MetricRelayedTransactionsV2EnableEpoch:                         uint64(4),
		common.MetricUnbondTokensV2EnableEpoch:                                uint64(4),
		common.MetricSaveJailedAlwaysEnableEpoch:                              uint64(4),
		common.MetricValidatorToDelegationEnableEpoch:                         uint64(4),
		common.MetricReDelegateBelowMinCheckEnableEpoch:                       uint64(4),
		common.MetricIncrementSCRNonceInMultiTransferEnableEpoch:              uint64(4),
		common.MetricScheduledMiniBlocksEnableEpoch:                           uint64(4),
		common.MetricESDTMultiTransferEnableEpoch:                             uint64(4),
		common.MetricGlobalMintBurnDisableEpoch:                               uint64(4),
		common.MetricESDTTransferRoleEnableEpoch:                              uint64(4),
		common.MetricComputeRewardCheckpointEnableEpoch:                       uint64(4),
		common.MetricSCRSizeInvariantCheckEnableEpoch:                         uint64(4),
		common.MetricBackwardCompSaveKeyValueEnableEpoch:                      uint64(4),
		common.MetricESDTNFTCreateOnMultiShardEnableEpoch:                     uint64(4),
		common.MetricMetaESDTSetEnableEpoch:                                   uint64(4),
		common.MetricAddTokensToDelegationEnableEpoch:                         uint64(4),
		common.MetricMultiESDTTransferFixOnCallBackOnEnableEpoch:              uint64(4),
		common.MetricOptimizeGasUsedInCrossMiniBlocksEnableEpoch:              uint64(4),
		common.MetricCorrectFirstQueuedEpoch:                                  uint64(4),
		common.MetricCorrectJailedNotUnstakedEmptyQueueEpoch:                  uint64(4),
		common.MetricFixOOGReturnCodeEnableEpoch:                              uint64(4),
		common.MetricRemoveNonUpdatedStorageEnableEpoch:                       uint64(4),
		common.MetricDeleteDelegatorAfterClaimRewardsEnableEpoch:              uint64(4),
		common.MetricOptimizeNFTStoreEnableEpoch:                              uint64(4),
		common.MetricCreateNFTThroughExecByCallerEnableEpoch:                  uint64(4),
		common.MetricStopDecreasingValidatorRatingWhenStuckEnableEpoch:        uint64(4),
		common.MetricFrontRunningProtectionEnableEpoch:                        uint64(4),
		common.MetricIsPayableBySCEnableEpoch:                                 uint64(4),
		common.MetricStorageAPICostOptimizationEnableEpoch:                    uint64(4),
		common.MetricTransformToMultiShardCreateEnableEpoch:                   uint64(4),
		common.MetricESDTRegisterAndSetAllRolesEnableEpoch:                    uint64(4),
		common.MetricDoNotReturnOldBlockInBlockchainHookEnableEpoch:           uint64(4),
		common.MetricAddFailedRelayedTxToInvalidMBsDisableEpoch:               uint64(4),
		common.MetricSCRSizeInvariantOnBuiltInResultEnableEpoch:               uint64(4),
		common.MetricCheckCorrectTokenIDForTransferRoleEnableEpoch:            uint64(4),
		common.MetricDisableExecByCallerEnableEpoch:                           uint64(4),
		common.MetricFailExecutionOnEveryAPIErrorEnableEpoch:                  uint64(4),
		common.MetricManagedCryptoAPIsEnableEpoch:                             uint64(4),
		common.MetricRefactorContextEnableEpoch:                               uint64(4),
		common.MetricCheckFunctionArgumentEnableEpoch:                         uint64(4),
		common.MetricCheckExecuteOnReadOnlyEnableEpoch:                        uint64(4),
		common.MetricMiniBlockPartialExecutionEnableEpoch:                     uint64(4),
		common.MetricESDTMetadataContinuousCleanupEnableEpoch:                 uint64(4),
		common.MetricFixAsyncCallBackArgsListEnableEpoch:                      uint64(4),
		common.MetricFixOldTokenLiquidityEnableEpoch:                          uint64(4),
		common.MetricRuntimeMemStoreLimitEnableEpoch:                          uint64(4),
		common.MetricRuntimeCodeSizeFixEnableEpoch:                            uint64(4),
		common.MetricSetSenderInEeiOutputTransferEnableEpoch:                  uint64(4),
		common.MetricRefactorPeersMiniBlocksEnableEpoch:                       uint64(4),
		common.MetricSCProcessorV2EnableEpoch:                                 uint64(4),
		common.MetricMaxBlockchainHookCountersEnableEpoch:                     uint64(4),
		common.MetricWipeSingleNFTLiquidityDecreaseEnableEpoch:                uint64(4),
		common.MetricAlwaysSaveTokenMetaDataEnableEpoch:                       uint64(4),
		common.MetricCleanUpInformativeSCRsEnableEpoch:                        uint64(4),
		common.MetricSetGuardianEnableEpoch:                                   uint64(4),
		common.MetricSetScToScLogEventEnableEpoch:                             uint64(4),
		common.MetricRelayedNonceFixEnableEpoch:                               uint64(4),
		common.MetricDeterministicSortOnValidatorsInfoEnableEpoch:             uint64(4),
		common.MetricKeepExecOrderOnCreatedSCRsEnableEpoch:                    uint64(4),
		common.MetricMultiClaimOnDelegationEnableEpoch:                        uint64(4),
		common.MetricChangeUsernameEnableEpoch:                                uint64(4),
		common.MetricAutoBalanceDataTriesEnableEpoch:                          uint64(4),
		common.MetricMigrateDataTrieEnableEpoch:                               uint64(4),
		common.MetricConsistentTokensValuesLengthCheckEnableEpoch:             uint64(4),
		common.MetricFixDelegationChangeOwnerOnAccountEnableEpoch:             uint64(4),
		common.MetricDynamicGasCostForDataTrieStorageLoadEnableEpoch:          uint64(4),
		common.MetricNFTStopCreateEnableEpoch:                                 uint64(4),
		common.MetricChangeOwnerAddressCrossShardThroughSCEnableEpoch:         uint64(4),
		common.MetricFixGasRemainingForSaveKeyValueBuiltinFunctionEnableEpoch: uint64(4),
		common.MetricCurrentRandomnessOnSortingEnableEpoch:                    uint64(4),
		common.MetricStakeLimitsEnableEpoch:                                   uint64(4),
		common.MetricStakingV4Step1EnableEpoch:                                uint64(4),
		common.MetricStakingV4Step2EnableEpoch:                                uint64(4),
		common.MetricStakingV4Step3EnableEpoch:                                uint64(4),
		common.MetricCleanupAuctionOnLowWaitingListEnableEpoch:                uint64(4),
		common.MetricAlwaysMergeContextsInEEIEnableEpoch:                      uint64(4),
		common.MetricDynamicESDTEnableEpoch:                                   uint64(4),
		common.MetricEGLDInMultiTransferEnableEpoch:                           uint64(4),
		common.MetricCryptoOpcodesV2EnableEpoch:                               uint64(4),
		common.MetricMultiESDTNFTTransferAndExecuteByUserEnableEpoch:          uint64(4),
		common.MetricFixRelayedMoveBalanceToNonPayableSCEnableEpoch:           uint64(4),
		common.MetricRelayedTransactionsV3EnableEpoch:                         uint64(4),
<<<<<<< HEAD
		common.MetricAutomaticActivationOfNodesDisableEpoch:                   uint64(4),
=======
		common.MetricRelayedTransactionsV3FixESDTTransferEnableEpoch:          uint64(4),
		common.MetricMaskVMInternalDependenciesErrorsEnableEpoch:              uint64(4),
		common.MetricFixBackTransferOPCODEEnableEpoch:                         uint64(4),
		common.MetricValidationOnGobDecodeEnableEpoch:                         uint64(4),
>>>>>>> 579a5a9b

		common.MetricMaxNodesChangeEnableEpoch: []map[string]interface{}{
			{
				common.MetricEpochEnable:            uint64(0),
				common.MetricMaxNumNodes:            uint64(1),
				common.MetricNodesToShufflePerShard: uint64(2),
			},
			{
				common.MetricEpochEnable:            uint64(3),
				common.MetricMaxNumNodes:            uint64(4),
				common.MetricNodesToShufflePerShard: uint64(5),
			},
		},
	}

	epochsMetrics, _ := sm.EnableEpochsMetrics()
	assert.Equal(t, expectedMetrics, epochsMetrics)
}

func TestStatusMetrics_RatingsConfig(t *testing.T) {
	t.Parallel()

	sm := statusHandler.NewStatusMetrics()

	sm.SetUInt64Value(common.MetricRatingsGeneralStartRating, uint64(5001))
	sm.SetUInt64Value(common.MetricRatingsGeneralMaxRating, uint64(10000))
	sm.SetUInt64Value(common.MetricRatingsGeneralMinRating, uint64(1))
	sm.SetStringValue(common.MetricRatingsGeneralSignedBlocksThreshold, "0.01")

	selectionChances := []map[string]uint64{
		{
			"MaxThreshold":  0,
			"ChancePercent": 5,
		},
		{
			"MaxThreshold":  1000,
			"ChancePercent": 10,
		},
	}

	for i, selectionChance := range selectionChances {
		maxThresholdStr := fmt.Sprintf("%s%d%s", common.MetricRatingsGeneralSelectionChances, i, common.SelectionChancesMaxThresholdSuffix)
		sm.SetUInt64Value(maxThresholdStr, selectionChance["MaxThreshold"])
		chancePercentStr := fmt.Sprintf("%s%d%s", common.MetricRatingsGeneralSelectionChances, i, common.SelectionChancesChancePercentSuffix)
		sm.SetUInt64Value(chancePercentStr, selectionChance["ChancePercent"])
	}
	sm.SetUInt64Value(common.MetricRatingsGeneralSelectionChances+"_count", uint64(len(selectionChances)))

	sm.SetUInt64Value(common.MetricRatingsShardChainHoursToMaxRatingFromStartRating, uint64(72))
	sm.SetStringValue(common.MetricRatingsShardChainProposerValidatorImportance, "1.0")
	sm.SetStringValue(common.MetricRatingsShardChainProposerDecreaseFactor, "-4.0")
	sm.SetStringValue(common.MetricRatingsShardChainValidatorDecreaseFactor, "-4.0")
	sm.SetStringValue(common.MetricRatingsShardChainConsecutiveMissedBlocksPenalty, "1.50")

	sm.SetUInt64Value(common.MetricRatingsMetaChainHoursToMaxRatingFromStartRating, uint64(55))
	sm.SetStringValue(common.MetricRatingsMetaChainProposerValidatorImportance, "1.0")
	sm.SetStringValue(common.MetricRatingsMetaChainProposerDecreaseFactor, "-4.0")
	sm.SetStringValue(common.MetricRatingsMetaChainValidatorDecreaseFactor, "-4.0")
	sm.SetStringValue(common.MetricRatingsMetaChainConsecutiveMissedBlocksPenalty, "1.50")

	sm.SetStringValue(common.MetricRatingsPeerHonestyDecayCoefficient, "0.97")
	sm.SetUInt64Value(common.MetricRatingsPeerHonestyDecayUpdateIntervalInSeconds, uint64(10))
	sm.SetStringValue(common.MetricRatingsPeerHonestyMaxScore, "100.0")
	sm.SetStringValue(common.MetricRatingsPeerHonestyMinScore, "-100.0")
	sm.SetStringValue(common.MetricRatingsPeerHonestyBadPeerThreshold, "-80.0")
	sm.SetStringValue(common.MetricRatingsPeerHonestyUnitValue, "1.0")

	expectedConfig := map[string]interface{}{
		common.MetricRatingsGeneralStartRating:           uint64(5001),
		common.MetricRatingsGeneralMaxRating:             uint64(10000),
		common.MetricRatingsGeneralMinRating:             uint64(1),
		common.MetricRatingsGeneralSignedBlocksThreshold: "0.01",

		common.MetricRatingsGeneralSelectionChances: []map[string]uint64{
			{
				common.MetricSelectionChancesMaxThreshold:  uint64(0),
				common.MetricSelectionChancesChancePercent: uint64(5),
			},
			{
				common.MetricSelectionChancesMaxThreshold:  uint64(1000),
				common.MetricSelectionChancesChancePercent: uint64(10),
			},
		},

		common.MetricRatingsShardChainHoursToMaxRatingFromStartRating: uint64(72),
		common.MetricRatingsShardChainProposerValidatorImportance:     "1.0",
		common.MetricRatingsShardChainProposerDecreaseFactor:          "-4.0",
		common.MetricRatingsShardChainValidatorDecreaseFactor:         "-4.0",
		common.MetricRatingsShardChainConsecutiveMissedBlocksPenalty:  "1.50",

		common.MetricRatingsMetaChainHoursToMaxRatingFromStartRating: uint64(55),
		common.MetricRatingsMetaChainProposerValidatorImportance:     "1.0",
		common.MetricRatingsMetaChainProposerDecreaseFactor:          "-4.0",
		common.MetricRatingsMetaChainValidatorDecreaseFactor:         "-4.0",
		common.MetricRatingsMetaChainConsecutiveMissedBlocksPenalty:  "1.50",

		common.MetricRatingsPeerHonestyDecayCoefficient:             "0.97",
		common.MetricRatingsPeerHonestyDecayUpdateIntervalInSeconds: uint64(10),
		common.MetricRatingsPeerHonestyMaxScore:                     "100.0",
		common.MetricRatingsPeerHonestyMinScore:                     "-100.0",
		common.MetricRatingsPeerHonestyBadPeerThreshold:             "-80.0",
		common.MetricRatingsPeerHonestyUnitValue:                    "1.0",
	}

	configMetrics, err := sm.RatingsMetrics()
	assert.NoError(t, err)
	assert.Equal(t, expectedConfig, configMetrics)
}

func TestStatusMetrics_BootstrapMetrics(t *testing.T) {
	t.Parallel()

	sm := statusHandler.NewStatusMetrics()

	sm.SetUInt64Value(common.MetricTrieSyncNumReceivedBytes, uint64(5001))
	sm.SetUInt64Value(common.MetricTrieSyncNumProcessedNodes, uint64(10000))
	sm.SetUInt64Value(common.MetricShardId, uint64(2))
	sm.SetStringValue(common.MetricGatewayMetricsEndpoint, "http://localhost:8080")

	expectedMetrics := map[string]interface{}{
		common.MetricTrieSyncNumReceivedBytes:  uint64(5001),
		common.MetricTrieSyncNumProcessedNodes: uint64(10000),
		common.MetricShardId:                   uint64(2),
		common.MetricGatewayMetricsEndpoint:    "http://localhost:8080",
	}

	bootstrapMetrics, err := sm.BootstrapMetrics()
	assert.NoError(t, err)
	assert.Equal(t, expectedMetrics, bootstrapMetrics)
}

func TestStatusMetrics_IncrementConcurrentOperations(t *testing.T) {
	t.Parallel()

	sm := statusHandler.NewStatusMetrics()

	testKey := "test key"
	sm.SetUInt64Value(testKey, 0)

	numIterations := 1000
	wg := sync.WaitGroup{}
	wg.Add(numIterations)

	for i := 0; i < numIterations; i++ {
		go func() {
			sm.Increment(testKey)
			wg.Done()
		}()
	}
	wg.Wait()

	val := sm.StatusMetricsMap()[testKey]
	require.Equal(t, uint64(numIterations), val.(uint64))
}

func TestStatusMetrics_ConcurrentIncrementAndDecrement(t *testing.T) {
	t.Parallel()

	sm := statusHandler.NewStatusMetrics()

	initialValue := uint64(5000)

	testKey := "test key"
	sm.SetUInt64Value(testKey, initialValue)

	numIterations := 1001
	wg := sync.WaitGroup{}
	wg.Add(numIterations)

	for i := 0; i < numIterations; i++ {
		go func(idx int) {
			if idx%2 == 0 {
				sm.Increment(testKey)
			} else {
				sm.Decrement(testKey)
			}

			wg.Done()
		}(i)
	}
	wg.Wait()

	val := sm.StatusMetricsMap()[testKey]
	// we started with a value of initialValue (5000). after X + 1 increments and X decrements, the final
	// value should be the original value, plus one (5001)

	require.Equal(t, initialValue+1, val.(uint64))
}

func TestStatusMetrics_ConcurrentOperations(t *testing.T) {
	t.Parallel()

	sm := statusHandler.NewStatusMetrics()

	startTime := time.Now()

	defer func() {
		r := recover()
		require.Nil(t, r)
	}()
	numIterations := 1000
	wg := sync.WaitGroup{}
	wg.Add(numIterations)

	for i := 0; i < numIterations; i++ {
		go func(idx int) {
			switch idx % 14 {
			case 0:
				sm.AddUint64("test", uint64(idx))
			case 1:
				sm.SetUInt64Value("test", uint64(idx))
			case 2:
				sm.Increment("test")
			case 3:
				sm.Decrement("test")
			case 4:
				sm.SetInt64Value("test i64", int64(idx))
			case 5:
				sm.SetStringValue("test str", "test val")
			case 6:
				_, _ = sm.NetworkMetrics()
			case 7:
				_, _ = sm.ConfigMetrics()
			case 8:
				_, _ = sm.EconomicsMetrics()
			case 9:
				_ = sm.StatusMetricsMap()
			case 10:
				_, _ = sm.StatusMetricsMapWithoutP2P()
			case 11:
				_, _ = sm.StatusMetricsWithoutP2PPrometheusString()
			case 12:
				_, _ = sm.StatusP2pMetricsMap()
			case 13:
				_, _ = sm.BootstrapMetrics()
			}
			wg.Done()
		}(i)
	}

	wg.Wait()

	elapsedTime := time.Since(startTime)
	require.True(t, elapsedTime < 10*time.Second, "if the test isn't finished within 10 seconds, there might be a deadlock somewhere")
}<|MERGE_RESOLUTION|>--- conflicted
+++ resolved
@@ -405,15 +405,12 @@
 	sm.SetUInt64Value(common.MetricMultiESDTNFTTransferAndExecuteByUserEnableEpoch, uint64(4))
 	sm.SetUInt64Value(common.MetricFixRelayedMoveBalanceToNonPayableSCEnableEpoch, uint64(4))
 	sm.SetUInt64Value(common.MetricRelayedTransactionsV3EnableEpoch, uint64(4))
-<<<<<<< HEAD
-	sm.SetUInt64Value(common.MetricAutomaticActivationOfNodesDisableEpoch, uint64(4))
-=======
 	sm.SetUInt64Value(common.MetricRelayedTransactionsV3FixESDTTransferEnableEpoch, uint64(4))
 	sm.SetUInt64Value(common.MetricMaskVMInternalDependenciesErrorsEnableEpoch, uint64(4))
 	sm.SetUInt64Value(common.MetricFixBackTransferOPCODEEnableEpoch, uint64(4))
 	sm.SetUInt64Value(common.MetricValidationOnGobDecodeEnableEpoch, uint64(4))
 
->>>>>>> 579a5a9b
+	sm.SetUInt64Value(common.MetricAutomaticActivationOfNodesDisableEpoch, uint64(4))
 	maxNodesChangeConfig := []map[string]uint64{
 		{
 			"EpochEnable":            0,
@@ -545,14 +542,11 @@
 		common.MetricMultiESDTNFTTransferAndExecuteByUserEnableEpoch:          uint64(4),
 		common.MetricFixRelayedMoveBalanceToNonPayableSCEnableEpoch:           uint64(4),
 		common.MetricRelayedTransactionsV3EnableEpoch:                         uint64(4),
-<<<<<<< HEAD
-		common.MetricAutomaticActivationOfNodesDisableEpoch:                   uint64(4),
-=======
 		common.MetricRelayedTransactionsV3FixESDTTransferEnableEpoch:          uint64(4),
 		common.MetricMaskVMInternalDependenciesErrorsEnableEpoch:              uint64(4),
 		common.MetricFixBackTransferOPCODEEnableEpoch:                         uint64(4),
 		common.MetricValidationOnGobDecodeEnableEpoch:                         uint64(4),
->>>>>>> 579a5a9b
+		common.MetricAutomaticActivationOfNodesDisableEpoch:                   uint64(4),
 
 		common.MetricMaxNodesChangeEnableEpoch: []map[string]interface{}{
 			{
