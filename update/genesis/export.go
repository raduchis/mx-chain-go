--- conflicted
+++ resolved
@@ -12,11 +12,7 @@
 	"github.com/ElrondNetwork/elrond-go-core/marshal"
 	logger "github.com/ElrondNetwork/elrond-go-logger"
 	"github.com/ElrondNetwork/elrond-go/sharding"
-<<<<<<< HEAD
-=======
 	"github.com/ElrondNetwork/elrond-go/sharding/nodesCoordinator"
-	"github.com/ElrondNetwork/elrond-go/state"
->>>>>>> a983cb35
 	"github.com/ElrondNetwork/elrond-go/update"
 )
 
@@ -232,112 +228,6 @@
 	return nil
 }
 
-<<<<<<< HEAD
-=======
-func (se *stateExport) exportTrie(key string, trie common.Trie) error {
-	identifier := TrieIdentifier + atSep + key
-
-	accType, shId, err := GetTrieTypeAndShId(identifier)
-	if err != nil {
-		return err
-	}
-
-	rootHash, err := trie.RootHash()
-	if err != nil {
-		return err
-	}
-
-	leavesChannel, err := trie.GetAllLeavesOnChannel(rootHash)
-	if err != nil {
-		return err
-	}
-
-	if accType == ValidatorAccount {
-		var validatorData map[uint32][]*state.ValidatorInfo
-		validatorData, err = getValidatorDataFromLeaves(leavesChannel, se.shardCoordinator, se.marshalizer)
-		if err != nil {
-			return err
-		}
-
-		nodesSetupFilePath := filepath.Join(se.exportFolder, common.NodesSetupJsonFileName)
-		err = se.exportNodesSetupJson(validatorData)
-		if err == nil {
-			log.Debug("hardfork nodesSetup.json exported successfully", "file path", nodesSetupFilePath)
-		} else {
-			log.Warn("hardfork nodesSetup.json not exported", "file path", nodesSetupFilePath, "error", err)
-		}
-
-		return err
-	}
-
-	if shId > se.shardCoordinator.NumberOfShards() && shId != core.MetachainShardId {
-		return nodesCoordinator.ErrInvalidShardId
-	}
-
-	rootHashKey := CreateRootHashKey(key)
-
-	err = se.hardforkStorer.Write(identifier, []byte(rootHashKey), rootHash)
-	if err != nil {
-		return err
-	}
-
-	if accType == DataTrie {
-		return se.exportDataTries(leavesChannel, accType, shId, identifier)
-	}
-
-	log.Debug("exporting trie",
-		"identifier", identifier,
-		"root hash", rootHash,
-	)
-
-	return se.exportAccountLeaves(leavesChannel, accType, shId, identifier)
-}
-
-func (se *stateExport) exportDataTries(
-	leavesChannel chan core.KeyValueHolder,
-	accType Type,
-	shId uint32,
-	identifier string,
-) error {
-	for leaf := range leavesChannel {
-		keyToExport := CreateAccountKey(accType, shId, leaf.Key())
-		err := se.hardforkStorer.Write(identifier, []byte(keyToExport), leaf.Value())
-		if err != nil {
-			return err
-		}
-	}
-
-	err := se.hardforkStorer.FinishedIdentifier(identifier)
-	if err != nil {
-		return err
-	}
-
-	return nil
-}
-
-func (se *stateExport) exportAccountLeaves(
-	leavesChannel chan core.KeyValueHolder,
-	accType Type,
-	shId uint32,
-	identifier string,
-) error {
-	for leaf := range leavesChannel {
-		keyToExport := CreateAccountKey(accType, shId, leaf.Key())
-		err := se.hardforkStorer.Write(identifier, []byte(keyToExport), leaf.Value())
-		if err != nil {
-			return err
-		}
-	}
-
-	err := se.hardforkStorer.FinishedIdentifier(identifier)
-	if err != nil {
-		return err
-	}
-
-	return nil
-}
-
->>>>>>> a983cb35
 func (se *stateExport) exportMBs(key string, mb *block.MiniBlock) error {
 	marshaledData, err := json.Marshal(mb)
 	if err != nil {
