package genesis

import (
	"context"
	"encoding/json"
	"fmt"
	"io/ioutil"
	"path/filepath"
	"sort"
	"strings"

	"github.com/multiversx/mx-chain-core-go/core"
	"github.com/multiversx/mx-chain-core-go/core/check"
	"github.com/multiversx/mx-chain-core-go/data"
	"github.com/multiversx/mx-chain-core-go/data/block"
	"github.com/multiversx/mx-chain-core-go/hashing"
	"github.com/multiversx/mx-chain-core-go/marshal"
	"github.com/multiversx/mx-chain-go/common"
	"github.com/multiversx/mx-chain-go/sharding"
	"github.com/multiversx/mx-chain-go/sharding/nodesCoordinator"
	"github.com/multiversx/mx-chain-go/state"
	"github.com/multiversx/mx-chain-go/trie/keyBuilder"
	"github.com/multiversx/mx-chain-go/update"
	logger "github.com/multiversx/mx-chain-logger-go"
)

var _ update.ExportHandler = (*stateExport)(nil)

// ArgsNewStateExporter defines the arguments needed to create new state exporter
type ArgsNewStateExporter struct {
	ShardCoordinator         sharding.Coordinator
	StateSyncer              update.StateSyncer
	Marshalizer              marshal.Marshalizer
	Hasher                   hashing.Hasher
	HardforkStorer           update.HardforkStorer
	ExportFolder             string
	AddressPubKeyConverter   core.PubkeyConverter
	ValidatorPubKeyConverter core.PubkeyConverter
	GenesisNodesSetupHandler update.GenesisNodesSetupHandler
}

type stateExport struct {
	stateSyncer              update.StateSyncer
	shardCoordinator         sharding.Coordinator
	marshalizer              marshal.Marshalizer
	hasher                   hashing.Hasher
	hardforkStorer           update.HardforkStorer
	exportFolder             string
	addressPubKeyConverter   core.PubkeyConverter
	validatorPubKeyConverter core.PubkeyConverter
	genesisNodesSetupHandler update.GenesisNodesSetupHandler
}

var log = logger.GetOrCreate("update/genesis")

// NewStateExporter exports all the data at a specific moment to a hardfork storer
func NewStateExporter(args ArgsNewStateExporter) (*stateExport, error) {
	if check.IfNil(args.ShardCoordinator) {
		return nil, data.ErrNilShardCoordinator
	}
	if check.IfNil(args.StateSyncer) {
		return nil, update.ErrNilStateSyncer
	}
	if check.IfNil(args.Marshalizer) {
		return nil, data.ErrNilMarshalizer
	}
	if check.IfNil(args.Hasher) {
		return nil, update.ErrNilHasher
	}
	if check.IfNil(args.HardforkStorer) {
		return nil, update.ErrNilHardforkStorer
	}
	if len(args.ExportFolder) == 0 {
		return nil, update.ErrEmptyExportFolderPath
	}
	if check.IfNil(args.AddressPubKeyConverter) {
		return nil, fmt.Errorf("%w for address", update.ErrNilPubKeyConverter)
	}
	if check.IfNil(args.ValidatorPubKeyConverter) {
		return nil, fmt.Errorf("%w for validators", update.ErrNilPubKeyConverter)
	}
	if check.IfNil(args.GenesisNodesSetupHandler) {
		return nil, update.ErrNilGenesisNodesSetupHandler
	}

	se := &stateExport{
		stateSyncer:              args.StateSyncer,
		shardCoordinator:         args.ShardCoordinator,
		marshalizer:              args.Marshalizer,
		hasher:                   args.Hasher,
		hardforkStorer:           args.HardforkStorer,
		exportFolder:             args.ExportFolder,
		addressPubKeyConverter:   args.AddressPubKeyConverter,
		validatorPubKeyConverter: args.ValidatorPubKeyConverter,
		genesisNodesSetupHandler: args.GenesisNodesSetupHandler,
	}

	return se, nil
}

// ExportAll syncs and exports all the data from every shard for a certain epoch start block
func (se *stateExport) ExportAll(epoch uint32) error {
	defer func() {
		errClose := se.hardforkStorer.Close()
		log.LogIfError(errClose)
	}()

	err := se.stateSyncer.SyncAllState(epoch)
	if err != nil {
		return err
	}

	err = se.exportEpochStartMetaBlock()
	if err != nil {
		return err
	}

	err = se.exportUnFinishedMetaBlocks()
	if err != nil {
		return err
	}

	err = se.exportAllTries()
	if err != nil {
		return err
	}

	err = se.exportAllMiniBlocks()
	if err != nil {
		return err
	}

	err = se.exportAllTransactions()
	if err != nil {
		return err
	}

	err = se.exportAllValidatorsInfo()
	if err != nil {
		return err
	}

	return nil
}

func (se *stateExport) exportAllTransactions() error {
	toExportTransactions, err := se.stateSyncer.GetAllTransactions()
	if err != nil {
		return err
	}

	log.Debug("Starting export for transactions", "len", len(toExportTransactions))
	for key, tx := range toExportTransactions {
		errExport := se.exportTx(key, tx)
		if errExport != nil {
			return errExport
		}
	}

	return se.hardforkStorer.FinishedIdentifier(TransactionsIdentifier)
}

func (se *stateExport) exportAllValidatorsInfo() error {
	toExportValidatorsInfo, err := se.stateSyncer.GetAllValidatorsInfo()
	if err != nil {
		return err
	}

	log.Debug("Starting export for validators info", "len", len(toExportValidatorsInfo))
	for key, validatorInfo := range toExportValidatorsInfo {
		errExport := se.exportValidatorInfo(key, validatorInfo)
		if errExport != nil {
			return errExport
		}
	}

	return se.hardforkStorer.FinishedIdentifier(ValidatorsInfoIdentifier)
}

func (se *stateExport) exportAllMiniBlocks() error {
	toExportMBs, err := se.stateSyncer.GetAllMiniBlocks()
	if err != nil {
		return err
	}

	log.Debug("Starting export for miniBlocks", "len", len(toExportMBs))
	for key, mb := range toExportMBs {
		errExport := se.exportMBs(key, mb)
		if errExport != nil {
			return errExport
		}
	}

	return se.hardforkStorer.FinishedIdentifier(MiniBlocksIdentifier)
}

func (se *stateExport) exportAllTries() error {
	toExportTries, err := se.stateSyncer.GetAllTries()
	if err != nil {
		return err
	}

	log.Debug("Starting export for tries", "len", len(toExportTries))
	for key, trie := range toExportTries {
		err = se.exportTrie(key, trie)
		if err != nil {
			return err
		}
	}

	return nil
}

func (se *stateExport) exportEpochStartMetaBlock() error {
	metaBlock, err := se.stateSyncer.GetEpochStartMetaBlock()
	if err != nil {
		return err
	}

	log.Debug("Starting export for epoch start metaBlock")
	err = se.exportMetaBlock(metaBlock, EpochStartMetaBlockIdentifier)
	if err != nil {
		return err
	}

	err = se.hardforkStorer.FinishedIdentifier(EpochStartMetaBlockIdentifier)
	if err != nil {
		return err
	}

	return nil
}

func (se *stateExport) exportUnFinishedMetaBlocks() error {
	unFinishedMetaBlocks, err := se.stateSyncer.GetUnFinishedMetaBlocks()
	if err != nil {
		return err
	}

	log.Debug("Starting export for unFinished metaBlocks", "len", len(unFinishedMetaBlocks))
	for _, metaBlock := range unFinishedMetaBlocks {
		errExportMetaBlock := se.exportMetaBlock(metaBlock, UnFinishedMetaBlocksIdentifier)
		if errExportMetaBlock != nil {
			return errExportMetaBlock
		}
	}

	err = se.hardforkStorer.FinishedIdentifier(UnFinishedMetaBlocksIdentifier)
	if err != nil {
		return err
	}

	return nil
}

func (se *stateExport) exportMetaBlock(metaBlock data.HeaderHandler, identifier string) error {
	jsonData, err := json.Marshal(metaBlock)
	if err != nil {
		return err
	}

	metaHash := se.hasher.Compute(string(jsonData))
	versionKey := CreateVersionKey(metaBlock, metaHash)
	err = se.hardforkStorer.Write(identifier, []byte(versionKey), jsonData)
	if err != nil {
		return err
	}

	log.Debug("Exported metaBlock",
		"identifier", identifier,
		"version key", versionKey,
		"hash", metaHash,
		"epoch", metaBlock.GetEpoch(),
		"round", metaBlock.GetRound(),
		"nonce", metaBlock.GetNonce(),
		"start of epoch block", metaBlock.GetNonce() == 0 || metaBlock.IsStartOfEpochBlock(),
		"rootHash", metaBlock.GetRootHash(),
	)

	return nil
}

func (se *stateExport) exportTrie(key string, trie common.Trie) error {
	identifier := TrieIdentifier + atSep + key

	accType, shId, err := GetTrieTypeAndShId(identifier)
	if err != nil {
		return err
	}

	rootHash, err := trie.RootHash()
	if err != nil {
		return err
	}

	leavesChannels := &common.TrieIteratorChannels{
		LeavesChan: make(chan core.KeyValueHolder, common.TrieLeavesChannelDefaultCapacity),
		ErrChan:    make(chan error, 1),
	}
	err = trie.GetAllLeavesOnChannel(leavesChannels, context.Background(), rootHash, keyBuilder.NewKeyBuilder())
	if err != nil {
		return err
	}

	if accType == ValidatorAccount {
<<<<<<< HEAD
		validatorData, err := getValidatorDataFromLeaves(leavesChannel, se.marshalizer)
=======
		var validatorData map[uint32][]*state.ValidatorInfo
		validatorData, err = getValidatorDataFromLeaves(leavesChannels, se.shardCoordinator, se.marshalizer)
>>>>>>> 12624dc4
		if err != nil {
			return err
		}

		nodesSetupFilePath := filepath.Join(se.exportFolder, common.NodesSetupJsonFileName)
		err = se.exportNodesSetupJson(validatorData)
		if err == nil {
			log.Debug("hardfork nodesSetup.json exported successfully", "file path", nodesSetupFilePath)
		} else {
			log.Warn("hardfork nodesSetup.json not exported", "file path", nodesSetupFilePath, "error", err)
		}

		return err
	}

	if shId > se.shardCoordinator.NumberOfShards() && shId != core.MetachainShardId {
		return nodesCoordinator.ErrInvalidShardId
	}

	rootHashKey := CreateRootHashKey(key)

	err = se.hardforkStorer.Write(identifier, []byte(rootHashKey), rootHash)
	if err != nil {
		return err
	}

	if accType == DataTrie {
		return se.exportDataTries(leavesChannels, accType, shId, identifier)
	}

	log.Debug("exporting trie",
		"identifier", identifier,
		"root hash", rootHash,
	)

	return se.exportAccountLeaves(leavesChannels, accType, shId, identifier)
}

func (se *stateExport) exportDataTries(
	leavesChannels *common.TrieIteratorChannels,
	accType Type,
	shId uint32,
	identifier string,
) error {
	for leaf := range leavesChannels.LeavesChan {
		keyToExport := CreateAccountKey(accType, shId, leaf.Key())
		err := se.hardforkStorer.Write(identifier, []byte(keyToExport), leaf.Value())
		if err != nil {
			return err
		}
	}

	err := common.GetErrorFromChanNonBlocking(leavesChannels.ErrChan)
	if err != nil {
		return err
	}

	return se.hardforkStorer.FinishedIdentifier(identifier)
}

func (se *stateExport) exportAccountLeaves(
	leavesChannels *common.TrieIteratorChannels,
	accType Type,
	shId uint32,
	identifier string,
) error {
	for leaf := range leavesChannels.LeavesChan {
		keyToExport := CreateAccountKey(accType, shId, leaf.Key())
		err := se.hardforkStorer.Write(identifier, []byte(keyToExport), leaf.Value())
		if err != nil {
			return err
		}
	}

	err := common.GetErrorFromChanNonBlocking(leavesChannels.ErrChan)
	if err != nil {
		return err
	}

	return se.hardforkStorer.FinishedIdentifier(identifier)
}

func (se *stateExport) exportMBs(key string, mb *block.MiniBlock) error {
	marshaledData, err := json.Marshal(mb)
	if err != nil {
		return err
	}

	keyToSave := CreateMiniBlockKey(key)

	err = se.hardforkStorer.Write(MiniBlocksIdentifier, []byte(keyToSave), marshaledData)
	if err != nil {
		return err
	}

	return nil
}

func (se *stateExport) exportTx(key string, tx data.TransactionHandler) error {
	marshaledData, err := json.Marshal(tx)
	if err != nil {
		return err
	}

	keyToSave := CreateTransactionKey(key, tx)

	err = se.hardforkStorer.Write(TransactionsIdentifier, []byte(keyToSave), marshaledData)
	if err != nil {
		return err
	}

	return nil
}

<<<<<<< HEAD
func (se *stateExport) exportNodesSetupJson(validators state.ShardValidatorsInfoMapHandler) error {
=======
func (se *stateExport) exportValidatorInfo(key string, validatorInfo *state.ShardValidatorInfo) error {
	marshaledData, err := json.Marshal(validatorInfo)
	if err != nil {
		return err
	}

	keyToSave := CreateValidatorInfoKey(key)

	err = se.hardforkStorer.Write(ValidatorsInfoIdentifier, []byte(keyToSave), marshaledData)
	if err != nil {
		return err
	}

	return nil
}

func (se *stateExport) exportNodesSetupJson(validators map[uint32][]*state.ValidatorInfo) error {
>>>>>>> 12624dc4
	acceptedListsForExport := []common.PeerType{common.EligibleList, common.WaitingList, common.JailedList}
	initialNodes := make([]*sharding.InitialNode, 0)

	for _, validator := range validators.GetAllValidatorsInfo() {
		if shouldExportValidator(validator, acceptedListsForExport) {
			initialNodes = append(initialNodes, &sharding.InitialNode{
				PubKey:        se.validatorPubKeyConverter.Encode(validator.GetPublicKey()),
				Address:       se.addressPubKeyConverter.Encode(validator.GetRewardAddress()),
				InitialRating: validator.GetRating(),
			})
		}
	}

	sort.SliceStable(initialNodes, func(i, j int) bool {
		return strings.Compare(initialNodes[i].PubKey, initialNodes[j].PubKey) < 0
	})

	genesisNodesSetupHandler := se.genesisNodesSetupHandler
	nodesSetup := &sharding.NodesSetup{
		StartTime:                   genesisNodesSetupHandler.GetStartTime(),
		RoundDuration:               genesisNodesSetupHandler.GetRoundDuration(),
		ConsensusGroupSize:          genesisNodesSetupHandler.GetShardConsensusGroupSize(),
		MinNodesPerShard:            genesisNodesSetupHandler.MinNumberOfShardNodes(),
		MetaChainConsensusGroupSize: genesisNodesSetupHandler.GetMetaConsensusGroupSize(),
		MetaChainMinNodes:           genesisNodesSetupHandler.MinNumberOfMetaNodes(),
		Hysteresis:                  genesisNodesSetupHandler.GetHysteresis(),
		Adaptivity:                  genesisNodesSetupHandler.GetAdaptivity(),
		InitialNodes:                initialNodes,
	}

	nodesSetupBytes, err := json.MarshalIndent(nodesSetup, "", "  ")
	if err != nil {
		return err
	}

	return ioutil.WriteFile(filepath.Join(se.exportFolder, common.NodesSetupJsonFileName), nodesSetupBytes, 0664)
}

// IsInterfaceNil returns true if underlying object is nil
func (se *stateExport) IsInterfaceNil() bool {
	return se == nil
}<|MERGE_RESOLUTION|>--- conflicted
+++ resolved
@@ -303,12 +303,7 @@
 	}
 
 	if accType == ValidatorAccount {
-<<<<<<< HEAD
 		validatorData, err := getValidatorDataFromLeaves(leavesChannel, se.marshalizer)
-=======
-		var validatorData map[uint32][]*state.ValidatorInfo
-		validatorData, err = getValidatorDataFromLeaves(leavesChannels, se.shardCoordinator, se.marshalizer)
->>>>>>> 12624dc4
 		if err != nil {
 			return err
 		}
@@ -423,9 +418,6 @@
 	return nil
 }
 
-<<<<<<< HEAD
-func (se *stateExport) exportNodesSetupJson(validators state.ShardValidatorsInfoMapHandler) error {
-=======
 func (se *stateExport) exportValidatorInfo(key string, validatorInfo *state.ShardValidatorInfo) error {
 	marshaledData, err := json.Marshal(validatorInfo)
 	if err != nil {
@@ -442,8 +434,7 @@
 	return nil
 }
 
-func (se *stateExport) exportNodesSetupJson(validators map[uint32][]*state.ValidatorInfo) error {
->>>>>>> 12624dc4
+func (se *stateExport) exportNodesSetupJson(validators state.ShardValidatorsInfoMapHandler) error {
 	acceptedListsForExport := []common.PeerType{common.EligibleList, common.WaitingList, common.JailedList}
 	initialNodes := make([]*sharding.InitialNode, 0)
 
