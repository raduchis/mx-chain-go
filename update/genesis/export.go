--- conflicted
+++ resolved
@@ -250,113 +250,6 @@
 	return nil
 }
 
-<<<<<<< HEAD
-=======
-func (se *stateExport) exportTrie(key string, trie common.Trie) error {
-	identifier := TrieIdentifier + atSep + key
-
-	accType, shId, err := GetTrieTypeAndShId(identifier)
-	if err != nil {
-		return err
-	}
-
-	rootHash, err := trie.RootHash()
-	if err != nil {
-		return err
-	}
-
-	leavesChannel := make(chan core.KeyValueHolder, common.TrieLeavesChannelDefaultCapacity)
-	err = trie.GetAllLeavesOnChannel(leavesChannel, context.Background(), rootHash)
-	if err != nil {
-		return err
-	}
-
-	if accType == ValidatorAccount {
-		var validatorData map[uint32][]*state.ValidatorInfo
-		validatorData, err = getValidatorDataFromLeaves(leavesChannel, se.shardCoordinator, se.marshalizer)
-		if err != nil {
-			return err
-		}
-
-		nodesSetupFilePath := filepath.Join(se.exportFolder, common.NodesSetupJsonFileName)
-		err = se.exportNodesSetupJson(validatorData)
-		if err == nil {
-			log.Debug("hardfork nodesSetup.json exported successfully", "file path", nodesSetupFilePath)
-		} else {
-			log.Warn("hardfork nodesSetup.json not exported", "file path", nodesSetupFilePath, "error", err)
-		}
-
-		return err
-	}
-
-	if shId > se.shardCoordinator.NumberOfShards() && shId != core.MetachainShardId {
-		return nodesCoordinator.ErrInvalidShardId
-	}
-
-	rootHashKey := CreateRootHashKey(key)
-
-	err = se.hardforkStorer.Write(identifier, []byte(rootHashKey), rootHash)
-	if err != nil {
-		return err
-	}
-
-	if accType == DataTrie {
-		return se.exportDataTries(leavesChannel, accType, shId, identifier)
-	}
-
-	log.Debug("exporting trie",
-		"identifier", identifier,
-		"root hash", rootHash,
-	)
-
-	return se.exportAccountLeaves(leavesChannel, accType, shId, identifier)
-}
-
-func (se *stateExport) exportDataTries(
-	leavesChannel chan core.KeyValueHolder,
-	accType Type,
-	shId uint32,
-	identifier string,
-) error {
-	for leaf := range leavesChannel {
-		keyToExport := CreateAccountKey(accType, shId, leaf.Key())
-		err := se.hardforkStorer.Write(identifier, []byte(keyToExport), leaf.Value())
-		if err != nil {
-			return err
-		}
-	}
-
-	err := se.hardforkStorer.FinishedIdentifier(identifier)
-	if err != nil {
-		return err
-	}
-
-	return nil
-}
-
-func (se *stateExport) exportAccountLeaves(
-	leavesChannel chan core.KeyValueHolder,
-	accType Type,
-	shId uint32,
-	identifier string,
-) error {
-	for leaf := range leavesChannel {
-		keyToExport := CreateAccountKey(accType, shId, leaf.Key())
-		err := se.hardforkStorer.Write(identifier, []byte(keyToExport), leaf.Value())
-		if err != nil {
-			return err
-		}
-	}
-
-	err := se.hardforkStorer.FinishedIdentifier(identifier)
-	if err != nil {
-		return err
-	}
-
-	return nil
-}
-
->>>>>>> c6101b4c
 func (se *stateExport) exportMBs(key string, mb *block.MiniBlock) error {
 	marshaledData, err := json.Marshal(mb)
 	if err != nil {
@@ -389,8 +282,6 @@
 	return nil
 }
 
-<<<<<<< HEAD
-=======
 func (se *stateExport) exportValidatorInfo(key string, validatorInfo *state.ShardValidatorInfo) error {
 	marshaledData, err := json.Marshal(validatorInfo)
 	if err != nil {
@@ -407,48 +298,6 @@
 	return nil
 }
 
-func (se *stateExport) exportNodesSetupJson(validators map[uint32][]*state.ValidatorInfo) error {
-	acceptedListsForExport := []common.PeerType{common.EligibleList, common.WaitingList, common.JailedList}
-	initialNodes := make([]*sharding.InitialNode, 0)
-
-	for _, validatorsInShard := range validators {
-		for _, validator := range validatorsInShard {
-			if shouldExportValidator(validator, acceptedListsForExport) {
-				initialNodes = append(initialNodes, &sharding.InitialNode{
-					PubKey:        se.validatorPubKeyConverter.Encode(validator.GetPublicKey()),
-					Address:       se.addressPubKeyConverter.Encode(validator.GetRewardAddress()),
-					InitialRating: validator.GetRating(),
-				})
-			}
-		}
-	}
-
-	sort.SliceStable(initialNodes, func(i, j int) bool {
-		return strings.Compare(initialNodes[i].PubKey, initialNodes[j].PubKey) < 0
-	})
-
-	genesisNodesSetupHandler := se.genesisNodesSetupHandler
-	nodesSetup := &sharding.NodesSetup{
-		StartTime:                   genesisNodesSetupHandler.GetStartTime(),
-		RoundDuration:               genesisNodesSetupHandler.GetRoundDuration(),
-		ConsensusGroupSize:          genesisNodesSetupHandler.GetShardConsensusGroupSize(),
-		MinNodesPerShard:            genesisNodesSetupHandler.MinNumberOfShardNodes(),
-		MetaChainConsensusGroupSize: genesisNodesSetupHandler.GetMetaConsensusGroupSize(),
-		MetaChainMinNodes:           genesisNodesSetupHandler.MinNumberOfMetaNodes(),
-		Hysteresis:                  genesisNodesSetupHandler.GetHysteresis(),
-		Adaptivity:                  genesisNodesSetupHandler.GetAdaptivity(),
-		InitialNodes:                initialNodes,
-	}
-
-	nodesSetupBytes, err := json.MarshalIndent(nodesSetup, "", "  ")
-	if err != nil {
-		return err
-	}
-
-	return ioutil.WriteFile(filepath.Join(se.exportFolder, common.NodesSetupJsonFileName), nodesSetupBytes, 0664)
-}
-
->>>>>>> c6101b4c
 // IsInterfaceNil returns true if underlying object is nil
 func (se *stateExport) IsInterfaceNil() bool {
 	return se == nil
