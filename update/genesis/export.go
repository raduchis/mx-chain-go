package genesis

import (
	"context"
	"encoding/json"
	"fmt"
	"os"
	"path/filepath"
	"sort"
	"strings"

	"github.com/multiversx/mx-chain-core-go/core"
	"github.com/multiversx/mx-chain-core-go/core/check"
	"github.com/multiversx/mx-chain-core-go/data"
	"github.com/multiversx/mx-chain-core-go/data/block"
	"github.com/multiversx/mx-chain-core-go/hashing"
	"github.com/multiversx/mx-chain-core-go/marshal"
	"github.com/multiversx/mx-chain-go/common"
	"github.com/multiversx/mx-chain-go/common/errChan"
	"github.com/multiversx/mx-chain-go/config"
	"github.com/multiversx/mx-chain-go/sharding"
	"github.com/multiversx/mx-chain-go/sharding/nodesCoordinator"
	"github.com/multiversx/mx-chain-go/state"
	"github.com/multiversx/mx-chain-go/state/parsers"
	"github.com/multiversx/mx-chain-go/trie/keyBuilder"
	"github.com/multiversx/mx-chain-go/update"
	logger "github.com/multiversx/mx-chain-logger-go"
)

var _ update.ExportHandler = (*stateExport)(nil)

// ArgsNewStateExporter defines the arguments needed to create new state exporter
type ArgsNewStateExporter struct {
	ShardCoordinator         sharding.Coordinator
	StateSyncer              update.StateSyncer
	Marshalizer              marshal.Marshalizer
	Hasher                   hashing.Hasher
	HardforkStorer           update.HardforkStorer
	ExportFolder             string
	AddressPubKeyConverter   core.PubkeyConverter
	ValidatorPubKeyConverter core.PubkeyConverter
	GenesisNodesSetupHandler update.GenesisNodesSetupHandler
}

type stateExport struct {
	stateSyncer              update.StateSyncer
	shardCoordinator         sharding.Coordinator
	marshalizer              marshal.Marshalizer
	hasher                   hashing.Hasher
	hardforkStorer           update.HardforkStorer
	exportFolder             string
	addressPubKeyConverter   core.PubkeyConverter
	validatorPubKeyConverter core.PubkeyConverter
	genesisNodesSetupHandler update.GenesisNodesSetupHandler
}

var log = logger.GetOrCreate("update/genesis")

// NewStateExporter exports all the data at a specific moment to a hardfork storer
func NewStateExporter(args ArgsNewStateExporter) (*stateExport, error) {
	if check.IfNil(args.ShardCoordinator) {
		return nil, data.ErrNilShardCoordinator
	}
	if check.IfNil(args.StateSyncer) {
		return nil, update.ErrNilStateSyncer
	}
	if check.IfNil(args.Marshalizer) {
		return nil, data.ErrNilMarshalizer
	}
	if check.IfNil(args.Hasher) {
		return nil, update.ErrNilHasher
	}
	if check.IfNil(args.HardforkStorer) {
		return nil, update.ErrNilHardforkStorer
	}
	if len(args.ExportFolder) == 0 {
		return nil, update.ErrEmptyExportFolderPath
	}
	if check.IfNil(args.AddressPubKeyConverter) {
		return nil, fmt.Errorf("%w for address", update.ErrNilPubKeyConverter)
	}
	if check.IfNil(args.ValidatorPubKeyConverter) {
		return nil, fmt.Errorf("%w for validators", update.ErrNilPubKeyConverter)
	}
	if check.IfNil(args.GenesisNodesSetupHandler) {
		return nil, update.ErrNilGenesisNodesSetupHandler
	}

	se := &stateExport{
		stateSyncer:              args.StateSyncer,
		shardCoordinator:         args.ShardCoordinator,
		marshalizer:              args.Marshalizer,
		hasher:                   args.Hasher,
		hardforkStorer:           args.HardforkStorer,
		exportFolder:             args.ExportFolder,
		addressPubKeyConverter:   args.AddressPubKeyConverter,
		validatorPubKeyConverter: args.ValidatorPubKeyConverter,
		genesisNodesSetupHandler: args.GenesisNodesSetupHandler,
	}

	return se, nil
}

// ExportAll syncs and exports all the data from every shard for a certain epoch start block
func (se *stateExport) ExportAll(epoch uint32) error {
	defer func() {
		errClose := se.hardforkStorer.Close()
		log.LogIfError(errClose)
	}()

	err := se.stateSyncer.SyncAllState(epoch)
	if err != nil {
		return err
	}

	err = se.exportEpochStartMetaBlock()
	if err != nil {
		return err
	}

	err = se.exportUnFinishedMetaBlocks()
	if err != nil {
		return err
	}

	err = se.exportAllTries()
	if err != nil {
		return err
	}

	err = se.exportAllMiniBlocks()
	if err != nil {
		return err
	}

	err = se.exportAllTransactions()
	if err != nil {
		return err
	}

	err = se.exportAllValidatorsInfo()
	if err != nil {
		return err
	}

	return nil
}

func (se *stateExport) exportAllTransactions() error {
	toExportTransactions, err := se.stateSyncer.GetAllTransactions()
	if err != nil {
		return err
	}

	log.Debug("Starting export for transactions", "len", len(toExportTransactions))
	for key, tx := range toExportTransactions {
		errExport := se.exportTx(key, tx)
		if errExport != nil {
			return errExport
		}
	}

	return se.hardforkStorer.FinishedIdentifier(TransactionsIdentifier)
}

func (se *stateExport) exportAllValidatorsInfo() error {
	toExportValidatorsInfo, err := se.stateSyncer.GetAllValidatorsInfo()
	if err != nil {
		return err
	}

	log.Debug("Starting export for validators info", "len", len(toExportValidatorsInfo))
	for key, validatorInfo := range toExportValidatorsInfo {
		errExport := se.exportValidatorInfo(key, validatorInfo)
		if errExport != nil {
			return errExport
		}
	}

	return se.hardforkStorer.FinishedIdentifier(ValidatorsInfoIdentifier)
}

func (se *stateExport) exportAllMiniBlocks() error {
	toExportMBs, err := se.stateSyncer.GetAllMiniBlocks()
	if err != nil {
		return err
	}

	log.Debug("Starting export for miniBlocks", "len", len(toExportMBs))
	for key, mb := range toExportMBs {
		errExport := se.exportMBs(key, mb)
		if errExport != nil {
			return errExport
		}
	}

	return se.hardforkStorer.FinishedIdentifier(MiniBlocksIdentifier)
}

func (se *stateExport) exportAllTries() error {
	toExportTries, err := se.stateSyncer.GetAllTries()
	if err != nil {
		return err
	}

	log.Debug("Starting export for tries", "len", len(toExportTries))
	for key, trie := range toExportTries {
		err = se.exportTrie(key, trie)
		if err != nil {
			return err
		}
	}

	return nil
}

func (se *stateExport) exportEpochStartMetaBlock() error {
	metaBlock, err := se.stateSyncer.GetEpochStartMetaBlock()
	if err != nil {
		return err
	}

	log.Debug("Starting export for epoch start metaBlock")
	err = se.exportMetaBlock(metaBlock, EpochStartMetaBlockIdentifier)
	if err != nil {
		return err
	}

	err = se.hardforkStorer.FinishedIdentifier(EpochStartMetaBlockIdentifier)
	if err != nil {
		return err
	}

	return nil
}

func (se *stateExport) exportUnFinishedMetaBlocks() error {
	unFinishedMetaBlocks, err := se.stateSyncer.GetUnFinishedMetaBlocks()
	if err != nil {
		return err
	}

	log.Debug("Starting export for unFinished metaBlocks", "len", len(unFinishedMetaBlocks))
	for _, metaBlock := range unFinishedMetaBlocks {
		errExportMetaBlock := se.exportMetaBlock(metaBlock, UnFinishedMetaBlocksIdentifier)
		if errExportMetaBlock != nil {
			return errExportMetaBlock
		}
	}

	err = se.hardforkStorer.FinishedIdentifier(UnFinishedMetaBlocksIdentifier)
	if err != nil {
		return err
	}

	return nil
}

func (se *stateExport) exportMetaBlock(metaBlock data.HeaderHandler, identifier string) error {
	jsonData, err := json.Marshal(metaBlock)
	if err != nil {
		return err
	}

	metaHash := se.hasher.Compute(string(jsonData))
	versionKey := CreateVersionKey(metaBlock, metaHash)
	err = se.hardforkStorer.Write(identifier, []byte(versionKey), jsonData)
	if err != nil {
		return err
	}

	log.Debug("Exported metaBlock",
		"identifier", identifier,
		"version key", versionKey,
		"hash", metaHash,
		"epoch", metaBlock.GetEpoch(),
		"round", metaBlock.GetRound(),
		"nonce", metaBlock.GetNonce(),
		"start of epoch block", metaBlock.GetNonce() == 0 || metaBlock.IsStartOfEpochBlock(),
		"rootHash", metaBlock.GetRootHash(),
	)

	return nil
}

func (se *stateExport) exportTrie(key string, trie common.Trie) error {
	identifier := TrieIdentifier + atSep + key

	accType, shId, err := GetTrieTypeAndShId(identifier)
	if err != nil {
		return err
	}

	rootHash, err := trie.RootHash()
	if err != nil {
		return err
	}

	leavesChannels := &common.TrieIteratorChannels{
		LeavesChan: make(chan core.KeyValueHolder, common.TrieLeavesChannelDefaultCapacity),
		ErrChan:    errChan.NewErrChanWrapper(),
	}
	err = trie.GetAllLeavesOnChannel(
		leavesChannels,
		context.Background(),
		rootHash,
		keyBuilder.NewKeyBuilder(),
		parsers.NewMainTrieLeafParser(),
	)
	if err != nil {
		return err
	}

	if accType == ValidatorAccount {
		validatorData, err := getValidatorDataFromLeaves(leavesChannels, se.marshalizer)
		if err != nil {
			return err
		}

		nodesSetupFilePath := filepath.Join(se.exportFolder, common.NodesSetupJsonFileName)
		err = se.exportNodesSetupJson(validatorData)
		if err == nil {
			log.Debug("hardfork nodesSetup.json exported successfully", "file path", nodesSetupFilePath)
		} else {
			log.Warn("hardfork nodesSetup.json not exported", "file path", nodesSetupFilePath, "error", err)
		}

		return err
	}

	if shId > se.shardCoordinator.NumberOfShards() && shId != core.MetachainShardId {
		return nodesCoordinator.ErrInvalidShardId
	}

	rootHashKey := CreateRootHashKey(key)

	err = se.hardforkStorer.Write(identifier, []byte(rootHashKey), rootHash)
	if err != nil {
		return err
	}

	if accType == DataTrie {
		return se.exportDataTries(leavesChannels, accType, shId, identifier)
	}

	log.Debug("exporting trie",
		"identifier", identifier,
		"root hash", rootHash,
	)

	return se.exportAccountLeaves(leavesChannels, accType, shId, identifier)
}

func (se *stateExport) exportDataTries(
	leavesChannels *common.TrieIteratorChannels,
	accType Type,
	shId uint32,
	identifier string,
) error {
	for leaf := range leavesChannels.LeavesChan {
		keyToExport := CreateAccountKey(accType, shId, leaf.Key())
		err := se.hardforkStorer.Write(identifier, []byte(keyToExport), leaf.Value())
		if err != nil {
			return err
		}
	}

	err := leavesChannels.ErrChan.ReadFromChanNonBlocking()
	if err != nil {
		return err
	}

	return se.hardforkStorer.FinishedIdentifier(identifier)
}

func (se *stateExport) exportAccountLeaves(
	leavesChannels *common.TrieIteratorChannels,
	accType Type,
	shId uint32,
	identifier string,
) error {
	for leaf := range leavesChannels.LeavesChan {
		keyToExport := CreateAccountKey(accType, shId, leaf.Key())
		err := se.hardforkStorer.Write(identifier, []byte(keyToExport), leaf.Value())
		if err != nil {
			return err
		}
	}

	err := leavesChannels.ErrChan.ReadFromChanNonBlocking()
	if err != nil {
		return err
	}

	return se.hardforkStorer.FinishedIdentifier(identifier)
}

func (se *stateExport) exportMBs(key string, mb *block.MiniBlock) error {
	marshaledData, err := json.Marshal(mb)
	if err != nil {
		return err
	}

	keyToSave := CreateMiniBlockKey(key)

	err = se.hardforkStorer.Write(MiniBlocksIdentifier, []byte(keyToSave), marshaledData)
	if err != nil {
		return err
	}

	return nil
}

func (se *stateExport) exportTx(key string, tx data.TransactionHandler) error {
	marshaledData, err := json.Marshal(tx)
	if err != nil {
		return err
	}

	keyToSave := CreateTransactionKey(key, tx)

	err = se.hardforkStorer.Write(TransactionsIdentifier, []byte(keyToSave), marshaledData)
	if err != nil {
		return err
	}

	return nil
}

func (se *stateExport) exportValidatorInfo(key string, validatorInfo *state.ShardValidatorInfo) error {
	marshaledData, err := json.Marshal(validatorInfo)
	if err != nil {
		return err
	}

	keyToSave := CreateValidatorInfoKey(key)

	err = se.hardforkStorer.Write(ValidatorsInfoIdentifier, []byte(keyToSave), marshaledData)
	if err != nil {
		return err
	}

	return nil
}

func (se *stateExport) exportNodesSetupJson(validators state.ShardValidatorsInfoMapHandler) error {
	acceptedListsForExport := []common.PeerType{common.EligibleList, common.WaitingList, common.JailedList}
	initialNodes := make([]*config.InitialNodeConfig, 0)

<<<<<<< HEAD
	for _, validatorsInShard := range validators {
		for _, validator := range validatorsInShard {
			if shouldExportValidator(validator, acceptedListsForExport) {

				pubKey, err := se.validatorPubKeyConverter.Encode(validator.GetPublicKey())
				if err != nil {
					return nil
				}

				rewardAddress, err := se.addressPubKeyConverter.Encode(validator.GetRewardAddress())
				if err != nil {
					return nil
				}

				initialNodes = append(initialNodes, &config.InitialNodeConfig{
					PubKey:        pubKey,
					Address:       rewardAddress,
					InitialRating: validator.GetRating(),
				})
=======
	for _, validator := range validators.GetAllValidatorsInfo() {
		if shouldExportValidator(validator, acceptedListsForExport) {

			pubKey, err := se.validatorPubKeyConverter.Encode(validator.GetPublicKey())
			if err != nil {
				return nil
			}

			rewardAddress, err := se.addressPubKeyConverter.Encode(validator.GetRewardAddress())
			if err != nil {
				return nil
>>>>>>> ad05efde
			}

			initialNodes = append(initialNodes, &sharding.InitialNode{
				PubKey:        pubKey,
				Address:       rewardAddress,
				InitialRating: validator.GetRating(),
			})
		}
	}

	sort.SliceStable(initialNodes, func(i, j int) bool {
		return strings.Compare(initialNodes[i].PubKey, initialNodes[j].PubKey) < 0
	})

	exportedNodesConfig := se.genesisNodesSetupHandler.ExportNodesConfig()
	exportedNodesConfig.InitialNodes = initialNodes

	nodesSetupBytes, err := json.MarshalIndent(exportedNodesConfig, "", "  ")
	if err != nil {
		return err
	}

	return os.WriteFile(filepath.Join(se.exportFolder, common.NodesSetupJsonFileName), nodesSetupBytes, 0664)
}

// IsInterfaceNil returns true if underlying object is nil
func (se *stateExport) IsInterfaceNil() bool {
	return se == nil
}<|MERGE_RESOLUTION|>--- conflicted
+++ resolved
@@ -447,27 +447,6 @@
 	acceptedListsForExport := []common.PeerType{common.EligibleList, common.WaitingList, common.JailedList}
 	initialNodes := make([]*config.InitialNodeConfig, 0)
 
-<<<<<<< HEAD
-	for _, validatorsInShard := range validators {
-		for _, validator := range validatorsInShard {
-			if shouldExportValidator(validator, acceptedListsForExport) {
-
-				pubKey, err := se.validatorPubKeyConverter.Encode(validator.GetPublicKey())
-				if err != nil {
-					return nil
-				}
-
-				rewardAddress, err := se.addressPubKeyConverter.Encode(validator.GetRewardAddress())
-				if err != nil {
-					return nil
-				}
-
-				initialNodes = append(initialNodes, &config.InitialNodeConfig{
-					PubKey:        pubKey,
-					Address:       rewardAddress,
-					InitialRating: validator.GetRating(),
-				})
-=======
 	for _, validator := range validators.GetAllValidatorsInfo() {
 		if shouldExportValidator(validator, acceptedListsForExport) {
 
@@ -479,10 +458,9 @@
 			rewardAddress, err := se.addressPubKeyConverter.Encode(validator.GetRewardAddress())
 			if err != nil {
 				return nil
->>>>>>> ad05efde
 			}
 
-			initialNodes = append(initialNodes, &sharding.InitialNode{
+			initialNodes = append(initialNodes, &config.InitialNodeConfig{
 				PubKey:        pubKey,
 				Address:       rewardAddress,
 				InitialRating: validator.GetRating(),
