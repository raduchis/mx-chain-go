package genesis

import (
	"context"
	"encoding/json"
	"fmt"
	"io/ioutil"
	"path/filepath"
	"sort"
	"strings"

	"github.com/multiversx/mx-chain-core-go/core"
	"github.com/multiversx/mx-chain-core-go/core/check"
	"github.com/multiversx/mx-chain-core-go/data"
	"github.com/multiversx/mx-chain-core-go/data/block"
	"github.com/multiversx/mx-chain-core-go/hashing"
	"github.com/multiversx/mx-chain-core-go/marshal"
	"github.com/multiversx/mx-chain-go/common"
	"github.com/multiversx/mx-chain-go/sharding"
	"github.com/multiversx/mx-chain-go/sharding/nodesCoordinator"
	"github.com/multiversx/mx-chain-go/state"
	"github.com/multiversx/mx-chain-go/trie/keyBuilder"
	"github.com/multiversx/mx-chain-go/update"
	logger "github.com/multiversx/mx-chain-logger-go"
)

var _ update.ExportHandler = (*stateExport)(nil)

// ArgsNewStateExporter defines the arguments needed to create new state exporter
type ArgsNewStateExporter struct {
	ShardCoordinator         sharding.Coordinator
	StateSyncer              update.StateSyncer
	Marshalizer              marshal.Marshalizer
	Hasher                   hashing.Hasher
	HardforkStorer           update.HardforkStorer
	ExportFolder             string
	AddressPubKeyConverter   core.PubkeyConverter
	ValidatorPubKeyConverter core.PubkeyConverter
	GenesisNodesSetupHandler update.GenesisNodesSetupHandler
}

type stateExport struct {
	stateSyncer              update.StateSyncer
	shardCoordinator         sharding.Coordinator
	marshalizer              marshal.Marshalizer
	hasher                   hashing.Hasher
	hardforkStorer           update.HardforkStorer
	exportFolder             string
	addressPubKeyConverter   core.PubkeyConverter
	validatorPubKeyConverter core.PubkeyConverter
	genesisNodesSetupHandler update.GenesisNodesSetupHandler
}

var log = logger.GetOrCreate("update/genesis")

// NewStateExporter exports all the data at a specific moment to a hardfork storer
func NewStateExporter(args ArgsNewStateExporter) (*stateExport, error) {
	if check.IfNil(args.ShardCoordinator) {
		return nil, data.ErrNilShardCoordinator
	}
	if check.IfNil(args.StateSyncer) {
		return nil, update.ErrNilStateSyncer
	}
	if check.IfNil(args.Marshalizer) {
		return nil, data.ErrNilMarshalizer
	}
	if check.IfNil(args.Hasher) {
		return nil, update.ErrNilHasher
	}
	if check.IfNil(args.HardforkStorer) {
		return nil, update.ErrNilHardforkStorer
	}
	if len(args.ExportFolder) == 0 {
		return nil, update.ErrEmptyExportFolderPath
	}
	if check.IfNil(args.AddressPubKeyConverter) {
		return nil, fmt.Errorf("%w for address", update.ErrNilPubKeyConverter)
	}
	if check.IfNil(args.ValidatorPubKeyConverter) {
		return nil, fmt.Errorf("%w for validators", update.ErrNilPubKeyConverter)
	}
	if check.IfNil(args.GenesisNodesSetupHandler) {
		return nil, update.ErrNilGenesisNodesSetupHandler
	}

	se := &stateExport{
		stateSyncer:              args.StateSyncer,
		shardCoordinator:         args.ShardCoordinator,
		marshalizer:              args.Marshalizer,
		hasher:                   args.Hasher,
		hardforkStorer:           args.HardforkStorer,
		exportFolder:             args.ExportFolder,
		addressPubKeyConverter:   args.AddressPubKeyConverter,
		validatorPubKeyConverter: args.ValidatorPubKeyConverter,
		genesisNodesSetupHandler: args.GenesisNodesSetupHandler,
	}

	return se, nil
}

// ExportAll syncs and exports all the data from every shard for a certain epoch start block
func (se *stateExport) ExportAll(epoch uint32) error {
	defer func() {
		errClose := se.hardforkStorer.Close()
		log.LogIfError(errClose)
	}()

	err := se.stateSyncer.SyncAllState(epoch)
	if err != nil {
		return err
	}

	err = se.exportEpochStartMetaBlock()
	if err != nil {
		return err
	}

	err = se.exportUnFinishedMetaBlocks()
	if err != nil {
		return err
	}

	err = se.exportAllTries()
	if err != nil {
		return err
	}

	err = se.exportAllMiniBlocks()
	if err != nil {
		return err
	}

	err = se.exportAllTransactions()
	if err != nil {
		return err
	}

	err = se.exportAllValidatorsInfo()
	if err != nil {
		return err
	}

	return nil
}

func (se *stateExport) exportAllTransactions() error {
	toExportTransactions, err := se.stateSyncer.GetAllTransactions()
	if err != nil {
		return err
	}

	log.Debug("Starting export for transactions", "len", len(toExportTransactions))
	for key, tx := range toExportTransactions {
		errExport := se.exportTx(key, tx)
		if errExport != nil {
			return errExport
		}
	}

	return se.hardforkStorer.FinishedIdentifier(TransactionsIdentifier)
}

func (se *stateExport) exportAllValidatorsInfo() error {
	toExportValidatorsInfo, err := se.stateSyncer.GetAllValidatorsInfo()
	if err != nil {
		return err
	}

	log.Debug("Starting export for validators info", "len", len(toExportValidatorsInfo))
	for key, validatorInfo := range toExportValidatorsInfo {
		errExport := se.exportValidatorInfo(key, validatorInfo)
		if errExport != nil {
			return errExport
		}
	}

	return se.hardforkStorer.FinishedIdentifier(ValidatorsInfoIdentifier)
}

func (se *stateExport) exportAllMiniBlocks() error {
	toExportMBs, err := se.stateSyncer.GetAllMiniBlocks()
	if err != nil {
		return err
	}

	log.Debug("Starting export for miniBlocks", "len", len(toExportMBs))
	for key, mb := range toExportMBs {
		errExport := se.exportMBs(key, mb)
		if errExport != nil {
			return errExport
		}
	}

	return se.hardforkStorer.FinishedIdentifier(MiniBlocksIdentifier)
}

func (se *stateExport) exportAllTries() error {
	toExportTries, err := se.stateSyncer.GetAllTries()
	if err != nil {
		return err
	}

	log.Debug("Starting export for tries", "len", len(toExportTries))
	for key, trie := range toExportTries {
		err = se.exportTrie(key, trie)
		if err != nil {
			return err
		}
	}

	return nil
}

func (se *stateExport) exportEpochStartMetaBlock() error {
	metaBlock, err := se.stateSyncer.GetEpochStartMetaBlock()
	if err != nil {
		return err
	}

	log.Debug("Starting export for epoch start metaBlock")
	err = se.exportMetaBlock(metaBlock, EpochStartMetaBlockIdentifier)
	if err != nil {
		return err
	}

	err = se.hardforkStorer.FinishedIdentifier(EpochStartMetaBlockIdentifier)
	if err != nil {
		return err
	}

	return nil
}

func (se *stateExport) exportUnFinishedMetaBlocks() error {
	unFinishedMetaBlocks, err := se.stateSyncer.GetUnFinishedMetaBlocks()
	if err != nil {
		return err
	}

	log.Debug("Starting export for unFinished metaBlocks", "len", len(unFinishedMetaBlocks))
	for _, metaBlock := range unFinishedMetaBlocks {
		errExportMetaBlock := se.exportMetaBlock(metaBlock, UnFinishedMetaBlocksIdentifier)
		if errExportMetaBlock != nil {
			return errExportMetaBlock
		}
	}

	err = se.hardforkStorer.FinishedIdentifier(UnFinishedMetaBlocksIdentifier)
	if err != nil {
		return err
	}

	return nil
}

func (se *stateExport) exportMetaBlock(metaBlock data.HeaderHandler, identifier string) error {
	jsonData, err := json.Marshal(metaBlock)
	if err != nil {
		return err
	}

	metaHash := se.hasher.Compute(string(jsonData))
	versionKey := CreateVersionKey(metaBlock, metaHash)
	err = se.hardforkStorer.Write(identifier, []byte(versionKey), jsonData)
	if err != nil {
		return err
	}

	log.Debug("Exported metaBlock",
		"identifier", identifier,
		"version key", versionKey,
		"hash", metaHash,
		"epoch", metaBlock.GetEpoch(),
		"round", metaBlock.GetRound(),
		"nonce", metaBlock.GetNonce(),
		"start of epoch block", metaBlock.GetNonce() == 0 || metaBlock.IsStartOfEpochBlock(),
		"rootHash", metaBlock.GetRootHash(),
	)

	return nil
}

func (se *stateExport) exportTrie(key string, trie common.Trie) error {
	identifier := TrieIdentifier + atSep + key

	accType, shId, err := GetTrieTypeAndShId(identifier)
	if err != nil {
		return err
	}

	rootHash, err := trie.RootHash()
	if err != nil {
		return err
	}

	leavesChannels := &common.TrieIteratorChannels{
		LeavesChan: make(chan core.KeyValueHolder, common.TrieLeavesChannelDefaultCapacity),
		ErrChan:    make(chan error, 1),
	}
	err = trie.GetAllLeavesOnChannel(leavesChannels, context.Background(), rootHash, keyBuilder.NewKeyBuilder())
	if err != nil {
		return err
	}

	if accType == ValidatorAccount {
		validatorData, err := getValidatorDataFromLeaves(leavesChannels, se.marshalizer)
		if err != nil {
			return err
		}

		nodesSetupFilePath := filepath.Join(se.exportFolder, common.NodesSetupJsonFileName)
		err = se.exportNodesSetupJson(validatorData)
		if err == nil {
			log.Debug("hardfork nodesSetup.json exported successfully", "file path", nodesSetupFilePath)
		} else {
			log.Warn("hardfork nodesSetup.json not exported", "file path", nodesSetupFilePath, "error", err)
		}

		return err
	}

	if shId > se.shardCoordinator.NumberOfShards() && shId != core.MetachainShardId {
		return nodesCoordinator.ErrInvalidShardId
	}

	rootHashKey := CreateRootHashKey(key)

	err = se.hardforkStorer.Write(identifier, []byte(rootHashKey), rootHash)
	if err != nil {
		return err
	}

	if accType == DataTrie {
		return se.exportDataTries(leavesChannels, accType, shId, identifier)
	}

	log.Debug("exporting trie",
		"identifier", identifier,
		"root hash", rootHash,
	)

	return se.exportAccountLeaves(leavesChannels, accType, shId, identifier)
}

func (se *stateExport) exportDataTries(
	leavesChannels *common.TrieIteratorChannels,
	accType Type,
	shId uint32,
	identifier string,
) error {
	for leaf := range leavesChannels.LeavesChan {
		keyToExport := CreateAccountKey(accType, shId, leaf.Key())
		err := se.hardforkStorer.Write(identifier, []byte(keyToExport), leaf.Value())
		if err != nil {
			return err
		}
	}

	err := common.GetErrorFromChanNonBlocking(leavesChannels.ErrChan)
	if err != nil {
		return err
	}

	return se.hardforkStorer.FinishedIdentifier(identifier)
}

func (se *stateExport) exportAccountLeaves(
	leavesChannels *common.TrieIteratorChannels,
	accType Type,
	shId uint32,
	identifier string,
) error {
	for leaf := range leavesChannels.LeavesChan {
		keyToExport := CreateAccountKey(accType, shId, leaf.Key())
		err := se.hardforkStorer.Write(identifier, []byte(keyToExport), leaf.Value())
		if err != nil {
			return err
		}
	}

	err := common.GetErrorFromChanNonBlocking(leavesChannels.ErrChan)
	if err != nil {
		return err
	}

	return se.hardforkStorer.FinishedIdentifier(identifier)
}

func (se *stateExport) exportMBs(key string, mb *block.MiniBlock) error {
	marshaledData, err := json.Marshal(mb)
	if err != nil {
		return err
	}

	keyToSave := CreateMiniBlockKey(key)

	err = se.hardforkStorer.Write(MiniBlocksIdentifier, []byte(keyToSave), marshaledData)
	if err != nil {
		return err
	}

	return nil
}

func (se *stateExport) exportTx(key string, tx data.TransactionHandler) error {
	marshaledData, err := json.Marshal(tx)
	if err != nil {
		return err
	}

	keyToSave := CreateTransactionKey(key, tx)

	err = se.hardforkStorer.Write(TransactionsIdentifier, []byte(keyToSave), marshaledData)
	if err != nil {
		return err
	}

	return nil
}

func (se *stateExport) exportValidatorInfo(key string, validatorInfo *state.ShardValidatorInfo) error {
	marshaledData, err := json.Marshal(validatorInfo)
	if err != nil {
		return err
	}

	keyToSave := CreateValidatorInfoKey(key)

	err = se.hardforkStorer.Write(ValidatorsInfoIdentifier, []byte(keyToSave), marshaledData)
	if err != nil {
		return err
	}

	return nil
}

func (se *stateExport) exportNodesSetupJson(validators state.ShardValidatorsInfoMapHandler) error {
	acceptedListsForExport := []common.PeerType{common.EligibleList, common.WaitingList, common.JailedList}
	initialNodes := make([]*sharding.InitialNode, 0)

<<<<<<< HEAD
	for _, validator := range validators.GetAllValidatorsInfo() {
		if shouldExportValidator(validator, acceptedListsForExport) {
			initialNodes = append(initialNodes, &sharding.InitialNode{
				PubKey:        se.validatorPubKeyConverter.Encode(validator.GetPublicKey()),
				Address:       se.addressPubKeyConverter.Encode(validator.GetRewardAddress()),
				InitialRating: validator.GetRating(),
			})
=======
	for _, validatorsInShard := range validators {
		for _, validator := range validatorsInShard {
			if shouldExportValidator(validator, acceptedListsForExport) {

				pubKey, err := se.validatorPubKeyConverter.Encode(validator.GetPublicKey())
				if err != nil {
					return nil
				}

				rewardAddress, err := se.addressPubKeyConverter.Encode(validator.GetRewardAddress())
				if err != nil {
					return nil
				}

				initialNodes = append(initialNodes, &sharding.InitialNode{
					PubKey:        pubKey,
					Address:       rewardAddress,
					InitialRating: validator.GetRating(),
				})
			}
>>>>>>> e272723f
		}
	}

	sort.SliceStable(initialNodes, func(i, j int) bool {
		return strings.Compare(initialNodes[i].PubKey, initialNodes[j].PubKey) < 0
	})

	genesisNodesSetupHandler := se.genesisNodesSetupHandler
	nodesSetup := &sharding.NodesSetup{
		StartTime:                   genesisNodesSetupHandler.GetStartTime(),
		RoundDuration:               genesisNodesSetupHandler.GetRoundDuration(),
		ConsensusGroupSize:          genesisNodesSetupHandler.GetShardConsensusGroupSize(),
		MinNodesPerShard:            genesisNodesSetupHandler.MinNumberOfShardNodes(),
		MetaChainConsensusGroupSize: genesisNodesSetupHandler.GetMetaConsensusGroupSize(),
		MetaChainMinNodes:           genesisNodesSetupHandler.MinNumberOfMetaNodes(),
		Hysteresis:                  genesisNodesSetupHandler.GetHysteresis(),
		Adaptivity:                  genesisNodesSetupHandler.GetAdaptivity(),
		InitialNodes:                initialNodes,
	}

	nodesSetupBytes, err := json.MarshalIndent(nodesSetup, "", "  ")
	if err != nil {
		return err
	}

	return ioutil.WriteFile(filepath.Join(se.exportFolder, common.NodesSetupJsonFileName), nodesSetupBytes, 0664)
}

// IsInterfaceNil returns true if underlying object is nil
func (se *stateExport) IsInterfaceNil() bool {
	return se == nil
}<|MERGE_RESOLUTION|>--- conflicted
+++ resolved
@@ -438,18 +438,8 @@
 	acceptedListsForExport := []common.PeerType{common.EligibleList, common.WaitingList, common.JailedList}
 	initialNodes := make([]*sharding.InitialNode, 0)
 
-<<<<<<< HEAD
 	for _, validator := range validators.GetAllValidatorsInfo() {
 		if shouldExportValidator(validator, acceptedListsForExport) {
-			initialNodes = append(initialNodes, &sharding.InitialNode{
-				PubKey:        se.validatorPubKeyConverter.Encode(validator.GetPublicKey()),
-				Address:       se.addressPubKeyConverter.Encode(validator.GetRewardAddress()),
-				InitialRating: validator.GetRating(),
-			})
-=======
-	for _, validatorsInShard := range validators {
-		for _, validator := range validatorsInShard {
-			if shouldExportValidator(validator, acceptedListsForExport) {
 
 				pubKey, err := se.validatorPubKeyConverter.Encode(validator.GetPublicKey())
 				if err != nil {
@@ -464,10 +454,8 @@
 				initialNodes = append(initialNodes, &sharding.InitialNode{
 					PubKey:        pubKey,
 					Address:       rewardAddress,
-					InitialRating: validator.GetRating(),
-				})
-			}
->>>>>>> e272723f
+				InitialRating: validator.GetRating(),
+			})
 		}
 	}
 
