package genesis

import (
	"errors"
	"math/big"
	"os"
	"strings"
	"testing"

	"github.com/ElrondNetwork/elrond-go-core/core/check"
	"github.com/ElrondNetwork/elrond-go-core/data"
	"github.com/ElrondNetwork/elrond-go-core/data/block"
	"github.com/ElrondNetwork/elrond-go-core/data/transaction"
<<<<<<< HEAD
=======
	"github.com/ElrondNetwork/elrond-go/common"
	"github.com/ElrondNetwork/elrond-go/sharding"
	"github.com/ElrondNetwork/elrond-go/state"
	trieMock "github.com/ElrondNetwork/elrond-go/testscommon/trie"
>>>>>>> f001c199
	"github.com/ElrondNetwork/elrond-go/update"
	"github.com/ElrondNetwork/elrond-go/update/mock"
	"github.com/stretchr/testify/assert"
	"github.com/stretchr/testify/require"
)

func TestNewStateExporter(t *testing.T) {
	tests := []struct {
		name            string
		args            ArgsNewStateExporter
		requiresErrorIs bool
		exError         error
	}{
		{
			name: "NilCoordinator",
			args: ArgsNewStateExporter{
				Marshalizer:              &mock.MarshalizerMock{},
				ShardCoordinator:         nil,
				Hasher:                   &mock.HasherStub{},
				StateSyncer:              &mock.StateSyncStub{},
				HardforkStorer:           &mock.HardforkStorerStub{},
				AddressPubKeyConverter:   &mock.PubkeyConverterStub{},
				ValidatorPubKeyConverter: &mock.PubkeyConverterStub{},
				GenesisNodesSetupHandler: &mock.GenesisNodesSetupHandlerStub{},
				ExportFolder:             "test",
			},
			exError: data.ErrNilShardCoordinator,
		},
		{
			name: "NilStateSyncer",
			args: ArgsNewStateExporter{
				Marshalizer:              &mock.MarshalizerMock{},
				ShardCoordinator:         mock.NewOneShardCoordinatorMock(),
				StateSyncer:              nil,
				HardforkStorer:           &mock.HardforkStorerStub{},
				Hasher:                   &mock.HasherStub{},
				AddressPubKeyConverter:   &mock.PubkeyConverterStub{},
				ValidatorPubKeyConverter: &mock.PubkeyConverterStub{},
				GenesisNodesSetupHandler: &mock.GenesisNodesSetupHandlerStub{},
				ExportFolder:             "test",
			},
			exError: update.ErrNilStateSyncer,
		},
		{
			name: "NilMarshalizer",
			args: ArgsNewStateExporter{
				Marshalizer:              nil,
				ShardCoordinator:         mock.NewOneShardCoordinatorMock(),
				StateSyncer:              &mock.StateSyncStub{},
				HardforkStorer:           &mock.HardforkStorerStub{},
				Hasher:                   &mock.HasherStub{},
				AddressPubKeyConverter:   &mock.PubkeyConverterStub{},
				ValidatorPubKeyConverter: &mock.PubkeyConverterStub{},
				GenesisNodesSetupHandler: &mock.GenesisNodesSetupHandlerStub{},
				ExportFolder:             "test",
			},
			exError: data.ErrNilMarshalizer,
		},
		{
			name: "NilHardforkStorer",
			args: ArgsNewStateExporter{
				Marshalizer:              &mock.MarshalizerMock{},
				ShardCoordinator:         mock.NewOneShardCoordinatorMock(),
				StateSyncer:              &mock.StateSyncStub{},
				HardforkStorer:           nil,
				Hasher:                   &mock.HasherStub{},
				AddressPubKeyConverter:   &mock.PubkeyConverterStub{},
				ValidatorPubKeyConverter: &mock.PubkeyConverterStub{},
				GenesisNodesSetupHandler: &mock.GenesisNodesSetupHandlerStub{},
				ExportFolder:             "test",
			},
			exError: update.ErrNilHardforkStorer,
		},
		{
			name: "NilHasher",
			args: ArgsNewStateExporter{
				Marshalizer:              &mock.MarshalizerMock{},
				ShardCoordinator:         mock.NewOneShardCoordinatorMock(),
				StateSyncer:              &mock.StateSyncStub{},
				HardforkStorer:           &mock.HardforkStorerStub{},
				Hasher:                   nil,
				AddressPubKeyConverter:   &mock.PubkeyConverterStub{},
				ValidatorPubKeyConverter: &mock.PubkeyConverterStub{},
				GenesisNodesSetupHandler: &mock.GenesisNodesSetupHandlerStub{},
				ExportFolder:             "test",
			},
			exError: update.ErrNilHasher,
		},
		{
			name:            "NilAddressPubKeyConverter",
			requiresErrorIs: true,
			args: ArgsNewStateExporter{
				Marshalizer:              &mock.MarshalizerMock{},
				ShardCoordinator:         mock.NewOneShardCoordinatorMock(),
				StateSyncer:              &mock.StateSyncStub{},
				HardforkStorer:           &mock.HardforkStorerStub{},
				Hasher:                   &mock.HasherStub{},
				AddressPubKeyConverter:   nil,
				ValidatorPubKeyConverter: &mock.PubkeyConverterStub{},
				GenesisNodesSetupHandler: &mock.GenesisNodesSetupHandlerStub{},
				ExportFolder:             "test",
			},
			exError: update.ErrNilPubKeyConverter,
		},
		{
			name:            "NilValidatorPubKeyConverter",
			requiresErrorIs: true,
			args: ArgsNewStateExporter{
				Marshalizer:              &mock.MarshalizerMock{},
				ShardCoordinator:         mock.NewOneShardCoordinatorMock(),
				StateSyncer:              &mock.StateSyncStub{},
				HardforkStorer:           &mock.HardforkStorerStub{},
				Hasher:                   &mock.HasherStub{},
				AddressPubKeyConverter:   &mock.PubkeyConverterStub{},
				ValidatorPubKeyConverter: nil,
				GenesisNodesSetupHandler: &mock.GenesisNodesSetupHandlerStub{},
				ExportFolder:             "test",
			},
			exError: update.ErrNilPubKeyConverter,
		},
		{
			name: "NilGenesisNodesSetupHandler",
			args: ArgsNewStateExporter{
				Marshalizer:              &mock.MarshalizerMock{},
				ShardCoordinator:         mock.NewOneShardCoordinatorMock(),
				StateSyncer:              &mock.StateSyncStub{},
				HardforkStorer:           &mock.HardforkStorerStub{},
				Hasher:                   &mock.HasherStub{},
				AddressPubKeyConverter:   &mock.PubkeyConverterStub{},
				ValidatorPubKeyConverter: &mock.PubkeyConverterStub{},
				GenesisNodesSetupHandler: nil,
				ExportFolder:             "test",
			},
			exError: update.ErrNilGenesisNodesSetupHandler,
		},
		{
			name: "EmptyExportFolder",
			args: ArgsNewStateExporter{
				Marshalizer:              &mock.MarshalizerMock{},
				ShardCoordinator:         mock.NewOneShardCoordinatorMock(),
				StateSyncer:              &mock.StateSyncStub{},
				HardforkStorer:           &mock.HardforkStorerStub{},
				Hasher:                   &mock.HasherStub{},
				AddressPubKeyConverter:   &mock.PubkeyConverterStub{},
				ValidatorPubKeyConverter: &mock.PubkeyConverterStub{},
				GenesisNodesSetupHandler: &mock.GenesisNodesSetupHandlerStub{},
				ExportFolder:             "",
			},
			exError: update.ErrEmptyExportFolderPath,
		},
		{
			name: "Ok",
			args: ArgsNewStateExporter{
				Marshalizer:              &mock.MarshalizerMock{},
				ShardCoordinator:         mock.NewOneShardCoordinatorMock(),
				StateSyncer:              &mock.StateSyncStub{},
				HardforkStorer:           &mock.HardforkStorerStub{},
				Hasher:                   &mock.HasherStub{},
				AddressPubKeyConverter:   &mock.PubkeyConverterStub{},
				ValidatorPubKeyConverter: &mock.PubkeyConverterStub{},
				ExportFolder:             "test",
				GenesisNodesSetupHandler: &mock.GenesisNodesSetupHandlerStub{},
			},
			exError: nil,
		},
	}
	for _, tt := range tests {
		t.Run(tt.name, func(t *testing.T) {
			_, err := NewStateExporter(tt.args)
			if tt.requiresErrorIs {
				require.True(t, errors.Is(err, tt.exError))
			} else {
				require.Equal(t, err, tt.exError)
			}
		})
	}
}

func TestExportAll(t *testing.T) {
	t.Parallel()

	testFolderName := "testFiles"
	testPath := "./" + testFolderName
	defer func() {
		_ = os.RemoveAll(testPath)
	}()

	metaBlock := &block.MetaBlock{Round: 2, ChainID: []byte("chainId")}
	unFinishedMetaBlocks := map[string]*block.MetaBlock{
		"hash": {Round: 1, ChainID: []byte("chainId")},
	}
	miniBlock := &block.MiniBlock{}
	tx := &transaction.Transaction{Nonce: 1, Value: big.NewInt(100), SndAddr: []byte("snd"), RcvAddr: []byte("rcv")}
	stateSyncer := &mock.StateSyncStub{
		GetEpochStartMetaBlockCalled: func() (block *block.MetaBlock, err error) {
			return metaBlock, nil
		},
		GetUnFinishedMetaBlocksCalled: func() (map[string]*block.MetaBlock, error) {
			return unFinishedMetaBlocks, nil
		},
		GetAllMiniBlocksCalled: func() (m map[string]*block.MiniBlock, err error) {
			mbs := make(map[string]*block.MiniBlock)
			mbs["mb"] = miniBlock
			return mbs, nil
		},
		GetAllTransactionsCalled: func() (m map[string]data.TransactionHandler, err error) {
			mt := make(map[string]data.TransactionHandler)
			mt["tx"] = tx
			return mt, nil
		},
	}

	defer func() {
		_ = os.RemoveAll("./" + testFolderName + "/")
	}()

	transactionsWereWrote := false
	miniblocksWereWrote := false
	epochStartMetablockWasWrote := false
	unFinishedMetablocksWereWrote := false
	hs := &mock.HardforkStorerStub{
		WriteCalled: func(identifier string, key []byte, value []byte) error {
			switch identifier {
			case TransactionsIdentifier:
				transactionsWereWrote = true
			case MiniBlocksIdentifier:
				miniblocksWereWrote = true
			case EpochStartMetaBlockIdentifier:
				epochStartMetablockWasWrote = true
			case UnFinishedMetaBlocksIdentifier:
				unFinishedMetablocksWereWrote = true

			}

			return nil
		},
	}

	args := ArgsNewStateExporter{
		ShardCoordinator:         mock.NewOneShardCoordinatorMock(),
		Marshalizer:              &mock.MarshalizerMock{},
		StateSyncer:              stateSyncer,
		HardforkStorer:           hs,
		Hasher:                   &mock.HasherMock{},
		AddressPubKeyConverter:   &mock.PubkeyConverterStub{},
		ValidatorPubKeyConverter: &mock.PubkeyConverterStub{},
		ExportFolder:             "test",
		GenesisNodesSetupHandler: &mock.GenesisNodesSetupHandlerStub{},
	}

	stateExporter, _ := NewStateExporter(args)
	require.False(t, check.IfNil(stateExporter))

	err := stateExporter.ExportAll(1)
	require.Nil(t, err)

	assert.True(t, transactionsWereWrote)
	assert.True(t, miniblocksWereWrote)
	assert.True(t, epochStartMetablockWasWrote)
	assert.True(t, unFinishedMetablocksWereWrote)
}

<<<<<<< HEAD
=======
func TestStateExport_ExportTrieShouldExportNodesSetupJson(t *testing.T) {
	t.Parallel()

	testFolderName := "testFilesExportNodes"
	_ = os.Mkdir(testFolderName, 0777)

	defer func() {
		_ = os.RemoveAll(testFolderName)
	}()

	hs := &mock.HardforkStorerStub{
		WriteCalled: func(identifier string, key []byte, value []byte) error {
			return nil
		},
	}

	pubKeyConv := &mock.PubkeyConverterStub{
		EncodeCalled: func(pkBytes []byte) string {
			return string(pkBytes)
		},
	}

	args := ArgsNewStateExporter{
		ShardCoordinator:         mock.NewOneShardCoordinatorMock(),
		Marshalizer:              &mock.MarshalizerMock{},
		StateSyncer:              &mock.StateSyncStub{},
		HardforkStorer:           hs,
		Hasher:                   &mock.HasherMock{},
		ExportFolder:             testFolderName,
		AddressPubKeyConverter:   pubKeyConv,
		ValidatorPubKeyConverter: pubKeyConv,
		GenesisNodesSetupHandler: &mock.GenesisNodesSetupHandlerStub{},
	}

	trie := &trieMock.TrieStub{
		RootCalled: func() ([]byte, error) {
			return []byte{}, nil
		},
		GetAllLeavesOnChannelCalled: func(rootHash []byte) (chan core.KeyValueHolder, error) {
			ch := make(chan core.KeyValueHolder)

			mm := &mock.MarshalizerMock{}
			valInfo := &state.ValidatorInfo{List: string(common.EligibleList)}
			pacB, _ := mm.Marshal(valInfo)

			go func() {
				ch <- keyValStorage.NewKeyValStorage([]byte("test"), pacB)
				close(ch)
			}()

			return ch, nil
		},
	}

	stateExporter, err := NewStateExporter(args)
	require.NoError(t, err)

	require.False(t, check.IfNil(stateExporter))

	err = stateExporter.exportTrie("test@1@9", trie)
	require.NoError(t, err)
}

func TestStateExport_ExportNodesSetupJsonShouldExportKeysInAlphabeticalOrder(t *testing.T) {
	t.Parallel()

	testFolderName := "testFilesExportNodes2"
	_ = os.Mkdir(testFolderName, 0777)

	defer func() {
		_ = os.RemoveAll(testFolderName)
	}()

	hs := &mock.HardforkStorerStub{
		WriteCalled: func(identifier string, key []byte, value []byte) error {
			return nil
		},
	}

	pubKeyConv := &mock.PubkeyConverterStub{
		EncodeCalled: func(pkBytes []byte) string {
			return string(pkBytes)
		},
	}

	args := ArgsNewStateExporter{
		ShardCoordinator:         mock.NewOneShardCoordinatorMock(),
		Marshalizer:              &mock.MarshalizerMock{},
		StateSyncer:              &mock.StateSyncStub{},
		HardforkStorer:           hs,
		Hasher:                   &mock.HasherMock{},
		ExportFolder:             testFolderName,
		AddressPubKeyConverter:   pubKeyConv,
		ValidatorPubKeyConverter: pubKeyConv,
		GenesisNodesSetupHandler: &mock.GenesisNodesSetupHandlerStub{},
	}

	stateExporter, err := NewStateExporter(args)
	require.NoError(t, err)

	require.False(t, check.IfNil(stateExporter))

	vals := make(map[uint32][]*state.ValidatorInfo)
	val50 := &state.ValidatorInfo{ShardId: 5, PublicKey: []byte("aaa"), List: string(common.EligibleList)}
	val51 := &state.ValidatorInfo{ShardId: 5, PublicKey: []byte("bbb"), List: string(common.EligibleList)}
	val10 := &state.ValidatorInfo{ShardId: 5, PublicKey: []byte("ccc"), List: string(common.EligibleList)}
	val11 := &state.ValidatorInfo{ShardId: 5, PublicKey: []byte("ddd"), List: string(common.EligibleList)}
	val00 := &state.ValidatorInfo{ShardId: 5, PublicKey: []byte("aaaaaa"), List: string(common.EligibleList)}
	val01 := &state.ValidatorInfo{ShardId: 5, PublicKey: []byte("bbbbbb"), List: string(common.EligibleList)}
	vals[1] = []*state.ValidatorInfo{val50, val51}
	vals[0] = []*state.ValidatorInfo{val00, val01}
	vals[2] = []*state.ValidatorInfo{val10, val11}
	err = stateExporter.exportNodesSetupJson(vals)
	require.Nil(t, err)

	var nodesSetup sharding.NodesSetup

	nsBytes, err := ioutil.ReadFile(filepath.Join(testFolderName, common.NodesSetupJsonFileName))
	require.NoError(t, err)

	err = json.Unmarshal(nsBytes, &nodesSetup)
	require.NoError(t, err)

	initialNodes := nodesSetup.InitialNodes

	// results should be in alphabetical order, sorted by public key
	require.Equal(t, string(val50.PublicKey), initialNodes[0].PubKey) // aaa
	require.Equal(t, string(val00.PublicKey), initialNodes[1].PubKey) // aaaaaa
	require.Equal(t, string(val51.PublicKey), initialNodes[2].PubKey) // bbb
	require.Equal(t, string(val01.PublicKey), initialNodes[3].PubKey) // bbbbbb
	require.Equal(t, string(val10.PublicKey), initialNodes[4].PubKey) // ccc
	require.Equal(t, string(val11.PublicKey), initialNodes[5].PubKey) // ddd
}

>>>>>>> f001c199
func TestStateExport_ExportUnfinishedMetaBlocksShouldWork(t *testing.T) {
	t.Parallel()

	unFinishedMetaBlocks := map[string]*block.MetaBlock{
		"hash": {Round: 1, ChainID: []byte("chainId")},
	}
	stateSyncer := &mock.StateSyncStub{
		GetUnFinishedMetaBlocksCalled: func() (map[string]*block.MetaBlock, error) {
			return unFinishedMetaBlocks, nil
		},
	}

	unFinishedMetablocksWereWrote := false
	hs := &mock.HardforkStorerStub{
		WriteCalled: func(identifier string, key []byte, value []byte) error {
			if strings.Compare(identifier, UnFinishedMetaBlocksIdentifier) == 0 {
				unFinishedMetablocksWereWrote = true
			}
			return nil
		},
	}

	args := ArgsNewStateExporter{
		ShardCoordinator:         mock.NewOneShardCoordinatorMock(),
		Marshalizer:              &mock.MarshalizerMock{},
		StateSyncer:              stateSyncer,
		HardforkStorer:           hs,
		Hasher:                   &mock.HasherMock{},
		AddressPubKeyConverter:   &mock.PubkeyConverterStub{},
		ValidatorPubKeyConverter: &mock.PubkeyConverterStub{},
		ExportFolder:             "test",
		GenesisNodesSetupHandler: &mock.GenesisNodesSetupHandlerStub{},
	}

	stateExporter, _ := NewStateExporter(args)
	require.False(t, check.IfNil(stateExporter))

	err := stateExporter.exportUnFinishedMetaBlocks()
	require.Nil(t, err)

	assert.True(t, unFinishedMetablocksWereWrote)
}<|MERGE_RESOLUTION|>--- conflicted
+++ resolved
@@ -11,13 +11,6 @@
 	"github.com/ElrondNetwork/elrond-go-core/data"
 	"github.com/ElrondNetwork/elrond-go-core/data/block"
 	"github.com/ElrondNetwork/elrond-go-core/data/transaction"
-<<<<<<< HEAD
-=======
-	"github.com/ElrondNetwork/elrond-go/common"
-	"github.com/ElrondNetwork/elrond-go/sharding"
-	"github.com/ElrondNetwork/elrond-go/state"
-	trieMock "github.com/ElrondNetwork/elrond-go/testscommon/trie"
->>>>>>> f001c199
 	"github.com/ElrondNetwork/elrond-go/update"
 	"github.com/ElrondNetwork/elrond-go/update/mock"
 	"github.com/stretchr/testify/assert"
@@ -280,143 +273,6 @@
 	assert.True(t, unFinishedMetablocksWereWrote)
 }
 
-<<<<<<< HEAD
-=======
-func TestStateExport_ExportTrieShouldExportNodesSetupJson(t *testing.T) {
-	t.Parallel()
-
-	testFolderName := "testFilesExportNodes"
-	_ = os.Mkdir(testFolderName, 0777)
-
-	defer func() {
-		_ = os.RemoveAll(testFolderName)
-	}()
-
-	hs := &mock.HardforkStorerStub{
-		WriteCalled: func(identifier string, key []byte, value []byte) error {
-			return nil
-		},
-	}
-
-	pubKeyConv := &mock.PubkeyConverterStub{
-		EncodeCalled: func(pkBytes []byte) string {
-			return string(pkBytes)
-		},
-	}
-
-	args := ArgsNewStateExporter{
-		ShardCoordinator:         mock.NewOneShardCoordinatorMock(),
-		Marshalizer:              &mock.MarshalizerMock{},
-		StateSyncer:              &mock.StateSyncStub{},
-		HardforkStorer:           hs,
-		Hasher:                   &mock.HasherMock{},
-		ExportFolder:             testFolderName,
-		AddressPubKeyConverter:   pubKeyConv,
-		ValidatorPubKeyConverter: pubKeyConv,
-		GenesisNodesSetupHandler: &mock.GenesisNodesSetupHandlerStub{},
-	}
-
-	trie := &trieMock.TrieStub{
-		RootCalled: func() ([]byte, error) {
-			return []byte{}, nil
-		},
-		GetAllLeavesOnChannelCalled: func(rootHash []byte) (chan core.KeyValueHolder, error) {
-			ch := make(chan core.KeyValueHolder)
-
-			mm := &mock.MarshalizerMock{}
-			valInfo := &state.ValidatorInfo{List: string(common.EligibleList)}
-			pacB, _ := mm.Marshal(valInfo)
-
-			go func() {
-				ch <- keyValStorage.NewKeyValStorage([]byte("test"), pacB)
-				close(ch)
-			}()
-
-			return ch, nil
-		},
-	}
-
-	stateExporter, err := NewStateExporter(args)
-	require.NoError(t, err)
-
-	require.False(t, check.IfNil(stateExporter))
-
-	err = stateExporter.exportTrie("test@1@9", trie)
-	require.NoError(t, err)
-}
-
-func TestStateExport_ExportNodesSetupJsonShouldExportKeysInAlphabeticalOrder(t *testing.T) {
-	t.Parallel()
-
-	testFolderName := "testFilesExportNodes2"
-	_ = os.Mkdir(testFolderName, 0777)
-
-	defer func() {
-		_ = os.RemoveAll(testFolderName)
-	}()
-
-	hs := &mock.HardforkStorerStub{
-		WriteCalled: func(identifier string, key []byte, value []byte) error {
-			return nil
-		},
-	}
-
-	pubKeyConv := &mock.PubkeyConverterStub{
-		EncodeCalled: func(pkBytes []byte) string {
-			return string(pkBytes)
-		},
-	}
-
-	args := ArgsNewStateExporter{
-		ShardCoordinator:         mock.NewOneShardCoordinatorMock(),
-		Marshalizer:              &mock.MarshalizerMock{},
-		StateSyncer:              &mock.StateSyncStub{},
-		HardforkStorer:           hs,
-		Hasher:                   &mock.HasherMock{},
-		ExportFolder:             testFolderName,
-		AddressPubKeyConverter:   pubKeyConv,
-		ValidatorPubKeyConverter: pubKeyConv,
-		GenesisNodesSetupHandler: &mock.GenesisNodesSetupHandlerStub{},
-	}
-
-	stateExporter, err := NewStateExporter(args)
-	require.NoError(t, err)
-
-	require.False(t, check.IfNil(stateExporter))
-
-	vals := make(map[uint32][]*state.ValidatorInfo)
-	val50 := &state.ValidatorInfo{ShardId: 5, PublicKey: []byte("aaa"), List: string(common.EligibleList)}
-	val51 := &state.ValidatorInfo{ShardId: 5, PublicKey: []byte("bbb"), List: string(common.EligibleList)}
-	val10 := &state.ValidatorInfo{ShardId: 5, PublicKey: []byte("ccc"), List: string(common.EligibleList)}
-	val11 := &state.ValidatorInfo{ShardId: 5, PublicKey: []byte("ddd"), List: string(common.EligibleList)}
-	val00 := &state.ValidatorInfo{ShardId: 5, PublicKey: []byte("aaaaaa"), List: string(common.EligibleList)}
-	val01 := &state.ValidatorInfo{ShardId: 5, PublicKey: []byte("bbbbbb"), List: string(common.EligibleList)}
-	vals[1] = []*state.ValidatorInfo{val50, val51}
-	vals[0] = []*state.ValidatorInfo{val00, val01}
-	vals[2] = []*state.ValidatorInfo{val10, val11}
-	err = stateExporter.exportNodesSetupJson(vals)
-	require.Nil(t, err)
-
-	var nodesSetup sharding.NodesSetup
-
-	nsBytes, err := ioutil.ReadFile(filepath.Join(testFolderName, common.NodesSetupJsonFileName))
-	require.NoError(t, err)
-
-	err = json.Unmarshal(nsBytes, &nodesSetup)
-	require.NoError(t, err)
-
-	initialNodes := nodesSetup.InitialNodes
-
-	// results should be in alphabetical order, sorted by public key
-	require.Equal(t, string(val50.PublicKey), initialNodes[0].PubKey) // aaa
-	require.Equal(t, string(val00.PublicKey), initialNodes[1].PubKey) // aaaaaa
-	require.Equal(t, string(val51.PublicKey), initialNodes[2].PubKey) // bbb
-	require.Equal(t, string(val01.PublicKey), initialNodes[3].PubKey) // bbbbbb
-	require.Equal(t, string(val10.PublicKey), initialNodes[4].PubKey) // ccc
-	require.Equal(t, string(val11.PublicKey), initialNodes[5].PubKey) // ddd
-}
-
->>>>>>> f001c199
 func TestStateExport_ExportUnfinishedMetaBlocksShouldWork(t *testing.T) {
 	t.Parallel()
 
