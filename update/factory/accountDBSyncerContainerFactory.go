--- conflicted
+++ resolved
@@ -31,11 +31,8 @@
 	NumConcurrentTrieSyncers  int
 	MaxHardCapForMissingNodes int
 	TrieSyncerVersion         int
-<<<<<<< HEAD
+	AddressPubKeyConverter    core.PubkeyConverter
 	TrieExporter              update.TrieExporter
-=======
-	AddressPubKeyConverter    core.PubkeyConverter
->>>>>>> 8967080a
 }
 
 type accountDBSyncersContainerFactory struct {
@@ -51,11 +48,8 @@
 	numConcurrentTrieSyncers  int
 	maxHardCapForMissingNodes int
 	trieSyncerVersion         int
-<<<<<<< HEAD
+	addressPubKeyConverter    core.PubkeyConverter
 	trieExporter              update.TrieExporter
-=======
-	addressPubKeyConverter    core.PubkeyConverter
->>>>>>> 8967080a
 }
 
 // NewAccountsDBSContainerFactory creates a factory for trie syncers container
@@ -88,13 +82,11 @@
 	if err != nil {
 		return nil, err
 	}
-<<<<<<< HEAD
+	if check.IfNil(args.AddressPubKeyConverter) {
+		return nil, update.ErrNilPubKeyConverter
+	}
 	if check.IfNil(args.TrieExporter) {
 		return nil, update.ErrNilTrieExporter
-=======
-	if check.IfNil(args.AddressPubKeyConverter) {
-		return nil, update.ErrNilPubKeyConverter
->>>>>>> 8967080a
 	}
 
 	t := &accountDBSyncersContainerFactory{
@@ -109,11 +101,8 @@
 		numConcurrentTrieSyncers:  args.NumConcurrentTrieSyncers,
 		maxHardCapForMissingNodes: args.MaxHardCapForMissingNodes,
 		trieSyncerVersion:         args.TrieSyncerVersion,
-<<<<<<< HEAD
+		addressPubKeyConverter:    args.AddressPubKeyConverter,
 		trieExporter:              args.TrieExporter,
-=======
-		addressPubKeyConverter:    args.AddressPubKeyConverter,
->>>>>>> 8967080a
 	}
 
 	return t, nil
