package factory

import (
	"fmt"
	"math"
	"os"
	"path"
	"time"

	"github.com/multiversx/mx-chain-core-go/core/check"
	"github.com/multiversx/mx-chain-go/common"
	"github.com/multiversx/mx-chain-go/config"
	"github.com/multiversx/mx-chain-go/dataRetriever"
	"github.com/multiversx/mx-chain-go/debug/factory"
	"github.com/multiversx/mx-chain-go/epochStart"
	"github.com/multiversx/mx-chain-go/epochStart/notifier"
	"github.com/multiversx/mx-chain-go/epochStart/shardchain"
	mxFactory "github.com/multiversx/mx-chain-go/factory"
	"github.com/multiversx/mx-chain-go/genesis/process/disabled"
	"github.com/multiversx/mx-chain-go/process"
	"github.com/multiversx/mx-chain-go/sharding"
	"github.com/multiversx/mx-chain-go/sharding/nodesCoordinator"
	"github.com/multiversx/mx-chain-go/state"
	"github.com/multiversx/mx-chain-go/storage"
	"github.com/multiversx/mx-chain-go/storage/cache"
	storageFactory "github.com/multiversx/mx-chain-go/storage/factory"
	"github.com/multiversx/mx-chain-go/storage/storageunit"
	"github.com/multiversx/mx-chain-go/trie"
	"github.com/multiversx/mx-chain-go/update"
	"github.com/multiversx/mx-chain-go/update/genesis"
	"github.com/multiversx/mx-chain-go/update/storing"
	"github.com/multiversx/mx-chain-go/update/sync"
	logger "github.com/multiversx/mx-chain-logger-go"
)

var log = logger.GetOrCreate("update/factory")

// ArgsExporter is the argument structure to create a new exporter
type ArgsExporter struct {
	CoreComponents                   process.CoreComponentsHolder
	CryptoComponents                 process.CryptoComponentsHolder
	StatusCoreComponents             process.StatusCoreComponentsHolder
	NetworkComponents                mxFactory.NetworkComponentsHolder
	HeaderValidator                  epochStart.HeaderValidator
	DataPool                         dataRetriever.PoolsHolder
	StorageService                   dataRetriever.StorageService
	RequestHandler                   process.RequestHandler
	ShardCoordinator                 sharding.Coordinator
	ActiveAccountsDBs                map[state.AccountsDbIdentifier]state.AccountsAdapter
	ExistingResolvers                dataRetriever.ResolversContainer
	ExistingRequesters               dataRetriever.RequestersContainer
	ExportFolder                     string
	ExportTriesStorageConfig         config.StorageConfig
	ExportStateStorageConfig         config.StorageConfig
	ExportStateKeysConfig            config.StorageConfig
	MaxTrieLevelInMemory             uint
	WhiteListHandler                 process.WhiteListHandler
	WhiteListerVerifiedTxs           process.WhiteListHandler
	MainInterceptorsContainer        process.InterceptorsContainer
	FullArchiveInterceptorsContainer process.InterceptorsContainer
	NodesCoordinator                 nodesCoordinator.NodesCoordinator
	HeaderSigVerifier                process.InterceptedHeaderSigVerifier
	HeaderIntegrityVerifier          process.HeaderIntegrityVerifier
	ValidityAttester                 process.ValidityAttester
	RoundHandler                     process.RoundHandler
	InterceptorDebugConfig           config.InterceptorResolverDebugConfig
	MaxHardCapForMissingNodes        int
	NumConcurrentTrieSyncers         int
	TrieSyncerVersion                int
	CheckNodesOnDisk                 bool
	NodeOperationMode                common.NodeOperation
}

type exportHandlerFactory struct {
	coreComponents                   process.CoreComponentsHolder
	cryptoComponents                 process.CryptoComponentsHolder
	statusCoreComponents             process.StatusCoreComponentsHolder
	networkComponents                mxFactory.NetworkComponentsHolder
	headerValidator                  epochStart.HeaderValidator
	dataPool                         dataRetriever.PoolsHolder
	storageService                   dataRetriever.StorageService
	requestHandler                   process.RequestHandler
	shardCoordinator                 sharding.Coordinator
	activeAccountsDBs                map[state.AccountsDbIdentifier]state.AccountsAdapter
	exportFolder                     string
	exportTriesStorageConfig         config.StorageConfig
	exportStateStorageConfig         config.StorageConfig
	exportStateKeysConfig            config.StorageConfig
	maxTrieLevelInMemory             uint
	whiteListHandler                 process.WhiteListHandler
	whiteListerVerifiedTxs           process.WhiteListHandler
	mainInterceptorsContainer        process.InterceptorsContainer
	fullArchiveInterceptorsContainer process.InterceptorsContainer
	existingResolvers                dataRetriever.ResolversContainer
	existingRequesters               dataRetriever.RequestersContainer
	epochStartTrigger                epochStart.TriggerHandler
	accounts                         state.AccountsAdapter
	nodesCoordinator                 nodesCoordinator.NodesCoordinator
	headerSigVerifier                process.InterceptedHeaderSigVerifier
	headerIntegrityVerifier          process.HeaderIntegrityVerifier
	validityAttester                 process.ValidityAttester
	resolverContainer                dataRetriever.ResolversContainer
	requestersContainer              dataRetriever.RequestersContainer
	roundHandler                     process.RoundHandler
	interceptorDebugConfig           config.InterceptorResolverDebugConfig
	maxHardCapForMissingNodes        int
	numConcurrentTrieSyncers         int
	trieSyncerVersion                int
	checkNodesOnDisk                 bool
	nodeOperationMode                common.NodeOperation
}

// NewExportHandlerFactory creates an exporter factory
func NewExportHandlerFactory(args ArgsExporter) (*exportHandlerFactory, error) {
	if check.IfNil(args.ShardCoordinator) {
		return nil, update.ErrNilShardCoordinator
	}
	if check.IfNil(args.CoreComponents) {
		return nil, update.ErrNilCoreComponents
	}
	if check.IfNil(args.NetworkComponents) {
		return nil, update.ErrNilNetworkComponents
	}
	if check.IfNil(args.CryptoComponents) {
		return nil, update.ErrNilCryptoComponents
	}
	if check.IfNil(args.CoreComponents.Hasher()) {
		return nil, update.ErrNilHasher
	}
	if check.IfNil(args.CoreComponents.InternalMarshalizer()) {
		return nil, update.ErrNilMarshalizer
	}
	if check.IfNil(args.HeaderValidator) {
		return nil, update.ErrNilHeaderValidator
	}
	if check.IfNil(args.CoreComponents.Uint64ByteSliceConverter()) {
		return nil, update.ErrNilUint64Converter
	}
	if check.IfNil(args.DataPool) {
		return nil, update.ErrNilDataPoolHolder
	}
	if check.IfNil(args.StorageService) {
		return nil, update.ErrNilStorage
	}
	if check.IfNil(args.RequestHandler) {
		return nil, update.ErrNilRequestHandler
	}
	if check.IfNil(args.NetworkComponents) {
		return nil, update.ErrNilMessenger
	}
	if args.ActiveAccountsDBs == nil {
		return nil, update.ErrNilAccounts
	}
	if check.IfNil(args.WhiteListHandler) {
		return nil, update.ErrNilWhiteListHandler
	}
	if check.IfNil(args.WhiteListerVerifiedTxs) {
		return nil, update.ErrNilWhiteListHandler
	}
	if check.IfNil(args.MainInterceptorsContainer) {
		return nil, fmt.Errorf("%w on main network", update.ErrNilInterceptorsContainer)
	}
	if check.IfNil(args.FullArchiveInterceptorsContainer) {
		return nil, fmt.Errorf("%w on full archive network", update.ErrNilInterceptorsContainer)
	}
	if check.IfNil(args.ExistingResolvers) {
		return nil, update.ErrNilResolverContainer
	}
	if check.IfNil(args.ExistingRequesters) {
		return nil, update.ErrNilRequestersContainer
	}
	multiSigner, err := args.CryptoComponents.GetMultiSigner(0)
	if err != nil {
		return nil, err
	}
	if check.IfNil(multiSigner) {
		return nil, update.ErrNilMultiSigner
	}
	if check.IfNil(args.NodesCoordinator) {
		return nil, update.ErrNilNodesCoordinator
	}
	if check.IfNil(args.CryptoComponents.TxSingleSigner()) {
		return nil, update.ErrNilSingleSigner
	}
	if check.IfNil(args.CoreComponents.AddressPubKeyConverter()) {
		return nil, update.ErrNilPubKeyConverter
	}
	if check.IfNil(args.CoreComponents.ValidatorPubKeyConverter()) {
		return nil, update.ErrNilPubKeyConverter
	}
	if check.IfNil(args.CryptoComponents.BlockSignKeyGen()) {
		return nil, update.ErrNilBlockKeyGen
	}
	if check.IfNil(args.CryptoComponents.TxSignKeyGen()) {
		return nil, update.ErrNilKeyGenerator
	}
	if check.IfNil(args.CryptoComponents.BlockSigner()) {
		return nil, update.ErrNilBlockSigner
	}
	if check.IfNil(args.HeaderSigVerifier) {
		return nil, update.ErrNilHeaderSigVerifier
	}
	if check.IfNil(args.HeaderIntegrityVerifier) {
		return nil, update.ErrNilHeaderIntegrityVerifier
	}
	if check.IfNil(args.ValidityAttester) {
		return nil, update.ErrNilValidityAttester
	}
	if check.IfNil(args.CoreComponents.TxMarshalizer()) {
		return nil, update.ErrNilMarshalizer
	}
	if check.IfNil(args.RoundHandler) {
		return nil, update.ErrNilRoundHandler
	}
	if check.IfNil(args.CoreComponents.TxSignHasher()) {
		return nil, update.ErrNilHasher
	}
	if args.MaxHardCapForMissingNodes < 1 {
		return nil, update.ErrInvalidMaxHardCapForMissingNodes
	}
	if args.NumConcurrentTrieSyncers < 1 {
		return nil, update.ErrInvalidNumConcurrentTrieSyncers
	}
	err = trie.CheckTrieSyncerVersion(args.TrieSyncerVersion)
	if err != nil {
		return nil, err
	}
	if check.IfNil(args.StatusCoreComponents) {
		return nil, update.ErrNilStatusCoreComponentsHolder
	}
	if check.IfNil(args.StatusCoreComponents.AppStatusHandler()) {
		return nil, update.ErrNilAppStatusHandler
	}

	e := &exportHandlerFactory{
		coreComponents:                   args.CoreComponents,
		cryptoComponents:                 args.CryptoComponents,
		networkComponents:                args.NetworkComponents,
		headerValidator:                  args.HeaderValidator,
		dataPool:                         args.DataPool,
		storageService:                   args.StorageService,
		requestHandler:                   args.RequestHandler,
		shardCoordinator:                 args.ShardCoordinator,
		activeAccountsDBs:                args.ActiveAccountsDBs,
		exportFolder:                     args.ExportFolder,
		exportTriesStorageConfig:         args.ExportTriesStorageConfig,
		exportStateStorageConfig:         args.ExportStateStorageConfig,
		exportStateKeysConfig:            args.ExportStateKeysConfig,
		mainInterceptorsContainer:        args.MainInterceptorsContainer,
		fullArchiveInterceptorsContainer: args.FullArchiveInterceptorsContainer,
		whiteListHandler:                 args.WhiteListHandler,
		whiteListerVerifiedTxs:           args.WhiteListerVerifiedTxs,
		existingResolvers:                args.ExistingResolvers,
		existingRequesters:               args.ExistingRequesters,
		accounts:                         args.ActiveAccountsDBs[state.UserAccountsState],
		nodesCoordinator:                 args.NodesCoordinator,
		headerSigVerifier:                args.HeaderSigVerifier,
		headerIntegrityVerifier:          args.HeaderIntegrityVerifier,
		validityAttester:                 args.ValidityAttester,
		maxTrieLevelInMemory:             args.MaxTrieLevelInMemory,
		roundHandler:                     args.RoundHandler,
		interceptorDebugConfig:           args.InterceptorDebugConfig,
		maxHardCapForMissingNodes:        args.MaxHardCapForMissingNodes,
		numConcurrentTrieSyncers:         args.NumConcurrentTrieSyncers,
		trieSyncerVersion:                args.TrieSyncerVersion,
		checkNodesOnDisk:                 args.CheckNodesOnDisk,
		statusCoreComponents:             args.StatusCoreComponents,
		nodeOperationMode:                args.NodeOperationMode,
	}

	return e, nil
}

// Create makes a new export handler
func (e *exportHandlerFactory) Create() (update.ExportHandler, error) {
	err := e.prepareFolders(e.exportFolder)
	if err != nil {
		return nil, err
	}

	// TODO reuse the debugger when the one used for regular resolvers & interceptors will be moved inside the status components
	debugger, errNotCritical := factory.NewInterceptorDebuggerFactory(e.interceptorDebugConfig)
	if errNotCritical != nil {
		log.Warn("error creating hardfork debugger", "error", errNotCritical)
	}

	argsPeerMiniBlocksSyncer := shardchain.ArgPeerMiniBlockSyncer{
		MiniBlocksPool:     e.dataPool.MiniBlocks(),
		ValidatorsInfoPool: e.dataPool.ValidatorsInfo(),
		RequestHandler:     e.requestHandler,
	}
	peerMiniBlocksSyncer, err := shardchain.NewPeerMiniBlockSyncer(argsPeerMiniBlocksSyncer)
	if err != nil {
		return nil, err
	}
	argsEpochTrigger := shardchain.ArgsShardEpochStartTrigger{
<<<<<<< HEAD
		Marshalizer:            e.CoreComponents.InternalMarshalizer(),
		Hasher:                 e.CoreComponents.Hasher(),
		HeaderValidator:        e.headerValidator,
		Uint64Converter:        e.CoreComponents.Uint64ByteSliceConverter(),
		DataPool:               e.dataPool,
		Storage:                e.storageService,
		RequestHandler:         e.requestHandler,
		EpochStartNotifier:     notifier.NewEpochStartSubscriptionHandler(),
		Epoch:                  0,
		Validity:               process.MetaBlockValidity,
		ChainParametersHandler: e.CoreComponents.ChainParametersHandler(),
		PeerMiniBlocksSyncer:   peerMiniBlocksSyncer,
		RoundHandler:           e.roundHandler,
		AppStatusHandler:       e.statusCoreComponents.AppStatusHandler(),
		EnableEpochsHandler:    e.CoreComponents.EnableEpochsHandler(),
=======
		Marshalizer:          e.coreComponents.InternalMarshalizer(),
		Hasher:               e.coreComponents.Hasher(),
		HeaderValidator:      e.headerValidator,
		Uint64Converter:      e.coreComponents.Uint64ByteSliceConverter(),
		DataPool:             e.dataPool,
		Storage:              e.storageService,
		RequestHandler:       e.requestHandler,
		EpochStartNotifier:   notifier.NewEpochStartSubscriptionHandler(),
		Epoch:                0,
		Validity:             process.MetaBlockValidity,
		Finality:             process.BlockFinality,
		PeerMiniBlocksSyncer: peerMiniBlocksSyncer,
		RoundHandler:         e.roundHandler,
		AppStatusHandler:     e.statusCoreComponents.AppStatusHandler(),
		EnableEpochsHandler:  e.coreComponents.EnableEpochsHandler(),
>>>>>>> 32c3f05f
	}
	epochHandler, err := shardchain.NewEpochStartTrigger(&argsEpochTrigger)
	if err != nil {
		return nil, err
	}

	argsDataTrieFactory := ArgsNewDataTrieFactory{
		StorageConfig:        e.exportTriesStorageConfig,
		SyncFolder:           e.exportFolder,
		Marshalizer:          e.coreComponents.InternalMarshalizer(),
		Hasher:               e.coreComponents.Hasher(),
		ShardCoordinator:     e.shardCoordinator,
		MaxTrieLevelInMemory: e.maxTrieLevelInMemory,
		EnableEpochsHandler:  e.coreComponents.EnableEpochsHandler(),
	}
	dataTriesContainerFactory, err := NewDataTrieFactory(argsDataTrieFactory)
	if err != nil {
		return nil, err
	}

	trieStorageManager := dataTriesContainerFactory.TrieStorageManager()
	defer func() {
		if err != nil {
			if !check.IfNil(trieStorageManager) {
				_ = trieStorageManager.Close()
			}
		}
	}()

	dataTries, err := dataTriesContainerFactory.Create()
	if err != nil {
		return nil, err
	}

	argsResolvers := ArgsNewResolversContainerFactory{
		ShardCoordinator:           e.shardCoordinator,
		MainMessenger:              e.networkComponents.NetworkMessenger(),
		FullArchiveMessenger:       e.networkComponents.FullArchiveNetworkMessenger(),
		Marshalizer:                e.coreComponents.InternalMarshalizer(),
		DataTrieContainer:          dataTries,
		ExistingResolvers:          e.existingResolvers,
		NumConcurrentResolvingJobs: 100,
		InputAntifloodHandler:      e.networkComponents.InputAntiFloodHandler(),
		OutputAntifloodHandler:     e.networkComponents.OutputAntiFloodHandler(),
	}
	resolversFactory, err := NewResolversContainerFactory(argsResolvers)
	if err != nil {
		return nil, err
	}
	e.resolverContainer, err = resolversFactory.Create()
	if err != nil {
		return nil, err
	}

	e.resolverContainer.Iterate(func(key string, resolver dataRetriever.Resolver) bool {
		errNotCritical = resolver.SetDebugHandler(debugger)
		if errNotCritical != nil {
			log.Warn("error setting debugger", "resolver", key, "error", errNotCritical)
		}

		return true
	})

	argsRequesters := ArgsRequestersContainerFactory{
		ShardCoordinator:       e.shardCoordinator,
		MainMessenger:          e.networkComponents.NetworkMessenger(),
		FullArchiveMessenger:   e.networkComponents.FullArchiveNetworkMessenger(),
		Marshaller:             e.coreComponents.InternalMarshalizer(),
		ExistingRequesters:     e.existingRequesters,
		OutputAntifloodHandler: e.networkComponents.OutputAntiFloodHandler(),
		PeersRatingHandler:     e.networkComponents.PeersRatingHandler(),
	}
	requestersFactory, err := NewRequestersContainerFactory(argsRequesters)
	if err != nil {
		return nil, err
	}
	e.requestersContainer, err = requestersFactory.Create()
	if err != nil {
		return nil, err
	}

	e.requestersContainer.Iterate(func(key string, requester dataRetriever.Requester) bool {
		errNotCritical = requester.SetDebugHandler(debugger)
		if errNotCritical != nil {
			log.Warn("error setting debugger", "requester", key, "error", errNotCritical)
		}

		return true
	})

	argsAccountsSyncers := ArgsNewAccountsDBSyncersContainerFactory{
		TrieCacher:                e.dataPool.TrieNodes(),
		RequestHandler:            e.requestHandler,
		ShardCoordinator:          e.shardCoordinator,
		Hasher:                    e.coreComponents.Hasher(),
		Marshalizer:               e.coreComponents.InternalMarshalizer(),
		TrieStorageManager:        trieStorageManager,
		TimoutGettingTrieNode:     common.TimeoutGettingTrieNodesInHardfork,
		MaxTrieLevelInMemory:      e.maxTrieLevelInMemory,
		MaxHardCapForMissingNodes: e.maxHardCapForMissingNodes,
		NumConcurrentTrieSyncers:  e.numConcurrentTrieSyncers,
		TrieSyncerVersion:         e.trieSyncerVersion,
		CheckNodesOnDisk:          e.checkNodesOnDisk,
		AddressPubKeyConverter:    e.coreComponents.AddressPubKeyConverter(),
		EnableEpochsHandler:       e.coreComponents.EnableEpochsHandler(),
	}
	accountsDBSyncerFactory, err := NewAccountsDBSContainerFactory(argsAccountsSyncers)
	if err != nil {
		return nil, err
	}
	accountsDBSyncerContainer, err := accountsDBSyncerFactory.Create()
	if err != nil {
		return nil, err
	}

	argsNewHeadersSync := sync.ArgsNewHeadersSyncHandler{
		StorageService:   e.storageService,
		Cache:            e.dataPool.Headers(),
		Marshalizer:      e.coreComponents.InternalMarshalizer(),
		Hasher:           e.coreComponents.Hasher(),
		EpochHandler:     epochHandler,
		RequestHandler:   e.requestHandler,
		Uint64Converter:  e.coreComponents.Uint64ByteSliceConverter(),
		ShardCoordinator: e.shardCoordinator,
	}
	epochStartHeadersSyncer, err := sync.NewHeadersSyncHandler(argsNewHeadersSync)
	if err != nil {
		return nil, err
	}

	argsNewSyncAccountsDBsHandler := sync.ArgsNewSyncAccountsDBsHandler{
		AccountsDBsSyncers: accountsDBSyncerContainer,
		ActiveAccountsDBs:  e.activeAccountsDBs,
	}
	epochStartTrieSyncer, err := sync.NewSyncAccountsDBsHandler(argsNewSyncAccountsDBsHandler)
	if err != nil {
		return nil, err
	}

	storer, err := e.storageService.GetStorer(dataRetriever.MiniBlockUnit)
	if err != nil {
		return nil, err
	}

	argsMiniBlockSyncer := sync.ArgsNewPendingMiniBlocksSyncer{
		Storage:        storer,
		Cache:          e.dataPool.MiniBlocks(),
		Marshalizer:    e.coreComponents.InternalMarshalizer(),
		RequestHandler: e.requestHandler,
	}
	epochStartMiniBlocksSyncer, err := sync.NewPendingMiniBlocksSyncer(argsMiniBlockSyncer)
	if err != nil {
		return nil, err
	}

	argsPendingTransactions := sync.ArgsNewTransactionsSyncer{
		DataPools:      e.dataPool,
		Storages:       e.storageService,
		Marshaller:     e.coreComponents.InternalMarshalizer(),
		RequestHandler: e.requestHandler,
	}
	epochStartTransactionsSyncer, err := sync.NewTransactionsSyncer(argsPendingTransactions)
	if err != nil {
		return nil, err
	}

	argsSyncState := sync.ArgsNewSyncState{
		Headers:      epochStartHeadersSyncer,
		Tries:        epochStartTrieSyncer,
		MiniBlocks:   epochStartMiniBlocksSyncer,
		Transactions: epochStartTransactionsSyncer,
	}
	stateSyncer, err := sync.NewSyncState(argsSyncState)
	if err != nil {
		return nil, err
	}

	var keysStorer storage.Storer
	var keysVals storage.Storer

	defer func() {
		if err != nil {
			if !check.IfNil(keysStorer) {
				_ = keysStorer.Close()
			}
			if !check.IfNil(keysVals) {
				_ = keysVals.Close()
			}
		}
	}()

	keysStorer, err = createStorer(e.exportStateKeysConfig, e.exportFolder)
	if err != nil {
		return nil, fmt.Errorf("%w while creating keys storer", err)
	}
	keysVals, err = createStorer(e.exportStateStorageConfig, e.exportFolder)
	if err != nil {
		return nil, fmt.Errorf("%w while creating keys-values storer", err)
	}

	arg := storing.ArgHardforkStorer{
		KeysStore:   keysStorer,
		KeyValue:    keysVals,
		Marshalizer: e.coreComponents.InternalMarshalizer(),
	}
	hs, err := storing.NewHardforkStorer(arg)
	if err != nil {
		return nil, fmt.Errorf("%w while creating hardfork storer", err)
	}

	argsExporter := genesis.ArgsNewStateExporter{
		ShardCoordinator:         e.shardCoordinator,
		StateSyncer:              stateSyncer,
		Marshalizer:              e.coreComponents.InternalMarshalizer(),
		HardforkStorer:           hs,
		Hasher:                   e.coreComponents.Hasher(),
		ExportFolder:             e.exportFolder,
		ValidatorPubKeyConverter: e.coreComponents.ValidatorPubKeyConverter(),
		AddressPubKeyConverter:   e.coreComponents.AddressPubKeyConverter(),
		GenesisNodesSetupHandler: e.coreComponents.GenesisNodesSetup(),
	}
	exportHandler, err := genesis.NewStateExporter(argsExporter)
	if err != nil {
		return nil, err
	}

	e.epochStartTrigger = epochHandler
	err = e.createInterceptors()
	if err != nil {
		return nil, err
	}

	e.mainInterceptorsContainer.Iterate(func(key string, interceptor process.Interceptor) bool {
		errNotCritical = interceptor.SetInterceptedDebugHandler(debugger)
		if errNotCritical != nil {
			log.Warn("error setting debugger", "interceptor", key, "error", errNotCritical)
		}

		return true
	})

	return exportHandler, nil
}

func (e *exportHandlerFactory) prepareFolders(folder string) error {
	err := os.RemoveAll(folder)
	if err != nil {
		return err
	}

	return os.MkdirAll(folder, os.ModePerm)
}

func (e *exportHandlerFactory) createInterceptors() error {
	argsInterceptors := ArgsNewFullSyncInterceptorsContainerFactory{
		CoreComponents:                   e.coreComponents,
		CryptoComponents:                 e.cryptoComponents,
		Accounts:                         e.accounts,
		ShardCoordinator:                 e.shardCoordinator,
		NodesCoordinator:                 e.nodesCoordinator,
		MainMessenger:                    e.networkComponents.NetworkMessenger(),
		FullArchiveMessenger:             e.networkComponents.FullArchiveNetworkMessenger(),
		Store:                            e.storageService,
		DataPool:                         e.dataPool,
		MaxTxNonceDeltaAllowed:           math.MaxInt32,
		TxFeeHandler:                     &disabled.FeeHandler{},
		BlockBlackList:                   cache.NewTimeCache(time.Second),
		HeaderSigVerifier:                e.headerSigVerifier,
		HeaderIntegrityVerifier:          e.headerIntegrityVerifier,
		SizeCheckDelta:                   math.MaxUint32,
		ValidityAttester:                 e.validityAttester,
		EpochStartTrigger:                e.epochStartTrigger,
		WhiteListHandler:                 e.whiteListHandler,
		WhiteListerVerifiedTxs:           e.whiteListerVerifiedTxs,
		MainInterceptorsContainer:        e.mainInterceptorsContainer,
		FullArchiveInterceptorsContainer: e.fullArchiveInterceptorsContainer,
		AntifloodHandler:                 e.networkComponents.InputAntiFloodHandler(),
		NodeOperationMode:                e.nodeOperationMode,
	}
	fullSyncInterceptors, err := NewFullSyncInterceptorsContainerFactory(argsInterceptors)
	if err != nil {
		return err
	}

	mainInterceptorsContainer, fullArchiveInterceptorsContainer, err := fullSyncInterceptors.Create()
	if err != nil {
		return err
	}

	e.mainInterceptorsContainer = mainInterceptorsContainer
	e.fullArchiveInterceptorsContainer = fullArchiveInterceptorsContainer
	return nil
}

func createStorer(storageConfig config.StorageConfig, folder string) (storage.Storer, error) {
	dbConfig := storageFactory.GetDBFromConfig(storageConfig.DB)
	dbConfig.FilePath = path.Join(folder, storageConfig.DB.FilePath)
	accountsTrieStorage, err := storageunit.NewStorageUnitFromConf(
		storageFactory.GetCacherFromConfig(storageConfig.Cache),
		dbConfig,
	)
	if err != nil {
		return nil, err
	}

	return accountsTrieStorage, nil
}

// IsInterfaceNil returns true if underlying object is nil
func (e *exportHandlerFactory) IsInterfaceNil() bool {
	return e == nil
}<|MERGE_RESOLUTION|>--- conflicted
+++ resolved
@@ -294,11 +294,10 @@
 		return nil, err
 	}
 	argsEpochTrigger := shardchain.ArgsShardEpochStartTrigger{
-<<<<<<< HEAD
-		Marshalizer:            e.CoreComponents.InternalMarshalizer(),
-		Hasher:                 e.CoreComponents.Hasher(),
+		Marshalizer:            e.coreComponents.InternalMarshalizer(),
+		Hasher:                 e.coreComponents.Hasher(),
 		HeaderValidator:        e.headerValidator,
-		Uint64Converter:        e.CoreComponents.Uint64ByteSliceConverter(),
+		Uint64Converter:        e.coreComponents.Uint64ByteSliceConverter(),
 		DataPool:               e.dataPool,
 		Storage:                e.storageService,
 		RequestHandler:         e.requestHandler,
@@ -309,24 +308,7 @@
 		PeerMiniBlocksSyncer:   peerMiniBlocksSyncer,
 		RoundHandler:           e.roundHandler,
 		AppStatusHandler:       e.statusCoreComponents.AppStatusHandler(),
-		EnableEpochsHandler:    e.CoreComponents.EnableEpochsHandler(),
-=======
-		Marshalizer:          e.coreComponents.InternalMarshalizer(),
-		Hasher:               e.coreComponents.Hasher(),
-		HeaderValidator:      e.headerValidator,
-		Uint64Converter:      e.coreComponents.Uint64ByteSliceConverter(),
-		DataPool:             e.dataPool,
-		Storage:              e.storageService,
-		RequestHandler:       e.requestHandler,
-		EpochStartNotifier:   notifier.NewEpochStartSubscriptionHandler(),
-		Epoch:                0,
-		Validity:             process.MetaBlockValidity,
-		Finality:             process.BlockFinality,
-		PeerMiniBlocksSyncer: peerMiniBlocksSyncer,
-		RoundHandler:         e.roundHandler,
-		AppStatusHandler:     e.statusCoreComponents.AppStatusHandler(),
-		EnableEpochsHandler:  e.coreComponents.EnableEpochsHandler(),
->>>>>>> 32c3f05f
+		EnableEpochsHandler:    e.coreComponents.EnableEpochsHandler(),
 	}
 	epochHandler, err := shardchain.NewEpochStartTrigger(&argsEpochTrigger)
 	if err != nil {
