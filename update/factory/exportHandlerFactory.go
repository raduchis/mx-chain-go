package factory

import (
	"fmt"
	"math"
	"os"
	"path"
	"time"

	"github.com/ElrondNetwork/elrond-go-core/core/check"
	logger "github.com/ElrondNetwork/elrond-go-logger"
	"github.com/ElrondNetwork/elrond-go/common"
	"github.com/ElrondNetwork/elrond-go/config"
	"github.com/ElrondNetwork/elrond-go/dataRetriever"
	"github.com/ElrondNetwork/elrond-go/debug/factory"
	"github.com/ElrondNetwork/elrond-go/epochStart"
	"github.com/ElrondNetwork/elrond-go/epochStart/notifier"
	"github.com/ElrondNetwork/elrond-go/epochStart/shardchain"
	"github.com/ElrondNetwork/elrond-go/genesis/process/disabled"
	"github.com/ElrondNetwork/elrond-go/p2p"
	"github.com/ElrondNetwork/elrond-go/process"
	"github.com/ElrondNetwork/elrond-go/sharding"
	"github.com/ElrondNetwork/elrond-go/state"
	"github.com/ElrondNetwork/elrond-go/storage"
	storageFactory "github.com/ElrondNetwork/elrond-go/storage/factory"
	"github.com/ElrondNetwork/elrond-go/storage/storageUnit"
	"github.com/ElrondNetwork/elrond-go/storage/timecache"
	"github.com/ElrondNetwork/elrond-go/trie"
	"github.com/ElrondNetwork/elrond-go/update"
	"github.com/ElrondNetwork/elrond-go/update/genesis"
	"github.com/ElrondNetwork/elrond-go/update/genesis/trieExport"
	"github.com/ElrondNetwork/elrond-go/update/storing"
	"github.com/ElrondNetwork/elrond-go/update/sync"
)

var log = logger.GetOrCreate("update/factory")

// ArgsExporter is the argument structure to create a new exporter
type ArgsExporter struct {
	CoreComponents            process.CoreComponentsHolder
	CryptoComponents          process.CryptoComponentsHolder
	HeaderValidator           epochStart.HeaderValidator
	DataPool                  dataRetriever.PoolsHolder
	StorageService            dataRetriever.StorageService
	RequestHandler            process.RequestHandler
	ShardCoordinator          sharding.Coordinator
	Messenger                 p2p.Messenger
	ActiveAccountsDBs         map[state.AccountsDbIdentifier]state.AccountsAdapter
	ExistingResolvers         dataRetriever.ResolversContainer
	ExportFolder              string
	ExportTriesStorageConfig  config.StorageConfig
	ExportStateStorageConfig  config.StorageConfig
	ExportStateKeysConfig     config.StorageConfig
	MaxTrieLevelInMemory      uint
	WhiteListHandler          process.WhiteListHandler
	WhiteListerVerifiedTxs    process.WhiteListHandler
	InterceptorsContainer     process.InterceptorsContainer
	NodesCoordinator          sharding.NodesCoordinator
	HeaderSigVerifier         process.InterceptedHeaderSigVerifier
	HeaderIntegrityVerifier   process.HeaderIntegrityVerifier
	ValidityAttester          process.ValidityAttester
	InputAntifloodHandler     process.P2PAntifloodHandler
	OutputAntifloodHandler    process.P2PAntifloodHandler
	RoundHandler              process.RoundHandler
	InterceptorDebugConfig    config.InterceptorResolverDebugConfig
	EnableSignTxWithHashEpoch uint32
	MaxHardCapForMissingNodes int
	NumConcurrentTrieSyncers  int
	TrieSyncerVersion         int
}

type exportHandlerFactory struct {
	CoreComponents            process.CoreComponentsHolder
	CryptoComponents          process.CryptoComponentsHolder
	headerValidator           epochStart.HeaderValidator
	dataPool                  dataRetriever.PoolsHolder
	storageService            dataRetriever.StorageService
	requestHandler            process.RequestHandler
	shardCoordinator          sharding.Coordinator
	messenger                 p2p.Messenger
	activeAccountsDBs         map[state.AccountsDbIdentifier]state.AccountsAdapter
	exportFolder              string
	exportTriesStorageConfig  config.StorageConfig
	exportStateStorageConfig  config.StorageConfig
	exportStateKeysConfig     config.StorageConfig
	maxTrieLevelInMemory      uint
	whiteListHandler          process.WhiteListHandler
	whiteListerVerifiedTxs    process.WhiteListHandler
	interceptorsContainer     process.InterceptorsContainer
	existingResolvers         dataRetriever.ResolversContainer
	epochStartTrigger         epochStart.TriggerHandler
	accounts                  state.AccountsAdapter
	nodesCoordinator          sharding.NodesCoordinator
	headerSigVerifier         process.InterceptedHeaderSigVerifier
	headerIntegrityVerifier   process.HeaderIntegrityVerifier
	validityAttester          process.ValidityAttester
	resolverContainer         dataRetriever.ResolversContainer
	inputAntifloodHandler     process.P2PAntifloodHandler
	outputAntifloodHandler    process.P2PAntifloodHandler
	roundHandler              process.RoundHandler
	interceptorDebugConfig    config.InterceptorResolverDebugConfig
	enableSignTxWithHashEpoch uint32
	maxHardCapForMissingNodes int
	numConcurrentTrieSyncers  int
	trieSyncerVersion         int
}

// NewExportHandlerFactory creates an exporter factory
func NewExportHandlerFactory(args ArgsExporter) (*exportHandlerFactory, error) {
	if check.IfNil(args.ShardCoordinator) {
		return nil, update.ErrNilShardCoordinator
	}
	if check.IfNil(args.CoreComponents) {
		return nil, update.ErrNilCoreComponents
	}
	if check.IfNil(args.CryptoComponents) {
		return nil, update.ErrNilCryptoComponents
	}
	if check.IfNil(args.CoreComponents.Hasher()) {
		return nil, update.ErrNilHasher
	}
	if check.IfNil(args.CoreComponents.InternalMarshalizer()) {
		return nil, update.ErrNilMarshalizer
	}
	if check.IfNil(args.HeaderValidator) {
		return nil, update.ErrNilHeaderValidator
	}
	if check.IfNil(args.CoreComponents.Uint64ByteSliceConverter()) {
		return nil, update.ErrNilUint64Converter
	}
	if check.IfNil(args.DataPool) {
		return nil, update.ErrNilDataPoolHolder
	}
	if check.IfNil(args.StorageService) {
		return nil, update.ErrNilStorage
	}
	if check.IfNil(args.RequestHandler) {
		return nil, update.ErrNilRequestHandler
	}
	if check.IfNil(args.Messenger) {
		return nil, update.ErrNilMessenger
	}
	if args.ActiveAccountsDBs == nil {
		return nil, update.ErrNilAccounts
	}
	if check.IfNil(args.WhiteListHandler) {
		return nil, update.ErrNilWhiteListHandler
	}
	if check.IfNil(args.WhiteListerVerifiedTxs) {
		return nil, update.ErrNilWhiteListHandler
	}
	if check.IfNil(args.InterceptorsContainer) {
		return nil, update.ErrNilInterceptorsContainer
	}
	if check.IfNil(args.ExistingResolvers) {
		return nil, update.ErrNilResolverContainer
	}
	if check.IfNil(args.CryptoComponents.MultiSigner()) {
		return nil, update.ErrNilMultiSigner
	}
	if check.IfNil(args.NodesCoordinator) {
		return nil, update.ErrNilNodesCoordinator
	}
	if check.IfNil(args.CryptoComponents.TxSingleSigner()) {
		return nil, update.ErrNilSingleSigner
	}
	if check.IfNil(args.CoreComponents.AddressPubKeyConverter()) {
		return nil, update.ErrNilPubKeyConverter
	}
	if check.IfNil(args.CoreComponents.ValidatorPubKeyConverter()) {
		return nil, update.ErrNilPubKeyConverter
	}
	if check.IfNil(args.CryptoComponents.BlockSignKeyGen()) {
		return nil, update.ErrNilBlockKeyGen
	}
	if check.IfNil(args.CryptoComponents.TxSignKeyGen()) {
		return nil, update.ErrNilKeyGenerator
	}
	if check.IfNil(args.CryptoComponents.BlockSigner()) {
		return nil, update.ErrNilBlockSigner
	}
	if check.IfNil(args.HeaderSigVerifier) {
		return nil, update.ErrNilHeaderSigVerifier
	}
	if check.IfNil(args.HeaderIntegrityVerifier) {
		return nil, update.ErrNilHeaderIntegrityVerifier
	}
	if check.IfNil(args.ValidityAttester) {
		return nil, update.ErrNilValidityAttester
	}
	if check.IfNil(args.CoreComponents.TxMarshalizer()) {
		return nil, update.ErrNilMarshalizer
	}
	if check.IfNil(args.InputAntifloodHandler) {
		return nil, update.ErrNilAntiFloodHandler
	}
	if check.IfNil(args.OutputAntifloodHandler) {
		return nil, update.ErrNilAntiFloodHandler
	}
	if check.IfNil(args.RoundHandler) {
		return nil, update.ErrNilRoundHandler
	}
	if check.IfNil(args.CoreComponents.TxSignHasher()) {
		return nil, update.ErrNilHasher
	}
	if check.IfNil(args.CoreComponents.EpochNotifier()) {
		return nil, update.ErrNilEpochNotifier
	}
	if args.MaxHardCapForMissingNodes < 1 {
		return nil, update.ErrInvalidMaxHardCapForMissingNodes
	}
	if args.NumConcurrentTrieSyncers < 1 {
		return nil, update.ErrInvalidNumConcurrentTrieSyncers
	}
	err := trie.CheckTrieSyncerVersion(args.TrieSyncerVersion)
	if err != nil {
		return nil, err
	}

	e := &exportHandlerFactory{
		CoreComponents:            args.CoreComponents,
		CryptoComponents:          args.CryptoComponents,
		headerValidator:           args.HeaderValidator,
		dataPool:                  args.DataPool,
		storageService:            args.StorageService,
		requestHandler:            args.RequestHandler,
		shardCoordinator:          args.ShardCoordinator,
		messenger:                 args.Messenger,
		activeAccountsDBs:         args.ActiveAccountsDBs,
		exportFolder:              args.ExportFolder,
		exportTriesStorageConfig:  args.ExportTriesStorageConfig,
		exportStateStorageConfig:  args.ExportStateStorageConfig,
		exportStateKeysConfig:     args.ExportStateKeysConfig,
		interceptorsContainer:     args.InterceptorsContainer,
		whiteListHandler:          args.WhiteListHandler,
		whiteListerVerifiedTxs:    args.WhiteListerVerifiedTxs,
		existingResolvers:         args.ExistingResolvers,
		accounts:                  args.ActiveAccountsDBs[state.UserAccountsState],
		nodesCoordinator:          args.NodesCoordinator,
		headerSigVerifier:         args.HeaderSigVerifier,
		headerIntegrityVerifier:   args.HeaderIntegrityVerifier,
		validityAttester:          args.ValidityAttester,
		inputAntifloodHandler:     args.InputAntifloodHandler,
		outputAntifloodHandler:    args.OutputAntifloodHandler,
		maxTrieLevelInMemory:      args.MaxTrieLevelInMemory,
		roundHandler:              args.RoundHandler,
		interceptorDebugConfig:    args.InterceptorDebugConfig,
		enableSignTxWithHashEpoch: args.EnableSignTxWithHashEpoch,
		maxHardCapForMissingNodes: args.MaxHardCapForMissingNodes,
		numConcurrentTrieSyncers:  args.NumConcurrentTrieSyncers,
		trieSyncerVersion:         args.TrieSyncerVersion,
	}
	log.Debug("exportHandlerFactory: enable epoch for transaction signed with tx hash", "epoch", e.enableSignTxWithHashEpoch)

	return e, nil
}

// Create makes a new export handler
func (e *exportHandlerFactory) Create() (update.ExportHandler, error) {
	err := e.prepareFolders(e.exportFolder)
	if err != nil {
		return nil, err
	}

	// TODO reuse the debugger when the one used for regular resolvers & interceptors will be moved inside the status components
	debugger, errNotCritical := factory.NewInterceptorResolverDebuggerFactory(e.interceptorDebugConfig)
	if errNotCritical != nil {
		log.Warn("error creating hardfork debugger", "error", errNotCritical)
	}

	argsPeerMiniBlocksSyncer := shardchain.ArgPeerMiniBlockSyncer{
		MiniBlocksPool: e.dataPool.MiniBlocks(),
		Requesthandler: e.requestHandler,
	}
	peerMiniBlocksSyncer, err := shardchain.NewPeerMiniBlockSyncer(argsPeerMiniBlocksSyncer)
	if err != nil {
		return nil, err
	}
	argsEpochTrigger := shardchain.ArgsShardEpochStartTrigger{
		Marshalizer:          e.CoreComponents.InternalMarshalizer(),
		Hasher:               e.CoreComponents.Hasher(),
		HeaderValidator:      e.headerValidator,
		Uint64Converter:      e.CoreComponents.Uint64ByteSliceConverter(),
		DataPool:             e.dataPool,
		Storage:              e.storageService,
		RequestHandler:       e.requestHandler,
		EpochStartNotifier:   notifier.NewEpochStartSubscriptionHandler(),
		Epoch:                0,
		Validity:             process.MetaBlockValidity,
		Finality:             process.BlockFinality,
		PeerMiniBlocksSyncer: peerMiniBlocksSyncer,
		RoundHandler:         e.roundHandler,
		AppStatusHandler:     e.CoreComponents.StatusHandler(),
	}
	epochHandler, err := shardchain.NewEpochStartTrigger(&argsEpochTrigger)
	if err != nil {
		return nil, err
	}

	argsDataTrieFactory := ArgsNewDataTrieFactory{
		StorageConfig:        e.exportTriesStorageConfig,
		SyncFolder:           e.exportFolder,
		Marshalizer:          e.CoreComponents.InternalMarshalizer(),
		Hasher:               e.CoreComponents.Hasher(),
		ShardCoordinator:     e.shardCoordinator,
		MaxTrieLevelInMemory: e.maxTrieLevelInMemory,
	}
	dataTriesContainerFactory, err := NewDataTrieFactory(argsDataTrieFactory)
	if err != nil {
		return nil, err
	}

	trieStorageManager := dataTriesContainerFactory.TrieStorageManager()
	defer func() {
		if err != nil {
			if !check.IfNil(trieStorageManager) {
				_ = trieStorageManager.Close()
			}
		}
	}()

	dataTries, err := dataTriesContainerFactory.Create()
	if err != nil {
		return nil, err
	}

	argsResolvers := ArgsNewResolversContainerFactory{
		ShardCoordinator:           e.shardCoordinator,
		Messenger:                  e.messenger,
		Marshalizer:                e.CoreComponents.InternalMarshalizer(),
		DataTrieContainer:          dataTries,
		ExistingResolvers:          e.existingResolvers,
		NumConcurrentResolvingJobs: 100,
		InputAntifloodHandler:      e.inputAntifloodHandler,
		OutputAntifloodHandler:     e.outputAntifloodHandler,
	}
	resolversFactory, err := NewResolversContainerFactory(argsResolvers)
	if err != nil {
		return nil, err
	}
	e.resolverContainer, err = resolversFactory.Create()
	if err != nil {
		return nil, err
	}

	e.resolverContainer.Iterate(func(key string, resolver dataRetriever.Resolver) bool {
		errNotCritical = resolver.SetResolverDebugHandler(debugger)
		if errNotCritical != nil {
			log.Warn("error setting debugger", "resolver", key, "error", errNotCritical)
		}

		return true
	})

	keysStorer, err := createStorer(e.exportStateKeysConfig, e.exportFolder)
	if err != nil {
		return nil, fmt.Errorf("%w while creating keys storer", err)
	}
	keysVals, err := createStorer(e.exportStateStorageConfig, e.exportFolder)
	if err != nil {
		return nil, fmt.Errorf("%w while creating keys-values storer", err)
	}

	arg := storing.ArgHardforkStorer{
		KeysStore:   keysStorer,
		KeyValue:    keysVals,
		Marshalizer: e.CoreComponents.InternalMarshalizer(),
	}
	hs, err := storing.NewHardforkStorer(arg)
	if err != nil {
		return nil, err
	}

	trieExporter, err := trieExport.NewTrieExport(
		e.exportFolder,
		e.shardCoordinator,
		e.CoreComponents.InternalMarshalizer(),
		hs,
		e.CoreComponents.ValidatorPubKeyConverter(),
		e.CoreComponents.AddressPubKeyConverter(),
		e.CoreComponents.GenesisNodesSetup(),
	)
	if err != nil {
		return nil, err
	}

	argsAccountsSyncers := ArgsNewAccountsDBSyncersContainerFactory{
		TrieCacher:                e.dataPool.TrieNodes(),
		RequestHandler:            e.requestHandler,
		ShardCoordinator:          e.shardCoordinator,
		Hasher:                    e.CoreComponents.Hasher(),
		Marshalizer:               e.CoreComponents.InternalMarshalizer(),
		TrieStorageManager:        trieStorageManager,
		TimoutGettingTrieNode:     common.TimeoutGettingTrieNodesInHardfork,
		MaxTrieLevelInMemory:      e.maxTrieLevelInMemory,
		MaxHardCapForMissingNodes: e.maxHardCapForMissingNodes,
		NumConcurrentTrieSyncers:  e.numConcurrentTrieSyncers,
		TrieSyncerVersion:         e.trieSyncerVersion,
<<<<<<< HEAD
		TrieExporter:              trieExporter,
=======
		AddressPubKeyConverter:    e.CoreComponents.AddressPubKeyConverter(),
>>>>>>> 8967080a
	}
	accountsDBSyncerFactory, err := NewAccountsDBSContainerFactory(argsAccountsSyncers)
	if err != nil {
		return nil, err
	}
	accountsDBSyncerContainer, err := accountsDBSyncerFactory.Create()
	if err != nil {
		return nil, err
	}

	argsNewHeadersSync := sync.ArgsNewHeadersSyncHandler{
		StorageService:   e.storageService,
		Cache:            e.dataPool.Headers(),
		Marshalizer:      e.CoreComponents.InternalMarshalizer(),
		Hasher:           e.CoreComponents.Hasher(),
		EpochHandler:     epochHandler,
		RequestHandler:   e.requestHandler,
		Uint64Converter:  e.CoreComponents.Uint64ByteSliceConverter(),
		ShardCoordinator: e.shardCoordinator,
	}
	epochStartHeadersSyncer, err := sync.NewHeadersSyncHandler(argsNewHeadersSync)
	if err != nil {
		return nil, err
	}

	argsNewSyncAccountsDBsHandler := sync.ArgsNewSyncAccountsDBsHandler{
		AccountsDBsSyncers: accountsDBSyncerContainer,
		ActiveAccountsDBs:  e.activeAccountsDBs,
	}
	epochStartTrieSyncer, err := sync.NewSyncAccountsDBsHandler(argsNewSyncAccountsDBsHandler)
	if err != nil {
		return nil, err
	}

	argsMiniBlockSyncer := sync.ArgsNewPendingMiniBlocksSyncer{
		Storage:        e.storageService.GetStorer(dataRetriever.MiniBlockUnit),
		Cache:          e.dataPool.MiniBlocks(),
		Marshalizer:    e.CoreComponents.InternalMarshalizer(),
		RequestHandler: e.requestHandler,
	}
	epochStartMiniBlocksSyncer, err := sync.NewPendingMiniBlocksSyncer(argsMiniBlockSyncer)
	if err != nil {
		return nil, err
	}

	argsPendingTransactions := sync.ArgsNewPendingTransactionsSyncer{
		DataPools:      e.dataPool,
		Storages:       e.storageService,
		Marshalizer:    e.CoreComponents.InternalMarshalizer(),
		RequestHandler: e.requestHandler,
	}
	epochStartTransactionsSyncer, err := sync.NewPendingTransactionsSyncer(argsPendingTransactions)
	if err != nil {
		return nil, err
	}

	argsSyncState := sync.ArgsNewSyncState{
		Headers:      epochStartHeadersSyncer,
		Tries:        epochStartTrieSyncer,
		MiniBlocks:   epochStartMiniBlocksSyncer,
		Transactions: epochStartTransactionsSyncer,
	}
	stateSyncer, err := sync.NewSyncState(argsSyncState)
	if err != nil {
		return nil, err
	}

	argsExporter := genesis.ArgsNewStateExporter{
		ShardCoordinator:         e.shardCoordinator,
		StateSyncer:              stateSyncer,
		Marshalizer:              e.CoreComponents.InternalMarshalizer(),
		HardforkStorer:           hs,
		Hasher:                   e.CoreComponents.Hasher(),
		ExportFolder:             e.exportFolder,
		ValidatorPubKeyConverter: e.CoreComponents.ValidatorPubKeyConverter(),
		AddressPubKeyConverter:   e.CoreComponents.AddressPubKeyConverter(),
		GenesisNodesSetupHandler: e.CoreComponents.GenesisNodesSetup(),
	}
	exportHandler, err := genesis.NewStateExporter(argsExporter)
	if err != nil {
		return nil, err
	}

	e.epochStartTrigger = epochHandler
	err = e.createInterceptors()
	if err != nil {
		return nil, err
	}

	e.interceptorsContainer.Iterate(func(key string, interceptor process.Interceptor) bool {
		errNotCritical = interceptor.SetInterceptedDebugHandler(debugger)
		if errNotCritical != nil {
			log.Warn("error setting debugger", "interceptor", key, "error", errNotCritical)
		}

		return true
	})

	return exportHandler, nil
}

func (e *exportHandlerFactory) prepareFolders(folder string) error {
	err := os.RemoveAll(folder)
	if err != nil {
		return err
	}

	return os.MkdirAll(folder, os.ModePerm)
}

func (e *exportHandlerFactory) createInterceptors() error {
	argsInterceptors := ArgsNewFullSyncInterceptorsContainerFactory{
		CoreComponents:            e.CoreComponents,
		CryptoComponents:          e.CryptoComponents,
		Accounts:                  e.accounts,
		ShardCoordinator:          e.shardCoordinator,
		NodesCoordinator:          e.nodesCoordinator,
		Messenger:                 e.messenger,
		Store:                     e.storageService,
		DataPool:                  e.dataPool,
		MaxTxNonceDeltaAllowed:    math.MaxInt32,
		TxFeeHandler:              &disabled.FeeHandler{},
		BlockBlackList:            timecache.NewTimeCache(time.Second),
		HeaderSigVerifier:         e.headerSigVerifier,
		HeaderIntegrityVerifier:   e.headerIntegrityVerifier,
		SizeCheckDelta:            math.MaxUint32,
		ValidityAttester:          e.validityAttester,
		EpochStartTrigger:         e.epochStartTrigger,
		WhiteListHandler:          e.whiteListHandler,
		WhiteListerVerifiedTxs:    e.whiteListerVerifiedTxs,
		InterceptorsContainer:     e.interceptorsContainer,
		AntifloodHandler:          e.inputAntifloodHandler,
		EnableSignTxWithHashEpoch: e.enableSignTxWithHashEpoch,
	}
	fullSyncInterceptors, err := NewFullSyncInterceptorsContainerFactory(argsInterceptors)
	if err != nil {
		return err
	}

	interceptorsContainer, err := fullSyncInterceptors.Create()
	if err != nil {
		return err
	}

	e.interceptorsContainer = interceptorsContainer
	return nil
}

func createStorer(storageConfig config.StorageConfig, folder string) (storage.Storer, error) {
	dbConfig := storageFactory.GetDBFromConfig(storageConfig.DB)
	dbConfig.FilePath = path.Join(folder, storageConfig.DB.FilePath)
	accountsTrieStorage, err := storageUnit.NewStorageUnitFromConf(
		storageFactory.GetCacherFromConfig(storageConfig.Cache),
		dbConfig,
		storageFactory.GetBloomFromConfig(storageConfig.Bloom),
	)
	if err != nil {
		return nil, err
	}

	return accountsTrieStorage, nil
}

// IsInterfaceNil returns true if underlying object is nil
func (e *exportHandlerFactory) IsInterfaceNil() bool {
	return e == nil
}<|MERGE_RESOLUTION|>--- conflicted
+++ resolved
@@ -396,11 +396,8 @@
 		MaxHardCapForMissingNodes: e.maxHardCapForMissingNodes,
 		NumConcurrentTrieSyncers:  e.numConcurrentTrieSyncers,
 		TrieSyncerVersion:         e.trieSyncerVersion,
-<<<<<<< HEAD
+		AddressPubKeyConverter:    e.CoreComponents.AddressPubKeyConverter(),
 		TrieExporter:              trieExporter,
-=======
-		AddressPubKeyConverter:    e.CoreComponents.AddressPubKeyConverter(),
->>>>>>> 8967080a
 	}
 	accountsDBSyncerFactory, err := NewAccountsDBSContainerFactory(argsAccountsSyncers)
 	if err != nil {
