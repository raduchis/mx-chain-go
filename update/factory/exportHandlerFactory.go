--- conflicted
+++ resolved
@@ -65,10 +65,6 @@
 	RoundHandler              process.RoundHandler
 	PeersRatingHandler        dataRetriever.PeersRatingHandler
 	InterceptorDebugConfig    config.InterceptorResolverDebugConfig
-<<<<<<< HEAD
-	EnableEpochs              config.EnableEpochs
-=======
->>>>>>> b1a9a213
 	MaxHardCapForMissingNodes int
 	NumConcurrentTrieSyncers  int
 	TrieSyncerVersion         int
@@ -107,10 +103,6 @@
 	roundHandler              process.RoundHandler
 	peersRatingHandler        dataRetriever.PeersRatingHandler
 	interceptorDebugConfig    config.InterceptorResolverDebugConfig
-<<<<<<< HEAD
-	enableEpochs              config.EnableEpochs
-=======
->>>>>>> b1a9a213
 	maxHardCapForMissingNodes int
 	numConcurrentTrieSyncers  int
 	trieSyncerVersion         int
@@ -268,10 +260,6 @@
 		roundHandler:              args.RoundHandler,
 		peersRatingHandler:        args.PeersRatingHandler,
 		interceptorDebugConfig:    args.InterceptorDebugConfig,
-<<<<<<< HEAD
-		enableEpochs:              args.EnableEpochs,
-=======
->>>>>>> b1a9a213
 		maxHardCapForMissingNodes: args.MaxHardCapForMissingNodes,
 		numConcurrentTrieSyncers:  args.NumConcurrentTrieSyncers,
 		trieSyncerVersion:         args.TrieSyncerVersion,
@@ -556,11 +544,7 @@
 		DataPool:                e.dataPool,
 		MaxTxNonceDeltaAllowed:  math.MaxInt32,
 		TxFeeHandler:            &disabled.FeeHandler{},
-<<<<<<< HEAD
-		BlockBlackList:          timecache.NewTimeCache(time.Second),
-=======
 		BlockBlackList:          cache.NewTimeCache(time.Second),
->>>>>>> b1a9a213
 		HeaderSigVerifier:       e.headerSigVerifier,
 		HeaderIntegrityVerifier: e.headerIntegrityVerifier,
 		SizeCheckDelta:          math.MaxUint32,
@@ -570,10 +554,6 @@
 		WhiteListerVerifiedTxs:  e.whiteListerVerifiedTxs,
 		InterceptorsContainer:   e.interceptorsContainer,
 		AntifloodHandler:        e.inputAntifloodHandler,
-<<<<<<< HEAD
-		EnableEpochs:            e.enableEpochs,
-=======
->>>>>>> b1a9a213
 	}
 	fullSyncInterceptors, err := NewFullSyncInterceptorsContainerFactory(argsInterceptors)
 	if err != nil {
