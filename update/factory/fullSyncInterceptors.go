package factory

import (
	"github.com/ElrondNetwork/elrond-go/core"
	"github.com/ElrondNetwork/elrond-go/core/check"
	"github.com/ElrondNetwork/elrond-go/core/throttler"
	"github.com/ElrondNetwork/elrond-go/data/state"
	"github.com/ElrondNetwork/elrond-go/dataRetriever"
	"github.com/ElrondNetwork/elrond-go/marshal"
	"github.com/ElrondNetwork/elrond-go/process"
	"github.com/ElrondNetwork/elrond-go/process/dataValidators"
	"github.com/ElrondNetwork/elrond-go/process/factory"
	"github.com/ElrondNetwork/elrond-go/process/interceptors"
	interceptorFactory "github.com/ElrondNetwork/elrond-go/process/interceptors/factory"
	"github.com/ElrondNetwork/elrond-go/process/interceptors/processor"
	"github.com/ElrondNetwork/elrond-go/process/mock"
	"github.com/ElrondNetwork/elrond-go/process/smartContract"
	"github.com/ElrondNetwork/elrond-go/sharding"
	"github.com/ElrondNetwork/elrond-go/update"
)

var _ process.InterceptorsContainerFactory = (*fullSyncInterceptorsContainerFactory)(nil)

const numGoRoutines = 2000

// fullSyncInterceptorsContainerFactory will handle the creation the interceptors container for shards
type fullSyncInterceptorsContainerFactory struct {
	container              process.InterceptorsContainer
	shardCoordinator       sharding.Coordinator
	accounts               state.AccountsAdapter
	store                  dataRetriever.StorageService
	dataPool               dataRetriever.PoolsHolder
	messenger              process.TopicHandler
	nodesCoordinator       sharding.NodesCoordinator
	blockBlackList         process.TimeCacher
	argInterceptorFactory  *interceptorFactory.ArgInterceptedDataFactory
	globalThrottler        process.InterceptorThrottler
	maxTxNonceDeltaAllowed int
	addressPubkeyConv      core.PubkeyConverter
	whiteListHandler       update.WhiteListHandler
	whiteListerVerifiedTxs update.WhiteListHandler
	antifloodHandler       process.P2PAntifloodHandler
}

// ArgsNewFullSyncInterceptorsContainerFactory holds the arguments needed for fullSyncInterceptorsContainerFactory
type ArgsNewFullSyncInterceptorsContainerFactory struct {
	CoreComponents          process.CoreComponentsHolder
	CryptoComponents        process.CryptoComponentsHolder
	Accounts                state.AccountsAdapter
	ShardCoordinator        sharding.Coordinator
	NodesCoordinator        sharding.NodesCoordinator
	Messenger               process.TopicHandler
	Store                   dataRetriever.StorageService
	DataPool                dataRetriever.PoolsHolder
	MaxTxNonceDeltaAllowed  int
	TxFeeHandler            process.FeeHandler
	BlockBlackList          process.TimeCacher
	HeaderSigVerifier       process.InterceptedHeaderSigVerifier
	HeaderIntegrityVerifier process.InterceptedHeaderIntegrityVerifier
	SizeCheckDelta          uint32
	ValidityAttester        process.ValidityAttester
	EpochStartTrigger       process.EpochStartTriggerHandler
	WhiteListHandler        update.WhiteListHandler
	WhiteListerVerifiedTxs  update.WhiteListHandler
	InterceptorsContainer   process.InterceptorsContainer
	AntifloodHandler        process.P2PAntifloodHandler
<<<<<<< HEAD
=======
	NonceConverter          typeConverters.Uint64ByteSliceConverter
	ChainID                 []byte
>>>>>>> c4be2b2a
}

// NewFullSyncInterceptorsContainerFactory is responsible for creating a new interceptors factory object
func NewFullSyncInterceptorsContainerFactory(
	args ArgsNewFullSyncInterceptorsContainerFactory,
) (*fullSyncInterceptorsContainerFactory, error) {
	err := checkBaseParams(
		args.CoreComponents,
		args.CryptoComponents,
		args.ShardCoordinator,
		args.Accounts,
		args.Store,
		args.DataPool,
		args.Messenger,
		args.NodesCoordinator,
<<<<<<< HEAD
		args.BlackList,
=======
		args.BlockBlackList,
		args.NonceConverter,
>>>>>>> c4be2b2a
		args.WhiteListerVerifiedTxs,
	)
	if err != nil {
		return nil, err
	}

	if args.SizeCheckDelta > 0 {
		m := marshal.NewSizeCheckUnmarshalizer(args.CoreComponents.InternalMarshalizer(), args.SizeCheckDelta)
		err = args.CoreComponents.SetInternalMarshalizer(m)
		if err != nil {
			return nil, err
		}
	}
	if check.IfNil(args.TxFeeHandler) {
		return nil, process.ErrNilEconomicsFeeHandler
	}
	if check.IfNil(args.HeaderSigVerifier) {
		return nil, process.ErrNilHeaderSigVerifier
	}
	if check.IfNil(args.HeaderIntegrityVerifier) {
		return nil, process.ErrNilHeaderIntegrityVerifier
	}
	if check.IfNil(args.ValidityAttester) {
		return nil, process.ErrNilValidityAttester
	}
	if check.IfNil(args.EpochStartTrigger) {
		return nil, process.ErrNilEpochStartTrigger
	}
	if check.IfNil(args.InterceptorsContainer) {
		return nil, update.ErrNilInterceptorsContainer
	}
	if check.IfNil(args.WhiteListHandler) {
		return nil, update.ErrNilWhiteListHandler
	}
	if check.IfNil(args.AntifloodHandler) {
		return nil, process.ErrNilAntifloodHandler
	}

	argInterceptorFactory := &interceptorFactory.ArgInterceptedDataFactory{
		CoreComponents:          args.CoreComponents,
		CryptoComponents:        args.CryptoComponents,
		ShardCoordinator:        args.ShardCoordinator,
		NodesCoordinator:        args.NodesCoordinator,
		FeeHandler:              args.TxFeeHandler,
		HeaderSigVerifier:       args.HeaderSigVerifier,
		HeaderIntegrityVerifier: args.HeaderIntegrityVerifier,
		ValidityAttester:        args.ValidityAttester,
		EpochStartTrigger:       args.EpochStartTrigger,
		WhiteListerVerifiedTxs:  args.WhiteListerVerifiedTxs,
		ArgsParser:              smartContract.NewArgumentParser(),
		ChainID:                 args.ChainID,
	}

	icf := &fullSyncInterceptorsContainerFactory{
		container:              args.InterceptorsContainer,
		accounts:               args.Accounts,
		shardCoordinator:       args.ShardCoordinator,
		messenger:              args.Messenger,
		store:                  args.Store,
		dataPool:               args.DataPool,
		nodesCoordinator:       args.NodesCoordinator,
		argInterceptorFactory:  argInterceptorFactory,
		blockBlackList:         args.BlockBlackList,
		maxTxNonceDeltaAllowed: args.MaxTxNonceDeltaAllowed,
		whiteListHandler:       args.WhiteListHandler,
		whiteListerVerifiedTxs: args.WhiteListerVerifiedTxs,
		antifloodHandler:       args.AntifloodHandler,
	}

	icf.globalThrottler, err = throttler.NewNumGoRoutinesThrottler(numGoRoutines)
	if err != nil {
		return nil, err
	}

	return icf, nil
}

// Create returns an interceptor container that will hold all interceptors in the system
func (ficf *fullSyncInterceptorsContainerFactory) Create() (process.InterceptorsContainer, error) {
	err := ficf.generateTxInterceptors()
	if err != nil {
		return nil, err
	}

	err = ficf.generateUnsignedTxsInterceptors()
	if err != nil {
		return nil, err
	}

	err = ficf.generateRewardTxInterceptors()
	if err != nil {
		return nil, err
	}

	err = ficf.generateMiniBlocksInterceptors()
	if err != nil {
		return nil, err
	}

	err = ficf.generateMetachainHeaderInterceptors()
	if err != nil {
		return nil, err
	}

	err = ficf.generateShardHeaderInterceptors()
	if err != nil {
		return nil, err
	}

	err = ficf.generateTrieNodesInterceptors()
	if err != nil {
		return nil, err
	}

	return ficf.container, nil
}

func checkBaseParams(
	coreComponents process.CoreComponentsHolder,
	cryptoComponents process.CryptoComponentsHolder,
	shardCoordinator sharding.Coordinator,
	accounts state.AccountsAdapter,
	store dataRetriever.StorageService,
	dataPool dataRetriever.PoolsHolder,
	messenger process.TopicHandler,
	nodesCoordinator sharding.NodesCoordinator,
<<<<<<< HEAD
	blackList process.BlackListHandler,
=======
	blockBlackList process.TimeCacher,
	nonceConverter typeConverters.Uint64ByteSliceConverter,
>>>>>>> c4be2b2a
	whiteListerVerifiedTxs update.WhiteListHandler,
) error {
	if check.IfNil(coreComponents) {
		return process.ErrNilCoreComponentsHolder
	}
	if check.IfNil(cryptoComponents) {
		return process.ErrNilCryptoComponentsHolder
	}
	if check.IfNil(coreComponents.AddressPubKeyConverter()) {
		return process.ErrNilPubkeyConverter
	}
	if check.IfNil(coreComponents.InternalMarshalizer()) {
		return process.ErrNilMarshalizer
	}
	if check.IfNil(coreComponents.Hasher()) {
		return process.ErrNilHasher
	}
	if check.IfNil(coreComponents.Uint64ByteSliceConverter()) {
		return process.ErrNilUint64Converter
	}
	if len(coreComponents.ChainID()) == 0 {
		return process.ErrInvalidChainID
	}
	if check.IfNil(cryptoComponents.TxSignKeyGen()) {
		return process.ErrNilKeyGen
	}
	if check.IfNil(cryptoComponents.TxSingleSigner()) {
		return process.ErrNilSingleSigner
	}
	if check.IfNil(cryptoComponents.BlockSignKeyGen()) {
		return process.ErrNilKeyGen
	}
	if check.IfNil(cryptoComponents.BlockSigner()) {
		return process.ErrNilSingleSigner
	}
	if check.IfNil(cryptoComponents.MultiSigner()) {
		return process.ErrNilMultiSigVerifier
	}
	if check.IfNil(shardCoordinator) {
		return process.ErrNilShardCoordinator
	}
	if check.IfNil(messenger) {
		return process.ErrNilMessenger
	}
	if check.IfNil(store) {
		return process.ErrNilStore
	}
	if check.IfNil(dataPool) {
		return process.ErrNilDataPoolHolder
	}
	if check.IfNil(nodesCoordinator) {
		return process.ErrNilNodesCoordinator
	}
	if check.IfNil(accounts) {
		return process.ErrNilAccountsAdapter
	}
	if check.IfNil(blockBlackList) {
		return update.ErrNilTimeCache
	}
	if check.IfNil(whiteListerVerifiedTxs) {
		return process.ErrNilWhiteListHandler
	}

	return nil
}

func (ficf *fullSyncInterceptorsContainerFactory) checkIfInterceptorExists(identifier string) bool {
	_, err := ficf.container.Get(identifier)
	return err == nil
}

func (ficf *fullSyncInterceptorsContainerFactory) generateShardHeaderInterceptors() error {
	numShards := ficf.shardCoordinator.NumberOfShards()
	tmpSC, err := sharding.NewMultiShardCoordinator(numShards, core.MetachainShardId)
	if err != nil {
		return err
	}

	keys := make([]string, numShards)
	interceptorsSlice := make([]process.Interceptor, numShards)

	//wire up to topics: shardBlocks_0_META, shardBlocks_1_META ...
	for idx := uint32(0); idx < numShards; idx++ {
		identifierHeader := factory.ShardBlocksTopic + tmpSC.CommunicationIdentifier(idx)
		if ficf.checkIfInterceptorExists(identifierHeader) {
			continue
		}

		interceptor, errCreate := ficf.createOneShardHeaderInterceptor(identifierHeader)
		if errCreate != nil {
			return errCreate
		}

		keys[int(idx)] = identifierHeader
		interceptorsSlice[int(idx)] = interceptor
	}

	return ficf.container.AddMultiple(keys, interceptorsSlice)
}

func (ficf *fullSyncInterceptorsContainerFactory) createOneShardHeaderInterceptor(topic string) (process.Interceptor, error) {
	hdrValidator, err := dataValidators.NewNilHeaderValidator()
	if err != nil {
		return nil, err
	}

	hdrFactory, err := interceptorFactory.NewInterceptedShardHeaderDataFactory(ficf.argInterceptorFactory)
	if err != nil {
		return nil, err
	}

	argProcessor := &processor.ArgHdrInterceptorProcessor{
		Headers:        ficf.dataPool.Headers(),
		HdrValidator:   hdrValidator,
		BlockBlackList: ficf.blockBlackList,
	}
	hdrProcessor, err := processor.NewHdrInterceptorProcessor(argProcessor)
	if err != nil {
		return nil, err
	}

	interceptor, err := interceptors.NewSingleDataInterceptor(
		topic,
		hdrFactory,
		hdrProcessor,
		ficf.globalThrottler,
		ficf.antifloodHandler,
		ficf.whiteListHandler,
	)
	if err != nil {
		return nil, err
	}

	return ficf.createTopicAndAssignHandler(topic, interceptor, true)
}

func (ficf *fullSyncInterceptorsContainerFactory) generateUnsignedTxsInterceptors() error {
	shardC := ficf.shardCoordinator

	numShards := shardC.NumberOfShards()

	keys := make([]string, numShards+1)
	interceptorsSlice := make([]process.Interceptor, numShards+1)

	for idx := uint32(0); idx < numShards; idx++ {
		identifierScr := factory.UnsignedTransactionTopic + shardC.CommunicationIdentifier(idx)
		if ficf.checkIfInterceptorExists(identifierScr) {
			continue
		}

		interceptor, err := ficf.createOneUnsignedTxInterceptor(identifierScr)
		if err != nil {
			return err
		}

		keys[int(idx)] = identifierScr
		interceptorsSlice[int(idx)] = interceptor
	}

	identifierScr := factory.UnsignedTransactionTopic + shardC.CommunicationIdentifier(core.MetachainShardId)
	if !ficf.checkIfInterceptorExists(identifierScr) {
		interceptor, err := ficf.createOneUnsignedTxInterceptor(identifierScr)
		if err != nil {
			return err
		}

		keys[numShards] = identifierScr
		interceptorsSlice[numShards] = interceptor
	}

	return ficf.container.AddMultiple(keys, interceptorsSlice)
}

func (ficf *fullSyncInterceptorsContainerFactory) generateTrieNodesInterceptors() error {
	numShards := ficf.shardCoordinator.NumberOfShards()

	keys := make([]string, 0)
	trieInterceptors := make([]process.Interceptor, 0)

	for i := uint32(0); i < numShards; i++ {
		identifierTrieNodes := factory.AccountTrieNodesTopic + core.CommunicationIdentifierBetweenShards(i, core.MetachainShardId)
		if ficf.checkIfInterceptorExists(identifierTrieNodes) {
			continue
		}

		interceptor, err := ficf.createOneTrieNodesInterceptor(identifierTrieNodes)
		if err != nil {
			return err
		}

		keys = append(keys, identifierTrieNodes)
		trieInterceptors = append(trieInterceptors, interceptor)
	}

	identifierTrieNodes := factory.ValidatorTrieNodesTopic + core.CommunicationIdentifierBetweenShards(core.MetachainShardId, core.MetachainShardId)
	if !ficf.checkIfInterceptorExists(identifierTrieNodes) {
		interceptor, err := ficf.createOneTrieNodesInterceptor(identifierTrieNodes)
		if err != nil {
			return err
		}

		keys = append(keys, identifierTrieNodes)
		trieInterceptors = append(trieInterceptors, interceptor)
	}

	identifierTrieNodes = factory.AccountTrieNodesTopic + core.CommunicationIdentifierBetweenShards(core.MetachainShardId, core.MetachainShardId)
	if !ficf.checkIfInterceptorExists(identifierTrieNodes) {
		interceptor, err := ficf.createOneTrieNodesInterceptor(identifierTrieNodes)
		if err != nil {
			return err
		}

		keys = append(keys, identifierTrieNodes)
		trieInterceptors = append(trieInterceptors, interceptor)
	}

	return ficf.container.AddMultiple(keys, trieInterceptors)
}

func (ficf *fullSyncInterceptorsContainerFactory) createTopicAndAssignHandler(
	topic string,
	interceptor process.Interceptor,
	createChannel bool,
) (process.Interceptor, error) {

	err := ficf.messenger.CreateTopic(topic, createChannel)
	if err != nil {
		return nil, err
	}

	return interceptor, ficf.messenger.RegisterMessageProcessor(topic, interceptor)
}

func (ficf *fullSyncInterceptorsContainerFactory) generateTxInterceptors() error {
	shardC := ficf.shardCoordinator

	numShards := shardC.NumberOfShards()

	keys := make([]string, numShards)
	interceptorSlice := make([]process.Interceptor, numShards)

	for idx := uint32(0); idx < numShards; idx++ {
		identifierTx := factory.TransactionTopic + shardC.CommunicationIdentifier(idx)
		if ficf.checkIfInterceptorExists(identifierTx) {
			continue
		}

		interceptor, err := ficf.createOneTxInterceptor(identifierTx)
		if err != nil {
			return err
		}

		keys[int(idx)] = identifierTx
		interceptorSlice[int(idx)] = interceptor
	}

	//tx interceptor for metachain topic
	identifierTx := factory.TransactionTopic + shardC.CommunicationIdentifier(core.MetachainShardId)
	if !ficf.checkIfInterceptorExists(identifierTx) {
		interceptor, err := ficf.createOneTxInterceptor(identifierTx)
		if err != nil {
			return err
		}

		keys = append(keys, identifierTx)
		interceptorSlice = append(interceptorSlice, interceptor)
	}

	return ficf.container.AddMultiple(keys, interceptorSlice)
}

func (ficf *fullSyncInterceptorsContainerFactory) createOneTxInterceptor(topic string) (process.Interceptor, error) {
	txValidator, err := dataValidators.NewTxValidator(
		ficf.accounts,
		ficf.shardCoordinator,
		ficf.whiteListHandler,
		ficf.addressPubkeyConv,
		ficf.maxTxNonceDeltaAllowed,
	)
	if err != nil {
		return nil, err
	}

	argProcessor := &processor.ArgTxInterceptorProcessor{
		ShardedDataCache: ficf.dataPool.Transactions(),
		TxValidator:      txValidator,
	}
	txProcessor, err := processor.NewTxInterceptorProcessor(argProcessor)
	if err != nil {
		return nil, err
	}

	txFactory, err := interceptorFactory.NewInterceptedTxDataFactory(ficf.argInterceptorFactory)
	if err != nil {
		return nil, err
	}

	interceptor, err := interceptors.NewMultiDataInterceptor(
		topic,
		ficf.argInterceptorFactory.CoreComponents.InternalMarshalizer(),
		txFactory,
		txProcessor,
		ficf.globalThrottler,
		ficf.antifloodHandler,
		ficf.whiteListHandler,
	)
	if err != nil {
		return nil, err
	}

	return ficf.createTopicAndAssignHandler(topic, interceptor, true)
}

func (ficf *fullSyncInterceptorsContainerFactory) createOneUnsignedTxInterceptor(topic string) (process.Interceptor, error) {
	txValidator, err := mock.NewNilTxValidator()
	if err != nil {
		return nil, err
	}

	argProcessor := &processor.ArgTxInterceptorProcessor{
		ShardedDataCache: ficf.dataPool.UnsignedTransactions(),
		TxValidator:      txValidator,
	}
	txProcessor, err := processor.NewTxInterceptorProcessor(argProcessor)
	if err != nil {
		return nil, err
	}

	txFactory, err := interceptorFactory.NewInterceptedUnsignedTxDataFactory(ficf.argInterceptorFactory)
	if err != nil {
		return nil, err
	}

	interceptor, err := interceptors.NewMultiDataInterceptor(
		topic,
		ficf.argInterceptorFactory.CoreComponents.InternalMarshalizer(),
		txFactory,
		txProcessor,
		ficf.globalThrottler,
		ficf.antifloodHandler,
		ficf.whiteListHandler,
	)
	if err != nil {
		return nil, err
	}

	return ficf.createTopicAndAssignHandler(topic, interceptor, true)
}

func (ficf *fullSyncInterceptorsContainerFactory) createOneRewardTxInterceptor(topic string) (process.Interceptor, error) {
	txValidator, err := mock.NewNilTxValidator()
	if err != nil {
		return nil, err
	}

	argProcessor := &processor.ArgTxInterceptorProcessor{
		ShardedDataCache: ficf.dataPool.RewardTransactions(),
		TxValidator:      txValidator,
	}
	txProcessor, err := processor.NewTxInterceptorProcessor(argProcessor)
	if err != nil {
		return nil, err
	}

	txFactory, err := interceptorFactory.NewInterceptedRewardTxDataFactory(ficf.argInterceptorFactory)
	if err != nil {
		return nil, err
	}

	interceptor, err := interceptors.NewMultiDataInterceptor(
		topic,
		ficf.argInterceptorFactory.CoreComponents.InternalMarshalizer(),
		txFactory,
		txProcessor,
		ficf.globalThrottler,
		ficf.antifloodHandler,
		ficf.whiteListHandler,
	)
	if err != nil {
		return nil, err
	}

	return ficf.createTopicAndAssignHandler(topic, interceptor, true)
}

func (ficf *fullSyncInterceptorsContainerFactory) generateMiniBlocksInterceptors() error {
	shardC := ficf.shardCoordinator
	numShards := shardC.NumberOfShards()
	keys := make([]string, numShards+1)
	interceptorsSlice := make([]process.Interceptor, numShards+1)

	for idx := uint32(0); idx < numShards; idx++ {
		identifierMiniBlocks := factory.MiniBlocksTopic + shardC.CommunicationIdentifier(idx)
		if ficf.checkIfInterceptorExists(identifierMiniBlocks) {
			continue
		}

		interceptor, err := ficf.createOneMiniBlocksInterceptor(identifierMiniBlocks)
		if err != nil {
			return err
		}

		keys[int(idx)] = identifierMiniBlocks
		interceptorsSlice[int(idx)] = interceptor
	}

	identifierMiniBlocks := factory.MiniBlocksTopic + shardC.CommunicationIdentifier(core.MetachainShardId)
	if !ficf.checkIfInterceptorExists(identifierMiniBlocks) {
		interceptor, err := ficf.createOneMiniBlocksInterceptor(identifierMiniBlocks)
		if err != nil {
			return err
		}

		keys[numShards] = identifierMiniBlocks
		interceptorsSlice[numShards] = interceptor
	}

	return ficf.container.AddMultiple(keys, interceptorsSlice)
}

func (ficf *fullSyncInterceptorsContainerFactory) createOneMiniBlocksInterceptor(topic string) (process.Interceptor, error) {
	argProcessor := &processor.ArgMiniblockInterceptorProcessor{
		MiniblockCache:   ficf.dataPool.MiniBlocks(),
		Marshalizer:      ficf.argInterceptorFactory.CoreComponents.InternalMarshalizer(),
		Hasher:           ficf.argInterceptorFactory.CoreComponents.Hasher(),
		ShardCoordinator: ficf.shardCoordinator,
		WhiteListHandler: ficf.whiteListHandler,
	}
	txBlockBodyProcessor, err := processor.NewMiniblockInterceptorProcessor(argProcessor)
	if err != nil {
		return nil, err
	}

	txFactory, err := interceptorFactory.NewInterceptedMiniblockDataFactory(ficf.argInterceptorFactory)
	if err != nil {
		return nil, err
	}

	interceptor, err := interceptors.NewSingleDataInterceptor(
		topic,
		txFactory,
		txBlockBodyProcessor,
		ficf.globalThrottler,
		ficf.antifloodHandler,
		ficf.whiteListHandler,
	)
	if err != nil {
		return nil, err
	}

	return ficf.createTopicAndAssignHandler(topic, interceptor, true)
}

func (ficf *fullSyncInterceptorsContainerFactory) generateMetachainHeaderInterceptors() error {
	identifierHdr := factory.MetachainBlocksTopic
	if ficf.checkIfInterceptorExists(identifierHdr) {
		return nil
	}

	hdrValidator, err := dataValidators.NewNilHeaderValidator()
	if err != nil {
		return err
	}

	hdrFactory, err := interceptorFactory.NewInterceptedMetaHeaderDataFactory(ficf.argInterceptorFactory)
	if err != nil {
		return err
	}

	argProcessor := &processor.ArgHdrInterceptorProcessor{
		Headers:        ficf.dataPool.Headers(),
		HdrValidator:   hdrValidator,
		BlockBlackList: ficf.blockBlackList,
	}
	hdrProcessor, err := processor.NewHdrInterceptorProcessor(argProcessor)
	if err != nil {
		return err
	}

	//only one metachain header topic
	interceptor, err := interceptors.NewSingleDataInterceptor(
		identifierHdr,
		hdrFactory,
		hdrProcessor,
		ficf.globalThrottler,
		ficf.antifloodHandler,
		ficf.whiteListHandler,
	)
	if err != nil {
		return err
	}

	_, err = ficf.createTopicAndAssignHandler(identifierHdr, interceptor, true)
	if err != nil {
		return err
	}

	return ficf.container.Add(identifierHdr, interceptor)
}

func (ficf *fullSyncInterceptorsContainerFactory) createOneTrieNodesInterceptor(topic string) (process.Interceptor, error) {
	trieNodesProcessor, err := processor.NewTrieNodesInterceptorProcessor(ficf.dataPool.TrieNodes())
	if err != nil {
		return nil, err
	}

	trieNodesFactory, err := interceptorFactory.NewInterceptedTrieNodeDataFactory(ficf.argInterceptorFactory)
	if err != nil {
		return nil, err
	}

	interceptor, err := interceptors.NewMultiDataInterceptor(
		topic,
		ficf.argInterceptorFactory.CoreComponents.InternalMarshalizer(),
		trieNodesFactory,
		trieNodesProcessor,
		ficf.globalThrottler,
		ficf.antifloodHandler,
		ficf.whiteListHandler,
	)
	if err != nil {
		return nil, err
	}

	return ficf.createTopicAndAssignHandler(topic, interceptor, true)
}

func (ficf *fullSyncInterceptorsContainerFactory) generateRewardTxInterceptors() error {
	numShards := ficf.shardCoordinator.NumberOfShards()

	tmpSC, err := sharding.NewMultiShardCoordinator(numShards, core.MetachainShardId)
	if err != nil {
		return err
	}

	keys := make([]string, numShards)
	interceptorSlice := make([]process.Interceptor, numShards)

	for idx := uint32(0); idx < numShards; idx++ {
		identifierScr := factory.RewardsTransactionTopic + tmpSC.CommunicationIdentifier(idx)
		if ficf.checkIfInterceptorExists(identifierScr) {
			return nil
		}

		var interceptor process.Interceptor
		interceptor, err = ficf.createOneRewardTxInterceptor(identifierScr)
		if err != nil {
			return err
		}

		keys[int(idx)] = identifierScr
		interceptorSlice[int(idx)] = interceptor
	}

	return ficf.container.AddMultiple(keys, interceptorSlice)
}

// IsInterfaceNil returns true if there is no value under the interface
func (ficf *fullSyncInterceptorsContainerFactory) IsInterfaceNil() bool {
	return ficf == nil
}<|MERGE_RESOLUTION|>--- conflicted
+++ resolved
@@ -64,11 +64,6 @@
 	WhiteListerVerifiedTxs  update.WhiteListHandler
 	InterceptorsContainer   process.InterceptorsContainer
 	AntifloodHandler        process.P2PAntifloodHandler
-<<<<<<< HEAD
-=======
-	NonceConverter          typeConverters.Uint64ByteSliceConverter
-	ChainID                 []byte
->>>>>>> c4be2b2a
 }
 
 // NewFullSyncInterceptorsContainerFactory is responsible for creating a new interceptors factory object
@@ -84,12 +79,7 @@
 		args.DataPool,
 		args.Messenger,
 		args.NodesCoordinator,
-<<<<<<< HEAD
-		args.BlackList,
-=======
 		args.BlockBlackList,
-		args.NonceConverter,
->>>>>>> c4be2b2a
 		args.WhiteListerVerifiedTxs,
 	)
 	if err != nil {
@@ -140,7 +130,6 @@
 		EpochStartTrigger:       args.EpochStartTrigger,
 		WhiteListerVerifiedTxs:  args.WhiteListerVerifiedTxs,
 		ArgsParser:              smartContract.NewArgumentParser(),
-		ChainID:                 args.ChainID,
 	}
 
 	icf := &fullSyncInterceptorsContainerFactory{
@@ -216,12 +205,7 @@
 	dataPool dataRetriever.PoolsHolder,
 	messenger process.TopicHandler,
 	nodesCoordinator sharding.NodesCoordinator,
-<<<<<<< HEAD
-	blackList process.BlackListHandler,
-=======
 	blockBlackList process.TimeCacher,
-	nonceConverter typeConverters.Uint64ByteSliceConverter,
->>>>>>> c4be2b2a
 	whiteListerVerifiedTxs update.WhiteListHandler,
 ) error {
 	if check.IfNil(coreComponents) {
