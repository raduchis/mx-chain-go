--- conflicted
+++ resolved
@@ -48,12 +48,11 @@
 
 // ArgsNewFullSyncInterceptorsContainerFactory holds the arguments needed for fullSyncInterceptorsContainerFactory
 type ArgsNewFullSyncInterceptorsContainerFactory struct {
-<<<<<<< HEAD
 	CoreComponents          process.CoreComponentsHolder
 	CryptoComponents        process.CryptoComponentsHolder
 	Accounts                state.AccountsAdapter
 	ShardCoordinator        sharding.Coordinator
-	NodesCoordinator        sharding.NodesCoordinator
+	NodesCoordinator        nodesCoordinator.NodesCoordinator
 	Messenger               process.TopicHandler
 	Store                   dataRetriever.StorageService
 	DataPool                dataRetriever.PoolsHolder
@@ -70,29 +69,6 @@
 	InterceptorsContainer   process.InterceptorsContainer
 	AntifloodHandler        process.P2PAntifloodHandler
 	EnableEpochs            config.EnableEpochs
-=======
-	CoreComponents            process.CoreComponentsHolder
-	CryptoComponents          process.CryptoComponentsHolder
-	Accounts                  state.AccountsAdapter
-	ShardCoordinator          sharding.Coordinator
-	NodesCoordinator          nodesCoordinator.NodesCoordinator
-	Messenger                 process.TopicHandler
-	Store                     dataRetriever.StorageService
-	DataPool                  dataRetriever.PoolsHolder
-	MaxTxNonceDeltaAllowed    int
-	TxFeeHandler              process.FeeHandler
-	BlockBlackList            process.TimeCacher
-	HeaderSigVerifier         process.InterceptedHeaderSigVerifier
-	HeaderIntegrityVerifier   process.HeaderIntegrityVerifier
-	SizeCheckDelta            uint32
-	ValidityAttester          process.ValidityAttester
-	EpochStartTrigger         process.EpochStartTriggerHandler
-	WhiteListHandler          update.WhiteListHandler
-	WhiteListerVerifiedTxs    update.WhiteListHandler
-	InterceptorsContainer     process.InterceptorsContainer
-	AntifloodHandler          process.P2PAntifloodHandler
-	EnableSignTxWithHashEpoch uint32
->>>>>>> fc78258f
 }
 
 // NewFullSyncInterceptorsContainerFactory is responsible for creating a new interceptors factory object
