--- conflicted
+++ resolved
@@ -68,10 +68,6 @@
 	WhiteListerVerifiedTxs  update.WhiteListHandler
 	InterceptorsContainer   process.InterceptorsContainer
 	AntifloodHandler        process.P2PAntifloodHandler
-<<<<<<< HEAD
-	EnableEpochs            config.EnableEpochs
-=======
->>>>>>> b1a9a213
 }
 
 // NewFullSyncInterceptorsContainerFactory is responsible for creating a new interceptors factory object
@@ -138,10 +134,6 @@
 		EpochStartTrigger:       args.EpochStartTrigger,
 		WhiteListerVerifiedTxs:  args.WhiteListerVerifiedTxs,
 		ArgsParser:              smartContract.NewArgumentParser(),
-<<<<<<< HEAD
-		EnableEpochs:            args.EnableEpochs,
-=======
->>>>>>> b1a9a213
 	}
 
 	icf := &fullSyncInterceptorsContainerFactory{
