package factory

import (
	"github.com/ElrondNetwork/elrond-go/core"
	"github.com/ElrondNetwork/elrond-go/core/check"
	"github.com/ElrondNetwork/elrond-go/core/throttler"
	"github.com/ElrondNetwork/elrond-go/crypto"
	"github.com/ElrondNetwork/elrond-go/data/state"
	"github.com/ElrondNetwork/elrond-go/data/typeConverters"
	"github.com/ElrondNetwork/elrond-go/dataRetriever"
	"github.com/ElrondNetwork/elrond-go/hashing"
	"github.com/ElrondNetwork/elrond-go/marshal"
	"github.com/ElrondNetwork/elrond-go/process"
	"github.com/ElrondNetwork/elrond-go/process/dataValidators"
	"github.com/ElrondNetwork/elrond-go/process/factory"
	"github.com/ElrondNetwork/elrond-go/process/interceptors"
	interceptorFactory "github.com/ElrondNetwork/elrond-go/process/interceptors/factory"
	"github.com/ElrondNetwork/elrond-go/process/interceptors/processor"
	"github.com/ElrondNetwork/elrond-go/process/mock"
	"github.com/ElrondNetwork/elrond-go/process/smartContract"
	"github.com/ElrondNetwork/elrond-go/sharding"
	"github.com/ElrondNetwork/elrond-go/update"
)

var _ process.InterceptorsContainerFactory = (*fullSyncInterceptorsContainerFactory)(nil)

const numGoRoutines = 2000

// fullSyncInterceptorsContainerFactory will handle the creation the interceptors container for shards
type fullSyncInterceptorsContainerFactory struct {
	container              process.InterceptorsContainer
	shardCoordinator       sharding.Coordinator
	accounts               state.AccountsAdapter
	marshalizer            marshal.Marshalizer
	hasher                 hashing.Hasher
	store                  dataRetriever.StorageService
	dataPool               dataRetriever.PoolsHolder
	messenger              process.TopicHandler
	multiSigner            crypto.MultiSigner
	nodesCoordinator       sharding.NodesCoordinator
	blockBlackList         process.TimeCacher
	argInterceptorFactory  *interceptorFactory.ArgInterceptedDataFactory
	globalThrottler        process.InterceptorThrottler
	maxTxNonceDeltaAllowed int
	keyGen                 crypto.KeyGenerator
	singleSigner           crypto.SingleSigner
	addressPubkeyConv      core.PubkeyConverter
	whiteListHandler       update.WhiteListHandler
	whiteListerVerifiedTxs update.WhiteListHandler
	antifloodHandler       process.P2PAntifloodHandler
}

// ArgsNewFullSyncInterceptorsContainerFactory holds the arguments needed for fullSyncInterceptorsContainerFactory
type ArgsNewFullSyncInterceptorsContainerFactory struct {
	Accounts                state.AccountsAdapter
	ShardCoordinator        sharding.Coordinator
	NodesCoordinator        sharding.NodesCoordinator
	Messenger               process.TopicHandler
	Store                   dataRetriever.StorageService
	Marshalizer             marshal.Marshalizer
	TxSignMarshalizer       marshal.Marshalizer
	Hasher                  hashing.Hasher
	KeyGen                  crypto.KeyGenerator
	BlockSignKeyGen         crypto.KeyGenerator
	SingleSigner            crypto.SingleSigner
	BlockSingleSigner       crypto.SingleSigner
	MultiSigner             crypto.MultiSigner
	DataPool                dataRetriever.PoolsHolder
	AddressPubkeyConverter  core.PubkeyConverter
	MaxTxNonceDeltaAllowed  int
	TxFeeHandler            process.FeeHandler
	BlockBlackList          process.TimeCacher
	HeaderSigVerifier       process.InterceptedHeaderSigVerifier
	HeaderIntegrityVerifier process.InterceptedHeaderIntegrityVerifier
	SizeCheckDelta          uint32
	ValidityAttester        process.ValidityAttester
	EpochStartTrigger       process.EpochStartTriggerHandler
	WhiteListHandler        update.WhiteListHandler
	WhiteListerVerifiedTxs  update.WhiteListHandler
	InterceptorsContainer   process.InterceptorsContainer
	AntifloodHandler        process.P2PAntifloodHandler
	NonceConverter          typeConverters.Uint64ByteSliceConverter
	ChainID                 []byte
}

// NewFullSyncInterceptorsContainerFactory is responsible for creating a new interceptors factory object
func NewFullSyncInterceptorsContainerFactory(
	args ArgsNewFullSyncInterceptorsContainerFactory,
) (*fullSyncInterceptorsContainerFactory, error) {
	if args.SizeCheckDelta > 0 {
		args.Marshalizer = marshal.NewSizeCheckUnmarshalizer(args.Marshalizer, args.SizeCheckDelta)
	}
	err := checkBaseParams(
		args.ShardCoordinator,
		args.Accounts,
		args.Marshalizer,
		args.Hasher,
		args.Store,
		args.DataPool,
		args.Messenger,
		args.MultiSigner,
		args.NodesCoordinator,
		args.BlockBlackList,
		args.NonceConverter,
		args.WhiteListerVerifiedTxs,
	)
	if err != nil {
		return nil, err
	}

	if check.IfNil(args.KeyGen) {
		return nil, process.ErrNilKeyGen
	}
	if check.IfNil(args.SingleSigner) {
		return nil, process.ErrNilSingleSigner
	}
	if check.IfNil(args.AddressPubkeyConverter) {
		return nil, process.ErrNilPubkeyConverter
	}
	if check.IfNil(args.TxFeeHandler) {
		return nil, process.ErrNilEconomicsFeeHandler
	}
	if check.IfNil(args.BlockSignKeyGen) {
		return nil, process.ErrNilKeyGen
	}
	if check.IfNil(args.BlockSingleSigner) {
		return nil, process.ErrNilSingleSigner
	}
	if check.IfNil(args.HeaderSigVerifier) {
		return nil, process.ErrNilHeaderSigVerifier
	}
	if check.IfNil(args.HeaderIntegrityVerifier) {
		return nil, process.ErrNilHeaderIntegrityVerifier
	}
	if check.IfNil(args.ValidityAttester) {
		return nil, process.ErrNilValidityAttester
	}
	if check.IfNil(args.EpochStartTrigger) {
		return nil, process.ErrNilEpochStartTrigger
	}
	if check.IfNil(args.InterceptorsContainer) {
		return nil, update.ErrNilInterceptorsContainer
	}
	if check.IfNil(args.WhiteListHandler) {
		return nil, update.ErrNilWhiteListHandler
	}
	if check.IfNil(args.AntifloodHandler) {
		return nil, process.ErrNilAntifloodHandler
	}

	argInterceptorFactory := &interceptorFactory.ArgInterceptedDataFactory{
		Hasher:                  args.Hasher,
		ProtoMarshalizer:        args.Marshalizer,
		TxSignMarshalizer:       args.TxSignMarshalizer,
		ShardCoordinator:        args.ShardCoordinator,
		MultiSigVerifier:        args.MultiSigner,
		NodesCoordinator:        args.NodesCoordinator,
		KeyGen:                  args.KeyGen,
		BlockKeyGen:             args.BlockSignKeyGen,
		Signer:                  args.SingleSigner,
		BlockSigner:             args.BlockSingleSigner,
		AddressPubkeyConv:       args.AddressPubkeyConverter,
		FeeHandler:              args.TxFeeHandler,
		HeaderSigVerifier:       args.HeaderSigVerifier,
		HeaderIntegrityVerifier: args.HeaderIntegrityVerifier,
		ValidityAttester:        args.ValidityAttester,
		EpochStartTrigger:       args.EpochStartTrigger,
		WhiteListerVerifiedTxs:  args.WhiteListerVerifiedTxs,
<<<<<<< HEAD
		ChainID:                 args.ChainID,
=======
		ArgsParser:              smartContract.NewArgumentParser(),
>>>>>>> e5f38b2e
	}

	icf := &fullSyncInterceptorsContainerFactory{
		container:              args.InterceptorsContainer,
		accounts:               args.Accounts,
		shardCoordinator:       args.ShardCoordinator,
		messenger:              args.Messenger,
		store:                  args.Store,
		marshalizer:            args.Marshalizer,
		hasher:                 args.Hasher,
		multiSigner:            args.MultiSigner,
		dataPool:               args.DataPool,
		nodesCoordinator:       args.NodesCoordinator,
		argInterceptorFactory:  argInterceptorFactory,
		blockBlackList:         args.BlockBlackList,
		maxTxNonceDeltaAllowed: args.MaxTxNonceDeltaAllowed,
		keyGen:                 args.KeyGen,
		singleSigner:           args.SingleSigner,
		addressPubkeyConv:      args.AddressPubkeyConverter,
		whiteListHandler:       args.WhiteListHandler,
		whiteListerVerifiedTxs: args.WhiteListerVerifiedTxs,
		antifloodHandler:       args.AntifloodHandler,
	}

	icf.globalThrottler, err = throttler.NewNumGoRoutinesThrottler(numGoRoutines)
	if err != nil {
		return nil, err
	}

	return icf, nil
}

// Create returns an interceptor container that will hold all interceptors in the system
func (ficf *fullSyncInterceptorsContainerFactory) Create() (process.InterceptorsContainer, error) {
	err := ficf.generateTxInterceptors()
	if err != nil {
		return nil, err
	}

	err = ficf.generateUnsignedTxsInterceptors()
	if err != nil {
		return nil, err
	}

	err = ficf.generateRewardTxInterceptors()
	if err != nil {
		return nil, err
	}

	err = ficf.generateMiniBlocksInterceptors()
	if err != nil {
		return nil, err
	}

	err = ficf.generateMetachainHeaderInterceptors()
	if err != nil {
		return nil, err
	}

	err = ficf.generateShardHeaderInterceptors()
	if err != nil {
		return nil, err
	}

	err = ficf.generateTrieNodesInterceptors()
	if err != nil {
		return nil, err
	}

	return ficf.container, nil
}

func checkBaseParams(
	shardCoordinator sharding.Coordinator,
	accounts state.AccountsAdapter,
	marshalizer marshal.Marshalizer,
	hasher hashing.Hasher,
	store dataRetriever.StorageService,
	dataPool dataRetriever.PoolsHolder,
	messenger process.TopicHandler,
	multiSigner crypto.MultiSigner,
	nodesCoordinator sharding.NodesCoordinator,
	blockBlackList process.TimeCacher,
	nonceConverter typeConverters.Uint64ByteSliceConverter,
	whiteListerVerifiedTxs update.WhiteListHandler,
) error {
	if check.IfNil(shardCoordinator) {
		return process.ErrNilShardCoordinator
	}
	if check.IfNil(messenger) {
		return process.ErrNilMessenger
	}
	if check.IfNil(store) {
		return process.ErrNilStore
	}
	if check.IfNil(marshalizer) {
		return process.ErrNilMarshalizer
	}
	if check.IfNil(hasher) {
		return process.ErrNilHasher
	}
	if check.IfNil(multiSigner) {
		return process.ErrNilMultiSigVerifier
	}
	if check.IfNil(dataPool) {
		return process.ErrNilDataPoolHolder
	}
	if check.IfNil(nodesCoordinator) {
		return process.ErrNilNodesCoordinator
	}
	if check.IfNil(accounts) {
		return process.ErrNilAccountsAdapter
	}
	if check.IfNil(blockBlackList) {
		return update.ErrNilTimeCache
	}
	if check.IfNil(nonceConverter) {
		return process.ErrNilUint64Converter
	}
	if check.IfNil(whiteListerVerifiedTxs) {
		return process.ErrNilWhiteListHandler
	}

	return nil
}

func (ficf *fullSyncInterceptorsContainerFactory) checkIfInterceptorExists(identifier string) bool {
	_, err := ficf.container.Get(identifier)
	return err == nil
}

func (ficf *fullSyncInterceptorsContainerFactory) generateShardHeaderInterceptors() error {
	numShards := ficf.shardCoordinator.NumberOfShards()
	tmpSC, err := sharding.NewMultiShardCoordinator(numShards, core.MetachainShardId)
	if err != nil {
		return err
	}

	keys := make([]string, numShards)
	interceptorsSlice := make([]process.Interceptor, numShards)

	//wire up to topics: shardBlocks_0_META, shardBlocks_1_META ...
	for idx := uint32(0); idx < numShards; idx++ {
		identifierHeader := factory.ShardBlocksTopic + tmpSC.CommunicationIdentifier(idx)
		if ficf.checkIfInterceptorExists(identifierHeader) {
			continue
		}

		interceptor, errCreate := ficf.createOneShardHeaderInterceptor(identifierHeader)
		if errCreate != nil {
			return errCreate
		}

		keys[int(idx)] = identifierHeader
		interceptorsSlice[int(idx)] = interceptor
	}

	return ficf.container.AddMultiple(keys, interceptorsSlice)
}

func (ficf *fullSyncInterceptorsContainerFactory) createOneShardHeaderInterceptor(topic string) (process.Interceptor, error) {
	hdrValidator, err := dataValidators.NewNilHeaderValidator()
	if err != nil {
		return nil, err
	}

	hdrFactory, err := interceptorFactory.NewInterceptedShardHeaderDataFactory(ficf.argInterceptorFactory)
	if err != nil {
		return nil, err
	}

	argProcessor := &processor.ArgHdrInterceptorProcessor{
		Headers:        ficf.dataPool.Headers(),
		HdrValidator:   hdrValidator,
		BlockBlackList: ficf.blockBlackList,
	}
	hdrProcessor, err := processor.NewHdrInterceptorProcessor(argProcessor)
	if err != nil {
		return nil, err
	}

	interceptor, err := interceptors.NewSingleDataInterceptor(
		topic,
		hdrFactory,
		hdrProcessor,
		ficf.globalThrottler,
		ficf.antifloodHandler,
		ficf.whiteListHandler,
	)
	if err != nil {
		return nil, err
	}

	return ficf.createTopicAndAssignHandler(topic, interceptor, true)
}

func (ficf *fullSyncInterceptorsContainerFactory) generateUnsignedTxsInterceptors() error {
	shardC := ficf.shardCoordinator

	numShards := shardC.NumberOfShards()

	keys := make([]string, numShards+1)
	interceptorsSlice := make([]process.Interceptor, numShards+1)

	for idx := uint32(0); idx < numShards; idx++ {
		identifierScr := factory.UnsignedTransactionTopic + shardC.CommunicationIdentifier(idx)
		if ficf.checkIfInterceptorExists(identifierScr) {
			continue
		}

		interceptor, err := ficf.createOneUnsignedTxInterceptor(identifierScr)
		if err != nil {
			return err
		}

		keys[int(idx)] = identifierScr
		interceptorsSlice[int(idx)] = interceptor
	}

	identifierScr := factory.UnsignedTransactionTopic + shardC.CommunicationIdentifier(core.MetachainShardId)
	if !ficf.checkIfInterceptorExists(identifierScr) {
		interceptor, err := ficf.createOneUnsignedTxInterceptor(identifierScr)
		if err != nil {
			return err
		}

		keys[numShards] = identifierScr
		interceptorsSlice[numShards] = interceptor
	}

	return ficf.container.AddMultiple(keys, interceptorsSlice)
}

func (ficf *fullSyncInterceptorsContainerFactory) generateTrieNodesInterceptors() error {
	numShards := ficf.shardCoordinator.NumberOfShards()

	keys := make([]string, 0)
	trieInterceptors := make([]process.Interceptor, 0)

	for i := uint32(0); i < numShards; i++ {
		identifierTrieNodes := factory.AccountTrieNodesTopic + core.CommunicationIdentifierBetweenShards(i, core.MetachainShardId)
		if ficf.checkIfInterceptorExists(identifierTrieNodes) {
			continue
		}

		interceptor, err := ficf.createOneTrieNodesInterceptor(identifierTrieNodes)
		if err != nil {
			return err
		}

		keys = append(keys, identifierTrieNodes)
		trieInterceptors = append(trieInterceptors, interceptor)
	}

	identifierTrieNodes := factory.ValidatorTrieNodesTopic + core.CommunicationIdentifierBetweenShards(core.MetachainShardId, core.MetachainShardId)
	if !ficf.checkIfInterceptorExists(identifierTrieNodes) {
		interceptor, err := ficf.createOneTrieNodesInterceptor(identifierTrieNodes)
		if err != nil {
			return err
		}

		keys = append(keys, identifierTrieNodes)
		trieInterceptors = append(trieInterceptors, interceptor)
	}

	identifierTrieNodes = factory.AccountTrieNodesTopic + core.CommunicationIdentifierBetweenShards(core.MetachainShardId, core.MetachainShardId)
	if !ficf.checkIfInterceptorExists(identifierTrieNodes) {
		interceptor, err := ficf.createOneTrieNodesInterceptor(identifierTrieNodes)
		if err != nil {
			return err
		}

		keys = append(keys, identifierTrieNodes)
		trieInterceptors = append(trieInterceptors, interceptor)
	}

	return ficf.container.AddMultiple(keys, trieInterceptors)
}

func (ficf *fullSyncInterceptorsContainerFactory) createTopicAndAssignHandler(
	topic string,
	interceptor process.Interceptor,
	createChannel bool,
) (process.Interceptor, error) {

	err := ficf.messenger.CreateTopic(topic, createChannel)
	if err != nil {
		return nil, err
	}

	return interceptor, ficf.messenger.RegisterMessageProcessor(topic, interceptor)
}

func (ficf *fullSyncInterceptorsContainerFactory) generateTxInterceptors() error {
	shardC := ficf.shardCoordinator

	numShards := shardC.NumberOfShards()

	keys := make([]string, numShards)
	interceptorSlice := make([]process.Interceptor, numShards)

	for idx := uint32(0); idx < numShards; idx++ {
		identifierTx := factory.TransactionTopic + shardC.CommunicationIdentifier(idx)
		if ficf.checkIfInterceptorExists(identifierTx) {
			continue
		}

		interceptor, err := ficf.createOneTxInterceptor(identifierTx)
		if err != nil {
			return err
		}

		keys[int(idx)] = identifierTx
		interceptorSlice[int(idx)] = interceptor
	}

	//tx interceptor for metachain topic
	identifierTx := factory.TransactionTopic + shardC.CommunicationIdentifier(core.MetachainShardId)
	if !ficf.checkIfInterceptorExists(identifierTx) {
		interceptor, err := ficf.createOneTxInterceptor(identifierTx)
		if err != nil {
			return err
		}

		keys = append(keys, identifierTx)
		interceptorSlice = append(interceptorSlice, interceptor)
	}

	return ficf.container.AddMultiple(keys, interceptorSlice)
}

func (ficf *fullSyncInterceptorsContainerFactory) createOneTxInterceptor(topic string) (process.Interceptor, error) {
	txValidator, err := dataValidators.NewTxValidator(
		ficf.accounts,
		ficf.shardCoordinator,
		ficf.whiteListHandler,
		ficf.addressPubkeyConv,
		ficf.maxTxNonceDeltaAllowed,
	)
	if err != nil {
		return nil, err
	}

	argProcessor := &processor.ArgTxInterceptorProcessor{
		ShardedDataCache: ficf.dataPool.Transactions(),
		TxValidator:      txValidator,
	}
	txProcessor, err := processor.NewTxInterceptorProcessor(argProcessor)
	if err != nil {
		return nil, err
	}

	txFactory, err := interceptorFactory.NewInterceptedTxDataFactory(ficf.argInterceptorFactory)
	if err != nil {
		return nil, err
	}

	interceptor, err := interceptors.NewMultiDataInterceptor(
		topic,
		ficf.marshalizer,
		txFactory,
		txProcessor,
		ficf.globalThrottler,
		ficf.antifloodHandler,
		ficf.whiteListHandler,
	)
	if err != nil {
		return nil, err
	}

	return ficf.createTopicAndAssignHandler(topic, interceptor, true)
}

func (ficf *fullSyncInterceptorsContainerFactory) createOneUnsignedTxInterceptor(topic string) (process.Interceptor, error) {
	txValidator, err := mock.NewNilTxValidator()
	if err != nil {
		return nil, err
	}

	argProcessor := &processor.ArgTxInterceptorProcessor{
		ShardedDataCache: ficf.dataPool.UnsignedTransactions(),
		TxValidator:      txValidator,
	}
	txProcessor, err := processor.NewTxInterceptorProcessor(argProcessor)
	if err != nil {
		return nil, err
	}

	txFactory, err := interceptorFactory.NewInterceptedUnsignedTxDataFactory(ficf.argInterceptorFactory)
	if err != nil {
		return nil, err
	}

	interceptor, err := interceptors.NewMultiDataInterceptor(
		topic,
		ficf.marshalizer,
		txFactory,
		txProcessor,
		ficf.globalThrottler,
		ficf.antifloodHandler,
		ficf.whiteListHandler,
	)
	if err != nil {
		return nil, err
	}

	return ficf.createTopicAndAssignHandler(topic, interceptor, true)
}

func (ficf *fullSyncInterceptorsContainerFactory) createOneRewardTxInterceptor(topic string) (process.Interceptor, error) {
	txValidator, err := mock.NewNilTxValidator()
	if err != nil {
		return nil, err
	}

	argProcessor := &processor.ArgTxInterceptorProcessor{
		ShardedDataCache: ficf.dataPool.RewardTransactions(),
		TxValidator:      txValidator,
	}
	txProcessor, err := processor.NewTxInterceptorProcessor(argProcessor)
	if err != nil {
		return nil, err
	}

	txFactory, err := interceptorFactory.NewInterceptedRewardTxDataFactory(ficf.argInterceptorFactory)
	if err != nil {
		return nil, err
	}

	interceptor, err := interceptors.NewMultiDataInterceptor(
		topic,
		ficf.marshalizer,
		txFactory,
		txProcessor,
		ficf.globalThrottler,
		ficf.antifloodHandler,
		ficf.whiteListHandler,
	)
	if err != nil {
		return nil, err
	}

	return ficf.createTopicAndAssignHandler(topic, interceptor, true)
}

func (ficf *fullSyncInterceptorsContainerFactory) generateMiniBlocksInterceptors() error {
	shardC := ficf.shardCoordinator
	numShards := shardC.NumberOfShards()
	keys := make([]string, numShards+1)
	interceptorsSlice := make([]process.Interceptor, numShards+1)

	for idx := uint32(0); idx < numShards; idx++ {
		identifierMiniBlocks := factory.MiniBlocksTopic + shardC.CommunicationIdentifier(idx)
		if ficf.checkIfInterceptorExists(identifierMiniBlocks) {
			continue
		}

		interceptor, err := ficf.createOneMiniBlocksInterceptor(identifierMiniBlocks)
		if err != nil {
			return err
		}

		keys[int(idx)] = identifierMiniBlocks
		interceptorsSlice[int(idx)] = interceptor
	}

	identifierMiniBlocks := factory.MiniBlocksTopic + shardC.CommunicationIdentifier(core.MetachainShardId)
	if !ficf.checkIfInterceptorExists(identifierMiniBlocks) {
		interceptor, err := ficf.createOneMiniBlocksInterceptor(identifierMiniBlocks)
		if err != nil {
			return err
		}

		keys[numShards] = identifierMiniBlocks
		interceptorsSlice[numShards] = interceptor
	}

	return ficf.container.AddMultiple(keys, interceptorsSlice)
}

func (ficf *fullSyncInterceptorsContainerFactory) createOneMiniBlocksInterceptor(topic string) (process.Interceptor, error) {
	argProcessor := &processor.ArgMiniblockInterceptorProcessor{
		MiniblockCache:   ficf.dataPool.MiniBlocks(),
		Marshalizer:      ficf.marshalizer,
		Hasher:           ficf.hasher,
		ShardCoordinator: ficf.shardCoordinator,
		WhiteListHandler: ficf.whiteListHandler,
	}
	txBlockBodyProcessor, err := processor.NewMiniblockInterceptorProcessor(argProcessor)
	if err != nil {
		return nil, err
	}

	txFactory, err := interceptorFactory.NewInterceptedMiniblockDataFactory(ficf.argInterceptorFactory)
	if err != nil {
		return nil, err
	}

	interceptor, err := interceptors.NewSingleDataInterceptor(
		topic,
		txFactory,
		txBlockBodyProcessor,
		ficf.globalThrottler,
		ficf.antifloodHandler,
		ficf.whiteListHandler,
	)
	if err != nil {
		return nil, err
	}

	return ficf.createTopicAndAssignHandler(topic, interceptor, true)
}

func (ficf *fullSyncInterceptorsContainerFactory) generateMetachainHeaderInterceptors() error {
	identifierHdr := factory.MetachainBlocksTopic
	if ficf.checkIfInterceptorExists(identifierHdr) {
		return nil
	}

	hdrValidator, err := dataValidators.NewNilHeaderValidator()
	if err != nil {
		return err
	}

	hdrFactory, err := interceptorFactory.NewInterceptedMetaHeaderDataFactory(ficf.argInterceptorFactory)
	if err != nil {
		return err
	}

	argProcessor := &processor.ArgHdrInterceptorProcessor{
		Headers:        ficf.dataPool.Headers(),
		HdrValidator:   hdrValidator,
		BlockBlackList: ficf.blockBlackList,
	}
	hdrProcessor, err := processor.NewHdrInterceptorProcessor(argProcessor)
	if err != nil {
		return err
	}

	//only one metachain header topic
	interceptor, err := interceptors.NewSingleDataInterceptor(
		identifierHdr,
		hdrFactory,
		hdrProcessor,
		ficf.globalThrottler,
		ficf.antifloodHandler,
		ficf.whiteListHandler,
	)
	if err != nil {
		return err
	}

	_, err = ficf.createTopicAndAssignHandler(identifierHdr, interceptor, true)
	if err != nil {
		return err
	}

	return ficf.container.Add(identifierHdr, interceptor)
}

func (ficf *fullSyncInterceptorsContainerFactory) createOneTrieNodesInterceptor(topic string) (process.Interceptor, error) {
	trieNodesProcessor, err := processor.NewTrieNodesInterceptorProcessor(ficf.dataPool.TrieNodes())
	if err != nil {
		return nil, err
	}

	trieNodesFactory, err := interceptorFactory.NewInterceptedTrieNodeDataFactory(ficf.argInterceptorFactory)
	if err != nil {
		return nil, err
	}

	interceptor, err := interceptors.NewMultiDataInterceptor(
		topic,
		ficf.marshalizer,
		trieNodesFactory,
		trieNodesProcessor,
		ficf.globalThrottler,
		ficf.antifloodHandler,
		ficf.whiteListHandler,
	)
	if err != nil {
		return nil, err
	}

	return ficf.createTopicAndAssignHandler(topic, interceptor, true)
}

func (ficf *fullSyncInterceptorsContainerFactory) generateRewardTxInterceptors() error {
	numShards := ficf.shardCoordinator.NumberOfShards()

	tmpSC, err := sharding.NewMultiShardCoordinator(numShards, core.MetachainShardId)
	if err != nil {
		return err
	}

	keys := make([]string, numShards)
	interceptorSlice := make([]process.Interceptor, numShards)

	for idx := uint32(0); idx < numShards; idx++ {
		identifierScr := factory.RewardsTransactionTopic + tmpSC.CommunicationIdentifier(idx)
		if ficf.checkIfInterceptorExists(identifierScr) {
			return nil
		}

		var interceptor process.Interceptor
		interceptor, err = ficf.createOneRewardTxInterceptor(identifierScr)
		if err != nil {
			return err
		}

		keys[int(idx)] = identifierScr
		interceptorSlice[int(idx)] = interceptor
	}

	return ficf.container.AddMultiple(keys, interceptorSlice)
}

// IsInterfaceNil returns true if there is no value under the interface
func (ficf *fullSyncInterceptorsContainerFactory) IsInterfaceNil() bool {
	return ficf == nil
}<|MERGE_RESOLUTION|>--- conflicted
+++ resolved
@@ -166,11 +166,8 @@
 		ValidityAttester:        args.ValidityAttester,
 		EpochStartTrigger:       args.EpochStartTrigger,
 		WhiteListerVerifiedTxs:  args.WhiteListerVerifiedTxs,
-<<<<<<< HEAD
+		ArgsParser:              smartContract.NewArgumentParser(),
 		ChainID:                 args.ChainID,
-=======
-		ArgsParser:              smartContract.NewArgumentParser(),
->>>>>>> e5f38b2e
 	}
 
 	icf := &fullSyncInterceptorsContainerFactory{
