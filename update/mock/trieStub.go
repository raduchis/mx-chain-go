package mock

import (
	"context"

	"github.com/ElrondNetwork/elrond-go/core"
	"github.com/ElrondNetwork/elrond-go/data"
)

// TrieStub -
type TrieStub struct {
	GetCalled                   func(key []byte) ([]byte, error)
	UpdateCalled                func(key, value []byte) error
	DeleteCalled                func(key []byte) error
	RootCalled                  func() ([]byte, error)
	CommitCalled                func() error
	RecreateCalled              func(root []byte) (data.Trie, error)
	ResetOldHashesCalled        func() [][]byte
	AppendToOldHashesCalled     func([][]byte)
	GetSerializedNodesCalled    func([]byte, uint64) ([][]byte, uint64, error)
	GetAllHashesCalled          func() ([][]byte, error)
	GetAllLeavesOnChannelCalled func(rootHash []byte) (chan core.KeyValueHolder, error)
	GetProofCalled              func(key []byte) ([][]byte, error)
	VerifyProofCalled           func(key []byte, proof [][]byte) (bool, error)
	GetStorageManagerCalled     func() data.StorageManager
}

// GetStorageManager -
func (ts *TrieStub) GetStorageManager() data.StorageManager {
	if ts.GetStorageManagerCalled != nil {
		return ts.GetStorageManagerCalled()
	}

	return nil
}

// GetProof -
func (ts *TrieStub) GetProof(key []byte) ([][]byte, error) {
	if ts.GetProofCalled != nil {
		return ts.GetProofCalled(key)
	}

	return nil, nil
}

// VerifyProof -
func (ts *TrieStub) VerifyProof(key []byte, proof [][]byte) (bool, error) {
	if ts.VerifyProofCalled != nil {
		return ts.VerifyProofCalled(key, proof)
	}

	return false, nil
}

// GetAllLeavesOnChannel -
func (ts *TrieStub) GetAllLeavesOnChannel(rootHash []byte, _ context.Context) (chan core.KeyValueHolder, error) {
	if ts.GetAllLeavesOnChannelCalled != nil {
		return ts.GetAllLeavesOnChannelCalled(rootHash)
	}

	ch := make(chan core.KeyValueHolder)
	close(ch)

	return ch, nil
}

<<<<<<< HEAD
// IsPruningEnabled -
func (ts *TrieStub) IsPruningEnabled() bool {
	return false
=======
// ClosePersister -
func (ts *TrieStub) ClosePersister() error {
	return nil
>>>>>>> 94717e3d
}

// Get -
func (ts *TrieStub) Get(key []byte) ([]byte, error) {
	if ts.GetCalled != nil {
		return ts.GetCalled(key)
	}

	return nil, errNotImplemented
}

// Update -
func (ts *TrieStub) Update(key, value []byte) error {
	if ts.UpdateCalled != nil {
		return ts.UpdateCalled(key, value)
	}

	return errNotImplemented
}

// Delete -
func (ts *TrieStub) Delete(key []byte) error {
	if ts.DeleteCalled != nil {
		return ts.DeleteCalled(key)
	}

	return errNotImplemented
}

// RootHash -
func (ts *TrieStub) RootHash() ([]byte, error) {
	if ts.RootCalled != nil {
		return ts.RootCalled()
	}

	return nil, errNotImplemented
}

// Commit -
func (ts *TrieStub) Commit() error {
	if ts.CommitCalled != nil {
		return ts.CommitCalled()
	}

	return errNotImplemented
}

// Recreate -
func (ts *TrieStub) Recreate(root []byte) (data.Trie, error) {
	if ts.RecreateCalled != nil {
		return ts.RecreateCalled(root)
	}

	return nil, errNotImplemented
}

// String -
func (ts *TrieStub) String() string {
	return "stub trie"
}

// IsInterfaceNil returns true if there is no value under the interface
func (ts *TrieStub) IsInterfaceNil() bool {
	return ts == nil
}

// ResetOldHashes resets the oldHashes and oldRoot variables and returns the old hashes
func (ts *TrieStub) ResetOldHashes() [][]byte {
	if ts.ResetOldHashesCalled != nil {
		return ts.ResetOldHashesCalled()
	}

	return nil
}

// AppendToOldHashes appends the given hashes to the trie's oldHashes variable
func (ts *TrieStub) AppendToOldHashes(hashes [][]byte) {
	if ts.AppendToOldHashesCalled != nil {
		ts.AppendToOldHashesCalled(hashes)
	}
}

// GetSerializedNodes -
func (ts *TrieStub) GetSerializedNodes(hash []byte, maxBuffToSend uint64) ([][]byte, uint64, error) {
	if ts.GetSerializedNodesCalled != nil {
		return ts.GetSerializedNodesCalled(hash, maxBuffToSend)
	}
	return nil, 0, nil
}

// GetDirtyHashes -
func (ts *TrieStub) GetDirtyHashes() (data.ModifiedHashes, error) {
	return nil, nil
}

// GetAllHashes -
func (ts *TrieStub) GetAllHashes() ([][]byte, error) {
	if ts.GetAllHashesCalled != nil {
		return ts.GetAllHashesCalled()
	}

	return nil, nil
}

// SetNewHashes -
func (ts *TrieStub) SetNewHashes(_ data.ModifiedHashes) {
}<|MERGE_RESOLUTION|>--- conflicted
+++ resolved
@@ -64,15 +64,14 @@
 	return ch, nil
 }
 
-<<<<<<< HEAD
 // IsPruningEnabled -
 func (ts *TrieStub) IsPruningEnabled() bool {
 	return false
-=======
+}
+
 // ClosePersister -
 func (ts *TrieStub) ClosePersister() error {
 	return nil
->>>>>>> 94717e3d
 }
 
 // Get -
