--- conflicted
+++ resolved
@@ -236,10 +236,9 @@
 // ErrNilGenesisNodesSetupHandler signals that a nil genesis nodes setup handler has been provided
 var ErrNilGenesisNodesSetupHandler = errors.New("nil genesis nodes setup handler")
 
-<<<<<<< HEAD
 // ErrNilEpochNotifier signals that the provided EpochNotifier is nil
 var ErrNilEpochNotifier = errors.New("nil EpochNotifier")
-=======
+
 // ErrWrongImportedMiniBlocksMap signals that wrong imported miniBlocks map was provided
 var ErrWrongImportedMiniBlocksMap = errors.New("wrong imported miniBlocks map was provided")
 
@@ -259,5 +258,4 @@
 var ErrNilUnFinishedMetaBlocksMap = errors.New("nil unFinished metaBlocks map was provided")
 
 //ErrDuplicatedMiniBlocksFound signals that duplicated miniBlocks were found
-var ErrDuplicatedMiniBlocksFound = errors.New("duplicated miniBlocks were found")
->>>>>>> 70714833
+var ErrDuplicatedMiniBlocksFound = errors.New("duplicated miniBlocks were found")