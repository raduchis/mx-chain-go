--- conflicted
+++ resolved
@@ -114,11 +114,7 @@
 var ErrNilMiniBlocksSyncHandler = errors.New("nil miniblocks sync handler")
 
 // ErrNilTransactionsSyncHandler signals that nil transactions sync handler was provided
-<<<<<<< HEAD
-var ErrNilTransactionsSyncHandler = errors.New("nil transaction sync handler")
-=======
 var ErrNilTransactionsSyncHandler = errors.New("nil transaction sync handler")
 
 // ErrWrongUnfinishedMetaHdrsMap signals that wrong unfinished meta headers map was provided
-var ErrWrongUnfinishedMetaHdrsMap = errors.New("wrong unfinished meta headers map")
->>>>>>> 37e5b1fb
+var ErrWrongUnfinishedMetaHdrsMap = errors.New("wrong unfinished meta headers map")