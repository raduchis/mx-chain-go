package update

import "errors"

// ErrUnknownType signals that type is unknown
var ErrUnknownType = errors.New("unknown type")

// ErrNilStateSyncer signals that state syncer is nil
var ErrNilStateSyncer = errors.New("nil state syncer")

// ErrNoFileToImport signals that there are no files to import
var ErrNoFileToImport = errors.New("no files to import")

// ErrEndOfFile signals that end of file was reached
var ErrEndOfFile = errors.New("end of file")

// ErrHashMissmatch signals that received hash is not equal with processed one
var ErrHashMissmatch = errors.New("hash missmatch")

// ErrNilDataWriter signals that data writer is nil
var ErrNilDataWriter = errors.New("nil data writer")

// ErrNilDataReader signals that data reader is nil
var ErrNilDataReader = errors.New("nil data reader")

// ErrInvalidFolderName signals that folder name is nil
var ErrInvalidFolderName = errors.New("invalid folder name")

// ErrNilStorage signals that storage is nil
var ErrNilStorage = errors.New("nil storage")

// ErrNilDataTrieContainer signals that data trie container is nil
var ErrNilDataTrieContainer = errors.New("nil data trie container")

// ErrNotSynced signals that syncing has not been finished yet
var ErrNotSynced = errors.New("not synced")

// ErrNilActiveTries signals that active tries container is nil
var ErrNilActiveTries = errors.New("nil active tries")

// ErrNilTrieSyncers signals that trie syncers container is nil
var ErrNilTrieSyncers = errors.New("nil trie syncers")

// ErrNotEpochStartBlock signals that block is not of type epoch start
var ErrNotEpochStartBlock = errors.New("not epoch start block")

// ErrNilContainerElement signals when trying to add a nil element in the container
var ErrNilContainerElement = errors.New("element cannot be nil")

// ErrInvalidContainerKey signals that an element does not exist in the container's map
var ErrInvalidContainerKey = errors.New("element does not exist in container")

// ErrContainerKeyAlreadyExists signals that an element was already set in the container's map
var ErrContainerKeyAlreadyExists = errors.New("provided key already exists in container")

// ErrLenMismatch signals that 2 or more slices have different lengths
var ErrLenMismatch = errors.New("lengths mismatch")

// ErrWrongTypeInContainer signals that a wrong type of object was found in container
var ErrWrongTypeInContainer = errors.New("wrong type of object inside container")

<<<<<<< HEAD
// ErrNilWhiteListHandler signals that white list handler is nil
var ErrNilWhiteListHandler = errors.New("nil white list handler")
=======
// ErrWrongTypeAssertion signals wrong type assertion
var ErrWrongTypeAssertion = errors.New("wrong type assertion")
>>>>>>> 7fe3821b
<|MERGE_RESOLUTION|>--- conflicted
+++ resolved
@@ -59,10 +59,8 @@
 // ErrWrongTypeInContainer signals that a wrong type of object was found in container
 var ErrWrongTypeInContainer = errors.New("wrong type of object inside container")
 
-<<<<<<< HEAD
 // ErrNilWhiteListHandler signals that white list handler is nil
 var ErrNilWhiteListHandler = errors.New("nil white list handler")
-=======
+
 // ErrWrongTypeAssertion signals wrong type assertion
-var ErrWrongTypeAssertion = errors.New("wrong type assertion")
->>>>>>> 7fe3821b
+var ErrWrongTypeAssertion = errors.New("wrong type assertion")