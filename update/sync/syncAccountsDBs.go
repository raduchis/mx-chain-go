package sync

import (
	"bytes"
	"fmt"
	"sync"

	"github.com/ElrondNetwork/elrond-go-core/core"
	"github.com/ElrondNetwork/elrond-go-core/core/check"
	"github.com/ElrondNetwork/elrond-go-core/data/block"
	"github.com/ElrondNetwork/elrond-go/common"
	"github.com/ElrondNetwork/elrond-go/state"
	"github.com/ElrondNetwork/elrond-go/update"
	"github.com/ElrondNetwork/elrond-go/update/genesis"
)

var _ update.EpochStartTriesSyncHandler = (*syncAccountsDBs)(nil)

type syncAccountsDBs struct {
	accountsBDsSyncers update.AccountsDBSyncContainer
	activeAccountsDBs  map[state.AccountsDbIdentifier]state.AccountsAdapter
	mutSynced          sync.Mutex
	synced             bool
}

// ArgsNewSyncAccountsDBsHandler is the argument structured to create a sync tries handler
type ArgsNewSyncAccountsDBsHandler struct {
	AccountsDBsSyncers update.AccountsDBSyncContainer
	ActiveAccountsDBs  map[state.AccountsDbIdentifier]state.AccountsAdapter
}

// NewSyncAccountsDBsHandler creates a new syncAccountsDBs
func NewSyncAccountsDBsHandler(args ArgsNewSyncAccountsDBsHandler) (*syncAccountsDBs, error) {
	if check.IfNil(args.AccountsDBsSyncers) {
		return nil, update.ErrNilAccountsDBSyncContainer
	}

	st := &syncAccountsDBs{
		accountsBDsSyncers: args.AccountsDBsSyncers,
		activeAccountsDBs:  make(map[state.AccountsDbIdentifier]state.AccountsAdapter),
		synced:             false,
		mutSynced:          sync.Mutex{},
	}
	for key, value := range args.ActiveAccountsDBs {
		st.activeAccountsDBs[key] = value
	}

	return st, nil
}

// SyncTriesFrom syncs all the state tries from an epoch start metachain
func (st *syncAccountsDBs) SyncTriesFrom(meta *block.MetaBlock, ownShardId uint32) error {
	if !meta.IsStartOfEpochBlock() && meta.Nonce > 0 {
		return update.ErrNotEpochStartBlock
	}

	st.mutSynced.Lock()
	st.synced = false
	st.mutSynced.Unlock()

	numHeadersToSync := len(meta.EpochStart.LastFinalizedHeaders) + 1
	tempMetaShardId := numHeadersToSync - 1

	invalidShardId := int(ownShardId) > len(meta.EpochStart.LastFinalizedHeaders)-1 && ownShardId != core.MetachainShardId
	if invalidShardId {
		return update.ErrInvalidOwnShardId
	}

	if ownShardId == core.MetachainShardId {
		ownShardId = uint32(tempMetaShardId)
	}

	for i := 0; i < numHeadersToSync; i++ {
		headerToSync := (i + int(ownShardId)) % numHeadersToSync

		if headerToSync == tempMetaShardId {
			err := st.syncMeta(meta)
			if err != nil {
				return err
			}

			continue
		}

		err := st.syncShard(meta.EpochStart.LastFinalizedHeaders[headerToSync])
		if err != nil {
			return err
		}
	}

	st.mutSynced.Lock()
	st.synced = true
	st.mutSynced.Unlock()

	return nil
}

func (st *syncAccountsDBs) syncMeta(meta *block.MetaBlock) error {
	err := st.syncAccountsOfType(
		genesis.UserAccount,
		state.UserAccountsState,
		core.MetachainShardId,
		meta.RootHash,
	)
	if err != nil {
		return fmt.Errorf("%w UserAccount, shard: meta", err)
	}

	err = st.syncAccountsOfType(
		genesis.ValidatorAccount,
		state.PeerAccountsState,
		core.MetachainShardId,
		meta.ValidatorStatsRootHash,
	)
	if err != nil {
		return fmt.Errorf("%w ValidatorAccount, shard: meta", err)
	}

	return nil
}

func (st *syncAccountsDBs) syncShard(shardData block.EpochStartShardData) error {
	err := st.syncAccountsOfType(
		genesis.UserAccount,
		state.UserAccountsState,
		shardData.ShardID,
		shardData.RootHash,
	)
	if err != nil {
		return fmt.Errorf("%w UserAccount, shard: %d", err, shardData.ShardID)
	}
	return nil
}

func (st *syncAccountsDBs) syncAccountsOfType(
	accountType genesis.Type,
	trieID state.AccountsDbIdentifier,
	shardId uint32,
	rootHash []byte,
) error {
	accAdapterIdentifier := genesis.CreateTrieIdentifier(shardId, accountType)

	log.Debug("syncing accounts",
		"type", accAdapterIdentifier,
		"shard ID", shardId,
		"root hash", rootHash,
	)

	accountsDBSyncer, err := st.accountsBDsSyncers.Get(accAdapterIdentifier)
	if err != nil {
		return err
	}

	success := st.tryRecreateTrie(
		shardId,
		accAdapterIdentifier,
		trieID,
		rootHash,
		accountsDBSyncer.GetTrieExporter(),
		accountType,
	)
	if success {
		return nil
	}

<<<<<<< HEAD
	return accountsDBSyncer.SyncAccounts(rootHash, shardId)
=======
	st.setTries(shardId, accAdapterIdentifier, rootHash, accountsDBSyncer.GetSyncedTries())

	return nil
}

func (st *syncAccountsDBs) setTries(shId uint32, initialID string, rootHash []byte, tries map[string]common.Trie) {
	for hash, currentTrie := range tries {
		if bytes.Equal(rootHash, []byte(hash)) {
			st.tries.setTrie(initialID, currentTrie)
			continue
		}

		dataTrieIdentifier := genesis.CreateTrieIdentifier(shId, genesis.DataTrie)
		identifier := genesis.AddRootHashToIdentifier(dataTrieIdentifier, hash)
		st.tries.setTrie(identifier, currentTrie)
	}
>>>>>>> f001c199
}

func (st *syncAccountsDBs) tryRecreateTrie(
	shardId uint32,
	id string,
	trieID state.AccountsDbIdentifier,
	rootHash []byte,
	trieExporter update.TrieExporter,
	accountType genesis.Type,
) bool {
	activeTrie := st.activeAccountsDBs[trieID]
	if check.IfNil(activeTrie) {
		return false
	}

	tries, err := activeTrie.RecreateAllTries(rootHash)
	if err != nil {
		return false
	}

	for _, recreatedTrie := range tries {
		err = recreatedTrie.Commit()
		if err != nil {
			return false
		}
	}

	// TODO investigate if this can raise an OOM issue
	for hash, tr := range tries {
		if bytes.Equal(rootHash, []byte(hash)) {
			err = exportTrie(trieExporter, id, tr, accountType)
			if err != nil {
				return false
			}

			continue
		}

		dataTrieIdentifier := genesis.CreateTrieIdentifier(shardId, genesis.DataTrie)
		identifier := genesis.AddRootHashToIdentifier(dataTrieIdentifier, hash)
		err = trieExporter.ExportDataTrie(identifier, tr)
		if err != nil {
			return false
		}
	}

	return true
}

<<<<<<< HEAD
func exportTrie(
	trieExporter update.TrieExporter,
	id string,
	tr temporary.Trie,
	accountType genesis.Type,
) error {
	if accountType == genesis.UserAccount {
		_, err := trieExporter.ExportMainTrie(id, tr)
		return err
=======
// GetTries returns the synced tries
func (st *syncAccountsDBs) GetTries() (map[string]common.Trie, error) {
	st.mutSynced.Lock()
	defer st.mutSynced.Unlock()

	if !st.synced {
		return nil, update.ErrNotSynced
>>>>>>> f001c199
	}

	return trieExporter.ExportValidatorTrie(tr)
}

// IsInterfaceNil returns nil if underlying object is nil
func (st *syncAccountsDBs) IsInterfaceNil() bool {
	return st == nil
}<|MERGE_RESOLUTION|>--- conflicted
+++ resolved
@@ -163,26 +163,7 @@
 		return nil
 	}
 
-<<<<<<< HEAD
 	return accountsDBSyncer.SyncAccounts(rootHash, shardId)
-=======
-	st.setTries(shardId, accAdapterIdentifier, rootHash, accountsDBSyncer.GetSyncedTries())
-
-	return nil
-}
-
-func (st *syncAccountsDBs) setTries(shId uint32, initialID string, rootHash []byte, tries map[string]common.Trie) {
-	for hash, currentTrie := range tries {
-		if bytes.Equal(rootHash, []byte(hash)) {
-			st.tries.setTrie(initialID, currentTrie)
-			continue
-		}
-
-		dataTrieIdentifier := genesis.CreateTrieIdentifier(shId, genesis.DataTrie)
-		identifier := genesis.AddRootHashToIdentifier(dataTrieIdentifier, hash)
-		st.tries.setTrie(identifier, currentTrie)
-	}
->>>>>>> f001c199
 }
 
 func (st *syncAccountsDBs) tryRecreateTrie(
@@ -232,7 +213,6 @@
 	return true
 }
 
-<<<<<<< HEAD
 func exportTrie(
 	trieExporter update.TrieExporter,
 	id string,
@@ -242,15 +222,6 @@
 	if accountType == genesis.UserAccount {
 		_, err := trieExporter.ExportMainTrie(id, tr)
 		return err
-=======
-// GetTries returns the synced tries
-func (st *syncAccountsDBs) GetTries() (map[string]common.Trie, error) {
-	st.mutSynced.Lock()
-	defer st.mutSynced.Unlock()
-
-	if !st.synced {
-		return nil, update.ErrNotSynced
->>>>>>> f001c199
 	}
 
 	return trieExporter.ExportValidatorTrie(tr)
