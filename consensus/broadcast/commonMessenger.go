--- conflicted
+++ resolved
@@ -13,7 +13,6 @@
 	logger "github.com/multiversx/mx-chain-logger-go"
 
 	"github.com/multiversx/mx-chain-go/common"
-	"github.com/multiversx/mx-chain-go/config"
 	"github.com/multiversx/mx-chain-go/consensus"
 	"github.com/multiversx/mx-chain-go/consensus/spos"
 	"github.com/multiversx/mx-chain-go/process"
@@ -23,24 +22,6 @@
 
 var log = logger.GetOrCreate("consensus/broadcast")
 
-<<<<<<< HEAD
-// delayedBroadcaster exposes functionality for handling the consensus members broadcasting of delay data
-type delayedBroadcaster interface {
-	SetLeaderData(data *delayedBroadcastData) error
-	SetValidatorData(data *delayedBroadcastData) error
-	SetHeaderForValidator(vData *validatorHeaderBroadcastData) error
-	SetFinalConsensusMessageForValidator(message *consensus.Message, consensusIndex int) error
-	SetBroadcastHandlers(
-		mbBroadcast func(mbData map[uint32][]byte, pkBytes []byte) error,
-		txBroadcast func(txData map[string][][]byte, pkBytes []byte) error,
-		headerBroadcast func(header data.HeaderHandler, pkBytes []byte) error,
-		consensusMessageBroadcast func(message *consensus.Message) error,
-	) error
-	Close()
-}
-
-=======
->>>>>>> fec18a6c
 type commonMessenger struct {
 	marshalizer             marshal.Marshalizer
 	hasher                  hashing.Hasher
@@ -64,11 +45,7 @@
 	MaxValidatorDelayCacheSize uint32
 	AlarmScheduler             core.TimersScheduler
 	KeysHandler                consensus.KeysHandler
-<<<<<<< HEAD
-	Config                     config.ConsensusGradualBroadcastConfig
-=======
 	DelayedBroadcaster         DelayedBroadcaster
->>>>>>> fec18a6c
 }
 
 func checkCommonMessengerNilParameters(
