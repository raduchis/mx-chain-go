--- conflicted
+++ resolved
@@ -34,24 +34,6 @@
 		return nil, err
 	}
 
-<<<<<<< HEAD
-	dbbArgs := &ArgsDelayedBlockBroadcaster{
-		InterceptorsContainer: args.InterceptorsContainer,
-		HeadersSubscriber:     args.HeadersSubscriber,
-		LeaderCacheSize:       args.MaxDelayCacheSize,
-		ValidatorCacheSize:    args.MaxValidatorDelayCacheSize,
-		ShardCoordinator:      args.ShardCoordinator,
-		AlarmScheduler:        args.AlarmScheduler,
-		Config:                args.Config,
-	}
-
-	dbb, err := NewDelayedBlockBroadcaster(dbbArgs)
-	if err != nil {
-		return nil, err
-	}
-
-=======
->>>>>>> fec18a6c
 	cm := &commonMessenger{
 		marshalizer:             args.Marshalizer,
 		hasher:                  args.Hasher,
@@ -66,11 +48,7 @@
 		commonMessenger: cm,
 	}
 
-<<<<<<< HEAD
-	err = dbb.SetBroadcastHandlers(mcm.BroadcastMiniBlocks, mcm.BroadcastTransactions, mcm.BroadcastHeader, mcm.BroadcastConsensusMessage)
-=======
 	err = mcm.delayedBlockBroadcaster.SetBroadcastHandlers(mcm.BroadcastMiniBlocks, mcm.BroadcastTransactions, mcm.BroadcastHeader)
->>>>>>> fec18a6c
 	if err != nil {
 		return nil, err
 	}
