--- conflicted
+++ resolved
@@ -9,30 +9,11 @@
 // MessageType specifies what type of message was received
 type MessageType int
 
-<<<<<<< HEAD
-// Message defines the data needed by spos to communicate between nodes over network in all subrounds
-type Message struct {
-	BlockHeaderHash    []byte
-	SignatureShare     []byte
-	Body               block.Body
-	Header             data.HeaderHandler
-	PubKey             []byte
-	Signature          []byte
-	MsgType            int
-	RoundIndex         int64
-	ChainID            []byte
-	PubKeysBitmap      []byte
-	AggregateSignature []byte
-	LeaderSignature    []byte
-}
-
-=======
->>>>>>> 9a90e47c
 // NewConsensusMessage creates a new Message object
 func NewConsensusMessage(
 	blHeaderHash []byte,
 	signatureShare []byte,
-	body block.Body,
+	body *block.Body,
 	headerHandler data.HeaderHandler,
 	pubKey []byte,
 	sig []byte,
