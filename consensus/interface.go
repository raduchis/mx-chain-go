package consensus

import (
	"context"
	"time"

	"github.com/ElrondNetwork/elrond-go-core/core"
	"github.com/ElrondNetwork/elrond-go-core/data"
	crypto "github.com/ElrondNetwork/elrond-go-crypto"
	"github.com/ElrondNetwork/elrond-go/p2p"
)

// BlsConsensusType specifies the signature scheme used in the consensus
const BlsConsensusType = "bls"

// RoundHandler defines the actions which should be handled by a round implementation
type RoundHandler interface {
	Index() int64
	BeforeGenesis() bool
	// UpdateRound updates the index and the time stamp of the round depending of the genesis time and the current time given
	UpdateRound(time.Time, time.Time)
	TimeStamp() time.Time
	TimeDuration() time.Duration
	RemainingTime(startTime time.Time, maxTime time.Duration) time.Duration
	IsInterfaceNil() bool
}

// SubroundHandler defines the actions which should be handled by a subround implementation
type SubroundHandler interface {
	// DoWork implements of the subround's job
	DoWork(ctx context.Context, roundHandler RoundHandler) bool
	// Previous returns the ID of the previous subround
	Previous() int
	// Next returns the ID of the next subround
	Next() int
	// Current returns the ID of the current subround
	Current() int
	// StartTime returns the start time, in the roundHandler time, of the current subround
	StartTime() int64
	// EndTime returns the top limit time, in the roundHandler time, of the current subround
	EndTime() int64
	// Name returns the name of the current roundHandler
	Name() string
	// ConsensusChannel returns the consensus channel
	ConsensusChannel() chan bool
	// IsInterfaceNil returns true if there is no value under the interface
	IsInterfaceNil() bool
}

// ChronologyHandler defines the actions which should be handled by a chronology implementation
type ChronologyHandler interface {
	Close() error
	AddSubround(SubroundHandler)
	RemoveAllSubrounds()
	// StartRounds starts rounds in a sequential manner, one after the other
	StartRounds()
	IsInterfaceNil() bool
}

// BroadcastMessenger defines the behaviour of the broadcast messages by the consensus group
type BroadcastMessenger interface {
	BroadcastBlock(data.BodyHandler, data.HeaderHandler) error
	BroadcastHeader(data.HeaderHandler) error
	BroadcastMiniBlocks(map[uint32][]byte) error
	BroadcastTransactions(map[string][][]byte) error
	BroadcastConsensusMessage(*Message) error
	BroadcastBlockDataLeader(header data.HeaderHandler, miniBlocks map[uint32][]byte, transactions map[string][][]byte) error
	PrepareBroadcastHeaderValidator(header data.HeaderHandler, miniBlocks map[uint32][]byte, transactions map[string][][]byte, order int)
	PrepareBroadcastBlockDataValidator(header data.HeaderHandler, miniBlocks map[uint32][]byte, transactions map[string][][]byte, idx int)
	IsInterfaceNil() bool
}

// P2PMessenger defines a subset of the p2p.Messenger interface
type P2PMessenger interface {
	Broadcast(topic string, buff []byte)
	IsInterfaceNil() bool
}

// NetworkShardingCollector defines the updating methods used by the network sharding component
// The interface assures that the collected data will be used by the p2p network sharding components
type NetworkShardingCollector interface {
	UpdatePeerIDInfo(pid core.PeerID, pk []byte, shardID uint32)
	PutPeerIdSubType(pid core.PeerID, peerSubType core.P2PPeerSubType)
	GetPeerInfo(pid core.PeerID) core.P2PPeerInfo
	IsInterfaceNil() bool
}

// P2PAntifloodHandler defines the behavior of a component able to signal that the system is too busy (or flooded) processing
// p2p messages
type P2PAntifloodHandler interface {
	CanProcessMessage(message p2p.MessageP2P, fromConnectedPeer core.PeerID) error
	CanProcessMessagesOnTopic(peer core.PeerID, topic string, numMessages uint32, totalSize uint64, sequence []byte) error
	ResetForTopic(topic string)
	SetMaxMessagesForTopic(topic string, maxNum uint32)
	BlacklistPeer(peer core.PeerID, reason string, duration time.Duration)
	IsInterfaceNil() bool
}

// HeadersPoolSubscriber can subscribe for notifications when a new block header is added to the headers pool
type HeadersPoolSubscriber interface {
	RegisterHandler(handler func(headerHandler data.HeaderHandler, headerHash []byte))
	IsInterfaceNil() bool
}

// PeerHonestyHandler defines the behaivour of a component able to handle/monitor the peer honesty of nodes which are
// participating in consensus
type PeerHonestyHandler interface {
	ChangeScore(pk string, topic string, units int)
	IsInterfaceNil() bool
	Close() error
}

// InterceptorSubscriber can subscribe for notifications when data is received by an interceptor
type InterceptorSubscriber interface {
	RegisterHandler(handler func(toShard uint32, data []byte))
	IsInterfaceNil() bool
}

// HeaderSigVerifier encapsulates methods that are check if header rand seed, leader signature and aggregate signature are correct
type HeaderSigVerifier interface {
	VerifyRandSeed(header data.HeaderHandler) error
	VerifyLeaderSignature(header data.HeaderHandler) error
	VerifySignature(header data.HeaderHandler) error
	IsInterfaceNil() bool
}

// FallbackHeaderValidator defines the behaviour of a component able to signal when a fallback header validation could be applied
type FallbackHeaderValidator interface {
	ShouldApplyFallbackValidation(headerHandler data.HeaderHandler) bool
	IsInterfaceNil() bool
}

// NodeRedundancyHandler provides functionality to handle the redundancy mechanism for a node
type NodeRedundancyHandler interface {
	IsRedundancyNode() bool
	IsMainMachineActive() bool
	AdjustInactivityIfNeeded(selfPubKey string, consensusPubKeys []string, roundIndex int64)
	ResetInactivityIfNeeded(selfPubKey string, consensusMsgPubKey string, consensusMsgPeerID core.PeerID)
	ObserverPrivateKey() crypto.PrivateKey
	IsInterfaceNil() bool
}

// ScheduledProcessor encapsulates the scheduled processor functionality required by consensus module
type ScheduledProcessor interface {
	StartScheduledProcessing(header data.HeaderHandler, body data.BodyHandler, startTime time.Time)
	ForceStopScheduledExecutionBlocking()
	IsProcessedOKWithTimeout() bool
	IsInterfaceNil() bool
}

<<<<<<< HEAD
// P2PSigningHandler defines the behaviour of a component able to verify p2p message signature
type P2PSigningHandler interface {
	Verify(message p2p.MessageP2P) error
	Serialize(messages []p2p.MessageP2P) ([]byte, error)
	Deserialize(messagesBytes []byte) ([]p2p.MessageP2P, error)
=======
// SignatureHandler defines the behaviour of a component that handles signatures in consensus
type SignatureHandler interface {
	Reset(pubKeys []string) error
	CreateSignatureShare(msg []byte, index uint16, epoch uint32) ([]byte, error)
	StoreSignatureShare(index uint16, sig []byte) error
	SignatureShare(index uint16) ([]byte, error)
	VerifySignatureShare(index uint16, sig []byte, msg []byte, epoch uint32) error
	AggregateSigs(bitmap []byte, epoch uint32) ([]byte, error)
	SetAggregatedSig([]byte) error
	Verify(msg []byte, bitmap []byte, epoch uint32) error
>>>>>>> 41d4ff27
	IsInterfaceNil() bool
}<|MERGE_RESOLUTION|>--- conflicted
+++ resolved
@@ -148,13 +148,14 @@
 	IsInterfaceNil() bool
 }
 
-<<<<<<< HEAD
 // P2PSigningHandler defines the behaviour of a component able to verify p2p message signature
 type P2PSigningHandler interface {
 	Verify(message p2p.MessageP2P) error
 	Serialize(messages []p2p.MessageP2P) ([]byte, error)
 	Deserialize(messagesBytes []byte) ([]p2p.MessageP2P, error)
-=======
+	IsInterfaceNil() bool
+}
+
 // SignatureHandler defines the behaviour of a component that handles signatures in consensus
 type SignatureHandler interface {
 	Reset(pubKeys []string) error
@@ -165,6 +166,5 @@
 	AggregateSigs(bitmap []byte, epoch uint32) ([]byte, error)
 	SetAggregatedSig([]byte) error
 	Verify(msg []byte, bitmap []byte, epoch uint32) error
->>>>>>> 41d4ff27
 	IsInterfaceNil() bool
 }