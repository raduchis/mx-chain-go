package consensus

import (
	"time"

	"github.com/ElrondNetwork/elrond-go/core"
	"github.com/ElrondNetwork/elrond-go/data"
	"github.com/ElrondNetwork/elrond-go/p2p"
)

// BlsConsensusType specifies the signature scheme used in the consensus
const BlsConsensusType = "bls"

// Rounder defines the actions which should be handled by a round implementation
type Rounder interface {
	Index() int64
	BeforeGenesis() bool
	// UpdateRound updates the index and the time stamp of the round depending of the genesis time and the current time given
	UpdateRound(time.Time, time.Time)
	TimeStamp() time.Time
	TimeDuration() time.Duration
	RemainingTime(startTime time.Time, maxTime time.Duration) time.Duration
	IsInterfaceNil() bool
}

// SubroundHandler defines the actions which should be handled by a subround implementation
type SubroundHandler interface {
	// DoWork implements of the subround's job
	DoWork(rounder Rounder) bool
	// Previous returns the ID of the previous subround
	Previous() int
	// Next returns the ID of the next subround
	Next() int
	// Current returns the ID of the current subround
	Current() int
	// StartTime returns the start time, in the rounder time, of the current subround
	StartTime() int64
	// EndTime returns the top limit time, in the rounder time, of the current subround
	EndTime() int64
	// Name returns the name of the current rounder
	Name() string
	// ConsensusChannel returns the consensus channel
	ConsensusChannel() chan bool
	// IsInterfaceNil returns true if there is no value under the interface
	IsInterfaceNil() bool
}

// ChronologyHandler defines the actions which should be handled by a chronology implementation
type ChronologyHandler interface {
	Close() error
	AddSubround(SubroundHandler)
	RemoveAllSubrounds()
	// StartRounds starts rounds in a sequential manner, one after the other
	StartRounds()
	IsInterfaceNil() bool
}

// BroadcastMessenger defines the behaviour of the broadcast messages by the consensus group
type BroadcastMessenger interface {
	BroadcastBlock(data.BodyHandler, data.HeaderHandler) error
	BroadcastHeader(data.HeaderHandler) error
	BroadcastMiniBlocks(map[uint32][]byte) error
	BroadcastTransactions(map[string][][]byte) error
	BroadcastConsensusMessage(*Message) error
	BroadcastBlockDataLeader(header data.HeaderHandler, miniBlocks map[uint32][]byte, transactions map[string][][]byte) error
	PrepareBroadcastHeaderValidator(header data.HeaderHandler, miniBlocks map[uint32][]byte, transactions map[string][][]byte, order int) error
	PrepareBroadcastBlockDataValidator(header data.HeaderHandler, miniBlocks map[uint32][]byte, transactions map[string][][]byte, idx int) error
	IsInterfaceNil() bool
}

// P2PMessenger defines a subset of the p2p.Messenger interface
type P2PMessenger interface {
	Broadcast(topic string, buff []byte)
	IsInterfaceNil() bool
}

// NetworkShardingCollector defines the updating methods used by the network sharding component
// The interface assures that the collected data will be used by the p2p network sharding components
type NetworkShardingCollector interface {
	UpdatePeerIdPublicKey(pid core.PeerID, pk []byte)
	UpdatePublicKeyShardId(pk []byte, shardId uint32)
	UpdatePeerIdShardId(pid core.PeerID, shardId uint32)
	GetPeerInfo(pid core.PeerID) core.P2PPeerInfo
	IsInterfaceNil() bool
}

// P2PAntifloodHandler defines the behavior of a component able to signal that the system is too busy (or flooded) processing
// p2p messages
type P2PAntifloodHandler interface {
	CanProcessMessage(message p2p.MessageP2P, fromConnectedPeer core.PeerID) error
	CanProcessMessagesOnTopic(peer core.PeerID, topic string, numMessages uint32, totalSize uint64, sequence []byte) error
	ResetForTopic(topic string)
	SetMaxMessagesForTopic(topic string, maxNum uint32)
	BlacklistPeer(peer core.PeerID, reason string, duration time.Duration)
	IsInterfaceNil() bool
}

// HeadersPoolSubscriber can subscribe for notifications when a new block header is added to the headers pool
type HeadersPoolSubscriber interface {
	RegisterHandler(handler func(headerHandler data.HeaderHandler, headerHash []byte))
	IsInterfaceNil() bool
}

<<<<<<< HEAD
// InterceptorSubscriber can subscribe for notifications when data is received by an interceptor
type InterceptorSubscriber interface {
	RegisterHandler(handler func(toShard uint32, data []byte))
=======
// PeerHonestyHandler defines the behaivour of a component able to handle/monitor the peer honesty of nodes which are
// participating in consensus
type PeerHonestyHandler interface {
	Increase(pk string, topic string, value float64)
	Decrease(pk string, topic string, value float64)
>>>>>>> 1eeed8a7
	IsInterfaceNil() bool
}<|MERGE_RESOLUTION|>--- conflicted
+++ resolved
@@ -101,16 +101,16 @@
 	IsInterfaceNil() bool
 }
 
-<<<<<<< HEAD
-// InterceptorSubscriber can subscribe for notifications when data is received by an interceptor
-type InterceptorSubscriber interface {
-	RegisterHandler(handler func(toShard uint32, data []byte))
-=======
 // PeerHonestyHandler defines the behaivour of a component able to handle/monitor the peer honesty of nodes which are
 // participating in consensus
 type PeerHonestyHandler interface {
 	Increase(pk string, topic string, value float64)
 	Decrease(pk string, topic string, value float64)
->>>>>>> 1eeed8a7
+	IsInterfaceNil() bool
+}
+
+// InterceptorSubscriber can subscribe for notifications when data is received by an interceptor
+type InterceptorSubscriber interface {
+	RegisterHandler(handler func(toShard uint32, data []byte))
 	IsInterfaceNil() bool
 }