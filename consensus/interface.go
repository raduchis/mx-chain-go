--- conflicted
+++ resolved
@@ -114,16 +114,16 @@
 	IsInterfaceNil() bool
 }
 
-<<<<<<< HEAD
-// FallbackHeaderValidator defines the behaviour of a component able to signal when a fallback header validation could be applied
-type FallbackHeaderValidator interface {
-	ShouldApplyFallbackValidation(headerHandler data.HeaderHandler) bool
-=======
 // HeaderSigVerifier encapsulates methods that are check if header rand seed, leader signature and aggregate signature are correct
 type HeaderSigVerifier interface {
 	VerifyRandSeed(header data.HeaderHandler) error
 	VerifyLeaderSignature(header data.HeaderHandler) error
 	VerifySignature(header data.HeaderHandler) error
->>>>>>> b83223c0
+	IsInterfaceNil() bool
+}
+
+// FallbackHeaderValidator defines the behaviour of a component able to signal when a fallback header validation could be applied
+type FallbackHeaderValidator interface {
+	ShouldApplyFallbackValidation(headerHandler data.HeaderHandler) bool
 	IsInterfaceNil() bool
 }