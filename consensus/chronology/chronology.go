--- conflicted
+++ resolved
@@ -45,44 +45,19 @@
 }
 
 // NewChronology creates a new chronology object
-<<<<<<< HEAD
-func NewChronology(
-	genesisTime time.Time,
-	rounder consensus.Rounder,
-	syncTimer ntp.SyncTimer,
-	watchdog core.WatchdogTimer,
-	statusHandler core.AppStatusHandler,
-) (*chronology, error) {
-
-	err := checkNewChronologyParams(
-		rounder,
-		syncTimer,
-		watchdog,
-		statusHandler,
-	)
-=======
 func NewChronology(arg ArgChronology) (*chronology, error) {
 
 	err := checkNewChronologyParams(arg)
->>>>>>> e47bd0a1
 	if err != nil {
 		return nil, err
 	}
 
 	chr := chronology{
-<<<<<<< HEAD
-		genesisTime:      genesisTime,
-		rounder:          rounder,
-		syncTimer:        syncTimer,
-		appStatusHandler: statusHandler,
-		watchdog:         watchdog,
-=======
 		genesisTime:      arg.GenesisTime,
 		rounder:          arg.Rounder,
 		syncTimer:        arg.SyncTimer,
 		appStatusHandler: arg.AppStatusHandler,
 		watchdog:         arg.Watchdog,
->>>>>>> e47bd0a1
 	}
 
 	chr.subroundId = srBeforeStartRound
@@ -93,16 +68,7 @@
 	return &chr, nil
 }
 
-<<<<<<< HEAD
-func checkNewChronologyParams(
-	rounder consensus.Rounder,
-	syncTimer ntp.SyncTimer,
-	watchdog core.WatchdogTimer,
-	statusHandler core.AppStatusHandler,
-) error {
-=======
 func checkNewChronologyParams(arg ArgChronology) error {
->>>>>>> e47bd0a1
 
 	if check.IfNil(arg.Rounder) {
 		return ErrNilRounder
@@ -113,11 +79,7 @@
 	if check.IfNil(arg.Watchdog) {
 		return ErrNilWatchdog
 	}
-<<<<<<< HEAD
-	if check.IfNil(statusHandler) {
-=======
 	if check.IfNil(arg.AppStatusHandler) {
->>>>>>> e47bd0a1
 		return ErrNilAppStatusHandler
 	}
 
