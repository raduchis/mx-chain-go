--- conflicted
+++ resolved
@@ -28,12 +28,8 @@
 	ReceivedHeaderCalled                   func(headerHandler data.HeaderHandler, headerHash []byte)
 	SetAppStatusHandlerCalled              func(ash core.AppStatusHandler) error
 	ResetConsensusMessagesCalled           func()
-<<<<<<< HEAD
-	SaveProposedEquivalentMessageCalled    func(hash string, proof data.HeaderProof)
 	HasEquivalentMessageCalled             func(headerHash []byte) bool
 	GetEquivalentProofCalled               func(headerHash []byte) data.HeaderProof
-=======
->>>>>>> 489db993
 }
 
 // AddReceivedMessageCall -
@@ -114,14 +110,6 @@
 	}
 }
 
-<<<<<<< HEAD
-// SaveProposedEquivalentMessage -
-func (sposWorkerMock *SposWorkerMock) SaveProposedEquivalentMessage(hash string, proof data.HeaderProof) {
-	if sposWorkerMock.SaveProposedEquivalentMessageCalled != nil {
-		sposWorkerMock.SaveProposedEquivalentMessageCalled(hash, proof)
-	}
-}
-
 // HasEquivalentMessage -
 func (sposWorkerMock *SposWorkerMock) HasEquivalentMessage(headerHash []byte) bool {
 	if sposWorkerMock.HasEquivalentMessageCalled != nil {
@@ -138,8 +126,6 @@
 	return data.HeaderProof{}
 }
 
-=======
->>>>>>> 489db993
 // IsInterfaceNil returns true if there is no value under the interface
 func (sposWorkerMock *SposWorkerMock) IsInterfaceNil() bool {
 	return sposWorkerMock == nil
