--- conflicted
+++ resolved
@@ -56,7 +56,6 @@
 	return pubKeys, nil
 }
 
-<<<<<<< HEAD
 func (ncm *NodesCoordinatorMock) GetValidatorsRewardsAddresses(
 	randomness []byte,
 	round uint64,
@@ -80,8 +79,6 @@
 	return addresses, nil
 }
 
-=======
->>>>>>> 4d56688b
 func (ncm *NodesCoordinatorMock) ConsensusGroupSize(shardId uint32) int {
 	panic("implement me")
 }
