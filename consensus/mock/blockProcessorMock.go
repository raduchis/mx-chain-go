package mock

import (
	"math/big"
	"time"

	"github.com/ElrondNetwork/elrond-go/data"
)

// BlockProcessorMock mocks the implementation for a blockProcessor
type BlockProcessorMock struct {
	ProcessBlockCalled               func(blockChain data.ChainHandler, header data.HeaderHandler, body data.BodyHandler, haveTime func() time.Duration) error
	CommitBlockCalled                func(blockChain data.ChainHandler, header data.HeaderHandler, body data.BodyHandler) error
	RevertAccountStateCalled         func()
	CreateGenesisBlockCalled         func(balances map[string]*big.Int) (data.HeaderHandler, error)
	CreateBlockCalled                func(round uint64, haveTime func() bool) (data.BodyHandler, error)
	RestoreBlockIntoPoolsCalled      func(header data.HeaderHandler, body data.BodyHandler) error
	SetOnRequestTransactionCalled    func(f func(destShardID uint32, txHash []byte))
	CreateBlockHeaderCalled          func(body data.BodyHandler, round uint64, haveTime func() bool) (data.HeaderHandler, error)
	MarshalizedDataToBroadcastCalled func(header data.HeaderHandler, body data.BodyHandler) (map[uint32][]byte, map[string][][]byte, error)
	DecodeBlockBodyCalled            func(dta []byte) data.BodyHandler
	DecodeBlockHeaderCalled          func(dta []byte) data.HeaderHandler
	AddLastNotarizedHdrCalled        func(shardId uint32, processedHdr data.HeaderHandler)
}

// ProcessBlock mocks pocessing a block
func (blProcMock *BlockProcessorMock) ProcessBlock(blockChain data.ChainHandler, header data.HeaderHandler, body data.BodyHandler, haveTime func() time.Duration) error {
	return blProcMock.ProcessBlockCalled(blockChain, header, body, haveTime)
}

// CommitBlock mocks the commit of a block
func (blProcMock *BlockProcessorMock) CommitBlock(blockChain data.ChainHandler, header data.HeaderHandler, body data.BodyHandler) error {
	return blProcMock.CommitBlockCalled(blockChain, header, body)
}

// RevertAccountState mocks revert of the accounts state
func (blProcMock *BlockProcessorMock) RevertAccountState() {
	blProcMock.RevertAccountStateCalled()
}

// CreateBlockBody mocks the creation of a transaction block body
func (blProcMock *BlockProcessorMock) CreateBlockBody(round uint64, haveTime func() bool) (data.BodyHandler, error) {
	return blProcMock.CreateBlockCalled(round, haveTime)
}

func (blProcMock *BlockProcessorMock) RestoreBlockIntoPools(header data.HeaderHandler, body data.BodyHandler) error {
	return blProcMock.RestoreBlockIntoPoolsCalled(header, body)
}

func (blProcMock BlockProcessorMock) CreateBlockHeader(body data.BodyHandler, round uint64, haveTime func() bool) (data.HeaderHandler, error) {
	return blProcMock.CreateBlockHeaderCalled(body, round, haveTime)
}

func (blProcMock BlockProcessorMock) MarshalizedDataToBroadcast(header data.HeaderHandler, body data.BodyHandler) (map[uint32][]byte, map[string][][]byte, error) {
	return blProcMock.MarshalizedDataToBroadcastCalled(header, body)
}

func (blProcMock BlockProcessorMock) DecodeBlockBody(dta []byte) data.BodyHandler {
	return blProcMock.DecodeBlockBodyCalled(dta)
}

func (blProcMock BlockProcessorMock) DecodeBlockHeader(dta []byte) data.HeaderHandler {
	return blProcMock.DecodeBlockHeaderCalled(dta)
}

func (blProcMock BlockProcessorMock) AddLastNotarizedHdr(shardId uint32, processedHdr data.HeaderHandler) {
	blProcMock.AddLastNotarizedHdrCalled(shardId, processedHdr)
}

<<<<<<< HEAD
func (blProcMock BlockProcessorMock) SetConsensusRewardAddresses(addresses []string) {
=======
// IsInterfaceNil returns true if there is no value under the interface
func (blProcMock *BlockProcessorMock) IsInterfaceNil() bool {
	if blProcMock == nil {
		return true
	}
	return false
>>>>>>> 61166bff
}<|MERGE_RESOLUTION|>--- conflicted
+++ resolved
@@ -67,14 +67,13 @@
 	blProcMock.AddLastNotarizedHdrCalled(shardId, processedHdr)
 }
 
-<<<<<<< HEAD
 func (blProcMock BlockProcessorMock) SetConsensusRewardAddresses(addresses []string) {
-=======
+}
+
 // IsInterfaceNil returns true if there is no value under the interface
 func (blProcMock *BlockProcessorMock) IsInterfaceNil() bool {
-	if blProcMock == nil {
-		return true
-	}
-	return false
->>>>>>> 61166bff
+    if blProcMock == nil {
+        return true
+    }
+    return false
 }