--- conflicted
+++ resolved
@@ -23,12 +23,7 @@
 	chronologyHandler       consensus.ChronologyHandler
 	hasher                  hashing.Hasher
 	marshalizer             marshal.Marshalizer
-<<<<<<< HEAD
-=======
-	blsPrivateKey           crypto.PrivateKey
-	blsSingleSigner         crypto.SingleSigner
 	keyGenerator            crypto.KeyGenerator
->>>>>>> 44690a82
 	multiSignerContainer    cryptoCommon.MultiSignerContainer
 	roundHandler            consensus.RoundHandler
 	shardCoordinator        sharding.Coordinator
@@ -181,24 +176,11 @@
 	ccm.validatorGroupSelector = validatorGroupSelector
 }
 
-<<<<<<< HEAD
-=======
-// PrivateKey -
-func (ccm *ConsensusCoreMock) PrivateKey() crypto.PrivateKey {
-	return ccm.blsPrivateKey
-}
-
-// SingleSigner returns the bls single signer stored in the ConsensusCore
-func (ccm *ConsensusCoreMock) SingleSigner() crypto.SingleSigner {
-	return ccm.blsSingleSigner
-}
-
 // KeyGenerator -
 func (ccm *ConsensusCoreMock) KeyGenerator() crypto.KeyGenerator {
 	return ccm.keyGenerator
 }
 
->>>>>>> 44690a82
 // PeerHonestyHandler -
 func (ccm *ConsensusCoreMock) PeerHonestyHandler() consensus.PeerHonestyHandler {
 	return ccm.peerHonestyHandler
