--- conflicted
+++ resolved
@@ -14,7 +14,6 @@
 
 // ConsensusCoreMock -
 type ConsensusCoreMock struct {
-<<<<<<< HEAD
 	blockChain              data.ChainHandler
 	blockProcessor          process.BlockProcessor
 	headersSubscriber       consensus.HeadersPoolSubscriber
@@ -33,28 +32,8 @@
 	epochStartNotifier      epochStart.RegistrationHandler
 	antifloodHandler        consensus.P2PAntifloodHandler
 	peerHonestyHandler      consensus.PeerHonestyHandler
+	headerSigVerifier       consensus.HeaderSigVerifier
 	fallbackHeaderValidator consensus.FallbackHeaderValidator
-=======
-	blockChain             data.ChainHandler
-	blockProcessor         process.BlockProcessor
-	headersSubscriber      consensus.HeadersPoolSubscriber
-	bootstrapper           process.Bootstrapper
-	broadcastMessenger     consensus.BroadcastMessenger
-	chronologyHandler      consensus.ChronologyHandler
-	hasher                 hashing.Hasher
-	marshalizer            marshal.Marshalizer
-	blsPrivateKey          crypto.PrivateKey
-	blsSingleSigner        crypto.SingleSigner
-	multiSigner            crypto.MultiSigner
-	rounder                consensus.Rounder
-	shardCoordinator       sharding.Coordinator
-	syncTimer              ntp.SyncTimer
-	validatorGroupSelector sharding.NodesCoordinator
-	epochStartNotifier     epochStart.RegistrationHandler
-	antifloodHandler       consensus.P2PAntifloodHandler
-	peerHonestyHandler     consensus.PeerHonestyHandler
-	headerSigVerifier      consensus.HeaderSigVerifier
->>>>>>> b83223c0
 }
 
 // GetAntiFloodHandler -
@@ -212,20 +191,19 @@
 	return ccm.peerHonestyHandler
 }
 
-<<<<<<< HEAD
+// HeaderSigVerifier -
+func (ccm *ConsensusCoreMock) HeaderSigVerifier() consensus.HeaderSigVerifier {
+	return ccm.headerSigVerifier
+}
+
+// SetHeaderSigVerifier -
+func (ccm *ConsensusCoreMock) SetHeaderSigVerifier(headerSigVerifier consensus.HeaderSigVerifier) {
+	ccm.headerSigVerifier = headerSigVerifier
+}
+
 // FallbackHeaderValidator -
 func (ccm *ConsensusCoreMock) FallbackHeaderValidator() consensus.FallbackHeaderValidator {
 	return ccm.fallbackHeaderValidator
-=======
-// HeaderSigVerifier -
-func (ccm *ConsensusCoreMock) HeaderSigVerifier() consensus.HeaderSigVerifier {
-	return ccm.headerSigVerifier
-}
-
-// SetHeaderSigVerifier -
-func (ccm *ConsensusCoreMock) SetHeaderSigVerifier(headerSigVerifier consensus.HeaderSigVerifier) {
-	ccm.headerSigVerifier = headerSigVerifier
->>>>>>> b83223c0
 }
 
 // IsInterfaceNil returns true if there is no value under the interface
