--- conflicted
+++ resolved
@@ -217,12 +217,6 @@
 // ErrInvalidNumSigShares signals that an invalid number of signature shares has been provided
 var ErrInvalidNumSigShares = errors.New("invalid number of sig shares")
 
-<<<<<<< HEAD
-// ErrWrongTypeAssertion signals that a wrong type assertion has been triggered
-var ErrWrongTypeAssertion = errors.New("wrong type assertion")
-
-=======
->>>>>>> 079e8c00
 // ErrNilMessageSigningHandler signals that the provided message signing handler is nil
 var ErrNilMessageSigningHandler = errors.New("nil message signing handler")
 
@@ -232,25 +226,14 @@
 // ErrNilPeerBlacklistCacher signals that a nil peer blacklist cacher has been provided
 var ErrNilPeerBlacklistCacher = errors.New("nil peer blacklist cacher")
 
-<<<<<<< HEAD
-// ErrNilKeyGenerator signals that a nil key generator has been provided
-var ErrNilKeyGenerator = errors.New("nil key generator")
-
-=======
->>>>>>> 079e8c00
 // ErrBlacklistedConsensusPeer signals that a consensus message has been received from a blacklisted peer
 var ErrBlacklistedConsensusPeer = errors.New("blacklisted consensus peer")
 
 // ErrNilSignatureOnP2PMessage signals that a p2p message without signature was received
 var ErrNilSignatureOnP2PMessage = errors.New("nil signature on the p2p message")
 
-<<<<<<< HEAD
-// ErrNilSignatureHandler signals that provided signature handler is nil
-var ErrNilSignatureHandler = errors.New("nil signature handler")
-=======
 // ErrNilSigningHandler signals that provided signing handler is nil
 var ErrNilSigningHandler = errors.New("nil signing handler")
 
 // ErrNilKeysHandler signals that a nil keys handler was provided
-var ErrNilKeysHandler = errors.New("nil keys handler")
->>>>>>> 079e8c00
+var ErrNilKeysHandler = errors.New("nil keys handler")