--- conflicted
+++ resolved
@@ -64,15 +64,9 @@
 // ErrNilBlockProcessor is raised when a valid block processor is expected but nil used
 var ErrNilBlockProcessor = errors.New("block processor is nil")
 
-<<<<<<< HEAD
-// ErrNilBlocksTracker is raised when a valid block tracker is expected but nil used
-var ErrNilBlocksTracker = errors.New("blocks tracker is nil")
-
 // ErrNilPeerProcessor is raised when a valid peer processor is expected but nil used
 var ErrNilPeerProcessor = errors.New("peer processor is nil")
 
-=======
->>>>>>> 70efe311
 // ErrNilBootstrapper is raised when a valid block processor is expected but nil used
 var ErrNilBootstrapper = errors.New("bootstrapper is nil")
 
