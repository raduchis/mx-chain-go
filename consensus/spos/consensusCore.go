--- conflicted
+++ resolved
@@ -23,12 +23,7 @@
 	chronologyHandler             consensus.ChronologyHandler
 	hasher                        hashing.Hasher
 	marshalizer                   marshal.Marshalizer
-<<<<<<< HEAD
-=======
-	blsPrivateKey                 crypto.PrivateKey
-	blsSingleSigner               crypto.SingleSigner
 	keyGenerator                  crypto.KeyGenerator
->>>>>>> 44690a82
 	multiSignerContainer          cryptoCommon.MultiSignerContainer
 	roundHandler                  consensus.RoundHandler
 	shardCoordinator              sharding.Coordinator
@@ -55,12 +50,7 @@
 	ChronologyHandler             consensus.ChronologyHandler
 	Hasher                        hashing.Hasher
 	Marshalizer                   marshal.Marshalizer
-<<<<<<< HEAD
-=======
-	BlsPrivateKey                 crypto.PrivateKey
-	BlsSingleSigner               crypto.SingleSigner
 	KeyGenerator                  crypto.KeyGenerator
->>>>>>> 44690a82
 	MultiSignerContainer          cryptoCommon.MultiSignerContainer
 	RoundHandler                  consensus.RoundHandler
 	ShardCoordinator              sharding.Coordinator
@@ -90,12 +80,7 @@
 		chronologyHandler:             args.ChronologyHandler,
 		hasher:                        args.Hasher,
 		marshalizer:                   args.Marshalizer,
-<<<<<<< HEAD
-=======
-		blsPrivateKey:                 args.BlsPrivateKey,
-		blsSingleSigner:               args.BlsSingleSigner,
 		keyGenerator:                  args.KeyGenerator,
->>>>>>> 44690a82
 		multiSignerContainer:          args.MultiSignerContainer,
 		roundHandler:                  args.RoundHandler,
 		shardCoordinator:              args.ShardCoordinator,
@@ -191,24 +176,11 @@
 	return cc.epochStartRegistrationHandler
 }
 
-<<<<<<< HEAD
-=======
-// PrivateKey returns the BLS private key stored in the ConsensusCore
-func (cc *ConsensusCore) PrivateKey() crypto.PrivateKey {
-	return cc.blsPrivateKey
-}
-
-// SingleSigner returns the bls single signer stored in the ConsensusCore
-func (cc *ConsensusCore) SingleSigner() crypto.SingleSigner {
-	return cc.blsSingleSigner
-}
-
 // KeyGenerator returns the bls key generator stored in the ConsensusCore
 func (cc *ConsensusCore) KeyGenerator() crypto.KeyGenerator {
 	return cc.keyGenerator
 }
 
->>>>>>> 44690a82
 // PeerHonestyHandler will return the peer honesty handler which will be used in subrounds
 func (cc *ConsensusCore) PeerHonestyHandler() consensus.PeerHonestyHandler {
 	return cc.peerHonestyHandler
