package spos_test

import (
	"errors"
	"testing"

	"github.com/ElrondNetwork/elrond-go/consensus"
	"github.com/ElrondNetwork/elrond-go/consensus/mock"
	"github.com/ElrondNetwork/elrond-go/consensus/spos"
	"github.com/ElrondNetwork/elrond-go/consensus/spos/bn"
	"github.com/ElrondNetwork/elrond-go/data/block"
	"github.com/ElrondNetwork/elrond-go/sharding"
	"github.com/stretchr/testify/assert"
)

func internalInitConsensusState() *spos.ConsensusState {
	eligibleList := []string{"1", "2", "3"}

	rcns := spos.NewRoundConsensus(
		eligibleList,
		3,
		"2")

	rcns.SetConsensusGroup(eligibleList)
	rcns.ResetRoundState()

	rthr := spos.NewRoundThreshold()

	rthr.SetThreshold(bn.SrBlock, 1)
	rthr.SetThreshold(bn.SrCommitmentHash, 3)
	rthr.SetThreshold(bn.SrBitmap, 3)
	rthr.SetThreshold(bn.SrCommitment, 3)
	rthr.SetThreshold(bn.SrSignature, 3)

	rstatus := spos.NewRoundStatus()
	rstatus.ResetRoundStatus()

	cns := spos.NewConsensusState(
		rcns,
		rthr,
		rstatus,
	)

	return cns
}

func TestConsensusState__NewConsensusStateShouldWork(t *testing.T) {
	t.Parallel()

	cns := internalInitConsensusState()
	assert.NotNil(t, cns)
}

func TestConsensusState_ResetConsensusStateShouldWork(t *testing.T) {
	t.Parallel()

	cns := internalInitConsensusState()
	cns.RoundCanceled = true
	cns.ResetConsensusState()
	assert.False(t, cns.RoundCanceled)
}

func TestConsensusState_IsNodeLeaderInCurrentRoundShouldReturnFalseWhenGetLeaderErr(t *testing.T) {
	t.Parallel()

	cns := internalInitConsensusState()

	cns.SetConsensusGroup(nil)
	assert.Equal(t, false, cns.IsNodeLeaderInCurrentRound("1"))
}

func TestConsensusState_IsNodeLeaderInCurrentRoundShouldReturnFalse(t *testing.T) {
	t.Parallel()

	cns := internalInitConsensusState()

	assert.Equal(t, false, cns.IsNodeLeaderInCurrentRound("2"))
}

func TestConsensusState_IsNodeLeaderInCurrentRoundShouldReturnTrue(t *testing.T) {
	t.Parallel()

	cns := internalInitConsensusState()

	assert.Equal(t, true, cns.IsNodeLeaderInCurrentRound("1"))
}

func TestConsensusState_IsSelfLeaderInCurrentRoundShouldReturnFalse(t *testing.T) {
	t.Parallel()

	cns := internalInitConsensusState()

	assert.False(t, cns.IsSelfLeaderInCurrentRound())
}

func TestConsensusState_IsSelfLeaderInCurrentRoundShouldReturnTrue(t *testing.T) {
	t.Parallel()

	cns := internalInitConsensusState()

	assert.False(t, cns.IsSelfLeaderInCurrentRound())
}

func TestConsensusState_GetLeaderShoudErrNilConsensusGroup(t *testing.T) {
	t.Parallel()

	cns := internalInitConsensusState()

	cns.SetConsensusGroup(nil)

	_, err := cns.GetLeader()
	assert.Equal(t, spos.ErrNilConsensusGroup, err)
}

func TestConsensusState_GetLeaderShouldErrEmptyConsensusGroup(t *testing.T) {
	t.Parallel()

	cns := internalInitConsensusState()

	cns.SetConsensusGroup(make([]string, 0))

	_, err := cns.GetLeader()
	assert.Equal(t, spos.ErrEmptyConsensusGroup, err)
}

func TestConsensusState_GetLeaderShouldWork(t *testing.T) {
	t.Parallel()

	cns := internalInitConsensusState()

	leader, err := cns.GetLeader()
	assert.Nil(t, err)
	assert.Equal(t, cns.ConsensusGroup()[0], leader)
}

func TestConsensusState_GetNextConsensusGroupShouldFailWhenComputeValidatorsGroupErr(t *testing.T) {
	t.Parallel()

	cns := internalInitConsensusState()

<<<<<<< HEAD
	nodesCoordinator := mock.NodesCoordinatorMock{}
=======
	vgs := &mock.ValidatorGroupSelectorMock{}
>>>>>>> 1f56dff9
	err := errors.New("error")
	nodesCoordinator.ComputeValidatorsGroupCalled = func(
		randomness []byte,
		round uint64,
		shardId uint32,
	) ([]sharding.Validator, error) {
		return nil, err
	}

	_, err2 := cns.GetNextConsensusGroup([]byte(""), 0, 0, nodesCoordinator)
	assert.Equal(t, err, err2)
}

func TestConsensusState_GetNextConsensusGroupShouldWork(t *testing.T) {
	t.Parallel()

	cns := internalInitConsensusState()

<<<<<<< HEAD
	nodesCoordinator := mock.NodesCoordinatorMock{}
=======
	vgs := &mock.ValidatorGroupSelectorMock{}
>>>>>>> 1f56dff9

	nextConsensusGroup, err := cns.GetNextConsensusGroup(nil, 0, 0, nodesCoordinator)
	assert.Nil(t, err)
	assert.NotNil(t, nextConsensusGroup)
}

func TestConsensusState_IsConsensusDataSetShouldReturnTrue(t *testing.T) {
	t.Parallel()

	cns := internalInitConsensusState()

	cns.Data = make([]byte, 0)

	assert.True(t, cns.IsConsensusDataSet())
}

func TestConsensusState_IsConsensusDataSetShouldReturnFalse(t *testing.T) {
	t.Parallel()

	cns := internalInitConsensusState()

	cns.Data = nil

	assert.False(t, cns.IsConsensusDataSet())
}

func TestConsensusState_IsConsensusDataEqualShouldReturnTrue(t *testing.T) {
	t.Parallel()

	cns := internalInitConsensusState()

	data := []byte("consensus data")

	cns.Data = data

	assert.True(t, cns.IsConsensusDataEqual(data))
}

func TestConsensusState_IsConsensusDataEqualShouldReturnFalse(t *testing.T) {
	t.Parallel()

	cns := internalInitConsensusState()

	data := []byte("consensus data")

	cns.Data = data

	assert.False(t, cns.IsConsensusDataEqual([]byte("X")))
}

func TestConsensusState_IsJobDoneShouldReturnFalse(t *testing.T) {
	t.Parallel()

	cns := internalInitConsensusState()

	cns.SetJobDone("1", bn.SrBlock, false)
	assert.False(t, cns.IsJobDone("1", bn.SrBlock))

	cns.SetJobDone("1", bn.SrCommitment, true)
	assert.False(t, cns.IsJobDone("1", bn.SrBlock))

	cns.SetJobDone("2", bn.SrBlock, true)
	assert.False(t, cns.IsJobDone("1", bn.SrBlock))
}

func TestConsensusState_IsJobDoneShouldReturnTrue(t *testing.T) {
	t.Parallel()

	cns := internalInitConsensusState()

	cns.SetJobDone("1", bn.SrBlock, true)

	assert.True(t, cns.IsJobDone("1", bn.SrBlock))
}

func TestConsensusState_IsSelfJobDoneShouldReturnFalse(t *testing.T) {
	t.Parallel()

	cns := internalInitConsensusState()

	cns.SetJobDone(cns.SelfPubKey(), bn.SrBlock, false)
	assert.False(t, cns.IsSelfJobDone(bn.SrBlock))

	cns.SetJobDone(cns.SelfPubKey(), bn.SrCommitment, true)
	assert.False(t, cns.IsSelfJobDone(bn.SrBlock))

	cns.SetJobDone(cns.SelfPubKey()+"X", bn.SrBlock, true)
	assert.False(t, cns.IsSelfJobDone(bn.SrBlock))
}

func TestConsensusState_IsSelfJobDoneShouldReturnTrue(t *testing.T) {
	t.Parallel()

	cns := internalInitConsensusState()

	cns.SetJobDone(cns.SelfPubKey(), bn.SrBlock, true)

	assert.True(t, cns.IsSelfJobDone(bn.SrBlock))
}

func TestConsensusState_IsCurrentSubroundFinishedShouldReturnFalse(t *testing.T) {
	t.Parallel()

	cns := internalInitConsensusState()

	cns.SetStatus(bn.SrBlock, spos.SsNotFinished)
	assert.False(t, cns.IsCurrentSubroundFinished(bn.SrBlock))

	cns.SetStatus(bn.SrCommitmentHash, spos.SsFinished)
	assert.False(t, cns.IsCurrentSubroundFinished(bn.SrBlock))

}

func TestConsensusState_IsCurrentSubroundFinishedShouldReturnTrue(t *testing.T) {
	t.Parallel()

	cns := internalInitConsensusState()

	cns.SetStatus(bn.SrBlock, spos.SsFinished)
	assert.True(t, cns.IsCurrentSubroundFinished(bn.SrBlock))
}

func TestConsensusState_IsNodeSelfShouldReturnFalse(t *testing.T) {
	t.Parallel()

	cns := internalInitConsensusState()

	assert.False(t, cns.IsNodeSelf(cns.SelfPubKey()+"X"))
}

func TestConsensusState_IsNodeSelfShouldReturnTrue(t *testing.T) {
	t.Parallel()

	cns := internalInitConsensusState()

	assert.True(t, cns.IsNodeSelf(cns.SelfPubKey()))
}

func TestConsensusState_IsBlockBodyAlreadyReceivedShouldReturnFalse(t *testing.T) {
	t.Parallel()

	cns := internalInitConsensusState()

	cns.BlockBody = nil

	assert.False(t, cns.IsBlockBodyAlreadyReceived())
}

func TestConsensusState_IsBlockBodyAlreadyReceivedShouldReturnTrue(t *testing.T) {
	t.Parallel()

	cns := internalInitConsensusState()

	cns.BlockBody = make(block.Body, 0)

	assert.True(t, cns.IsBlockBodyAlreadyReceived())
}

func TestConsensusState_IsHeaderAlreadyReceivedShouldReturnFalse(t *testing.T) {
	t.Parallel()

	cns := internalInitConsensusState()

	cns.Header = nil

	assert.False(t, cns.IsHeaderAlreadyReceived())
}

func TestConsensusState_IsHeaderAlreadyReceivedShouldReturnTrue(t *testing.T) {
	t.Parallel()

	cns := internalInitConsensusState()

	cns.Header = &block.Header{}

	assert.True(t, cns.IsHeaderAlreadyReceived())
}

func TestConsensusState_CanDoSubroundJobShouldReturnFalseWhenConsensusDataNotSet(t *testing.T) {
	t.Parallel()

	cns := internalInitConsensusState()

	cns.Data = nil

	assert.False(t, cns.CanDoSubroundJob(bn.SrBlock))
}

func TestConsensusState_CanDoSubroundJobShouldReturnFalseWhenSelfJobIsDone(t *testing.T) {
	t.Parallel()

	cns := internalInitConsensusState()

	cns.Data = make([]byte, 0)
	cns.SetJobDone(cns.SelfPubKey(), bn.SrBlock, true)

	assert.False(t, cns.CanDoSubroundJob(bn.SrBlock))
}

func TestConsensusState_CanDoSubroundJobShouldReturnFalseWhenCurrentRoundIsFinished(t *testing.T) {
	t.Parallel()

	cns := internalInitConsensusState()

	cns.Data = make([]byte, 0)
	cns.SetJobDone(cns.SelfPubKey(), bn.SrBlock, false)
	cns.SetStatus(bn.SrBlock, spos.SsFinished)

	assert.False(t, cns.CanDoSubroundJob(bn.SrBlock))
}

func TestConsensusState_CanDoSubroundJobShouldReturnTrue(t *testing.T) {
	t.Parallel()

	cns := internalInitConsensusState()

	cns.Data = make([]byte, 0)
	cns.SetJobDone(cns.SelfPubKey(), bn.SrBlock, false)
	cns.SetStatus(bn.SrBlock, spos.SsNotFinished)

	assert.True(t, cns.CanDoSubroundJob(bn.SrBlock))
}

func TestConsensusState_CanProcessReceivedMessageShouldReturnFalseWhenMessageIsReceivedFromItself(t *testing.T) {
	t.Parallel()

	cns := internalInitConsensusState()

	cnsDta := &consensus.Message{
		RoundIndex: 0,
		PubKey:     []byte(cns.SelfPubKey()),
	}

	assert.False(t, cns.CanProcessReceivedMessage(cnsDta, 0, bn.SrBlock))
}

func TestConsensusState_CanProcessReceivedMessageShouldReturnFalseWhenMessageIsReceivedForOtherRound(t *testing.T) {
	t.Parallel()

	cns := internalInitConsensusState()

	cnsDta := &consensus.Message{
		RoundIndex: 0,
		PubKey:     []byte("1"),
	}

	assert.False(t, cns.CanProcessReceivedMessage(cnsDta, 1, bn.SrBlock))
}

func TestConsensusState_CanProcessReceivedMessageShouldReturnFalseWhenJobIsDone(t *testing.T) {
	t.Parallel()

	cns := internalInitConsensusState()

	cnsDta := &consensus.Message{
		RoundIndex: 0,
		PubKey:     []byte("1"),
	}

	cns.SetJobDone("1", bn.SrBlock, true)

	assert.False(t, cns.CanProcessReceivedMessage(cnsDta, 0, bn.SrBlock))
}

func TestConsensusState_CanProcessReceivedMessageShouldReturnFalseWhenCurrentRoundIsFinished(t *testing.T) {
	t.Parallel()

	cns := internalInitConsensusState()

	cnsDta := &consensus.Message{
		RoundIndex: 0,
		PubKey:     []byte("1"),
	}

	cns.SetStatus(bn.SrBlock, spos.SsFinished)

	assert.False(t, cns.CanProcessReceivedMessage(cnsDta, 0, bn.SrBlock))
}

func TestConsensusState_CanProcessReceivedMessageShouldReturnTrue(t *testing.T) {
	t.Parallel()

	cns := internalInitConsensusState()

	cnsDta := &consensus.Message{
		RoundIndex: 0,
		PubKey:     []byte("1"),
	}

	assert.True(t, cns.CanProcessReceivedMessage(cnsDta, 0, bn.SrBlock))
}

func TestConsensusState_GenerateBitmapShouldWork(t *testing.T) {
	t.Parallel()

	cns := internalInitConsensusState()

	bitmapExpected := make([]byte, cns.ConsensusGroupSize()/8+1)
	selfIndexInConsensusGroup, _ := cns.SelfConsensusGroupIndex()
	bitmapExpected[selfIndexInConsensusGroup/8] |= 1 << (uint16(selfIndexInConsensusGroup) % 8)

	cns.SetJobDone(cns.SelfPubKey(), bn.SrBlock, true)
	bitmap := cns.GenerateBitmap(bn.SrBlock)

	assert.Equal(t, bitmapExpected, bitmap)
}

func TestConsensusState_SetAndGetProcessingBlockShouldWork(t *testing.T) {
	t.Parallel()
	cns := internalInitConsensusState()
	cns.SetProcessingBlock(true)

	assert.Equal(t, true, cns.ProcessingBlock())
}<|MERGE_RESOLUTION|>--- conflicted
+++ resolved
@@ -138,11 +138,7 @@
 
 	cns := internalInitConsensusState()
 
-<<<<<<< HEAD
-	nodesCoordinator := mock.NodesCoordinatorMock{}
-=======
-	vgs := &mock.ValidatorGroupSelectorMock{}
->>>>>>> 1f56dff9
+	nodesCoordinator := &mock.NodesCoordinatorMock{}
 	err := errors.New("error")
 	nodesCoordinator.ComputeValidatorsGroupCalled = func(
 		randomness []byte,
@@ -161,11 +157,7 @@
 
 	cns := internalInitConsensusState()
 
-<<<<<<< HEAD
-	nodesCoordinator := mock.NodesCoordinatorMock{}
-=======
-	vgs := &mock.ValidatorGroupSelectorMock{}
->>>>>>> 1f56dff9
+	nodesCoordinator := &mock.NodesCoordinatorMock{}
 
 	nextConsensusGroup, err := cns.GetNextConsensusGroup(nil, 0, 0, nodesCoordinator)
 	assert.Nil(t, err)
