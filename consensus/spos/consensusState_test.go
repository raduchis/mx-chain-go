package spos_test

import (
	"bytes"
	"errors"
	"testing"

	"github.com/multiversx/mx-chain-core-go/data/block"
	"github.com/multiversx/mx-chain-go/consensus"
	"github.com/multiversx/mx-chain-go/consensus/spos"
	"github.com/multiversx/mx-chain-go/consensus/spos/bls"
	"github.com/multiversx/mx-chain-go/sharding/nodesCoordinator"
	"github.com/multiversx/mx-chain-go/testscommon"
	"github.com/multiversx/mx-chain-go/testscommon/shardingMocks"
	"github.com/stretchr/testify/assert"
	"github.com/stretchr/testify/require"
)

func internalInitConsensusState() *spos.ConsensusState {
	return internalInitConsensusStateWithKeysHandler(&testscommon.KeysHandlerStub{})
}

func internalInitConsensusStateWithKeysHandler(keysHandler consensus.KeysHandler) *spos.ConsensusState {
	eligibleList := []string{"1", "2", "3"}

	eligibleNodesPubKeys := make(map[string]struct{})
	for _, key := range eligibleList {
		eligibleNodesPubKeys[key] = struct{}{}
	}

	rcns, _ := spos.NewRoundConsensus(
		eligibleNodesPubKeys,
		3,
		"2",
		keysHandler,
	)

	rcns.SetConsensusGroup(eligibleList)
	rcns.ResetRoundState()

	rthr := spos.NewRoundThreshold()

	rthr.SetThreshold(bls.SrBlock, 1)
	rthr.SetThreshold(bls.SrSignature, 3)
	rthr.SetFallbackThreshold(bls.SrBlock, 1)
	rthr.SetFallbackThreshold(bls.SrSignature, 2)

	rstatus := spos.NewRoundStatus()
	rstatus.ResetRoundStatus()

	cns := spos.NewConsensusState(
		rcns,
		rthr,
		rstatus,
	)

	return cns
}

func TestConsensusState__NewConsensusStateShouldWork(t *testing.T) {
	t.Parallel()

	cns := internalInitConsensusState()
	assert.NotNil(t, cns)
}

func TestConsensusState_ResetConsensusStateShouldWork(t *testing.T) {
	t.Parallel()

	cns := internalInitConsensusState()
	cns.RoundCanceled = true
	cns.ExtendedCalled = true
	cns.WaitingAllSignaturesTimeOut = true
	cns.ResetConsensusState()
	assert.False(t, cns.RoundCanceled)
	assert.False(t, cns.ExtendedCalled)
	assert.False(t, cns.WaitingAllSignaturesTimeOut)
}

func TestConsensusState_IsNodeLeaderInCurrentRoundShouldReturnFalseWhenGetLeaderErr(t *testing.T) {
	t.Parallel()

	cns := internalInitConsensusState()

	cns.SetConsensusGroup(nil)
	assert.Equal(t, false, cns.IsNodeLeaderInCurrentRound("1"))
}

func TestConsensusState_IsNodeLeaderInCurrentRoundShouldReturnFalse(t *testing.T) {
	t.Parallel()

	cns := internalInitConsensusState()

	assert.Equal(t, false, cns.IsNodeLeaderInCurrentRound("2"))
}

func TestConsensusState_IsNodeLeaderInCurrentRoundShouldReturnTrue(t *testing.T) {
	t.Parallel()

	cns := internalInitConsensusState()

	assert.Equal(t, true, cns.IsNodeLeaderInCurrentRound("1"))
}

func TestConsensusState_IsSelfLeaderInCurrentRoundShouldReturnFalse(t *testing.T) {
	t.Parallel()

	cns := internalInitConsensusState()

	assert.False(t, cns.IsSelfLeaderInCurrentRound())
}

func TestConsensusState_IsSelfLeaderInCurrentRoundShouldReturnTrue(t *testing.T) {
	t.Parallel()

	cns := internalInitConsensusState()

	assert.False(t, cns.IsSelfLeaderInCurrentRound())
}

func TestConsensusState_GetLeaderShoudErrNilConsensusGroup(t *testing.T) {
	t.Parallel()

	cns := internalInitConsensusState()

	cns.SetConsensusGroup(nil)

	_, err := cns.GetLeader()
	assert.Equal(t, spos.ErrNilConsensusGroup, err)
}

func TestConsensusState_GetLeaderShouldErrEmptyConsensusGroup(t *testing.T) {
	t.Parallel()

	cns := internalInitConsensusState()

	cns.SetConsensusGroup(make([]string, 0))

	_, err := cns.GetLeader()
	assert.Equal(t, spos.ErrEmptyConsensusGroup, err)
}

func TestConsensusState_GetLeaderShouldWork(t *testing.T) {
	t.Parallel()

	cns := internalInitConsensusState()

	leader, err := cns.GetLeader()
	assert.Nil(t, err)
	assert.Equal(t, cns.ConsensusGroup()[0], leader)
}

func TestConsensusState_GetNextConsensusGroupShouldFailWhenComputeValidatorsGroupErr(t *testing.T) {
	t.Parallel()

	cns := internalInitConsensusState()

	nodesCoord := &shardingMocks.NodesCoordinatorMock{}
	err := errors.New("error")
	nodesCoord.ComputeValidatorsGroupCalled = func(
		randomness []byte,
		round uint64,
		shardId uint32,
		epoch uint32,
	) ([]nodesCoordinator.Validator, error) {
		return nil, err
	}

	_, err2 := cns.GetNextConsensusGroup([]byte(""), 0, 0, nodesCoord, 0)
	assert.Equal(t, err, err2)
}

func TestConsensusState_GetNextConsensusGroupShouldWork(t *testing.T) {
	t.Parallel()

	cns := internalInitConsensusState()

	nodesCoord := &shardingMocks.NodesCoordinatorMock{
		ComputeValidatorsGroupCalled: func(randomness []byte, round uint64, shardId uint32, epoch uint32) ([]nodesCoordinator.Validator, error) {
			defaultSelectionChances := uint32(1)
			return []nodesCoordinator.Validator{
				shardingMocks.NewValidatorMock([]byte("A"), 1, defaultSelectionChances),
				shardingMocks.NewValidatorMock([]byte("B"), 1, defaultSelectionChances),
				shardingMocks.NewValidatorMock([]byte("C"), 1, defaultSelectionChances),
				shardingMocks.NewValidatorMock([]byte("D"), 1, defaultSelectionChances),
				shardingMocks.NewValidatorMock([]byte("E"), 1, defaultSelectionChances),
				shardingMocks.NewValidatorMock([]byte("F"), 1, defaultSelectionChances),
				shardingMocks.NewValidatorMock([]byte("G"), 1, defaultSelectionChances),
				shardingMocks.NewValidatorMock([]byte("H"), 1, defaultSelectionChances),
				shardingMocks.NewValidatorMock([]byte("I"), 1, defaultSelectionChances),
			}, nil
		},
	}

	nextConsensusGroup, err := cns.GetNextConsensusGroup(nil, 0, 0, nodesCoord, 0)
	assert.Nil(t, err)
	assert.NotNil(t, nextConsensusGroup)
}

func TestConsensusState_IsConsensusDataSetShouldReturnTrue(t *testing.T) {
	t.Parallel()

	cns := internalInitConsensusState()

	cns.Data = make([]byte, 0)

	assert.True(t, cns.IsConsensusDataSet())
}

func TestConsensusState_IsConsensusDataSetShouldReturnFalse(t *testing.T) {
	t.Parallel()

	cns := internalInitConsensusState()

	cns.Data = nil

	assert.False(t, cns.IsConsensusDataSet())
}

func TestConsensusState_IsConsensusDataEqualShouldReturnTrue(t *testing.T) {
	t.Parallel()

	cns := internalInitConsensusState()

	data := []byte("consensus data")

	cns.Data = data

	assert.True(t, cns.IsConsensusDataEqual(data))
}

func TestConsensusState_IsConsensusDataEqualShouldReturnFalse(t *testing.T) {
	t.Parallel()

	cns := internalInitConsensusState()

	data := []byte("consensus data")

	cns.Data = data

	assert.False(t, cns.IsConsensusDataEqual([]byte("X")))
}

func TestConsensusState_IsJobDoneShouldReturnFalse(t *testing.T) {
	t.Parallel()

	cns := internalInitConsensusState()

	_ = cns.SetJobDone("1", bls.SrBlock, false)
	assert.False(t, cns.IsJobDone("1", bls.SrBlock))

	_ = cns.SetJobDone("1", bls.SrSignature, true)
	assert.False(t, cns.IsJobDone("1", bls.SrBlock))

	_ = cns.SetJobDone("2", bls.SrBlock, true)
	assert.False(t, cns.IsJobDone("1", bls.SrBlock))
}

func TestConsensusState_IsJobDoneShouldReturnTrue(t *testing.T) {
	t.Parallel()

	cns := internalInitConsensusState()

	_ = cns.SetJobDone("1", bls.SrBlock, true)

	assert.True(t, cns.IsJobDone("1", bls.SrBlock))
}

func TestConsensusState_IsSelfJobDoneShouldReturnFalse(t *testing.T) {
	t.Parallel()

	cns := internalInitConsensusState()

	_ = cns.SetJobDone(cns.SelfPubKey(), bls.SrBlock, false)
	assert.False(t, cns.IsSelfJobDone(bls.SrBlock))

	_ = cns.SetJobDone(cns.SelfPubKey(), bls.SrSignature, true)
	assert.False(t, cns.IsSelfJobDone(bls.SrBlock))

	_ = cns.SetJobDone(cns.SelfPubKey()+"X", bls.SrBlock, true)
	assert.False(t, cns.IsSelfJobDone(bls.SrBlock))
}

func TestConsensusState_IsSelfJobDoneShouldReturnTrue(t *testing.T) {
	t.Parallel()

	cns := internalInitConsensusState()

	_ = cns.SetJobDone(cns.SelfPubKey(), bls.SrBlock, true)

	assert.True(t, cns.IsSelfJobDone(bls.SrBlock))
}

func TestConsensusState_IsCurrentSubroundFinishedShouldReturnFalse(t *testing.T) {
	t.Parallel()

	cns := internalInitConsensusState()

	cns.SetStatus(bls.SrBlock, spos.SsNotFinished)
	assert.False(t, cns.IsSubroundFinished(bls.SrBlock))

	cns.SetStatus(bls.SrSignature, spos.SsFinished)
	assert.False(t, cns.IsSubroundFinished(bls.SrBlock))

}

func TestConsensusState_IsCurrentSubroundFinishedShouldReturnTrue(t *testing.T) {
	t.Parallel()

	cns := internalInitConsensusState()

	cns.SetStatus(bls.SrBlock, spos.SsFinished)
	assert.True(t, cns.IsSubroundFinished(bls.SrBlock))
}

func TestConsensusState_IsNodeSelfShouldReturnFalse(t *testing.T) {
	t.Parallel()

	cns := internalInitConsensusState()

	assert.False(t, cns.IsNodeSelf(cns.SelfPubKey()+"X"))
}

func TestConsensusState_IsNodeSelfShouldReturnTrue(t *testing.T) {
	t.Parallel()

	cns := internalInitConsensusState()

	assert.True(t, cns.IsNodeSelf(cns.SelfPubKey()))
}

func TestConsensusState_IsBlockBodyAlreadyReceivedShouldReturnFalse(t *testing.T) {
	t.Parallel()

	cns := internalInitConsensusState()

	cns.Body = nil

	assert.False(t, cns.IsBlockBodyAlreadyReceived())
}

func TestConsensusState_IsBlockBodyAlreadyReceivedShouldReturnTrue(t *testing.T) {
	t.Parallel()

	cns := internalInitConsensusState()

	cns.Body = &block.Body{}

	assert.True(t, cns.IsBlockBodyAlreadyReceived())
}

func TestConsensusState_IsHeaderAlreadyReceivedShouldReturnFalse(t *testing.T) {
	t.Parallel()

	cns := internalInitConsensusState()

	cns.Header = nil

	assert.False(t, cns.IsHeaderAlreadyReceived())
}

func TestConsensusState_IsHeaderAlreadyReceivedShouldReturnTrue(t *testing.T) {
	t.Parallel()

	cns := internalInitConsensusState()

	cns.Header = &block.Header{}

	assert.True(t, cns.IsHeaderAlreadyReceived())
}

func TestConsensusState_CanDoSubroundJobShouldReturnFalseWhenConsensusDataNotSet(t *testing.T) {
	t.Parallel()

	cns := internalInitConsensusState()

	cns.Data = nil

	assert.False(t, cns.CanDoSubroundJob(bls.SrBlock))
}

func TestConsensusState_CanDoSubroundJobShouldReturnFalseWhenSelfJobIsDone(t *testing.T) {
	t.Parallel()

	cns := internalInitConsensusState()

	cns.Data = make([]byte, 0)
	_ = cns.SetJobDone(cns.SelfPubKey(), bls.SrBlock, true)

	assert.False(t, cns.CanDoSubroundJob(bls.SrBlock))
}

func TestConsensusState_CanDoSubroundJobShouldReturnFalseWhenCurrentRoundIsFinished(t *testing.T) {
	t.Parallel()

	cns := internalInitConsensusState()

	cns.Data = make([]byte, 0)
	_ = cns.SetJobDone(cns.SelfPubKey(), bls.SrBlock, false)
	cns.SetStatus(bls.SrBlock, spos.SsFinished)

	assert.False(t, cns.CanDoSubroundJob(bls.SrBlock))
}

func TestConsensusState_CanDoSubroundJobShouldReturnTrue(t *testing.T) {
	t.Parallel()

	cns := internalInitConsensusState()

	cns.Data = make([]byte, 0)
	_ = cns.SetJobDone(cns.SelfPubKey(), bls.SrBlock, false)
	cns.SetStatus(bls.SrBlock, spos.SsNotFinished)

	assert.True(t, cns.CanDoSubroundJob(bls.SrBlock))
}

func TestConsensusState_CanProcessReceivedMessageShouldReturnFalseWhenMessageIsReceivedFromItself(t *testing.T) {
	t.Parallel()

	cns := internalInitConsensusState()

	cnsDta := &consensus.Message{
		RoundIndex: 0,
		PubKey:     []byte(cns.SelfPubKey()),
	}

	assert.False(t, cns.CanProcessReceivedMessage(cnsDta, 0, bls.SrBlock))
}

func TestConsensusState_CanProcessReceivedMessageShouldReturnFalseWhenMessageIsReceivedForOtherRound(t *testing.T) {
	t.Parallel()

	cns := internalInitConsensusState()

	cnsDta := &consensus.Message{
		RoundIndex: 0,
		PubKey:     []byte("1"),
	}

	assert.False(t, cns.CanProcessReceivedMessage(cnsDta, 1, bls.SrBlock))
}

func TestConsensusState_CanProcessReceivedMessageShouldReturnFalseWhenJobIsDone(t *testing.T) {
	t.Parallel()

	cns := internalInitConsensusState()

	cnsDta := &consensus.Message{
		RoundIndex: 0,
		PubKey:     []byte("1"),
	}

	_ = cns.SetJobDone("1", bls.SrBlock, true)

	assert.False(t, cns.CanProcessReceivedMessage(cnsDta, 0, bls.SrBlock))
}

func TestConsensusState_CanProcessReceivedMessageShouldReturnFalseWhenCurrentRoundIsFinished(t *testing.T) {
	t.Parallel()

	cns := internalInitConsensusState()

	cnsDta := &consensus.Message{
		RoundIndex: 0,
		PubKey:     []byte("1"),
	}

	cns.SetStatus(bls.SrBlock, spos.SsFinished)

	assert.False(t, cns.CanProcessReceivedMessage(cnsDta, 0, bls.SrBlock))
}

func TestConsensusState_CanProcessReceivedMessageShouldReturnTrue(t *testing.T) {
	t.Parallel()

	cns := internalInitConsensusState()

	cnsDta := &consensus.Message{
		RoundIndex: 0,
		PubKey:     []byte("1"),
	}

	assert.True(t, cns.CanProcessReceivedMessage(cnsDta, 0, bls.SrBlock))
}

func TestConsensusState_GenerateBitmapShouldWork(t *testing.T) {
	t.Parallel()

	cns := internalInitConsensusState()

	bitmapExpected := make([]byte, cns.ConsensusGroupSize()/8+1)
	selfIndexInConsensusGroup, _ := cns.SelfConsensusGroupIndex()
	bitmapExpected[selfIndexInConsensusGroup/8] |= 1 << (uint16(selfIndexInConsensusGroup) % 8)

	_ = cns.SetJobDone(cns.SelfPubKey(), bls.SrBlock, true)
	bitmap := cns.GenerateBitmap(bls.SrBlock)

	assert.Equal(t, bitmapExpected, bitmap)
}

func TestConsensusState_GenerateBitmapForHashShouldWork(t *testing.T) {
	t.Parallel()

	cns := internalInitConsensusState()

	_ = cns.SetJobDone(cns.SelfPubKey(), bls.SrSignature, true)
	bitmapExpected := make([]byte, cns.ConsensusGroupSize()/8+1)

	bitmap := cns.GenerateBitmapForHash(bls.SrSignature, nil)
	assert.Equal(t, bitmapExpected, bitmap)

	selfIndexInConsensusGroup, _ := cns.SelfConsensusGroupIndex()
	bitmapExpected[selfIndexInConsensusGroup/8] |= 1 << (uint16(selfIndexInConsensusGroup) % 8)

	processedHeaderHash := []byte("X")
	cns.AddProcessedHeadersHashes(processedHeaderHash, selfIndexInConsensusGroup)

	bitmap = cns.GenerateBitmapForHash(bls.SrSignature, processedHeaderHash)
	assert.Equal(t, bitmapExpected, bitmap)
}

func TestConsensusState_SetAndGetProcessingBlockShouldWork(t *testing.T) {
	t.Parallel()
	cns := internalInitConsensusState()
	cns.SetProcessingBlock(true)

	assert.Equal(t, true, cns.ProcessingBlock())
}

<<<<<<< HEAD
func TestConsensusState_InitAddGetProcessedHeadersHashesShouldWork(t *testing.T) {
	t.Parallel()

	cns := internalInitConsensusState()

	hash1 := []byte("A")

	index1 := 1
	cns.AddProcessedHeadersHashes(hash1, index1)
	index2 := 2
	cns.AddProcessedHeadersHashes(hash1, index2)
	index3 := 3
	cns.AddProcessedHeadersHashes(hash1, index3)

	hash2 := []byte("B")

	index4 := 4
	cns.AddProcessedHeadersHashes(hash2, index4)
	index5 := 5
	cns.AddProcessedHeadersHashes(hash2, index5)

	expectedIndexes := []int{index1, index2, index3}
	indexes, ok := cns.GetProcessedHeaderHashIndexes(hash1)

	require.True(t, ok)
	assert.Equal(t, expectedIndexes, indexes)

	expectedIndexes = []int{index4, index5}
	indexes, ok = cns.GetProcessedHeaderHashIndexes(hash2)

	require.True(t, ok)
	assert.Equal(t, expectedIndexes, indexes)

	cns.ResetConsensusState()

	var expectedNilIndexes []int

	indexes, ok = cns.GetProcessedHeaderHashIndexes(hash1)

	require.False(t, ok)
	assert.Equal(t, expectedNilIndexes, indexes)

	indexes, ok = cns.GetProcessedHeaderHashIndexes(hash2)

	require.False(t, ok)
	assert.Equal(t, expectedNilIndexes, indexes)
=======
func TestConsensusState_IsMultiKeyLeaderInCurrentRound(t *testing.T) {
	t.Parallel()

	keysHandler := &testscommon.KeysHandlerStub{}
	cns := internalInitConsensusStateWithKeysHandler(keysHandler)
	t.Run("no managed keys from consensus group should return false", func(t *testing.T) {
		keysHandler.IsKeyManagedByCurrentNodeCalled = func(pkBytes []byte) bool {
			return false
		}
		assert.False(t, cns.IsMultiKeyLeaderInCurrentRound())
	})
	t.Run("node has managed keys but no managed key is leader should return false", func(t *testing.T) {
		keysHandler.IsKeyManagedByCurrentNodeCalled = func(pkBytes []byte) bool {
			return bytes.Equal([]byte("2"), pkBytes)
		}

		assert.False(t, cns.IsMultiKeyLeaderInCurrentRound())
	})
	t.Run("node has managed keys and one key is leader should return true", func(t *testing.T) {
		keysHandler.IsKeyManagedByCurrentNodeCalled = func(pkBytes []byte) bool {
			return bytes.Equal([]byte("1"), pkBytes)
		}

		assert.True(t, cns.IsMultiKeyLeaderInCurrentRound())
	})
}

func TestConsensusState_IsLeaderJobDone(t *testing.T) {
	t.Parallel()

	keysHandler := &testscommon.KeysHandlerStub{}
	cns := internalInitConsensusStateWithKeysHandler(keysHandler)
	t.Run("should work", func(t *testing.T) {
		assert.False(t, cns.IsLeaderJobDone(0))
		leader, _ := cns.GetLeader()
		_ = cns.SetJobDone(leader, 0, true)
		assert.True(t, cns.IsLeaderJobDone(0))
	})
	t.Run("GetLeader errors should return false", func(t *testing.T) {
		leader, _ := cns.GetLeader()
		_ = cns.SetJobDone(leader, 0, true)
		cns.SetConsensusGroup(make([]string, 0))
		assert.False(t, cns.IsLeaderJobDone(0))
	})
}

func TestConsensusState_IsMultiKeyJobDone(t *testing.T) {
	t.Parallel()

	keysHandler := &testscommon.KeysHandlerStub{}
	cns := internalInitConsensusStateWithKeysHandler(keysHandler)
	managedKeyInConsensus := "1"
	managedKeyNotInConsensus := "managed key not in consensus group"
	t.Run("no managed keys should return true", func(t *testing.T) {
		keysHandler.IsKeyManagedByCurrentNodeCalled = func(pkBytes []byte) bool {
			return false
		}

		assert.True(t, cns.IsMultiKeyJobDone(0))
	})
	t.Run("node has managed keys but no key is in consensus group should return true", func(t *testing.T) {
		keysHandler.IsKeyManagedByCurrentNodeCalled = func(pkBytes []byte) bool {
			return bytes.Equal([]byte(managedKeyNotInConsensus), pkBytes)
		}

		assert.True(t, cns.IsMultiKeyJobDone(0))
	})
	t.Run("node has managed keys and one key is in consensus group", func(t *testing.T) {
		keysHandler.IsKeyManagedByCurrentNodeCalled = func(pkBytes []byte) bool {
			return bytes.Equal([]byte(managedKeyInConsensus), pkBytes)
		}

		assert.False(t, cns.IsMultiKeyJobDone(0))
		_ = cns.SetJobDone(managedKeyInConsensus, 0, true)
		assert.True(t, cns.IsMultiKeyJobDone(0))
	})
>>>>>>> f39d6b16
}<|MERGE_RESOLUTION|>--- conflicted
+++ resolved
@@ -527,54 +527,6 @@
 	assert.Equal(t, true, cns.ProcessingBlock())
 }
 
-<<<<<<< HEAD
-func TestConsensusState_InitAddGetProcessedHeadersHashesShouldWork(t *testing.T) {
-	t.Parallel()
-
-	cns := internalInitConsensusState()
-
-	hash1 := []byte("A")
-
-	index1 := 1
-	cns.AddProcessedHeadersHashes(hash1, index1)
-	index2 := 2
-	cns.AddProcessedHeadersHashes(hash1, index2)
-	index3 := 3
-	cns.AddProcessedHeadersHashes(hash1, index3)
-
-	hash2 := []byte("B")
-
-	index4 := 4
-	cns.AddProcessedHeadersHashes(hash2, index4)
-	index5 := 5
-	cns.AddProcessedHeadersHashes(hash2, index5)
-
-	expectedIndexes := []int{index1, index2, index3}
-	indexes, ok := cns.GetProcessedHeaderHashIndexes(hash1)
-
-	require.True(t, ok)
-	assert.Equal(t, expectedIndexes, indexes)
-
-	expectedIndexes = []int{index4, index5}
-	indexes, ok = cns.GetProcessedHeaderHashIndexes(hash2)
-
-	require.True(t, ok)
-	assert.Equal(t, expectedIndexes, indexes)
-
-	cns.ResetConsensusState()
-
-	var expectedNilIndexes []int
-
-	indexes, ok = cns.GetProcessedHeaderHashIndexes(hash1)
-
-	require.False(t, ok)
-	assert.Equal(t, expectedNilIndexes, indexes)
-
-	indexes, ok = cns.GetProcessedHeaderHashIndexes(hash2)
-
-	require.False(t, ok)
-	assert.Equal(t, expectedNilIndexes, indexes)
-=======
 func TestConsensusState_IsMultiKeyLeaderInCurrentRound(t *testing.T) {
 	t.Parallel()
 
@@ -651,5 +603,52 @@
 		_ = cns.SetJobDone(managedKeyInConsensus, 0, true)
 		assert.True(t, cns.IsMultiKeyJobDone(0))
 	})
->>>>>>> f39d6b16
+}
+
+func TestConsensusState_InitAddGetProcessedHeadersHashesShouldWork(t *testing.T) {
+	t.Parallel()
+
+	cns := internalInitConsensusState()
+
+	hash1 := []byte("A")
+
+	index1 := 1
+	cns.AddProcessedHeadersHashes(hash1, index1)
+	index2 := 2
+	cns.AddProcessedHeadersHashes(hash1, index2)
+	index3 := 3
+	cns.AddProcessedHeadersHashes(hash1, index3)
+
+	hash2 := []byte("B")
+
+	index4 := 4
+	cns.AddProcessedHeadersHashes(hash2, index4)
+	index5 := 5
+	cns.AddProcessedHeadersHashes(hash2, index5)
+
+	expectedIndexes := []int{index1, index2, index3}
+	indexes, ok := cns.GetProcessedHeaderHashIndexes(hash1)
+
+	require.True(t, ok)
+	assert.Equal(t, expectedIndexes, indexes)
+
+	expectedIndexes = []int{index4, index5}
+	indexes, ok = cns.GetProcessedHeaderHashIndexes(hash2)
+
+	require.True(t, ok)
+	assert.Equal(t, expectedIndexes, indexes)
+
+	cns.ResetConsensusState()
+
+	var expectedNilIndexes []int
+
+	indexes, ok = cns.GetProcessedHeaderHashIndexes(hash1)
+
+	require.False(t, ok)
+	assert.Equal(t, expectedNilIndexes, indexes)
+
+	indexes, ok = cns.GetProcessedHeaderHashIndexes(hash2)
+
+	require.False(t, ok)
+	assert.Equal(t, expectedNilIndexes, indexes)
 }