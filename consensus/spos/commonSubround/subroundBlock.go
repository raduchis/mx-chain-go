package commonSubround

import (
	"fmt"
	"time"

	"github.com/ElrondNetwork/elrond-go/consensus"
	"github.com/ElrondNetwork/elrond-go/consensus/spos"
	"github.com/ElrondNetwork/elrond-go/core"
	"github.com/ElrondNetwork/elrond-go/data"
	"github.com/ElrondNetwork/elrond-go/process"
)

// SubroundBlock defines the data needed by the subround Block
type SubroundBlock struct {
	*spos.Subround

	mtBlockBody                   int
	mtBlockHeader                 int
	processingThresholdPercentage int
	getSubroundName               func(subroundId int) string
}

// NewSubroundBlock creates a SubroundBlock object
func NewSubroundBlock(
	baseSubround *spos.Subround,
	extend func(subroundId int),
	mtBlockBody int,
	mtBlockHeader int,
	processingThresholdPercentage int,
	getSubroundName func(subroundId int) string,
) (*SubroundBlock, error) {
	err := checkNewSubroundBlockParams(
		baseSubround,
	)
	if err != nil {
		return nil, err
	}

	srBlock := SubroundBlock{
		baseSubround,
		mtBlockBody,
		mtBlockHeader,
		processingThresholdPercentage,
		getSubroundName,
	}

	srBlock.Job = srBlock.doBlockJob
	srBlock.Check = srBlock.doBlockConsensusCheck
	srBlock.Extend = extend

	return &srBlock, nil
}

func checkNewSubroundBlockParams(
	baseSubround *spos.Subround,
) error {
	if baseSubround == nil {
		return spos.ErrNilSubround
	}

	if baseSubround.ConsensusState == nil {
		return spos.ErrNilConsensusState
	}

	err := spos.ValidateConsensusCore(baseSubround.ConsensusCoreHandler)

	return err
}

// doBlockJob method does the job of the subround Block
func (sr *SubroundBlock) doBlockJob() bool {
	if !sr.IsSelfLeaderInCurrentRound() { // is NOT self leader in this round?
		return false
	}

	if sr.Rounder().Index() <= sr.getRoundInLastCommittedBlock() {
		return false
	}

	if sr.IsSelfJobDone(sr.Current()) {
		return false
	}

	if sr.IsCurrentSubroundFinished(sr.Current()) {
		return false
	}

	hdr, err := sr.createHeader()
	if err != nil {
		log.Error(err.Error())
		return false
	}

	body, err := sr.createBody(hdr)
	if err != nil {
		log.Error(err.Error())
		return false
	}

	err = sr.BlockProcessor().ApplyBodyToHeader(hdr, body)
	if err != nil {
		log.Error(err.Error())
		return false
	}

	if !sr.sendBlockBody(body) ||
		!sr.sendBlockHeader(hdr) {
		return false
	}

	err = sr.SetSelfJobDone(sr.Current(), true)
	if err != nil {
		log.Error(err.Error())
		return false
	}

	return true
}

func (sr *SubroundBlock) createBody(header data.HeaderHandler) (data.BodyHandler, error) {
	startTime := time.Time{}
	startTime = sr.RoundTimeStamp
	maxTime := time.Duration(sr.EndTime())
	haveTimeInCurrentSubround := func() bool {
		return sr.Rounder().RemainingTime(startTime, maxTime) > 0
	}

	blockBody, err := sr.BlockProcessor().CreateBlockBody(
		header,
		haveTimeInCurrentSubround,
	)
	if err != nil {
		return nil, err
	}

	return blockBody, nil
}

// sendBlockBody method job the proposed block body in the subround Block
func (sr *SubroundBlock) sendBlockBody(blockBody data.BodyHandler) bool {
	blkStr, err := sr.Marshalizer().Marshal(blockBody)
	if err != nil {
		log.Error(err.Error())
		return false
	}

	msg := consensus.NewConsensusMessage(
		nil,
		blkStr,
		[]byte(sr.SelfPubKey()),
		nil,
		sr.mtBlockBody,
		uint64(sr.Rounder().TimeStamp().Unix()),
		sr.Rounder().Index())

	err = sr.BroadcastMessenger().BroadcastConsensusMessage(msg)
	if err != nil {
		log.Error(err.Error())
		return false
	}

	log.Info(fmt.Sprintf("%sStep 1: block body has been sent\n", sr.SyncTimer().FormattedCurrentTime()))

	sr.BlockBody = blockBody

	return true
}

// sendBlockHeader method job the proposed block header in the subround Block
func (sr *SubroundBlock) sendBlockHeader(hdr data.HeaderHandler) bool {
	hdrStr, err := sr.Marshalizer().Marshal(hdr)
	if err != nil {
		log.Error(err.Error())
		return false
	}

	hdrHash := sr.Hasher().Compute(string(hdrStr))

	msg := consensus.NewConsensusMessage(
		hdrHash,
		hdrStr,
		[]byte(sr.SelfPubKey()),
		nil,
		sr.mtBlockHeader,
		uint64(sr.Rounder().TimeStamp().Unix()),
		sr.Rounder().Index())

	err = sr.BroadcastMessenger().BroadcastConsensusMessage(msg)
	if err != nil {
		log.Error(err.Error())
		return false
	}

	log.Info(fmt.Sprintf("%sStep 1: block header with nonce %d and hash %s has been sent\n",
		sr.SyncTimer().FormattedCurrentTime(), hdr.GetNonce(), core.ToB64(hdrHash)))

	sr.Data = hdrHash
	sr.Header = hdr

	return true
}

func (sr *SubroundBlock) createHeader() (data.HeaderHandler, error) {
<<<<<<< HEAD
	startTime := time.Time{}
	startTime = sr.RoundTimeStamp
	maxTime := time.Duration(sr.EndTime())
	haveTimeInCurrentSubround := func() bool {
		return sr.Rounder().RemainingTime(startTime, maxTime) > 0
	}

	hdr, err := sr.BlockProcessor().CreateBlockHeader(
		sr.BlockBody,
		uint64(sr.Rounder().Index()),
		haveTimeInCurrentSubround)
	if err != nil {
		return nil, err
	}

	hdr.SetEpoch(sr.Chronology().Epoch())
	hdr.SetRound(uint64(sr.Rounder().Index()))
	hdr.SetTimeStamp(uint64(sr.Rounder().TimeStamp().Unix()))
=======
	hdr := sr.BlockProcessor().CreateNewHeader()
>>>>>>> a9ec89ce

	var prevRandSeed []byte
	if sr.Blockchain().GetCurrentBlockHeader() == nil {
		hdr.SetNonce(1)
		hdr.SetPrevHash(sr.Blockchain().GetGenesisHeaderHash())

		prevRandSeed = sr.Blockchain().GetGenesisHeader().GetRandSeed()
	} else {
		hdr.SetNonce(sr.Blockchain().GetCurrentBlockHeader().GetNonce() + 1)
		hdr.SetPrevHash(sr.Blockchain().GetCurrentBlockHeaderHash())

		prevRandSeed = sr.Blockchain().GetCurrentBlockHeader().GetRandSeed()
	}

	randSeed, err := sr.RandomnessSingleSigner().Sign(sr.RandomnessPrivateKey(), prevRandSeed)
	if err != nil {
		return nil, err
	}

	hdr.SetRound(uint64(sr.Rounder().Index()))
	hdr.SetTimeStamp(uint64(sr.Rounder().TimeStamp().Unix()))
	hdr.SetPrevRandSeed(prevRandSeed)
	hdr.SetRandSeed(randSeed)

	return hdr, nil
}

// ReceivedBlockBody method is called when a block body is received through the block body channel
func (sr *SubroundBlock) ReceivedBlockBody(cnsDta *consensus.Message) bool {
	node := string(cnsDta.PubKey)

	if sr.IsBlockBodyAlreadyReceived() {
		return false
	}

	if !sr.IsNodeLeaderInCurrentRound(node) { // is NOT this node leader in current round?
		return false
	}

	if !sr.CanProcessReceivedMessage(cnsDta, sr.Rounder().Index(), sr.Current()) {
		return false
	}

	sr.BlockBody = sr.BlockProcessor().DecodeBlockBody(cnsDta.SubRoundData)

	if sr.BlockBody == nil {
		return false
	}

	log.Info(fmt.Sprintf("%sStep 1: block body has been received\n", sr.SyncTimer().FormattedCurrentTime()))

	blockProcessedWithSuccess := sr.processReceivedBlock(cnsDta)

	return blockProcessedWithSuccess
}

// ReceivedBlockHeader method is called when a block header is received through the block header channel.
// If the block header is valid, than the validatorRoundStates map corresponding to the node which sent it,
// is set on true for the subround Block
func (sr *SubroundBlock) ReceivedBlockHeader(cnsDta *consensus.Message) bool {
	node := string(cnsDta.PubKey)

	if sr.IsConsensusDataSet() {
		return false
	}

	if sr.IsHeaderAlreadyReceived() {
		return false
	}

	if !sr.IsNodeLeaderInCurrentRound(node) { // is NOT this node leader in current round?
		return false
	}

	if !sr.CanProcessReceivedMessage(cnsDta, sr.Rounder().Index(), sr.Current()) {
		return false
	}

	sr.Data = cnsDta.BlockHeaderHash
	sr.Header = sr.BlockProcessor().DecodeBlockHeader(cnsDta.SubRoundData)

	if sr.Header == nil {
		return false
	}

	log.Info(fmt.Sprintf("%sStep 1: block header with nonce %d and hash %s has been received\n",
		sr.SyncTimer().FormattedCurrentTime(), sr.Header.GetNonce(), core.ToB64(cnsDta.BlockHeaderHash)))

	blockProcessedWithSuccess := sr.processReceivedBlock(cnsDta)

	return blockProcessedWithSuccess
}

func (sr *SubroundBlock) processReceivedBlock(cnsDta *consensus.Message) bool {
	if sr.BlockBody == nil || sr.BlockBody.IsInterfaceNil() {
		return false
	}
	if sr.Header == nil || sr.Header.IsInterfaceNil() {
		return false
	}

	defer func() {
		sr.SetProcessingBlock(false)
	}()

	sr.SetProcessingBlock(true)

	node := string(cnsDta.PubKey)

	startTime := time.Time{}
	startTime = sr.RoundTimeStamp
	maxTime := sr.Rounder().TimeDuration() * time.Duration(sr.processingThresholdPercentage) / 100
	remainingTimeInCurrentRound := func() time.Duration {
		return sr.Rounder().RemainingTime(startTime, maxTime)
	}

	err := sr.BlockProcessor().ProcessBlock(
		sr.Blockchain(),
		sr.Header,
		sr.BlockBody,
		remainingTimeInCurrentRound,
	)

	if cnsDta.RoundIndex < sr.Rounder().Index() {
		log.Info(fmt.Sprintf("canceled round %d in subround %s, meantime round index has been changed to %d\n",
			cnsDta.RoundIndex, sr.getSubroundName(sr.Current()), sr.Rounder().Index()))
		return false
	}

	if err != nil {
		log.Info(fmt.Sprintf("canceled round %d in subround %s, %s\n",
			sr.Rounder().Index(), sr.getSubroundName(sr.Current()), err.Error()))
		if err == process.ErrTimeIsOut {
			sr.RoundCanceled = true
		}
		return false
	}

	err = sr.SetJobDone(node, sr.Current(), true)
	if err != nil {
		log.Info(fmt.Sprintf("canceled round %d in subround %s, %s\n",
			sr.Rounder().Index(), sr.getSubroundName(sr.Current()), err.Error()))
		return false
	}

	return true
}

// doBlockConsensusCheck method checks if the consensus in the subround Block is achieved
func (sr *SubroundBlock) doBlockConsensusCheck() bool {
	if sr.RoundCanceled {
		return false
	}

	if sr.Status(sr.Current()) == spos.SsFinished {
		return true
	}

	threshold := sr.Threshold(sr.Current())
	if sr.isBlockReceived(threshold) {
		log.Info(fmt.Sprintf("%sStep 1: subround %s has been finished\n", sr.SyncTimer().FormattedCurrentTime(), sr.Name()))
		sr.SetStatus(sr.Current(), spos.SsFinished)
		return true
	}

	return false
}

// isBlockReceived method checks if the block was received from the leader in the current round
func (sr *SubroundBlock) isBlockReceived(threshold int) bool {
	n := 0

	for i := 0; i < len(sr.ConsensusGroup()); i++ {
		node := sr.ConsensusGroup()[i]
		isJobDone, err := sr.JobDone(node, sr.Current())

		if err != nil {
			log.Error(err.Error())
			continue
		}

		if isJobDone {
			n++
		}
	}

	return n >= threshold
}

func (sr *SubroundBlock) getRoundInLastCommittedBlock() int64 {
	roundInLastCommittedBlock := int64(0)
	if sr.Blockchain().GetCurrentBlockHeader() != nil {
		roundInLastCommittedBlock = int64(sr.Blockchain().GetCurrentBlockHeader().GetRound())
	}

	return roundInLastCommittedBlock
}<|MERGE_RESOLUTION|>--- conflicted
+++ resolved
@@ -202,28 +202,7 @@
 }
 
 func (sr *SubroundBlock) createHeader() (data.HeaderHandler, error) {
-<<<<<<< HEAD
-	startTime := time.Time{}
-	startTime = sr.RoundTimeStamp
-	maxTime := time.Duration(sr.EndTime())
-	haveTimeInCurrentSubround := func() bool {
-		return sr.Rounder().RemainingTime(startTime, maxTime) > 0
-	}
-
-	hdr, err := sr.BlockProcessor().CreateBlockHeader(
-		sr.BlockBody,
-		uint64(sr.Rounder().Index()),
-		haveTimeInCurrentSubround)
-	if err != nil {
-		return nil, err
-	}
-
-	hdr.SetEpoch(sr.Chronology().Epoch())
-	hdr.SetRound(uint64(sr.Rounder().Index()))
-	hdr.SetTimeStamp(uint64(sr.Rounder().TimeStamp().Unix()))
-=======
 	hdr := sr.BlockProcessor().CreateNewHeader()
->>>>>>> a9ec89ce
 
 	var prevRandSeed []byte
 	if sr.Blockchain().GetCurrentBlockHeader() == nil {
@@ -247,6 +226,7 @@
 	hdr.SetTimeStamp(uint64(sr.Rounder().TimeStamp().Unix()))
 	hdr.SetPrevRandSeed(prevRandSeed)
 	hdr.SetRandSeed(randSeed)
+	hdr.SetEpoch(sr.Chronology().Epoch())
 
 	return hdr, nil
 }
