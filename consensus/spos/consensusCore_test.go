--- conflicted
+++ resolved
@@ -38,25 +38,7 @@
 	args.BlockChain = nil
 
 	consensusCore, err := spos.NewConsensusCore(
-<<<<<<< HEAD
-		nil,
-		consensusCoreMock.BlockProcessor(),
-		consensusCoreMock.BootStrapper(),
-		consensusCoreMock.BroadcastMessenger(),
-		consensusCoreMock.Chronology(),
-		consensusCoreMock.Hasher(),
-		consensusCoreMock.Marshalizer(),
-		consensusCoreMock.PrivateKey(),
-		consensusCoreMock.SingleSigner(),
-		consensusCoreMock.MultiSigner(),
-		consensusCoreMock.Rounder(),
-		consensusCoreMock.ShardCoordinator(),
-		consensusCoreMock.NodesCoordinator(),
-		consensusCoreMock.SyncTimer(),
-		consensusCoreMock.GetAntiFloodPreventer(),
-=======
-		args,
->>>>>>> a6a9ec50
+		args,
 	)
 
 	assert.Nil(t, consensusCore)
@@ -70,25 +52,7 @@
 	args.BlockProcessor = nil
 
 	consensusCore, err := spos.NewConsensusCore(
-<<<<<<< HEAD
-		consensusCoreMock.Blockchain(),
-		nil,
-		consensusCoreMock.BootStrapper(),
-		consensusCoreMock.BroadcastMessenger(),
-		consensusCoreMock.Chronology(),
-		consensusCoreMock.Hasher(),
-		consensusCoreMock.Marshalizer(),
-		consensusCoreMock.PrivateKey(),
-		consensusCoreMock.SingleSigner(),
-		consensusCoreMock.MultiSigner(),
-		consensusCoreMock.Rounder(),
-		consensusCoreMock.ShardCoordinator(),
-		consensusCoreMock.NodesCoordinator(),
-		consensusCoreMock.SyncTimer(),
-		consensusCoreMock.GetAntiFloodPreventer(),
-=======
-		args,
->>>>>>> a6a9ec50
+		args,
 	)
 
 	assert.Nil(t, consensusCore)
@@ -102,25 +66,7 @@
 	args.Bootstrapper = nil
 
 	consensusCore, err := spos.NewConsensusCore(
-<<<<<<< HEAD
-		consensusCoreMock.Blockchain(),
-		consensusCoreMock.BlockProcessor(),
-		nil,
-		consensusCoreMock.BroadcastMessenger(),
-		consensusCoreMock.Chronology(),
-		consensusCoreMock.Hasher(),
-		consensusCoreMock.Marshalizer(),
-		consensusCoreMock.PrivateKey(),
-		consensusCoreMock.SingleSigner(),
-		consensusCoreMock.MultiSigner(),
-		consensusCoreMock.Rounder(),
-		consensusCoreMock.ShardCoordinator(),
-		consensusCoreMock.NodesCoordinator(),
-		consensusCoreMock.SyncTimer(),
-		consensusCoreMock.GetAntiFloodPreventer(),
-=======
-		args,
->>>>>>> a6a9ec50
+		args,
 	)
 	assert.Nil(t, consensusCore)
 	assert.Equal(t, spos.ErrNilBootstrapper, err)
@@ -133,25 +79,7 @@
 	args.BroadcastMessenger = nil
 
 	consensusCore, err := spos.NewConsensusCore(
-<<<<<<< HEAD
-		consensusCoreMock.Blockchain(),
-		consensusCoreMock.BlockProcessor(),
-		consensusCoreMock.BootStrapper(),
-		nil,
-		consensusCoreMock.Chronology(),
-		consensusCoreMock.Hasher(),
-		consensusCoreMock.Marshalizer(),
-		consensusCoreMock.PrivateKey(),
-		consensusCoreMock.SingleSigner(),
-		consensusCoreMock.MultiSigner(),
-		consensusCoreMock.Rounder(),
-		consensusCoreMock.ShardCoordinator(),
-		consensusCoreMock.NodesCoordinator(),
-		consensusCoreMock.SyncTimer(),
-		consensusCoreMock.GetAntiFloodPreventer(),
-=======
-		args,
->>>>>>> a6a9ec50
+		args,
 	)
 
 	assert.Nil(t, consensusCore)
@@ -165,25 +93,7 @@
 	args.ChronologyHandler = nil
 
 	consensusCore, err := spos.NewConsensusCore(
-<<<<<<< HEAD
-		consensusCoreMock.Blockchain(),
-		consensusCoreMock.BlockProcessor(),
-		consensusCoreMock.BootStrapper(),
-		consensusCoreMock.BroadcastMessenger(),
-		nil,
-		consensusCoreMock.Hasher(),
-		consensusCoreMock.Marshalizer(),
-		consensusCoreMock.PrivateKey(),
-		consensusCoreMock.SingleSigner(),
-		consensusCoreMock.MultiSigner(),
-		consensusCoreMock.Rounder(),
-		consensusCoreMock.ShardCoordinator(),
-		consensusCoreMock.NodesCoordinator(),
-		consensusCoreMock.SyncTimer(),
-		consensusCoreMock.GetAntiFloodPreventer(),
-=======
-		args,
->>>>>>> a6a9ec50
+		args,
 	)
 	assert.Nil(t, consensusCore)
 	assert.Equal(t, spos.ErrNilChronologyHandler, err)
@@ -196,25 +106,7 @@
 	args.Hasher = nil
 
 	consensusCore, err := spos.NewConsensusCore(
-<<<<<<< HEAD
-		consensusCoreMock.Blockchain(),
-		consensusCoreMock.BlockProcessor(),
-		consensusCoreMock.BootStrapper(),
-		consensusCoreMock.BroadcastMessenger(),
-		consensusCoreMock.Chronology(),
-		nil,
-		consensusCoreMock.Marshalizer(),
-		consensusCoreMock.PrivateKey(),
-		consensusCoreMock.SingleSigner(),
-		consensusCoreMock.MultiSigner(),
-		consensusCoreMock.Rounder(),
-		consensusCoreMock.ShardCoordinator(),
-		consensusCoreMock.NodesCoordinator(),
-		consensusCoreMock.SyncTimer(),
-		consensusCoreMock.GetAntiFloodPreventer(),
-=======
-		args,
->>>>>>> a6a9ec50
+		args,
 	)
 
 	assert.Nil(t, consensusCore)
@@ -228,25 +120,7 @@
 	args.Marshalizer = nil
 
 	consensusCore, err := spos.NewConsensusCore(
-<<<<<<< HEAD
-		consensusCoreMock.Blockchain(),
-		consensusCoreMock.BlockProcessor(),
-		consensusCoreMock.BootStrapper(),
-		consensusCoreMock.BroadcastMessenger(),
-		consensusCoreMock.Chronology(),
-		consensusCoreMock.Hasher(),
-		nil,
-		consensusCoreMock.PrivateKey(),
-		consensusCoreMock.SingleSigner(),
-		consensusCoreMock.MultiSigner(),
-		consensusCoreMock.Rounder(),
-		consensusCoreMock.ShardCoordinator(),
-		consensusCoreMock.NodesCoordinator(),
-		consensusCoreMock.SyncTimer(),
-		consensusCoreMock.GetAntiFloodPreventer(),
-=======
-		args,
->>>>>>> a6a9ec50
+		args,
 	)
 
 	assert.Nil(t, consensusCore)
@@ -260,25 +134,7 @@
 	args.BlsPrivateKey = nil
 
 	consensusCore, err := spos.NewConsensusCore(
-<<<<<<< HEAD
-		consensusCoreMock.Blockchain(),
-		consensusCoreMock.BlockProcessor(),
-		consensusCoreMock.BootStrapper(),
-		consensusCoreMock.BroadcastMessenger(),
-		consensusCoreMock.Chronology(),
-		consensusCoreMock.Hasher(),
-		consensusCoreMock.Marshalizer(),
-		nil,
-		consensusCoreMock.SingleSigner(),
-		consensusCoreMock.MultiSigner(),
-		consensusCoreMock.Rounder(),
-		consensusCoreMock.ShardCoordinator(),
-		consensusCoreMock.NodesCoordinator(),
-		consensusCoreMock.SyncTimer(),
-		consensusCoreMock.GetAntiFloodPreventer(),
-=======
-		args,
->>>>>>> a6a9ec50
+		args,
 	)
 
 	assert.Nil(t, consensusCore)
@@ -292,25 +148,7 @@
 	args.BlsSingleSigner = nil
 
 	consensusCore, err := spos.NewConsensusCore(
-<<<<<<< HEAD
-		consensusCoreMock.Blockchain(),
-		consensusCoreMock.BlockProcessor(),
-		consensusCoreMock.BootStrapper(),
-		consensusCoreMock.BroadcastMessenger(),
-		consensusCoreMock.Chronology(),
-		consensusCoreMock.Hasher(),
-		consensusCoreMock.Marshalizer(),
-		consensusCoreMock.PrivateKey(),
-		nil,
-		consensusCoreMock.MultiSigner(),
-		consensusCoreMock.Rounder(),
-		consensusCoreMock.ShardCoordinator(),
-		consensusCoreMock.NodesCoordinator(),
-		consensusCoreMock.SyncTimer(),
-		consensusCoreMock.GetAntiFloodPreventer(),
-=======
-		args,
->>>>>>> a6a9ec50
+		args,
 	)
 
 	assert.Nil(t, consensusCore)
@@ -324,25 +162,7 @@
 	args.MultiSigner = nil
 
 	consensusCore, err := spos.NewConsensusCore(
-<<<<<<< HEAD
-		consensusCoreMock.Blockchain(),
-		consensusCoreMock.BlockProcessor(),
-		consensusCoreMock.BootStrapper(),
-		consensusCoreMock.BroadcastMessenger(),
-		consensusCoreMock.Chronology(),
-		consensusCoreMock.Hasher(),
-		consensusCoreMock.Marshalizer(),
-		consensusCoreMock.PrivateKey(),
-		consensusCoreMock.SingleSigner(),
-		nil,
-		consensusCoreMock.Rounder(),
-		consensusCoreMock.ShardCoordinator(),
-		consensusCoreMock.NodesCoordinator(),
-		consensusCoreMock.SyncTimer(),
-		consensusCoreMock.GetAntiFloodPreventer(),
-=======
-		args,
->>>>>>> a6a9ec50
+		args,
 	)
 
 	assert.Nil(t, consensusCore)
@@ -356,25 +176,7 @@
 	args.Rounder = nil
 
 	consensusCore, err := spos.NewConsensusCore(
-<<<<<<< HEAD
-		consensusCoreMock.Blockchain(),
-		consensusCoreMock.BlockProcessor(),
-		consensusCoreMock.BootStrapper(),
-		consensusCoreMock.BroadcastMessenger(),
-		consensusCoreMock.Chronology(),
-		consensusCoreMock.Hasher(),
-		consensusCoreMock.Marshalizer(),
-		consensusCoreMock.PrivateKey(),
-		consensusCoreMock.SingleSigner(),
-		consensusCoreMock.MultiSigner(),
-		nil,
-		consensusCoreMock.ShardCoordinator(),
-		consensusCoreMock.NodesCoordinator(),
-		consensusCoreMock.SyncTimer(),
-		consensusCoreMock.GetAntiFloodPreventer(),
-=======
-		args,
->>>>>>> a6a9ec50
+		args,
 	)
 
 	assert.Nil(t, consensusCore)
@@ -388,25 +190,7 @@
 	args.ShardCoordinator = nil
 
 	consensusCore, err := spos.NewConsensusCore(
-<<<<<<< HEAD
-		consensusCoreMock.Blockchain(),
-		consensusCoreMock.BlockProcessor(),
-		consensusCoreMock.BootStrapper(),
-		consensusCoreMock.BroadcastMessenger(),
-		consensusCoreMock.Chronology(),
-		consensusCoreMock.Hasher(),
-		consensusCoreMock.Marshalizer(),
-		consensusCoreMock.PrivateKey(),
-		consensusCoreMock.SingleSigner(),
-		consensusCoreMock.MultiSigner(),
-		consensusCoreMock.Rounder(),
-		nil,
-		consensusCoreMock.NodesCoordinator(),
-		consensusCoreMock.SyncTimer(),
-		consensusCoreMock.GetAntiFloodPreventer(),
-=======
-		args,
->>>>>>> a6a9ec50
+		args,
 	)
 
 	assert.Nil(t, consensusCore)
@@ -420,25 +204,7 @@
 	args.NodesCoordinator = nil
 
 	consensusCore, err := spos.NewConsensusCore(
-<<<<<<< HEAD
-		consensusCoreMock.Blockchain(),
-		consensusCoreMock.BlockProcessor(),
-		consensusCoreMock.BootStrapper(),
-		consensusCoreMock.BroadcastMessenger(),
-		consensusCoreMock.Chronology(),
-		consensusCoreMock.Hasher(),
-		consensusCoreMock.Marshalizer(),
-		consensusCoreMock.PrivateKey(),
-		consensusCoreMock.SingleSigner(),
-		consensusCoreMock.MultiSigner(),
-		consensusCoreMock.Rounder(),
-		consensusCoreMock.ShardCoordinator(),
-		nil,
-		consensusCoreMock.SyncTimer(),
-		consensusCoreMock.GetAntiFloodPreventer(),
-=======
-		args,
->>>>>>> a6a9ec50
+		args,
 	)
 
 	assert.Nil(t, consensusCore)
@@ -452,25 +218,7 @@
 	args.SyncTimer = nil
 
 	consensusCore, err := spos.NewConsensusCore(
-<<<<<<< HEAD
-		consensusCoreMock.Blockchain(),
-		consensusCoreMock.BlockProcessor(),
-		consensusCoreMock.BootStrapper(),
-		consensusCoreMock.BroadcastMessenger(),
-		consensusCoreMock.Chronology(),
-		consensusCoreMock.Hasher(),
-		consensusCoreMock.Marshalizer(),
-		consensusCoreMock.PrivateKey(),
-		consensusCoreMock.SingleSigner(),
-		consensusCoreMock.MultiSigner(),
-		consensusCoreMock.Rounder(),
-		consensusCoreMock.ShardCoordinator(),
-		consensusCoreMock.NodesCoordinator(),
-		nil,
-		consensusCoreMock.GetAntiFloodPreventer(),
-=======
-		args,
->>>>>>> a6a9ec50
+		args,
 	)
 
 	assert.Nil(t, consensusCore)
@@ -509,25 +257,7 @@
 
 	args := createDefaultConsensusCoreArgs()
 	consensusCore, err := spos.NewConsensusCore(
-<<<<<<< HEAD
-		consensusCoreMock.Blockchain(),
-		consensusCoreMock.BlockProcessor(),
-		consensusCoreMock.BootStrapper(),
-		consensusCoreMock.BroadcastMessenger(),
-		consensusCoreMock.Chronology(),
-		consensusCoreMock.Hasher(),
-		consensusCoreMock.Marshalizer(),
-		consensusCoreMock.PrivateKey(),
-		consensusCoreMock.SingleSigner(),
-		consensusCoreMock.MultiSigner(),
-		consensusCoreMock.Rounder(),
-		consensusCoreMock.ShardCoordinator(),
-		consensusCoreMock.NodesCoordinator(),
-		consensusCoreMock.SyncTimer(),
-		consensusCoreMock.GetAntiFloodPreventer(),
-=======
-		args,
->>>>>>> a6a9ec50
+		args,
 	)
 
 	assert.NotNil(t, consensusCore)
