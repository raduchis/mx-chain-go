--- conflicted
+++ resolved
@@ -297,20 +297,6 @@
 			return ErrInvalidHeader
 		}
 
-<<<<<<< HEAD
-=======
-		err := header.CheckChainID(wrk.chainID)
-		if err != nil {
-			return err
-		}
-
-		err = wrk.forkDetector.AddHeader(header, headerHash, process.BHProposed, nil, nil, false)
-		if err != nil {
-			log.Trace("add header in forkdetector", "error", err.Error())
-			return err
-		}
-
->>>>>>> 913ac60a
 		log.Debug("received proposed block",
 			"from", core.GetTrimmedPk(core.ToHex(cnsDta.PubKey)),
 			"header hash", cnsDta.BlockHeaderHash,
@@ -319,6 +305,11 @@
 			"prev hash", header.GetPrevHash(),
 		)
 
+		err := header.CheckChainID(wrk.chainID)
+		if err != nil {
+			return err
+		}
+
 		err = wrk.headerSigVerifier.VerifyRandSeed(header)
 		if err != nil {
 			log.Debug("verify rand seed failed", "error", err)
@@ -328,6 +319,7 @@
 		err = wrk.forkDetector.AddHeader(header, headerHash, process.BHProposed, nil, nil)
 		if err != nil {
 			log.Trace("add header in forkdetector", "error", err.Error())
+			return err
 		}
 	}
 
