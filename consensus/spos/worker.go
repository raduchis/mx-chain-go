package spos

import (
	"bytes"
	"encoding/hex"
	"fmt"
	"sync"
	"time"

	"github.com/ElrondNetwork/elrond-go/consensus"
	"github.com/ElrondNetwork/elrond-go/core"
	"github.com/ElrondNetwork/elrond-go/core/check"
	"github.com/ElrondNetwork/elrond-go/crypto"
	"github.com/ElrondNetwork/elrond-go/data"
	"github.com/ElrondNetwork/elrond-go/marshal"
	"github.com/ElrondNetwork/elrond-go/ntp"
	"github.com/ElrondNetwork/elrond-go/p2p"
	"github.com/ElrondNetwork/elrond-go/process"
	"github.com/ElrondNetwork/elrond-go/sharding"
)

// Worker defines the data needed by spos to communicate between nodes which are in the validators group
type Worker struct {
	consensusService   ConsensusService
	blockChain         data.ChainHandler
	blockProcessor     process.BlockProcessor
	bootstrapper       process.Bootstrapper
	broadcastMessenger consensus.BroadcastMessenger
	consensusState     *ConsensusState
	forkDetector       process.ForkDetector
	keyGenerator       crypto.KeyGenerator
	marshalizer        marshal.Marshalizer
	rounder            consensus.Rounder
	shardCoordinator   sharding.Coordinator
	singleSigner       crypto.SingleSigner
	syncTimer          ntp.SyncTimer
	headerSigVerifier  RandSeedVerifier
	chainID            []byte

	receivedMessages      map[consensus.MessageType][]*consensus.Message
	receivedMessagesCalls map[consensus.MessageType]func(*consensus.Message) bool

	executeMessageChannel        chan *consensus.Message
	consensusStateChangedChannel chan bool

	mutReceivedMessages      sync.RWMutex
	mutReceivedMessagesCalls sync.RWMutex

	mapHashConsensusMessage map[string][]*consensus.Message
	mutHashConsensusMessage sync.RWMutex
}

// NewWorker creates a new Worker object
func NewWorker(
	consensusService ConsensusService,
	blockChain data.ChainHandler,
	blockProcessor process.BlockProcessor,
	bootstrapper process.Bootstrapper,
	broadcastMessenger consensus.BroadcastMessenger,
	consensusState *ConsensusState,
	forkDetector process.ForkDetector,
	keyGenerator crypto.KeyGenerator,
	marshalizer marshal.Marshalizer,
	rounder consensus.Rounder,
	shardCoordinator sharding.Coordinator,
	singleSigner crypto.SingleSigner,
	syncTimer ntp.SyncTimer,
	headerSigVerifier RandSeedVerifier,
	chainID []byte,
) (*Worker, error) {
	err := checkNewWorkerParams(
		consensusService,
		blockChain,
		blockProcessor,
		bootstrapper,
		broadcastMessenger,
		consensusState,
		forkDetector,
		keyGenerator,
		marshalizer,
		rounder,
		shardCoordinator,
		singleSigner,
		syncTimer,
		headerSigVerifier,
		chainID,
	)
	if err != nil {
		return nil, err
	}

	wrk := Worker{
		consensusService:   consensusService,
		blockChain:         blockChain,
		blockProcessor:     blockProcessor,
		bootstrapper:       bootstrapper,
		broadcastMessenger: broadcastMessenger,
		consensusState:     consensusState,
		forkDetector:       forkDetector,
		keyGenerator:       keyGenerator,
		marshalizer:        marshalizer,
		rounder:            rounder,
		shardCoordinator:   shardCoordinator,
		singleSigner:       singleSigner,
		syncTimer:          syncTimer,
		headerSigVerifier:  headerSigVerifier,
		chainID:            chainID,
	}

	wrk.executeMessageChannel = make(chan *consensus.Message)
	wrk.receivedMessagesCalls = make(map[consensus.MessageType]func(*consensus.Message) bool)
	wrk.consensusStateChangedChannel = make(chan bool, 1)
	wrk.bootstrapper.AddSyncStateListener(wrk.receivedSyncState)
	wrk.initReceivedMessages()

	go wrk.checkChannels()

	wrk.mapHashConsensusMessage = make(map[string][]*consensus.Message)

	return &wrk, nil
}

func checkNewWorkerParams(
	consensusService ConsensusService,
	blockChain data.ChainHandler,
	blockProcessor process.BlockProcessor,
	bootstrapper process.Bootstrapper,
	broadcastMessenger consensus.BroadcastMessenger,
	consensusState *ConsensusState,
	forkDetector process.ForkDetector,
	keyGenerator crypto.KeyGenerator,
	marshalizer marshal.Marshalizer,
	rounder consensus.Rounder,
	shardCoordinator sharding.Coordinator,
	singleSigner crypto.SingleSigner,
	syncTimer ntp.SyncTimer,
	headerSigVerifier RandSeedVerifier,
	chainID []byte,
) error {
	if check.IfNil(consensusService) {
		return ErrNilConsensusService
	}
	if check.IfNil(blockChain) {
		return ErrNilBlockChain
	}
	if check.IfNil(blockProcessor) {
		return ErrNilBlockProcessor
	}
	if check.IfNil(bootstrapper) {
		return ErrNilBootstrapper
	}
	if check.IfNil(broadcastMessenger) {
		return ErrNilBroadcastMessenger
	}
	if consensusState == nil {
		return ErrNilConsensusState
	}
	if check.IfNil(forkDetector) {
		return ErrNilForkDetector
	}
	if check.IfNil(keyGenerator) {
		return ErrNilKeyGenerator
	}
	if check.IfNil(marshalizer) {
		return ErrNilMarshalizer
	}
	if check.IfNil(rounder) {
		return ErrNilRounder
	}
	if check.IfNil(shardCoordinator) {
		return ErrNilShardCoordinator
	}
	if check.IfNil(singleSigner) {
		return ErrNilSingleSigner
	}
	if check.IfNil(syncTimer) {
		return ErrNilSyncTimer
	}
	if check.IfNil(headerSigVerifier) {
		return ErrNilHeaderSigVerifier
	}
	if len(chainID) == 0 {
		return ErrInvalidChainID
	}

	return nil
}

func (wrk *Worker) receivedSyncState(isNodeSynchronized bool) {
	if isNodeSynchronized {
		if len(wrk.consensusStateChangedChannel) == 0 {
			wrk.consensusStateChangedChannel <- true
		}
	}
}

func (wrk *Worker) initReceivedMessages() {
	wrk.mutReceivedMessages.Lock()
	wrk.receivedMessages = wrk.consensusService.InitReceivedMessages()
	wrk.mutReceivedMessages.Unlock()
}

// AddReceivedMessageCall adds a new handler function for a received messege type
func (wrk *Worker) AddReceivedMessageCall(messageType consensus.MessageType, receivedMessageCall func(cnsDta *consensus.Message) bool) {
	wrk.mutReceivedMessagesCalls.Lock()
	wrk.receivedMessagesCalls[messageType] = receivedMessageCall
	wrk.mutReceivedMessagesCalls.Unlock()
}

// RemoveAllReceivedMessagesCalls removes all the functions handlers
func (wrk *Worker) RemoveAllReceivedMessagesCalls() {
	wrk.mutReceivedMessagesCalls.Lock()
	wrk.receivedMessagesCalls = make(map[consensus.MessageType]func(*consensus.Message) bool)
	wrk.mutReceivedMessagesCalls.Unlock()
}

func (wrk *Worker) getCleanedList(cnsDataList []*consensus.Message) []*consensus.Message {
	cleanedCnsDataList := make([]*consensus.Message, 0)

	for i := 0; i < len(cnsDataList); i++ {
		if cnsDataList[i] == nil {
			continue
		}

		if wrk.rounder.Index() > cnsDataList[i].RoundIndex {
			continue
		}

		cleanedCnsDataList = append(cleanedCnsDataList, cnsDataList[i])
	}

	return cleanedCnsDataList
}

// ProcessReceivedMessage method redirects the received message to the channel which should handle it
func (wrk *Worker) ProcessReceivedMessage(message p2p.MessageP2P, _ func(buffToSend []byte)) error {
	if check.IfNil(message) {
		return ErrNilMessage
	}
	if message.Data() == nil {
		return ErrNilDataToProcess
	}

	cnsDta := &consensus.Message{}
	err := wrk.marshalizer.Unmarshal(cnsDta, message.Data())
	if err != nil {
		return err
	}
	if !bytes.Equal(cnsDta.ChainID, wrk.chainID) {
		err := fmt.Errorf("%w received: %s, wanted %s",
			ErrInvalidChainID,
			hex.EncodeToString(cnsDta.ChainID),
			hex.EncodeToString(wrk.chainID),
		)
		log.Debug("consensus data chain ID mismatch",
			"error", err)
		return err
	}

	msgType := consensus.MessageType(cnsDta.MsgType)

	log.Trace("received from consensus topic",
		"msg type", wrk.consensusService.GetStringValue(msgType),
		"from", core.GetTrimmedPk(hex.EncodeToString(cnsDta.PubKey)),
		"header hash", cnsDta.BlockHeaderHash,
		"round", cnsDta.RoundIndex,
	)

	senderOK := wrk.consensusState.IsNodeInEligibleList(string(cnsDta.PubKey))
	if !senderOK {
		log.Debug("node is not in eligible list", "pubKey", cnsDta.PubKey)
		return ErrSenderNotOk
	}

	if wrk.consensusState.RoundIndex > cnsDta.RoundIndex {
		log.Trace("late received from consensus topic",
			"msg type", wrk.consensusService.GetStringValue(msgType),
			"from", core.GetTrimmedPk(hex.EncodeToString(cnsDta.PubKey)),
			"header hash", cnsDta.BlockHeaderHash,
			"msg round", cnsDta.RoundIndex,
			"round", wrk.consensusState.RoundIndex,
		)
		return ErrMessageForPastRound
	}

	sigVerifErr := wrk.checkSignature(cnsDta)
	if sigVerifErr != nil {
<<<<<<< HEAD
		log.Debug("verify signature failed", "error", sigVerifErr)
=======
		log.Debug("verify consensus data signature failed",
			"error", sigVerifErr)
>>>>>>> 721c45da
		return ErrInvalidSignature
	}

	if wrk.consensusService.IsMessageWithBlockHeader(msgType) {
		headerHash := cnsDta.BlockHeaderHash
		header := wrk.blockProcessor.DecodeBlockHeader(cnsDta.SubRoundData)

		isHeaderInvalid := check.IfNil(header) || headerHash == nil
		if isHeaderInvalid {
			log.Debug("received header is invalid")
			return ErrInvalidHeader
		}

		log.Debug("received proposed block",
			"from", core.GetTrimmedPk(core.ToHex(cnsDta.PubKey)),
			"header hash", cnsDta.BlockHeaderHash,
			"round", header.GetRound(),
			"nonce", header.GetNonce(),
			"prev hash", header.GetPrevHash(),
		)

<<<<<<< HEAD
=======
		err = wrk.headerSigVerifier.VerifyRandSeed(header)
		if err != nil {
			log.Debug("verify rand seed failed",
				"error", err)
			return err
		}

>>>>>>> 721c45da
		err := header.CheckChainID(wrk.chainID)
		if err != nil {
			log.Debug("chain ID mismatch",
				"error", err)
			return err
		}

		err = wrk.headerSigVerifier.VerifyRandSeed(header)
		if err != nil {
<<<<<<< HEAD
			log.Debug("verify rand seed failed", "error", err)
			return err
		}

		err = wrk.forkDetector.AddHeader(header, headerHash, process.BHProposed, nil, nil)
		if err != nil {
			log.Trace("add header in forkdetector", "error", err.Error())
			return err
		}
=======
			log.Trace("add header in forkdetector", "error", err.Error())
			//we should not return error here because the other peers connected to self might need this message
			//to advance the consensus
		}
>>>>>>> 721c45da
	}

	if wrk.consensusService.IsMessageWithSignature(msgType) {
		wrk.mutHashConsensusMessage.Lock()
		hash := string(cnsDta.BlockHeaderHash)
		wrk.mapHashConsensusMessage[hash] = append(wrk.mapHashConsensusMessage[hash], cnsDta)
		wrk.mutHashConsensusMessage.Unlock()
	}

	errNotCritical := wrk.checkSelfState(cnsDta)
	if errNotCritical != nil {
		log.Trace("checkSelfState", "error", errNotCritical.Error())
		//in this case should return nil but do not process the message
		//nil error will mean that the interceptor will validate this message and broadcast it to the connected peers
		return nil
	}

	go wrk.executeReceivedMessages(cnsDta)

	return nil
}

func (wrk *Worker) checkSelfState(cnsDta *consensus.Message) error {
	if wrk.consensusState.SelfPubKey() == string(cnsDta.PubKey) {
		return ErrMessageFromItself
	}

	if wrk.consensusState.RoundCanceled && wrk.consensusState.RoundIndex == cnsDta.RoundIndex {
		return ErrRoundCanceled
	}

	return nil
}

func (wrk *Worker) checkSignature(cnsDta *consensus.Message) error {
	if cnsDta == nil {
		return ErrNilConsensusData
	}
	if cnsDta.PubKey == nil {
		return ErrNilPublicKey
	}
	if cnsDta.Signature == nil {
		return ErrNilSignature
	}

	pubKey, err := wrk.keyGenerator.PublicKeyFromByteArray(cnsDta.PubKey)
	if err != nil {
		return err
	}

	dataNoSig := *cnsDta
	signature := cnsDta.Signature
	dataNoSig.Signature = nil
	dataNoSigString, err := wrk.marshalizer.Marshal(dataNoSig)
	if err != nil {
		return err
	}

	err = wrk.singleSigner.Verify(pubKey, dataNoSigString, signature)
	return err
}

func (wrk *Worker) executeReceivedMessages(cnsDta *consensus.Message) {
	wrk.mutReceivedMessages.Lock()

	msgType := consensus.MessageType(cnsDta.MsgType)
	cnsDataList := wrk.receivedMessages[msgType]
	cnsDataList = append(cnsDataList, cnsDta)
	wrk.receivedMessages[msgType] = cnsDataList
	wrk.executeStoredMessages()

	wrk.mutReceivedMessages.Unlock()
}

func (wrk *Worker) executeStoredMessages() {
	for _, i := range wrk.consensusService.GetMessageRange() {
		cnsDataList := wrk.receivedMessages[i]
		if len(cnsDataList) == 0 {
			continue
		}
		wrk.executeMessage(cnsDataList)
		cleanedCnsDtaList := wrk.getCleanedList(cnsDataList)
		wrk.receivedMessages[i] = cleanedCnsDtaList
	}
}

func (wrk *Worker) executeMessage(cnsDtaList []*consensus.Message) {
	for i, cnsDta := range cnsDtaList {
		if cnsDta == nil {
			continue
		}
		if wrk.consensusState.RoundIndex != cnsDta.RoundIndex {
			continue
		}

		msgType := consensus.MessageType(cnsDta.MsgType)
		if !wrk.consensusService.CanProceed(wrk.consensusState, msgType) {
			continue
		}

		cnsDtaList[i] = nil
		wrk.executeMessageChannel <- cnsDta
	}
}

// checkChannels method is used to listen to the channels through which node receives and consumes,
// during the round, different messages from the nodes which are in the validators group
func (wrk *Worker) checkChannels() {
	for {
		select {
		case rcvDta := <-wrk.executeMessageChannel:
			msgType := consensus.MessageType(rcvDta.MsgType)
			if callReceivedMessage, exist := wrk.receivedMessagesCalls[msgType]; exist {
				if callReceivedMessage(rcvDta) {
					if len(wrk.consensusStateChangedChannel) == 0 {
						wrk.consensusStateChangedChannel <- true
					}
				}
			}
		}
	}
}

//Extend does an extension for the subround with subroundId
func (wrk *Worker) Extend(subroundId int) {
	log.Debug("extend function is called",
		"subround", wrk.consensusService.GetSubroundName(subroundId))

	wrk.displaySignatureStatistic()

	wrk.mutHashConsensusMessage.Lock()
	wrk.mapHashConsensusMessage = make(map[string][]*consensus.Message)
	wrk.mutHashConsensusMessage.Unlock()

	if wrk.consensusService.IsSubroundStartRound(subroundId) {
		return
	}

	for wrk.consensusState.ProcessingBlock() {
		time.Sleep(time.Millisecond)
	}

	log.Debug("account state is reverted to snapshot")

	wrk.blockProcessor.RevertAccountState()

	shouldBroadcastLastCommittedHeader := wrk.consensusState.IsSelfLeaderInCurrentRound() &&
		wrk.consensusService.IsSubroundSignature(subroundId)
	if shouldBroadcastLastCommittedHeader {
		//TODO: Should be analyzed if call of wrk.broadcastLastCommittedHeader() is really necessary
	}
}

func (wrk *Worker) broadcastLastCommittedHeader() {
	header := wrk.blockChain.GetCurrentBlockHeader()

	if check.IfNil(header) {
		return
	}

	err := wrk.broadcastMessenger.BroadcastHeader(header)
	if err != nil {
		log.Debug("BroadcastHeader", "error", err.Error())
	}
}

func (wrk *Worker) displaySignatureStatistic() {
	wrk.mutHashConsensusMessage.RLock()
	for hash, consensusMessages := range wrk.mapHashConsensusMessage {
		log.Debug("proposed header with signatures",
			"hash", []byte(hash),
			"sigs num", len(consensusMessages),
			"round", consensusMessages[0].RoundIndex,
		)

		for _, consensusMessage := range consensusMessages {
			log.Trace(core.GetTrimmedPk(core.ToHex(consensusMessage.PubKey)))
		}

	}
	wrk.mutHashConsensusMessage.RUnlock()
}

// GetConsensusStateChangedChannel gets the channel for the consensusStateChanged
func (wrk *Worker) GetConsensusStateChangedChannel() chan bool {
	return wrk.consensusStateChangedChannel
}

// ExecuteStoredMessages tries to execute all the messages received which are valid for execution
func (wrk *Worker) ExecuteStoredMessages() {
	wrk.mutReceivedMessages.Lock()
	wrk.executeStoredMessages()
	wrk.mutReceivedMessages.Unlock()
}

// IsInterfaceNil returns true if there is no value under the interface
func (wrk *Worker) IsInterfaceNil() bool {
	if wrk == nil {
		return true
	}
	return false
}<|MERGE_RESOLUTION|>--- conflicted
+++ resolved
@@ -285,12 +285,8 @@
 
 	sigVerifErr := wrk.checkSignature(cnsDta)
 	if sigVerifErr != nil {
-<<<<<<< HEAD
-		log.Debug("verify signature failed", "error", sigVerifErr)
-=======
 		log.Debug("verify consensus data signature failed",
 			"error", sigVerifErr)
->>>>>>> 721c45da
 		return ErrInvalidSignature
 	}
 
@@ -312,8 +308,13 @@
 			"prev hash", header.GetPrevHash(),
 		)
 
-<<<<<<< HEAD
-=======
+		err = header.CheckChainID(wrk.chainID)
+		if err != nil {
+			log.Debug("chain ID mismatch",
+				"error", err)
+			return err
+		}
+
 		err = wrk.headerSigVerifier.VerifyRandSeed(header)
 		if err != nil {
 			log.Debug("verify rand seed failed",
@@ -321,32 +322,12 @@
 			return err
 		}
 
->>>>>>> 721c45da
-		err := header.CheckChainID(wrk.chainID)
+		err = wrk.forkDetector.AddHeader(header, headerHash, process.BHProposed, nil, nil)
 		if err != nil {
-			log.Debug("chain ID mismatch",
+			log.Trace("add header to fork detector failed",
 				"error", err)
 			return err
 		}
-
-		err = wrk.headerSigVerifier.VerifyRandSeed(header)
-		if err != nil {
-<<<<<<< HEAD
-			log.Debug("verify rand seed failed", "error", err)
-			return err
-		}
-
-		err = wrk.forkDetector.AddHeader(header, headerHash, process.BHProposed, nil, nil)
-		if err != nil {
-			log.Trace("add header in forkdetector", "error", err.Error())
-			return err
-		}
-=======
-			log.Trace("add header in forkdetector", "error", err.Error())
-			//we should not return error here because the other peers connected to self might need this message
-			//to advance the consensus
-		}
->>>>>>> 721c45da
 	}
 
 	if wrk.consensusService.IsMessageWithSignature(msgType) {
