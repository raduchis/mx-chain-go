--- conflicted
+++ resolved
@@ -65,11 +65,8 @@
 	shardCoordinator sharding.Coordinator,
 	singleSigner crypto.SingleSigner,
 	syncTimer ntp.SyncTimer,
-<<<<<<< HEAD
+	headerSigVerifier RandSeedVerifier,
 	antifloodHandler consensus.P2PAntifloodHandler,
-=======
-	headerSigVerifier RandSeedVerifier,
->>>>>>> 2ad8457d
 ) (*Worker, error) {
 	err := checkNewWorkerParams(
 		consensusService,
@@ -85,11 +82,8 @@
 		shardCoordinator,
 		singleSigner,
 		syncTimer,
-<<<<<<< HEAD
+		headerSigVerifier,
 		antifloodHandler,
-=======
-		headerSigVerifier,
->>>>>>> 2ad8457d
 	)
 	if err != nil {
 		return nil, err
@@ -109,11 +103,8 @@
 		shardCoordinator:   shardCoordinator,
 		singleSigner:       singleSigner,
 		syncTimer:          syncTimer,
-<<<<<<< HEAD
+		headerSigVerifier:  headerSigVerifier,
 		antifloodHandler:   antifloodHandler,
-=======
-		headerSigVerifier:  headerSigVerifier,
->>>>>>> 2ad8457d
 	}
 
 	wrk.executeMessageChannel = make(chan *consensus.Message)
@@ -143,11 +134,8 @@
 	shardCoordinator sharding.Coordinator,
 	singleSigner crypto.SingleSigner,
 	syncTimer ntp.SyncTimer,
-<<<<<<< HEAD
+	headerSigVerifier RandSeedVerifier,
 	antifloodHandler consensus.P2PAntifloodHandler,
-=======
-	headerSigVerifier RandSeedVerifier,
->>>>>>> 2ad8457d
 ) error {
 	if check.IfNil(consensusService) {
 		return ErrNilConsensusService
@@ -188,13 +176,11 @@
 	if check.IfNil(syncTimer) {
 		return ErrNilSyncTimer
 	}
-<<<<<<< HEAD
+	if check.IfNil(headerSigVerifier) {
+		return ErrNilHeaderSigVerifier
+	}
 	if check.IfNil(antifloodHandler) {
 		return ErrNilAntifloodHandler
-=======
-	if check.IfNil(headerSigVerifier) {
-		return ErrNilHeaderSigVerifier
->>>>>>> 2ad8457d
 	}
 
 	return nil
