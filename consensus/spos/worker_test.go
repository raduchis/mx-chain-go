package spos_test

import (
	"errors"
	"fmt"
	"sync/atomic"
	"testing"
	"time"

	"github.com/ElrondNetwork/elrond-go/consensus"
	"github.com/ElrondNetwork/elrond-go/consensus/mock"
	"github.com/ElrondNetwork/elrond-go/consensus/spos"
	"github.com/ElrondNetwork/elrond-go/consensus/spos/bls"
	"github.com/ElrondNetwork/elrond-go/core"
	"github.com/ElrondNetwork/elrond-go/core/check"
	"github.com/ElrondNetwork/elrond-go/crypto"
	"github.com/ElrondNetwork/elrond-go/data"
	"github.com/ElrondNetwork/elrond-go/data/block"
	"github.com/ElrondNetwork/elrond-go/p2p"
	"github.com/ElrondNetwork/elrond-go/process"
	"github.com/stretchr/testify/assert"
)

const roundTimeDuration = 100 * time.Millisecond

var fromConnectedPeerId = p2p.PeerID("connected peer id")

const HashSize = 32
const SignatureSize = 48
const PublicKeySize = 96

<<<<<<< HEAD
func createMockP2PAntifloodHandler() *mock.P2PAntifloodHandlerStub {
	return &mock.P2PAntifloodHandlerStub{
		CanProcessMessageCalled: func(message p2p.MessageP2P, fromConnectedPeer p2p.PeerID) error {
			return nil
		},
		CanProcessMessagesOnTopicCalled: func(peer p2p.PeerID, topic string, numMessages uint32) error {
			return nil
		},
	}
}
=======
var blockHeaderHash = make([]byte, HashSize)
var invalidBlockHeaderHash = make([]byte, HashSize+1)
var signature = make([]byte, SignatureSize)
var invalidSignature = make([]byte, SignatureSize+1)
var publicKey = make([]byte, PublicKeySize)
>>>>>>> f2f39517

func createDefaultWorkerArgs() *spos.WorkerArgs {
	blockchainMock := &mock.BlockChainMock{}
	blockProcessor := &mock.BlockProcessorMock{
		DecodeBlockHeaderCalled: func(dta []byte) data.HeaderHandler {
			return nil
		},
		RevertAccountStateCalled: func(header data.HeaderHandler) {
		},
		DecodeBlockBodyCalled: func(dta []byte) data.BodyHandler {
			return nil
		},
	}
	bootstrapperMock := &mock.BootstrapperMock{}
	broadcastMessengerMock := &mock.BroadcastMessengerMock{}
	consensusState := initConsensusState()
	forkDetectorMock := &mock.ForkDetectorMock{}
	forkDetectorMock.AddHeaderCalled = func(header data.HeaderHandler, hash []byte, state process.BlockHeaderState, selfNotarizedHeaders []data.HeaderHandler, selfNotarizedHeadersHashes [][]byte) error {
		return nil
	}
	keyGeneratorMock, _, _ := mock.InitKeys()
	marshalizerMock := mock.MarshalizerMock{}
	rounderMock := initRounderMock()
	shardCoordinatorMock := mock.ShardCoordinatorMock{}
	singleSignerMock := &mock.SingleSignerMock{
		SignStub: func(private crypto.PrivateKey, msg []byte) ([]byte, error) {
			return []byte("signed"), nil
		},
		VerifyStub: func(public crypto.PublicKey, msg []byte, sig []byte) error {
			return nil
		},
	}
	syncTimerMock := &mock.SyncTimerMock{}
	hasher := &mock.HasherMock{}
	blsService, _ := bls.NewConsensusService()
	poolAdder := &mock.CacherMock{}

	workerArgs := &spos.WorkerArgs{
		ConsensusService:         blsService,
		BlockChain:               blockchainMock,
		BlockProcessor:           blockProcessor,
		Bootstrapper:             bootstrapperMock,
		BroadcastMessenger:       broadcastMessengerMock,
		ConsensusState:           consensusState,
		ForkDetector:             forkDetectorMock,
		KeyGenerator:             keyGeneratorMock,
		Marshalizer:              marshalizerMock,
		Hasher:                   hasher,
		Rounder:                  rounderMock,
		ShardCoordinator:         shardCoordinatorMock,
		SingleSigner:             singleSignerMock,
		SyncTimer:                syncTimerMock,
		HeaderSigVerifier:        &mock.HeaderSigVerifierStub{},
		ChainID:                  chainID,
		NetworkShardingCollector: createMockNetworkShardingCollector(),
		AntifloodHandler:         createMockP2PAntifloodHandler(),
		PoolAdder:                poolAdder,
		SignatureSize:            SignatureSize,
		PublicKeySize:            PublicKeySize,
	}

	return workerArgs
}

func createMockNetworkShardingCollector() *mock.NetworkShardingCollectorStub {
	return &mock.NetworkShardingCollectorStub{
		UpdatePeerIdPublicKeyCalled:  func(pid p2p.PeerID, pk []byte) {},
		UpdatePublicKeyShardIdCalled: func(pk []byte, shardId uint32) {},
		UpdatePeerIdShardIdCalled:    func(pid p2p.PeerID, shardId uint32) {},
	}
}

func createMockP2PAntifloodHandler() *mock.P2PAntifloodHandlerStub {
	return &mock.P2PAntifloodHandlerStub{
		CanProcessMessageCalled: func(message p2p.MessageP2P, fromConnectedPeer p2p.PeerID) error {
			return nil
		},
		CanProcessMessageOnTopicCalled: func(peer p2p.PeerID, topic string) error {
			return nil
		},
	}
}

func initWorker() *spos.Worker {
	workerArgs := createDefaultWorkerArgs()
	sposWorker, _ := spos.NewWorker(workerArgs)

	return sposWorker
}

func initRounderMock() *mock.RounderMock {
	return &mock.RounderMock{
		RoundIndex: 0,
		TimeStampCalled: func() time.Time {
			return time.Unix(0, 0)
		},
		TimeDurationCalled: func() time.Duration {
			return roundTimeDuration
		},
	}
}

func TestWorker_NewWorkerConsensusServiceNilShouldFail(t *testing.T) {
	t.Parallel()

	workerArgs := createDefaultWorkerArgs()
	workerArgs.ConsensusService = nil
	wrk, err := spos.NewWorker(workerArgs)

	assert.Nil(t, wrk)
	assert.Equal(t, spos.ErrNilConsensusService, err)
}

func TestWorker_NewWorkerBlockChainNilShouldFail(t *testing.T) {
	t.Parallel()
	workerArgs := createDefaultWorkerArgs()
	workerArgs.BlockChain = nil
	wrk, err := spos.NewWorker(workerArgs)

	assert.Nil(t, wrk)
	assert.Equal(t, spos.ErrNilBlockChain, err)
}

func TestWorker_NewWorkerBlockProcessorNilShouldFail(t *testing.T) {
	t.Parallel()

	workerArgs := createDefaultWorkerArgs()
	workerArgs.BlockProcessor = nil
	wrk, err := spos.NewWorker(workerArgs)

	assert.Nil(t, wrk)
	assert.Equal(t, spos.ErrNilBlockProcessor, err)
}

func TestWorker_NewWorkerBootstrapperNilShouldFail(t *testing.T) {
	t.Parallel()

	workerArgs := createDefaultWorkerArgs()
	workerArgs.Bootstrapper = nil
	wrk, err := spos.NewWorker(workerArgs)

	assert.Nil(t, wrk)
	assert.Equal(t, spos.ErrNilBootstrapper, err)
}

func TestWorker_NewWorkerBroadcastMessengerNilShouldFail(t *testing.T) {
	t.Parallel()

	workerArgs := createDefaultWorkerArgs()
	workerArgs.BroadcastMessenger = nil
	wrk, err := spos.NewWorker(workerArgs)

	assert.Nil(t, wrk)
	assert.Equal(t, spos.ErrNilBroadcastMessenger, err)
}

func TestWorker_NewWorkerConsensusStateNilShouldFail(t *testing.T) {
	t.Parallel()

	workerArgs := createDefaultWorkerArgs()
	workerArgs.ConsensusState = nil
	wrk, err := spos.NewWorker(workerArgs)

	assert.Nil(t, wrk)
	assert.Equal(t, spos.ErrNilConsensusState, err)
}

func TestWorker_NewWorkerForkDetectorNilShouldFail(t *testing.T) {
	t.Parallel()

	workerArgs := createDefaultWorkerArgs()
	workerArgs.ForkDetector = nil
	wrk, err := spos.NewWorker(workerArgs)

	assert.Nil(t, wrk)
	assert.Equal(t, spos.ErrNilForkDetector, err)
}

func TestWorker_NewWorkerKeyGeneratorNilShouldFail(t *testing.T) {
	t.Parallel()

	workerArgs := createDefaultWorkerArgs()
	workerArgs.KeyGenerator = nil
	wrk, err := spos.NewWorker(workerArgs)

	assert.Nil(t, wrk)
	assert.Equal(t, spos.ErrNilKeyGenerator, err)
}

func TestWorker_NewWorkerMarshalizerNilShouldFail(t *testing.T) {
	t.Parallel()

	workerArgs := createDefaultWorkerArgs()
	workerArgs.Marshalizer = nil
	wrk, err := spos.NewWorker(workerArgs)

	assert.Nil(t, wrk)
	assert.Equal(t, spos.ErrNilMarshalizer, err)
}

func TestWorker_NewWorkerHasherNilShouldFail(t *testing.T) {
	t.Parallel()

	workerArgs := createDefaultWorkerArgs()
	workerArgs.Hasher = nil
	wrk, err := spos.NewWorker(workerArgs)

	assert.Nil(t, wrk)
	assert.Equal(t, spos.ErrNilHasher, err)
}

func TestWorker_NewWorkerRounderNilShouldFail(t *testing.T) {
	t.Parallel()

	workerArgs := createDefaultWorkerArgs()
	workerArgs.Rounder = nil
	wrk, err := spos.NewWorker(workerArgs)

	assert.Nil(t, wrk)
	assert.Equal(t, spos.ErrNilRounder, err)
}

func TestWorker_NewWorkerShardCoordinatorNilShouldFail(t *testing.T) {
	t.Parallel()

	workerArgs := createDefaultWorkerArgs()
	workerArgs.ShardCoordinator = nil
	wrk, err := spos.NewWorker(workerArgs)

	assert.Nil(t, wrk)
	assert.Equal(t, spos.ErrNilShardCoordinator, err)
}

func TestWorker_NewWorkerSingleSignerNilShouldFail(t *testing.T) {
	t.Parallel()

	workerArgs := createDefaultWorkerArgs()
	workerArgs.SingleSigner = nil
	wrk, err := spos.NewWorker(workerArgs)

	assert.Nil(t, wrk)
	assert.Equal(t, spos.ErrNilSingleSigner, err)
}

func TestWorker_NewWorkerSyncTimerNilShouldFail(t *testing.T) {
	t.Parallel()

	workerArgs := createDefaultWorkerArgs()
	workerArgs.SyncTimer = nil
	wrk, err := spos.NewWorker(workerArgs)

	assert.Nil(t, wrk)
	assert.Equal(t, spos.ErrNilSyncTimer, err)
}

func TestWorker_NewWorkerEmptyChainIDShouldFail(t *testing.T) {
	t.Parallel()

	workerArgs := createDefaultWorkerArgs()
	workerArgs.ChainID = nil
	wrk, err := spos.NewWorker(workerArgs)

	assert.Nil(t, wrk)
	assert.Equal(t, spos.ErrInvalidChainID, err)
}

func TestWorker_NewWorkerNilNetworkShardingCollectorShouldFail(t *testing.T) {
	t.Parallel()

	workerArgs := createDefaultWorkerArgs()
	workerArgs.NetworkShardingCollector = nil
	wrk, err := spos.NewWorker(workerArgs)

	assert.Nil(t, wrk)
	assert.Equal(t, spos.ErrNilNetworkShardingCollector, err)
}

func TestWorker_NewWorkerNilAntifloodHandlerShouldFail(t *testing.T) {
	t.Parallel()

	workerArgs := createDefaultWorkerArgs()
	workerArgs.AntifloodHandler = nil
	wrk, err := spos.NewWorker(workerArgs)

	assert.Nil(t, wrk)
	assert.Equal(t, spos.ErrNilAntifloodHandler, err)
}

func TestWorker_NewWorkerPoolAdderNilShouldFail(t *testing.T) {
	t.Parallel()

	workerArgs := createDefaultWorkerArgs()
	workerArgs.PoolAdder = nil
	wrk, err := spos.NewWorker(workerArgs)

	assert.Nil(t, wrk)
	assert.Equal(t, spos.ErrNilPoolAdder, err)
}

func TestWorker_NewWorkerShouldWork(t *testing.T) {
	t.Parallel()

	workerArgs := createDefaultWorkerArgs()
	wrk, err := spos.NewWorker(workerArgs)

	assert.Nil(t, err)
	assert.False(t, check.IfNil(wrk))
}

func TestWorker_ProcessReceivedMessageShouldErrIfFloodIsDetected(t *testing.T) {
	t.Parallel()

	expectedErr := errors.New("flood detected")
	workerArgs := createDefaultWorkerArgs()

	antifloodHandler := &mock.P2PAntifloodHandlerStub{
		CanProcessMessageCalled: func(message p2p.MessageP2P, fromConnectedPeer p2p.PeerID) error {
			return expectedErr
		},
	}

	workerArgs.AntifloodHandler = antifloodHandler
	wrk, _ := spos.NewWorker(workerArgs)

	msg := &mock.P2PMessageMock{DataField: []byte("aaa")}
	err := wrk.ProcessReceivedMessage(msg, "peer")
	assert.Equal(t, expectedErr, err)
}

func TestWorker_ProcessReceivedMessageShouldErrIfFloodIsDetectedOnTopic(t *testing.T) {
	t.Parallel()

	expectedErr := errors.New("flood detected")
	workerArgs := createDefaultWorkerArgs()
	antifloodHandler := &mock.P2PAntifloodHandlerStub{
		CanProcessMessageCalled: func(message p2p.MessageP2P, fromConnectedPeer p2p.PeerID) error {
			return nil
		},
		CanProcessMessagesOnTopicCalled: func(peer p2p.PeerID, topic string, numMessages uint32) error {
			return expectedErr
		},
	}

	workerArgs.AntifloodHandler = antifloodHandler
	wrk, _ := spos.NewWorker(workerArgs)

	msg := &mock.P2PMessageMock{DataField: []byte("aaa"), TopicsField: []string{"topic1"}}
	err := wrk.ProcessReceivedMessage(msg, "peer")
	assert.Equal(t, expectedErr, err)
}

func TestWorker_ReceivedSyncStateShouldNotSendOnChannelWhenInputIsFalse(t *testing.T) {
	t.Parallel()
	wrk := initWorker()
	wrk.ReceivedSyncState(false)
	rcv := false
	select {
	case rcv = <-wrk.ConsensusStateChangedChannel():
	case <-time.After(100 * time.Millisecond):
	}

	assert.False(t, rcv)
}

func TestWorker_ReceivedSyncStateShouldNotSendOnChannelWhenChannelIsBusy(t *testing.T) {
	t.Parallel()
	wrk := initWorker()
	wrk.ConsensusStateChangedChannel() <- false
	wrk.ReceivedSyncState(true)
	rcv := false
	select {
	case rcv = <-wrk.ConsensusStateChangedChannel():
	case <-time.After(100 * time.Millisecond):
	}

	assert.False(t, rcv)
}

func TestWorker_ReceivedSyncStateShouldSendOnChannel(t *testing.T) {
	t.Parallel()
	wrk := initWorker()
	wrk.ReceivedSyncState(true)
	rcv := false
	select {
	case rcv = <-wrk.ConsensusStateChangedChannel():
	case <-time.After(100 * time.Millisecond):
	}

	assert.True(t, rcv)
}

func TestWorker_InitReceivedMessagesShouldInitMap(t *testing.T) {
	t.Parallel()
	wrk := initWorker()
	wrk.NilReceivedMessages()
	wrk.InitReceivedMessages()

	assert.NotNil(t, wrk.ReceivedMessages()[bls.MtBlockBody])
}

func TestWorker_AddReceivedMessageCallShouldWork(t *testing.T) {
	t.Parallel()
	wrk := initWorker()
	receivedMessageCall := func(*consensus.Message) bool {
		return true
	}
	wrk.AddReceivedMessageCall(bls.MtBlockBody, receivedMessageCall)
	receivedMessageCalls := wrk.ReceivedMessagesCalls()

	assert.Equal(t, 1, len(receivedMessageCalls))
	assert.NotNil(t, receivedMessageCalls[bls.MtBlockBody])
	assert.True(t, receivedMessageCalls[bls.MtBlockBody](nil))
}

func TestWorker_RemoveAllReceivedMessageCallsShouldWork(t *testing.T) {
	t.Parallel()
	wrk := *initWorker()
	receivedMessageCall := func(*consensus.Message) bool {
		return true
	}
	wrk.AddReceivedMessageCall(bls.MtBlockBody, receivedMessageCall)
	receivedMessageCalls := wrk.ReceivedMessagesCalls()

	assert.Equal(t, 1, len(receivedMessageCalls))
	assert.NotNil(t, receivedMessageCalls[bls.MtBlockBody])
	assert.True(t, receivedMessageCalls[bls.MtBlockBody](nil))

	wrk.RemoveAllReceivedMessagesCalls()
	receivedMessageCalls = wrk.ReceivedMessagesCalls()

	assert.Equal(t, 0, len(receivedMessageCalls))
	assert.Nil(t, receivedMessageCalls[bls.MtBlockBody])
}

func TestWorker_ProcessReceivedMessageTxBlockBodyShouldRetNil(t *testing.T) {
	t.Parallel()
	wrk := *initWorker()
	blk := &block.Body{}
	blkStr, _ := mock.MarshalizerMock{}.Marshal(blk)
	cnsMsg := consensus.NewConsensusMessage(
		nil,
		nil,
		blkStr,
		nil,
		[]byte(wrk.ConsensusState().ConsensusGroup()[0]),
		signature,
		int(bls.MtBlockBody),
		0,
		chainID,
		nil,
		nil,
		nil,
	)
	buff, _ := wrk.Marshalizer().Marshal(cnsMsg)
	time.Sleep(time.Second)
	err := wrk.ProcessReceivedMessage(&mock.P2PMessageMock{DataField: buff}, fromConnectedPeerId)

	assert.Nil(t, err)
}

func TestWorker_ProcessReceivedMessageNilMessageShouldErr(t *testing.T) {
	t.Parallel()
	wrk := *initWorker()
	err := wrk.ProcessReceivedMessage(nil, fromConnectedPeerId)
	time.Sleep(time.Second)

	assert.Equal(t, 0, len(wrk.ReceivedMessages()[bls.MtBlockBody]))
	assert.Equal(t, spos.ErrNilMessage, err)
}

func TestWorker_ProcessReceivedMessageNilMessageDataFieldShouldErr(t *testing.T) {
	t.Parallel()
	wrk := *initWorker()
	err := wrk.ProcessReceivedMessage(&mock.P2PMessageMock{}, fromConnectedPeerId)
	time.Sleep(time.Second)

	assert.Equal(t, 0, len(wrk.ReceivedMessages()[bls.MtBlockBody]))
	assert.Equal(t, spos.ErrNilDataToProcess, err)
}

func TestWorker_ProcessReceivedMessageNodeNotInEligibleListShouldErr(t *testing.T) {
	t.Parallel()
	wrk := *initWorker()
	blk := &block.Body{}
	blkStr, _ := mock.MarshalizerMock{}.Marshal(blk)
	cnsMsg := consensus.NewConsensusMessage(
		nil,
		nil,
		blkStr,
		nil,
		publicKey,
		signature,
		int(bls.MtBlockBody),
		0,
		chainID,
		nil,
		nil,
		nil,
	)
	buff, _ := wrk.Marshalizer().Marshal(cnsMsg)
	err := wrk.ProcessReceivedMessage(&mock.P2PMessageMock{DataField: buff}, fromConnectedPeerId)
	time.Sleep(time.Second)

	assert.Equal(t, 0, len(wrk.ReceivedMessages()[bls.MtBlockBody]))
	assert.True(t, errors.Is(err, spos.ErrNodeIsNotInEligibleList))
}

func TestWorker_ProcessReceivedMessageComputeReceivedProposedBlockMetric(t *testing.T) {
	t.Parallel()
	wrk := *initWorker()
	wrk.SetBlockProcessor(&mock.BlockProcessorMock{
		DecodeBlockHeaderCalled: func(dta []byte) data.HeaderHandler {
			return &block.Header{
				ChainID: chainID,
			}
		},
		RevertAccountStateCalled: func(header data.HeaderHandler) {
		},
		DecodeBlockBodyCalled: func(dta []byte) data.BodyHandler {
			return nil
		},
	})
	roundDuration := time.Millisecond * 1000
	delay := time.Millisecond * 430
	roundStartTimeStamp := time.Now()
	wrk.SetRounder(&mock.RounderMock{
		RoundIndex: 0,
		TimeDurationCalled: func() time.Duration {
			return roundDuration
		},
		TimeStampCalled: func() time.Time {
			return roundStartTimeStamp
		},
	})
	hdr := &block.Header{ChainID: chainID}
	hdrHash, _ := core.CalculateHash(mock.MarshalizerMock{}, mock.HasherMock{}, hdr)
	hdrStr, _ := mock.MarshalizerMock{}.Marshal(hdr)
	cnsMsg := consensus.NewConsensusMessage(
		hdrHash,
		nil,
		nil,
		hdrStr,
		[]byte(wrk.ConsensusState().ConsensusGroup()[0]),
		signature,
		int(bls.MtBlockHeader),
		0,
		chainID,
		nil,
		nil,
		nil,
	)
	receivedValue := uint64(0)
	_ = wrk.SetAppStatusHandler(&mock.AppStatusHandlerStub{
		SetUInt64ValueHandler: func(key string, value uint64) {
			receivedValue = value
		},
	})

	time.Sleep(delay)

	buff, _ := wrk.Marshalizer().Marshal(cnsMsg)
	_ = wrk.ProcessReceivedMessage(&mock.P2PMessageMock{DataField: buff}, "")

	minimumExpectedValue := uint64(delay * 100 / roundDuration)
	assert.True(t,
		receivedValue >= minimumExpectedValue,
		fmt.Sprintf("minimum expected was %d, got %d", minimumExpectedValue, receivedValue),
	)
}

func TestWorker_ProcessReceivedMessageInconsistentChainIDInConsensusMessageShouldErr(t *testing.T) {
	t.Parallel()

	wrk := *initWorker()
	blk := &block.Body{}
	blkStr, _ := mock.MarshalizerMock{}.Marshal(blk)
	cnsMsg := consensus.NewConsensusMessage(
		blockHeaderHash,
		nil,
		blkStr,
		nil,
		[]byte(wrk.ConsensusState().ConsensusGroup()[0]),
		[]byte("sig"),
		int(bls.MtBlockBody),
		1,
		[]byte("inconsistent chain ID"),
		nil,
		nil,
		nil,
	)
	buff, _ := wrk.Marshalizer().Marshal(cnsMsg)
	err := wrk.ProcessReceivedMessage(&mock.P2PMessageMock{DataField: buff}, fromConnectedPeerId)

	assert.True(t, errors.Is(err, spos.ErrInvalidChainID))
}

func TestWorker_ProcessReceivedMessageTypeInvalidShouldErr(t *testing.T) {
	t.Parallel()
	wrk := *initWorker()
	blk := &block.Body{}
	blkStr, _ := mock.MarshalizerMock{}.Marshal(blk)
	cnsMsg := consensus.NewConsensusMessage(
		blockHeaderHash,
		nil,
		blkStr,
		nil,
		[]byte(wrk.ConsensusState().ConsensusGroup()[0]),
		[]byte("sig"),
		666,
		0,
		chainID,
		nil,
		nil,
		nil,
	)
	buff, _ := wrk.Marshalizer().Marshal(cnsMsg)
	err := wrk.ProcessReceivedMessage(&mock.P2PMessageMock{DataField: buff}, fromConnectedPeerId)
	time.Sleep(time.Second)

	assert.Equal(t, 0, len(wrk.ReceivedMessages()[666]))
	assert.True(t, errors.Is(err, spos.ErrInvalidMessageType), err)
}

func TestWorker_ProcessReceivedHeaderHashSizeInvalidShouldErr(t *testing.T) {
	t.Parallel()
	wrk := *initWorker()
	blk := &block.Body{}
	blkStr, _ := mock.MarshalizerMock{}.Marshal(blk)
	cnsMsg := consensus.NewConsensusMessage(
		invalidBlockHeaderHash,
		nil,
		blkStr,
		nil,
		[]byte(wrk.ConsensusState().ConsensusGroup()[0]),
		[]byte("sig"),
		int(bls.MtBlockBody),
		0,
		chainID,
		nil,
		nil,
		nil,
	)
	buff, _ := wrk.Marshalizer().Marshal(cnsMsg)
	err := wrk.ProcessReceivedMessage(&mock.P2PMessageMock{DataField: buff}, fromConnectedPeerId)
	time.Sleep(time.Second)

	assert.Equal(t, 0, len(wrk.ReceivedMessages()[bls.MtBlockBody]))
	assert.True(t, errors.Is(err, spos.ErrInvalidHeaderHashSize), err)
}

func TestWorker_ProcessReceivedMessageForFutureRoundShouldErr(t *testing.T) {
	t.Parallel()
	wrk := *initWorker()
	blk := &block.Body{}
	blkStr, _ := mock.MarshalizerMock{}.Marshal(blk)
	cnsMsg := consensus.NewConsensusMessage(
		nil,
		nil,
		blkStr,
		nil,
		[]byte(wrk.ConsensusState().ConsensusGroup()[0]),
		signature,
		int(bls.MtBlockBody),
		2,
		chainID,
		nil,
		nil,
		nil,
	)
	buff, _ := wrk.Marshalizer().Marshal(cnsMsg)
	err := wrk.ProcessReceivedMessage(&mock.P2PMessageMock{DataField: buff}, fromConnectedPeerId)
	time.Sleep(time.Second)

	assert.Equal(t, 0, len(wrk.ReceivedMessages()[bls.MtBlockBody]))
	assert.True(t, errors.Is(err, spos.ErrMessageForFutureRound))
}

func TestWorker_ProcessReceivedMessageForPastRoundShouldErr(t *testing.T) {
	t.Parallel()
	wrk := *initWorker()
	blk := &block.Body{}
	blkStr, _ := mock.MarshalizerMock{}.Marshal(blk)
	cnsMsg := consensus.NewConsensusMessage(
		nil,
		nil,
		blkStr,
		nil,
		[]byte(wrk.ConsensusState().ConsensusGroup()[0]),
		signature,
		int(bls.MtBlockBody),
		-1,
		chainID,
		nil,
		nil,
		nil,
	)
	buff, _ := wrk.Marshalizer().Marshal(cnsMsg)
	err := wrk.ProcessReceivedMessage(&mock.P2PMessageMock{DataField: buff}, fromConnectedPeerId)
	time.Sleep(time.Second)

	assert.Equal(t, 0, len(wrk.ReceivedMessages()[bls.MtBlockBody]))
	assert.True(t, errors.Is(err, spos.ErrMessageForPastRound))
}

func TestWorker_ProcessReceivedMessageInvalidSignatureShouldErr(t *testing.T) {
	t.Parallel()
	wrk := *initWorker()
	blk := &block.Body{}
	blkStr, _ := mock.MarshalizerMock{}.Marshal(blk)
	cnsMsg := consensus.NewConsensusMessage(
		nil,
		nil,
		blkStr,
		nil,
		[]byte(wrk.ConsensusState().ConsensusGroup()[0]),
		invalidSignature,
		int(bls.MtBlockBody),
		0,
		chainID,
		nil,
		nil,
		nil,
	)
	buff, _ := wrk.Marshalizer().Marshal(cnsMsg)
	err := wrk.ProcessReceivedMessage(&mock.P2PMessageMock{DataField: buff}, fromConnectedPeerId)
	time.Sleep(time.Second)

	assert.Equal(t, 0, len(wrk.ReceivedMessages()[bls.MtBlockBody]))
	assert.True(t, errors.Is(err, spos.ErrInvalidSignatureSize))
}

func TestWorker_ProcessReceivedMessageReceivedMessageIsFromSelfShouldRetNilAndNotProcess(t *testing.T) {
	t.Parallel()
	wrk := *initWorker()
	blk := &block.Body{}
	blkStr, _ := mock.MarshalizerMock{}.Marshal(blk)
	cnsMsg := consensus.NewConsensusMessage(
		nil,
		nil,
		blkStr,
		nil,
		[]byte(wrk.ConsensusState().SelfPubKey()),
		signature,
		int(bls.MtBlockBody),
		0,
		chainID,
		nil,
		nil,
		nil,
	)
	buff, _ := wrk.Marshalizer().Marshal(cnsMsg)
	err := wrk.ProcessReceivedMessage(&mock.P2PMessageMock{DataField: buff}, fromConnectedPeerId)
	time.Sleep(time.Second)

	assert.Equal(t, 0, len(wrk.ReceivedMessages()[bls.MtBlockBody]))
	assert.Nil(t, err)
}

func TestWorker_ProcessReceivedMessageWhenRoundIsCanceledShouldRetNilAndNotProcess(t *testing.T) {
	t.Parallel()
	wrk := *initWorker()
	wrk.ConsensusState().RoundCanceled = true
	blk := &block.Body{}
	blkStr, _ := mock.MarshalizerMock{}.Marshal(blk)
	cnsMsg := consensus.NewConsensusMessage(
		nil,
		nil,
		blkStr,
		nil,
		[]byte(wrk.ConsensusState().ConsensusGroup()[0]),
		signature,
		int(bls.MtBlockBody),
		0,
		chainID,
		nil,
		nil,
		nil,
	)
	buff, _ := wrk.Marshalizer().Marshal(cnsMsg)
	err := wrk.ProcessReceivedMessage(&mock.P2PMessageMock{DataField: buff}, fromConnectedPeerId)
	time.Sleep(time.Second)

	assert.Equal(t, 0, len(wrk.ReceivedMessages()[bls.MtBlockBody]))
	assert.Nil(t, err)
}

func TestWorker_ProcessReceivedMessageWrongChainIDInProposedBlockShouldError(t *testing.T) {
	t.Parallel()
	wrk := *initWorker()
	wrk.SetBlockProcessor(
		&mock.BlockProcessorMock{
			DecodeBlockHeaderCalled: func(dta []byte) data.HeaderHandler {
				return &mock.HeaderHandlerStub{
					CheckChainIDCalled: func(reference []byte) error {
						return spos.ErrInvalidChainID
					},
					GetPrevHashCalled: func() []byte {
						return make([]byte, 0)
					},
				}
			},
			RevertAccountStateCalled: func(header data.HeaderHandler) {
			},
		},
	)

	hdr := &block.Header{ChainID: wrongChainID}
	hdrHash, _ := core.CalculateHash(mock.MarshalizerMock{}, mock.HasherMock{}, hdr)
	cnsMsg := consensus.NewConsensusMessage(
		hdrHash,
		nil,
		nil,
		nil,
		[]byte(wrk.ConsensusState().ConsensusGroup()[0]),
		[]byte("sig"),
		int(bls.MtBlockHeader),
		0,
		wrongChainID,
		nil,
		nil,
		nil,
	)
	buff, _ := wrk.Marshalizer().Marshal(cnsMsg)
	err := wrk.ProcessReceivedMessage(&mock.P2PMessageMock{DataField: buff}, fromConnectedPeerId)
	time.Sleep(time.Second)

	assert.True(t, errors.Is(err, spos.ErrInvalidChainID))
}

func TestWorker_ProcessReceivedMessageOkValsShouldWork(t *testing.T) {
	t.Parallel()
	wrk := *initWorker()
	wrk.SetBlockProcessor(
		&mock.BlockProcessorMock{
			DecodeBlockHeaderCalled: func(dta []byte) data.HeaderHandler {
				return &mock.HeaderHandlerStub{
					CheckChainIDCalled: func(reference []byte) error {
						return nil
					},
					GetPrevHashCalled: func() []byte {
						return make([]byte, 0)
					},
				}
			},
			RevertAccountStateCalled: func(header data.HeaderHandler) {
			},
			DecodeBlockBodyCalled: func(dta []byte) data.BodyHandler {
				return nil
			},
		},
	)

	hdr := &block.Header{ChainID: chainID}
	hdrHash, _ := core.CalculateHash(mock.MarshalizerMock{}, mock.HasherMock{}, hdr)
	hdrStr, _ := mock.MarshalizerMock{}.Marshal(hdr)
	cnsMsg := consensus.NewConsensusMessage(
		hdrHash,
		nil,
		nil,
		hdrStr,
		[]byte(wrk.ConsensusState().ConsensusGroup()[0]),
		signature,
		int(bls.MtBlockHeader),
		0,
		chainID,
		nil,
		nil,
		nil,
	)
	buff, _ := wrk.Marshalizer().Marshal(cnsMsg)
	err := wrk.ProcessReceivedMessage(&mock.P2PMessageMock{DataField: buff}, fromConnectedPeerId)
	time.Sleep(time.Second)

	assert.Equal(t, 1, len(wrk.ReceivedMessages()[bls.MtBlockHeader]))
	assert.Nil(t, err)
}

func TestWorker_CheckSelfStateShouldErrMessageFromItself(t *testing.T) {
	t.Parallel()
	wrk := *initWorker()
	cnsMsg := consensus.NewConsensusMessage(
		nil,
		nil,
		nil,
		nil,
		[]byte(wrk.ConsensusState().SelfPubKey()),
		nil,
		0,
		0,
		chainID,
		nil,
		nil,
		nil,
	)
	err := wrk.CheckSelfState(cnsMsg)
	assert.Equal(t, spos.ErrMessageFromItself, err)
}

func TestWorker_CheckSelfStateShouldErrRoundCanceled(t *testing.T) {
	t.Parallel()
	wrk := *initWorker()
	wrk.ConsensusState().RoundCanceled = true
	cnsMsg := consensus.NewConsensusMessage(
		nil,
		nil,
		nil,
		nil,
		[]byte(wrk.ConsensusState().ConsensusGroup()[0]),
		nil,
		0,
		0,
		chainID,
		nil,
		nil,
		nil,
	)
	err := wrk.CheckSelfState(cnsMsg)
	assert.Equal(t, spos.ErrRoundCanceled, err)
}

func TestWorker_CheckSelfStateShouldNotErr(t *testing.T) {
	t.Parallel()
	wrk := *initWorker()
	cnsMsg := consensus.NewConsensusMessage(
		nil,
		nil,
		nil,
		nil,
		[]byte(wrk.ConsensusState().ConsensusGroup()[0]),
		nil,
		0,
		0,
		chainID,
		nil,
		nil,
		nil,
	)
	err := wrk.CheckSelfState(cnsMsg)
	assert.Nil(t, err)
}

func TestWorker_CheckSignatureShouldReturnErrNilConsensusData(t *testing.T) {
	t.Parallel()
	wrk := *initWorker()
	err := wrk.CheckSignature(nil)

	assert.Equal(t, spos.ErrNilConsensusData, err)
}

func TestWorker_CheckSignatureShouldReturnErrNilPublicKey(t *testing.T) {
	t.Parallel()
	wrk := *initWorker()
	blk := &block.Body{}
	blkStr, _ := mock.MarshalizerMock{}.Marshal(blk)
	cnsMsg := consensus.NewConsensusMessage(
		nil,
		nil,
		blkStr,
		nil,
		nil,
		[]byte("sig"),
		int(bls.MtBlockBody),
		0,
		chainID,
		nil,
		nil,
		nil,
	)
	err := wrk.CheckSignature(cnsMsg)

	assert.Equal(t, spos.ErrNilPublicKey, err)
}

func TestWorker_CheckSignatureShouldReturnErrNilSignature(t *testing.T) {
	t.Parallel()
	wrk := *initWorker()
	blk := &block.Body{}
	blkStr, _ := mock.MarshalizerMock{}.Marshal(blk)
	cnsMsg := consensus.NewConsensusMessage(
		nil,
		nil,
		blkStr,
		nil,
		[]byte(wrk.ConsensusState().ConsensusGroup()[0]),
		nil,
		int(bls.MtBlockBody),
		0,
		chainID,
		nil,
		nil,
		nil,
	)
	err := wrk.CheckSignature(cnsMsg)

	assert.Equal(t, spos.ErrNilSignature, err)
}

func TestWorker_CheckSignatureShouldReturnPublicKeyFromByteArrayErr(t *testing.T) {
	t.Parallel()
	wrk := *initWorker()
	keyGeneratorMock, _, _ := mock.InitKeys()
	err := errors.New("error public key from byte array")
	keyGeneratorMock.PublicKeyFromByteArrayMock = func(b []byte) (crypto.PublicKey, error) {
		return nil, err
	}
	wrk.SetKeyGenerator(keyGeneratorMock)
	blk := &block.Body{}
	blkStr, _ := mock.MarshalizerMock{}.Marshal(blk)
	cnsMsg := consensus.NewConsensusMessage(
		nil,
		nil,
		blkStr,
		nil,
		[]byte(wrk.ConsensusState().ConsensusGroup()[0]),
		[]byte("sig"),
		int(bls.MtBlockBody),
		0,
		chainID,
		nil,
		nil,
		nil,
	)
	err2 := wrk.CheckSignature(cnsMsg)

	assert.Equal(t, err, err2)
}

func TestWorker_CheckSignatureShouldReturnMarshalizerErr(t *testing.T) {
	t.Parallel()
	wrk := *initWorker()
	marshalizerMock := mock.MarshalizerMock{}
	marshalizerMock.Fail = true
	wrk.SetMarshalizer(marshalizerMock)
	blk := &block.Body{}
	blkStr, _ := mock.MarshalizerMock{}.Marshal(blk)
	cnsMsg := consensus.NewConsensusMessage(
		nil,
		nil,
		blkStr,
		nil,
		[]byte(wrk.ConsensusState().ConsensusGroup()[0]),
		[]byte("sig"),
		int(bls.MtBlockBody),
		0,
		chainID,
		nil,
		nil,
		nil,
	)
	err := wrk.CheckSignature(cnsMsg)

	assert.Equal(t, mock.ErrMockMarshalizer, err)
}

func TestWorker_CheckSignatureShouldReturnNilErr(t *testing.T) {
	t.Parallel()
	wrk := *initWorker()
	blk := &block.Body{}
	blkStr, _ := mock.MarshalizerMock{}.Marshal(blk)
	cnsMsg := consensus.NewConsensusMessage(
		nil,
		nil,
		blkStr,
		nil,
		[]byte(wrk.ConsensusState().ConsensusGroup()[0]),
		[]byte("sig"),
		int(bls.MtBlockBody),
		0,
		chainID,
		nil,
		nil,
		nil,
	)
	err := wrk.CheckSignature(cnsMsg)

	assert.Nil(t, err)
}

func TestWorker_ExecuteMessagesShouldNotExecuteWhenConsensusDataIsNil(t *testing.T) {
	t.Parallel()
	wrk := *initWorker()
	blk := &block.Body{}
	blkStr, _ := mock.MarshalizerMock{}.Marshal(blk)
	wrk.InitReceivedMessages()
	cnsMsg := consensus.NewConsensusMessage(
		nil,
		nil,
		blkStr,
		nil,
		[]byte(wrk.ConsensusState().ConsensusGroup()[0]),
		[]byte("sig"),
		int(bls.MtBlockBody),
		0,
		chainID,
		nil,
		nil,
		nil,
	)
	msgType := consensus.MessageType(cnsMsg.MsgType)
	cnsDataList := wrk.ReceivedMessages()[msgType]
	cnsDataList = append(cnsDataList, nil)
	wrk.SetReceivedMessages(msgType, cnsDataList)
	wrk.ExecuteMessage(cnsDataList)

	assert.Nil(t, wrk.ReceivedMessages()[msgType][0])
}

func TestWorker_ExecuteMessagesShouldNotExecuteWhenMessageIsForOtherRound(t *testing.T) {
	t.Parallel()
	wrk := *initWorker()
	blk := &block.Body{}
	blkStr, _ := mock.MarshalizerMock{}.Marshal(blk)
	wrk.InitReceivedMessages()
	cnsMsg := consensus.NewConsensusMessage(
		nil,
		nil,
		blkStr,
		nil,
		[]byte(wrk.ConsensusState().ConsensusGroup()[0]),
		[]byte("sig"),
		int(bls.MtBlockBody),
		-1,
		chainID,
		nil,
		nil,
		nil,
	)
	msgType := consensus.MessageType(cnsMsg.MsgType)
	cnsDataList := wrk.ReceivedMessages()[msgType]
	cnsDataList = append(cnsDataList, cnsMsg)
	wrk.SetReceivedMessages(msgType, cnsDataList)
	wrk.ExecuteMessage(cnsDataList)

	assert.NotNil(t, wrk.ReceivedMessages()[msgType][0])
}

func TestWorker_ExecuteBlockBodyMessagesShouldNotExecuteWhenStartRoundIsNotFinished(t *testing.T) {
	t.Parallel()
	wrk := *initWorker()
	blk := &block.Body{}
	blkStr, _ := mock.MarshalizerMock{}.Marshal(blk)
	wrk.InitReceivedMessages()
	cnsMsg := consensus.NewConsensusMessage(
		nil,
		nil,
		blkStr,
		nil,
		[]byte(wrk.ConsensusState().ConsensusGroup()[0]),
		[]byte("sig"),
		int(bls.MtBlockBody),
		0,
		chainID,
		nil,
		nil,
		nil,
	)
	msgType := consensus.MessageType(cnsMsg.MsgType)
	cnsDataList := wrk.ReceivedMessages()[msgType]
	cnsDataList = append(cnsDataList, cnsMsg)
	wrk.SetReceivedMessages(msgType, cnsDataList)
	wrk.ExecuteMessage(cnsDataList)

	assert.NotNil(t, wrk.ReceivedMessages()[msgType][0])
}

func TestWorker_ExecuteBlockHeaderMessagesShouldNotExecuteWhenStartRoundIsNotFinished(t *testing.T) {
	t.Parallel()
	wrk := *initWorker()
	blk := &block.Body{}
	blkStr, _ := mock.MarshalizerMock{}.Marshal(blk)
	wrk.InitReceivedMessages()
	cnsMsg := consensus.NewConsensusMessage(
		nil,
		nil,
		blkStr,
		nil,
		[]byte(wrk.ConsensusState().ConsensusGroup()[0]),
		[]byte("sig"),
		int(bls.MtBlockHeader),
		0,
		chainID,
		nil,
		nil,
		nil,
	)
	msgType := consensus.MessageType(cnsMsg.MsgType)
	cnsDataList := wrk.ReceivedMessages()[msgType]
	cnsDataList = append(cnsDataList, cnsMsg)
	wrk.SetReceivedMessages(msgType, cnsDataList)
	wrk.ExecuteMessage(cnsDataList)

	assert.NotNil(t, wrk.ReceivedMessages()[msgType][0])
}

func TestWorker_ExecuteSignatureMessagesShouldNotExecuteWhenBlockIsNotFinished(t *testing.T) {
	t.Parallel()
	wrk := *initWorker()
	blk := &block.Body{}
	blkStr, _ := mock.MarshalizerMock{}.Marshal(blk)
	wrk.InitReceivedMessages()
	cnsMsg := consensus.NewConsensusMessage(
		nil,
		nil,
		blkStr,
		nil,
		[]byte(wrk.ConsensusState().ConsensusGroup()[0]),
		[]byte("sig"),
		int(bls.MtSignature),
		0,
		chainID,
		nil,
		nil,
		nil,
	)
	msgType := consensus.MessageType(cnsMsg.MsgType)
	cnsDataList := wrk.ReceivedMessages()[msgType]
	cnsDataList = append(cnsDataList, cnsMsg)
	wrk.SetReceivedMessages(msgType, cnsDataList)
	wrk.ExecuteMessage(cnsDataList)

	assert.NotNil(t, wrk.ReceivedMessages()[msgType][0])
}

func TestWorker_ExecuteMessagesShouldExecute(t *testing.T) {
	t.Parallel()
	wrk := *initWorker()
	blk := &block.Body{}
	blkStr, _ := mock.MarshalizerMock{}.Marshal(blk)
	wrk.InitReceivedMessages()
	cnsMsg := consensus.NewConsensusMessage(
		nil,
		nil,
		blkStr,
		nil,
		[]byte(wrk.ConsensusState().ConsensusGroup()[0]),
		[]byte("sig"),
		int(bls.MtBlockBody),
		0,
		chainID,
		nil,
		nil,
		nil,
	)
	msgType := consensus.MessageType(cnsMsg.MsgType)
	cnsDataList := wrk.ReceivedMessages()[msgType]
	cnsDataList = append(cnsDataList, cnsMsg)
	wrk.SetReceivedMessages(msgType, cnsDataList)
	wrk.ConsensusState().SetStatus(bls.SrStartRound, spos.SsFinished)
	wrk.ExecuteMessage(cnsDataList)

	assert.Nil(t, wrk.ReceivedMessages()[msgType][0])
}

func TestWorker_CheckChannelsShouldWork(t *testing.T) {
	t.Parallel()
	wrk := *initWorker()
	wrk.SetReceivedMessagesCalls(bls.MtBlockHeader, func(cnsMsg *consensus.Message) bool {
		_ = wrk.ConsensusState().SetJobDone(wrk.ConsensusState().ConsensusGroup()[0], bls.SrBlock, true)
		return true
	})
	rnd := wrk.Rounder()
	roundDuration := rnd.TimeDuration()
	rnd.UpdateRound(time.Now(), time.Now().Add(roundDuration))
	cnsGroup := wrk.ConsensusState().ConsensusGroup()
	hdr := &block.Header{}
	hdr.Nonce = 1
	hdr.TimeStamp = uint64(wrk.Rounder().TimeStamp().Unix())
	hdrStr, _ := mock.MarshalizerMock{}.Marshal(hdr)
	cnsMsg := consensus.NewConsensusMessage(
		nil,
		nil,
		nil,
		hdrStr,
		[]byte(cnsGroup[0]),
		[]byte("sig"),
		int(bls.MtBlockHeader),
		1,
		chainID,
		nil,
		nil,
		nil,
	)
	wrk.ExecuteMessageChannel() <- cnsMsg
	time.Sleep(1000 * time.Millisecond)
	isBlockJobDone, err := wrk.ConsensusState().JobDone(cnsGroup[0], bls.SrBlock)

	assert.Nil(t, err)
	assert.True(t, isBlockJobDone)
}

func TestWorker_ExtendShouldReturnWhenRoundIsCanceled(t *testing.T) {
	t.Parallel()
	wrk := *initWorker()
	executed := false
	bootstrapperMock := &mock.BootstrapperMock{
		GetNodeStateCalled: func() core.NodeState {
			return core.NsNotSynchronized
		},
		CreateAndCommitEmptyBlockCalled: func(shardForCurrentNode uint32) (data.BodyHandler, data.HeaderHandler, error) {
			executed = true
			return nil, nil, errors.New("error")
		},
	}
	wrk.SetBootstrapper(bootstrapperMock)
	wrk.ConsensusState().RoundCanceled = true
	wrk.Extend(0)

	assert.False(t, executed)
}

func TestWorker_ExtendShouldReturnWhenGetNodeStateNotReturnSynchronized(t *testing.T) {
	t.Parallel()
	wrk := *initWorker()
	executed := false
	bootstrapperMock := &mock.BootstrapperMock{
		GetNodeStateCalled: func() core.NodeState {
			return core.NsNotSynchronized
		},
		CreateAndCommitEmptyBlockCalled: func(shardForCurrentNode uint32) (data.BodyHandler, data.HeaderHandler, error) {
			executed = true
			return nil, nil, errors.New("error")
		},
	}
	wrk.SetBootstrapper(bootstrapperMock)
	wrk.Extend(0)

	assert.False(t, executed)
}

func TestWorker_ExtendShouldReturnWhenCreateEmptyBlockFail(t *testing.T) {
	t.Parallel()
	wrk := *initWorker()
	executed := false
	bmm := &mock.BroadcastMessengerMock{
		BroadcastBlockCalled: func(handler data.BodyHandler, handler2 data.HeaderHandler) error {
			executed = true
			return nil
		},
	}
	wrk.SetBroadcastMessenger(bmm)
	bootstrapperMock := &mock.BootstrapperMock{
		CreateAndCommitEmptyBlockCalled: func(shardForCurrentNode uint32) (data.BodyHandler, data.HeaderHandler, error) {
			return nil, nil, errors.New("error")
		}}
	wrk.SetBootstrapper(bootstrapperMock)
	wrk.Extend(0)

	assert.False(t, executed)
}

func TestWorker_ExtendShouldWorkAfterAWhile(t *testing.T) {
	t.Parallel()
	wrk := *initWorker()
	executed := int32(0)
	blockProcessor := &mock.BlockProcessorMock{
		RevertAccountStateCalled: func(header data.HeaderHandler) {
			atomic.AddInt32(&executed, 1)
		},
	}
	wrk.SetBlockProcessor(blockProcessor)
	wrk.ConsensusState().SetProcessingBlock(true)
	n := 10
	go func() {
		for n > 0 {
			time.Sleep(100 * time.Millisecond)
			n--
		}
		wrk.ConsensusState().SetProcessingBlock(false)
	}()
	wrk.Extend(1)

	assert.Equal(t, int32(1), atomic.LoadInt32(&executed))
	assert.Equal(t, 0, n)
}

func TestWorker_ExtendShouldWork(t *testing.T) {
	t.Parallel()
	wrk := *initWorker()
	executed := int32(0)
	blockProcessor := &mock.BlockProcessorMock{
		RevertAccountStateCalled: func(header data.HeaderHandler) {
			atomic.AddInt32(&executed, 1)
		},
	}
	wrk.SetBlockProcessor(blockProcessor)
	wrk.Extend(1)
	time.Sleep(1000 * time.Millisecond)

	assert.Equal(t, int32(1), atomic.LoadInt32(&executed))
}

func TestWorker_ExecuteStoredMessagesShouldWork(t *testing.T) {
	t.Parallel()
	wrk := *initWorker()
	blk := &block.Body{}
	blkStr, _ := mock.MarshalizerMock{}.Marshal(blk)
	wrk.InitReceivedMessages()
	cnsMsg := consensus.NewConsensusMessage(
		nil,
		nil,
		blkStr,
		nil,
		[]byte(wrk.ConsensusState().ConsensusGroup()[0]),
		[]byte("sig"),
		int(bls.MtBlockBody),
		0,
		chainID,
		nil,
		nil,
		nil,
	)
	msgType := consensus.MessageType(cnsMsg.MsgType)
	cnsDataList := wrk.ReceivedMessages()[msgType]
	cnsDataList = append(cnsDataList, cnsMsg)
	wrk.SetReceivedMessages(msgType, cnsDataList)
	wrk.ConsensusState().SetStatus(bls.SrStartRound, spos.SsFinished)

	rcvMsg := wrk.ReceivedMessages()
	assert.Equal(t, 1, len(rcvMsg[msgType]))

	wrk.ExecuteStoredMessages()

	rcvMsg = wrk.ReceivedMessages()
	assert.Equal(t, 0, len(rcvMsg[msgType]))
}

func TestWorker_SetAppStatusHandlerNilShouldErr(t *testing.T) {
	t.Parallel()

	wrk := spos.Worker{}
	err := wrk.SetAppStatusHandler(nil)

	assert.Equal(t, spos.ErrNilAppStatusHandler, err)
}

func TestWorker_SetAppStatusHandlerShouldWork(t *testing.T) {
	t.Parallel()

	wrk := spos.Worker{}
	handler := &mock.AppStatusHandlerStub{}
	err := wrk.SetAppStatusHandler(handler)

	assert.Nil(t, err)
	assert.True(t, handler == wrk.AppStatusHandler())
}

func TestWorker_ProcessReceivedMessageWrongHeaderShouldErr(t *testing.T) {
	t.Parallel()

	workerArgs := createDefaultWorkerArgs()
	headerSigVerifier := &mock.HeaderSigVerifierStub{}
	headerSigVerifier.VerifyRandSeedCaller = func(header data.HeaderHandler) error {
		return process.ErrRandSeedDoesNotMatch
	}

	workerArgs.HeaderSigVerifier = headerSigVerifier
	wrk, _ := spos.NewWorker(workerArgs)

	hdr := &block.Header{}
	hdr.Nonce = 1
	hdr.TimeStamp = uint64(wrk.Rounder().TimeStamp().Unix())
	hdrStr, _ := mock.MarshalizerMock{}.Marshal(hdr)
	hdrHash := mock.HasherMock{}.Compute(string(hdrStr))
	cnsMsg := consensus.NewConsensusMessage(
		hdrHash,
		nil,
		nil,
		hdrStr,
		[]byte(wrk.ConsensusState().ConsensusGroup()[0]),
		signature,
		int(bls.MtBlockHeader),
		0,
		chainID,
		nil,
		nil,
		nil,
	)
	buff, _ := wrk.Marshalizer().Marshal(cnsMsg)
	time.Sleep(time.Second)
	err := wrk.ProcessReceivedMessage(&mock.P2PMessageMock{DataField: buff}, "")
	assert.True(t, errors.Is(err, spos.ErrInvalidHeader))
}<|MERGE_RESOLUTION|>--- conflicted
+++ resolved
@@ -29,24 +29,22 @@
 const SignatureSize = 48
 const PublicKeySize = 96
 
-<<<<<<< HEAD
-func createMockP2PAntifloodHandler() *mock.P2PAntifloodHandlerStub {
-	return &mock.P2PAntifloodHandlerStub{
-		CanProcessMessageCalled: func(message p2p.MessageP2P, fromConnectedPeer p2p.PeerID) error {
-			return nil
-		},
-		CanProcessMessagesOnTopicCalled: func(peer p2p.PeerID, topic string, numMessages uint32) error {
-			return nil
-		},
-	}
-}
-=======
 var blockHeaderHash = make([]byte, HashSize)
 var invalidBlockHeaderHash = make([]byte, HashSize+1)
 var signature = make([]byte, SignatureSize)
 var invalidSignature = make([]byte, SignatureSize+1)
 var publicKey = make([]byte, PublicKeySize)
->>>>>>> f2f39517
+
+func createMockP2PAntifloodHandler() *mock.P2PAntifloodHandlerStub {
+	return &mock.P2PAntifloodHandlerStub{
+		CanProcessMessageCalled: func(message p2p.MessageP2P, fromConnectedPeer p2p.PeerID) error {
+			return nil
+		},
+		CanProcessMessagesOnTopicCalled: func(peer p2p.PeerID, topic string, numMessages uint32) error {
+			return nil
+		},
+	}
+}
 
 func createDefaultWorkerArgs() *spos.WorkerArgs {
 	blockchainMock := &mock.BlockChainMock{}
