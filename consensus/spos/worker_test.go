--- conflicted
+++ resolved
@@ -1318,145 +1318,4 @@
 
 	rcvMsg = wrk.ReceivedMessages()
 	assert.Equal(t, 0, len(rcvMsg[msgType]))
-<<<<<<< HEAD
-}
-
-func TestWorker_BroadcastUnnotarisedBlocksShouldNotBroadcastWhenMaxRoundGapIsNotAchieved(t *testing.T) {
-	t.Parallel()
-
-	headerHasBeenBroadcast := false
-	broadcastInRound := int64(0)
-
-	wrk := *initWorker()
-	header := &block.Header{Nonce: 3}
-	roundIndex := int64(10)
-	blockTracker := &mock.BlocksTrackerMock{
-		UnnotarisedBlocksCalled: func() []data.HeaderHandler {
-			headers := make([]data.HeaderHandler, 0)
-			headers = append(headers, header)
-			return headers
-		},
-		BlockBroadcastRoundCalled: func(nonce uint64) int64 {
-			return broadcastInRound
-		},
-		SetBlockBroadcastRoundCalled: func(nonce uint64, round int64) {
-			broadcastInRound = round
-		},
-	}
-
-	forkDetector := &mock.ForkDetectorMock{
-		GetHighestFinalBlockNonceCalled: func() uint64 {
-			return header.Nonce
-		},
-	}
-
-	wrk.ConsensusState().RoundIndex = roundIndex
-	wrk.SetBlockTracker(blockTracker)
-	wrk.SetForkDetector(forkDetector)
-	bmm := &mock.BroadcastMessengerMock{
-		BroadcastHeaderCalled: func(handler data.HeaderHandler) error {
-			headerHasBeenBroadcast = true
-			return nil
-		},
-	}
-	wrk.SetBroadcastMessenger(bmm)
-	wrk.BlockTracker().SetBlockBroadcastRound(header.Nonce, roundIndex-spos.MaxRoundsGap)
-
-	wrk.BroadcastUnnotarisedBlocks()
-	assert.False(t, headerHasBeenBroadcast)
-	assert.Equal(t, roundIndex-spos.MaxRoundsGap, wrk.BlockTracker().BlockBroadcastRound(header.Nonce))
-}
-
-func TestWorker_BroadcastUnnotarisedBlocksShouldErrWhenBroadcastHeaderFails(t *testing.T) {
-	t.Parallel()
-
-	broadcastInRound := int64(0)
-
-	var err error
-	wrk := *initWorker()
-	header := &block.Header{Nonce: 3}
-	roundIndex := int64(10)
-	blockTracker := &mock.BlocksTrackerMock{
-		UnnotarisedBlocksCalled: func() []data.HeaderHandler {
-			headers := make([]data.HeaderHandler, 0)
-			headers = append(headers, header)
-			return headers
-		},
-		BlockBroadcastRoundCalled: func(nonce uint64) int64 {
-			return broadcastInRound
-		},
-		SetBlockBroadcastRoundCalled: func(nonce uint64, round int64) {
-			broadcastInRound = round
-		},
-	}
-
-	forkDetector := &mock.ForkDetectorMock{
-		GetHighestFinalBlockNonceCalled: func() uint64 {
-			return header.Nonce
-		},
-	}
-
-	wrk.ConsensusState().RoundIndex = roundIndex
-	wrk.SetBlockTracker(blockTracker)
-	wrk.SetForkDetector(forkDetector)
-	bmm := &mock.BroadcastMessengerMock{
-		BroadcastHeaderCalled: func(handler data.HeaderHandler) error {
-			err = errors.New("broadcast header error")
-			return err
-		},
-	}
-	wrk.SetBroadcastMessenger(bmm)
-	wrk.BlockTracker().SetBlockBroadcastRound(header.Nonce, roundIndex-spos.MaxRoundsGap-1)
-
-	wrk.BroadcastUnnotarisedBlocks()
-	assert.NotNil(t, err)
-	assert.Equal(t, roundIndex-spos.MaxRoundsGap-1, wrk.BlockTracker().BlockBroadcastRound(header.Nonce))
-}
-
-func TestWorker_BroadcastUnnotarisedBlocksShouldBroadcast(t *testing.T) {
-	t.Parallel()
-
-	headerHasBeenBroadcast := false
-	broadcastInRound := int64(0)
-
-	wrk := *initWorker()
-	header := &block.Header{Nonce: 3}
-	roundIndex := int64(10)
-	blockTracker := &mock.BlocksTrackerMock{
-		UnnotarisedBlocksCalled: func() []data.HeaderHandler {
-			headers := make([]data.HeaderHandler, 0)
-			headers = append(headers, header)
-			return headers
-		},
-		BlockBroadcastRoundCalled: func(nonce uint64) int64 {
-			return broadcastInRound
-		},
-		SetBlockBroadcastRoundCalled: func(nonce uint64, round int64) {
-			broadcastInRound = round
-		},
-	}
-
-	forkDetector := &mock.ForkDetectorMock{
-		GetHighestFinalBlockNonceCalled: func() uint64 {
-			return header.Nonce
-		},
-	}
-
-	wrk.ConsensusState().RoundIndex = roundIndex
-	wrk.SetBlockTracker(blockTracker)
-	wrk.SetForkDetector(forkDetector)
-	bmm := &mock.BroadcastMessengerMock{
-		BroadcastHeaderCalled: func(handler data.HeaderHandler) error {
-			headerHasBeenBroadcast = true
-			return nil
-		},
-	}
-	wrk.SetBroadcastMessenger(bmm)
-	wrk.BlockTracker().SetBlockBroadcastRound(header.Nonce, roundIndex-spos.MaxRoundsGap-1)
-
-	wrk.BroadcastUnnotarisedBlocks()
-	assert.True(t, headerHasBeenBroadcast)
-	assert.Equal(t, roundIndex, wrk.BlockTracker().BlockBroadcastRound(header.Nonce))
-=======
->>>>>>> 0bf1c24c
 }