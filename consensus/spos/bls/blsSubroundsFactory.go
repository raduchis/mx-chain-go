--- conflicted
+++ resolved
@@ -116,11 +116,7 @@
 		return err
 	}
 
-<<<<<<< HEAD
-	err = startRoundExtraSignersHolder.RegisterExtraSigningHandler(extraSignerStartRound)
-=======
 	err = startRoundExtraSignersHolder.RegisterExtraSingingHandler(startRoundExtraSigner)
->>>>>>> 40e6a9c0
 	if err != nil {
 		return err
 	}
@@ -134,21 +130,18 @@
 	if err != nil {
 		return err
 	}
-	err = signRoundExtraSignersHolder.RegisterExtraSigningHandler(extraSubRoundSigner)
-	if err != nil {
-		return err
-	}
-
-<<<<<<< HEAD
+	err = signRoundExtraSignersHolder.RegisterExtraSigningHandler(signRoundExtraSigner)
+	if err != nil {
+		return err
+	}
+
+	err = signRoundExtraSignersHolder.RegisterExtraSingingHandler(signRoundExtraSigner)
 	endRoundExtraSignersHolder := NewSubRoundEndExtraSignersHolder()
 	extraEndRoundSigner, err := NewSovereignSubRoundEndOutGoingTxData(extraSignerHandler)
 	if err != nil {
 		return err
 	}
 	err = endRoundExtraSignersHolder.RegisterExtraSigningHandler(extraEndRoundSigner)
-=======
-	err = signRoundExtraSignersHolder.RegisterExtraSingingHandler(signRoundExtraSigner)
->>>>>>> 40e6a9c0
 	if err != nil {
 		return err
 	}
