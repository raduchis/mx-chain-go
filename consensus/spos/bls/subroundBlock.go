package bls

import (
	"context"
	"time"

	"github.com/ElrondNetwork/elrond-go-core/core"
	"github.com/ElrondNetwork/elrond-go-core/core/check"
	"github.com/ElrondNetwork/elrond-go-core/data"
	"github.com/ElrondNetwork/elrond-go/common"
	"github.com/ElrondNetwork/elrond-go/consensus"
	"github.com/ElrondNetwork/elrond-go/consensus/spos"
)

// maxAllowedSizeInBytes defines how many bytes are allowed as payload in a message
const maxAllowedSizeInBytes = uint32(core.MegabyteSize * 95 / 100)

// subroundBlock defines the data needed by the subround Block
type subroundBlock struct {
	*spos.Subround

	processingThresholdPercentage int
}

// NewSubroundBlock creates a subroundBlock object
func NewSubroundBlock(
	baseSubround *spos.Subround,
	extend func(subroundId int),
	processingThresholdPercentage int,
) (*subroundBlock, error) {
	err := checkNewSubroundBlockParams(baseSubround)
	if err != nil {
		return nil, err
	}

	srBlock := subroundBlock{
		Subround:                      baseSubround,
		processingThresholdPercentage: processingThresholdPercentage,
	}

	srBlock.Job = srBlock.doBlockJob
	srBlock.Check = srBlock.doBlockConsensusCheck
	srBlock.Extend = extend

	return &srBlock, nil
}

func checkNewSubroundBlockParams(
	baseSubround *spos.Subround,
) error {
	if baseSubround == nil {
		return spos.ErrNilSubround
	}

	if baseSubround.ConsensusState == nil {
		return spos.ErrNilConsensusState
	}

	err := spos.ValidateConsensusCore(baseSubround.ConsensusCoreHandler)

	return err
}

// doBlockJob method does the job of the subround Block
func (sr *subroundBlock) doBlockJob(ctx context.Context) bool {
	if !sr.IsSelfLeaderInCurrentRound() && !sr.IsMultiKeyLeaderInCurrentRound() { // is NOT self leader in this round?
		return false
	}

	if sr.RoundHandler().Index() <= sr.getRoundInLastCommittedBlock() {
		return false
	}

	if sr.IsLeaderJobDone(sr.Current()) {
		return false
	}

	if sr.IsSubroundFinished(sr.Current()) {
		return false
	}

	metricStatTime := time.Now()
	defer sr.computeSubroundProcessingMetric(metricStatTime, common.MetricCreatedProposedBlock)

	header, err := sr.createHeader()
	if err != nil {
		printLogMessage(ctx, "doBlockJob.createHeader", err)
		return false
	}

	header, body, err := sr.createBlock(header)
	if err != nil {
		printLogMessage(ctx, "doBlockJob.createBlock", err)
		return false
	}

	sentWithSuccess := sr.sendBlock(header, body)
	if !sentWithSuccess {
		return false
	}

	leader, errGetLeader := sr.GetLeader()
	if errGetLeader != nil {
		log.Debug("doBlockJob.GetLeader", "error", errGetLeader)
		return false
	}

	err = sr.SetJobDone(leader, sr.Current(), true)
	if err != nil {
		log.Debug("doBlockJob.SetSelfJobDone", "error", err.Error())
		return false
	}

	// placeholder for subroundBlock.doBlockJob script

	sr.ConsensusCoreHandler.ScheduledProcessor().StartScheduledProcessing(header, body, sr.RoundTimeStamp)

	return true
}

func printLogMessage(ctx context.Context, baseMessage string, err error) {
	if common.IsContextDone(ctx) {
		log.Debug(baseMessage + " context is closing")
		return
	}

	log.Debug(baseMessage, "error", err.Error())
}

func (sr *subroundBlock) sendBlock(header data.HeaderHandler, body data.BodyHandler) bool {
	marshalizedBody, err := sr.Marshalizer().Marshal(body)
	if err != nil {
		log.Debug("sendBlock.Marshal: body", "error", err.Error())
		return false
	}

	marshalizedHeader, err := sr.Marshalizer().Marshal(header)
	if err != nil {
		log.Debug("sendBlock.Marshal: header", "error", err.Error())
		return false
	}

	if sr.couldBeSentTogether(marshalizedBody, marshalizedHeader) {
		return sr.sendHeaderAndBlockBody(header, body, marshalizedBody, marshalizedHeader)
	}

	if !sr.sendBlockBody(body, marshalizedBody) || !sr.sendBlockHeader(header, marshalizedHeader) {
		return false
	}

	return true
}

func (sr *subroundBlock) couldBeSentTogether(marshalizedBody []byte, marshalizedHeader []byte) bool {
	bodyAndHeaderSize := uint32(len(marshalizedBody) + len(marshalizedHeader))
	log.Debug("couldBeSentTogether",
		"body size", len(marshalizedBody),
		"header size", len(marshalizedHeader),
		"body and header size", bodyAndHeaderSize,
		"max allowed size in bytes", maxAllowedSizeInBytes)
	return bodyAndHeaderSize <= maxAllowedSizeInBytes
}

func (sr *subroundBlock) createBlock(header data.HeaderHandler) (data.HeaderHandler, data.BodyHandler, error) {
	startTime := sr.RoundTimeStamp
	maxTime := time.Duration(sr.EndTime())
	haveTimeInCurrentSubround := func() bool {
		return sr.RoundHandler().RemainingTime(startTime, maxTime) > 0
	}

	finalHeader, blockBody, err := sr.BlockProcessor().CreateBlock(
		header,
		haveTimeInCurrentSubround,
	)
	if err != nil {
		return nil, nil, err
	}

	return finalHeader, blockBody, nil
}

// sendHeaderAndBlockBody method sends the proposed header and block body in the subround Block
func (sr *subroundBlock) sendHeaderAndBlockBody(
	headerHandler data.HeaderHandler,
	bodyHandler data.BodyHandler,
	marshalizedBody []byte,
	marshalizedHeader []byte,
) bool {
	headerHash := sr.Hasher().Compute(string(marshalizedHeader))

	leader, errGetLeader := sr.GetLeader()
	if errGetLeader != nil {
		log.Debug("sendBlockBodyAndHeader.GetLeader", "error", errGetLeader)
		return false
	}

	cnsMsg := consensus.NewConsensusMessage(
		headerHash,
		nil,
		marshalizedBody,
		marshalizedHeader,
		[]byte(leader),
		nil,
		int(MtBlockBodyAndHeader),
		sr.RoundHandler().Index(),
		sr.ChainID(),
		nil,
		nil,
		nil,
<<<<<<< HEAD
		sr.GetAssociatedPid([]byte(leader)),
=======
		sr.CurrentPid(),
		nil,
>>>>>>> 44690a82
	)

	err := sr.BroadcastMessenger().BroadcastConsensusMessage(cnsMsg)
	if err != nil {
		log.Debug("sendHeaderAndBlockBody.BroadcastConsensusMessage", "error", err.Error())
		return false
	}

	log.Debug("step 1: block body and header have been sent",
		"nonce", headerHandler.GetNonce(),
		"hash", headerHash)

	sr.Data = headerHash
	sr.Body = bodyHandler
	sr.Header = headerHandler

	return true
}

// sendBlockBody method sends the proposed block body in the subround Block
func (sr *subroundBlock) sendBlockBody(bodyHandler data.BodyHandler, marshalizedBody []byte) bool {
	leader, errGetLeader := sr.GetLeader()
	if errGetLeader != nil {
		log.Debug("sendBlockBody.GetLeader", "error", errGetLeader)
		return false
	}

	cnsMsg := consensus.NewConsensusMessage(
		nil,
		nil,
		marshalizedBody,
		nil,
		[]byte(leader),
		nil,
		int(MtBlockBody),
		sr.RoundHandler().Index(),
		sr.ChainID(),
		nil,
		nil,
		nil,
<<<<<<< HEAD
		sr.GetAssociatedPid([]byte(leader)),
=======
		sr.CurrentPid(),
		nil,
>>>>>>> 44690a82
	)

	err := sr.BroadcastMessenger().BroadcastConsensusMessage(cnsMsg)
	if err != nil {
		log.Debug("sendBlockBody.BroadcastConsensusMessage", "error", err.Error())
		return false
	}

	log.Debug("step 1: block body has been sent")

	sr.Body = bodyHandler

	return true
}

// sendBlockHeader method sends the proposed block header in the subround Block
func (sr *subroundBlock) sendBlockHeader(headerHandler data.HeaderHandler, marshalizedHeader []byte) bool {
	headerHash := sr.Hasher().Compute(string(marshalizedHeader))

	leader, errGetLeader := sr.GetLeader()
	if errGetLeader != nil {
		log.Debug("sendBlockBody.GetLeader", "error", errGetLeader)
		return false
	}

	cnsMsg := consensus.NewConsensusMessage(
		headerHash,
		nil,
		nil,
		marshalizedHeader,
		[]byte(leader),
		nil,
		int(MtBlockHeader),
		sr.RoundHandler().Index(),
		sr.ChainID(),
		nil,
		nil,
		nil,
<<<<<<< HEAD
		sr.GetAssociatedPid([]byte(leader)),
=======
		sr.CurrentPid(),
		nil,
>>>>>>> 44690a82
	)

	err := sr.BroadcastMessenger().BroadcastConsensusMessage(cnsMsg)
	if err != nil {
		log.Debug("sendBlockHeader.BroadcastConsensusMessage", "error", err.Error())
		return false
	}

	log.Debug("step 1: block header has been sent",
		"nonce", headerHandler.GetNonce(),
		"hash", headerHash)

	sr.Data = headerHash
	sr.Header = headerHandler

	return true
}

func (sr *subroundBlock) createHeader() (data.HeaderHandler, error) {
	var nonce uint64
	var prevHash []byte
	var prevRandSeed []byte

	currentHeader := sr.Blockchain().GetCurrentBlockHeader()
	if check.IfNil(currentHeader) {
		nonce = sr.Blockchain().GetGenesisHeader().GetNonce() + 1
		prevHash = sr.Blockchain().GetGenesisHeaderHash()
		prevRandSeed = sr.Blockchain().GetGenesisHeader().GetRandSeed()
	} else {
		nonce = currentHeader.GetNonce() + 1
		prevHash = sr.Blockchain().GetCurrentBlockHeaderHash()
		prevRandSeed = currentHeader.GetRandSeed()
	}

	round := uint64(sr.RoundHandler().Index())
	hdr, err := sr.BlockProcessor().CreateNewHeader(round, nonce)
	if err != nil {
		return nil, err
	}

	err = hdr.SetPrevHash(prevHash)
	if err != nil {
		return nil, err
	}

	leader, errGetLeader := sr.GetLeader()
	if errGetLeader != nil {
		return nil, errGetLeader
	}

	randSeed, err := sr.SignatureHandler().CreateSignatureForPublicKey(prevRandSeed, []byte(leader))
	if err != nil {
		return nil, err
	}

	err = hdr.SetShardID(sr.ShardCoordinator().SelfId())
	if err != nil {
		return nil, err
	}

	err = hdr.SetTimeStamp(uint64(sr.RoundHandler().TimeStamp().Unix()))
	if err != nil {
		return nil, err
	}

	err = hdr.SetPrevRandSeed(prevRandSeed)
	if err != nil {
		return nil, err
	}

	err = hdr.SetRandSeed(randSeed)
	if err != nil {
		return nil, err
	}

	err = hdr.SetChainID(sr.ChainID())
	if err != nil {
		return nil, err
	}

	return hdr, nil
}

// receivedBlockBodyAndHeader method is called when a block body and a block header is received
func (sr *subroundBlock) receivedBlockBodyAndHeader(ctx context.Context, cnsDta *consensus.Message) bool {
	sw := core.NewStopWatch()
	sw.Start("receivedBlockBodyAndHeader")

	defer func() {
		sw.Stop("receivedBlockBodyAndHeader")
		log.Debug("time measurements of receivedBlockBodyAndHeader", sw.GetMeasurements()...)
	}()

	node := string(cnsDta.PubKey)

	if sr.IsConsensusDataSet() {
		return false
	}

	if !sr.IsNodeLeaderInCurrentRound(node) { // is NOT this node leader in current round?
		sr.PeerHonestyHandler().ChangeScore(
			node,
			spos.GetConsensusTopicID(sr.ShardCoordinator()),
			spos.LeaderPeerHonestyDecreaseFactor,
		)

		return false
	}

	if sr.IsBlockBodyAlreadyReceived() {
		return false
	}

	if sr.IsHeaderAlreadyReceived() {
		return false
	}

	if !sr.CanProcessReceivedMessage(cnsDta, sr.RoundHandler().Index(), sr.Current()) {
		return false
	}

	sr.Data = cnsDta.BlockHeaderHash
	sr.Body = sr.BlockProcessor().DecodeBlockBody(cnsDta.Body)
	sr.Header = sr.BlockProcessor().DecodeBlockHeader(cnsDta.Header)

	if sr.Data == nil || check.IfNil(sr.Body) || check.IfNil(sr.Header) {
		return false
	}

	log.Debug("step 1: block body and header have been received",
		"nonce", sr.Header.GetNonce(),
		"hash", cnsDta.BlockHeaderHash)

	sw.Start("processReceivedBlock")
	blockProcessedWithSuccess := sr.processReceivedBlock(ctx, cnsDta)
	sw.Stop("processReceivedBlock")

	sr.PeerHonestyHandler().ChangeScore(
		node,
		spos.GetConsensusTopicID(sr.ShardCoordinator()),
		spos.LeaderPeerHonestyIncreaseFactor,
	)

	return blockProcessedWithSuccess
}

// receivedBlockBody method is called when a block body is received through the block body channel
func (sr *subroundBlock) receivedBlockBody(ctx context.Context, cnsDta *consensus.Message) bool {
	node := string(cnsDta.PubKey)

	if !sr.IsNodeLeaderInCurrentRound(node) { // is NOT this node leader in current round?
		sr.PeerHonestyHandler().ChangeScore(
			node,
			spos.GetConsensusTopicID(sr.ShardCoordinator()),
			spos.LeaderPeerHonestyDecreaseFactor,
		)

		return false
	}

	if sr.IsBlockBodyAlreadyReceived() {
		return false
	}

	if !sr.CanProcessReceivedMessage(cnsDta, sr.RoundHandler().Index(), sr.Current()) {
		return false
	}

	sr.Body = sr.BlockProcessor().DecodeBlockBody(cnsDta.Body)

	if check.IfNil(sr.Body) {
		return false
	}

	log.Debug("step 1: block body has been received")

	blockProcessedWithSuccess := sr.processReceivedBlock(ctx, cnsDta)

	sr.PeerHonestyHandler().ChangeScore(
		node,
		spos.GetConsensusTopicID(sr.ShardCoordinator()),
		spos.LeaderPeerHonestyIncreaseFactor,
	)

	return blockProcessedWithSuccess
}

// receivedBlockHeader method is called when a block header is received through the block header channel.
// If the block header is valid, then the validatorRoundStates map corresponding to the node which sent it,
// is set on true for the subround Block
func (sr *subroundBlock) receivedBlockHeader(ctx context.Context, cnsDta *consensus.Message) bool {
	node := string(cnsDta.PubKey)

	if sr.IsConsensusDataSet() {
		return false
	}

	if !sr.IsNodeLeaderInCurrentRound(node) { // is NOT this node leader in current round?
		sr.PeerHonestyHandler().ChangeScore(
			node,
			spos.GetConsensusTopicID(sr.ShardCoordinator()),
			spos.LeaderPeerHonestyDecreaseFactor,
		)

		return false
	}

	if sr.IsHeaderAlreadyReceived() {
		return false
	}

	if !sr.CanProcessReceivedMessage(cnsDta, sr.RoundHandler().Index(), sr.Current()) {
		return false
	}

	sr.Data = cnsDta.BlockHeaderHash
	sr.Header = sr.BlockProcessor().DecodeBlockHeader(cnsDta.Header)

	if sr.Data == nil || check.IfNil(sr.Header) {
		return false
	}

	log.Debug("step 1: block header has been received",
		"nonce", sr.Header.GetNonce(),
		"hash", cnsDta.BlockHeaderHash)
	blockProcessedWithSuccess := sr.processReceivedBlock(ctx, cnsDta)

	sr.PeerHonestyHandler().ChangeScore(
		node,
		spos.GetConsensusTopicID(sr.ShardCoordinator()),
		spos.LeaderPeerHonestyIncreaseFactor,
	)

	return blockProcessedWithSuccess
}

func (sr *subroundBlock) processReceivedBlock(ctx context.Context, cnsDta *consensus.Message) bool {
	if check.IfNil(sr.Body) {
		return false
	}
	if check.IfNil(sr.Header) {
		return false
	}

	defer func() {
		sr.SetProcessingBlock(false)
	}()

	sr.SetProcessingBlock(true)

	shouldNotProcessBlock := sr.ExtendedCalled || cnsDta.RoundIndex < sr.RoundHandler().Index()
	if shouldNotProcessBlock {
		log.Debug("canceled round, extended has been called or round index has been changed",
			"round", sr.RoundHandler().Index(),
			"subround", sr.Name(),
			"cnsDta round", cnsDta.RoundIndex,
			"extended called", sr.ExtendedCalled,
		)
		return false
	}

	node := string(cnsDta.PubKey)

	startTime := sr.RoundTimeStamp
	maxTime := sr.RoundHandler().TimeDuration() * time.Duration(sr.processingThresholdPercentage) / 100
	remainingTimeInCurrentRound := func() time.Duration {
		return sr.RoundHandler().RemainingTime(startTime, maxTime)
	}

	metricStatTime := time.Now()
	defer sr.computeSubroundProcessingMetric(metricStatTime, common.MetricProcessedProposedBlock)

	err := sr.BlockProcessor().ProcessBlock(
		sr.Header,
		sr.Body,
		remainingTimeInCurrentRound,
	)

	if cnsDta.RoundIndex < sr.RoundHandler().Index() {
		log.Debug("canceled round, round index has been changed",
			"round", sr.RoundHandler().Index(),
			"subround", sr.Name(),
			"cnsDta round", cnsDta.RoundIndex,
		)
		return false
	}

	if err != nil {
		sr.printCancelRoundLogMessage(ctx, err)
		sr.RoundCanceled = true

		return false
	}

	err = sr.SetJobDone(node, sr.Current(), true)
	if err != nil {
		sr.printCancelRoundLogMessage(ctx, err)
		return false
	}

	sr.ConsensusCoreHandler.ScheduledProcessor().StartScheduledProcessing(sr.Header, sr.Body, sr.RoundTimeStamp)

	return true
}

func (sr *subroundBlock) printCancelRoundLogMessage(ctx context.Context, err error) {
	if common.IsContextDone(ctx) {
		log.Debug("canceled round as the context is closing")
		return
	}

	log.Debug("canceled round",
		"round", sr.RoundHandler().Index(),
		"subround", sr.Name(),
		"error", err.Error())
}

func (sr *subroundBlock) computeSubroundProcessingMetric(startTime time.Time, metric string) {
	subRoundDuration := sr.EndTime() - sr.StartTime()
	if subRoundDuration == 0 {
		// can not do division by 0
		return
	}

	percent := uint64(time.Since(startTime)) * 100 / uint64(subRoundDuration)
	sr.AppStatusHandler().SetUInt64Value(metric, percent)
}

// doBlockConsensusCheck method checks if the consensus in the subround Block is achieved
func (sr *subroundBlock) doBlockConsensusCheck() bool {
	if sr.RoundCanceled {
		return false
	}

	if sr.IsSubroundFinished(sr.Current()) {
		return true
	}

	threshold := sr.Threshold(sr.Current())
	if sr.isBlockReceived(threshold) {
		log.Debug("step 1: subround has been finished",
			"subround", sr.Name())
		sr.SetStatus(sr.Current(), spos.SsFinished)
		return true
	}

	return false
}

// isBlockReceived method checks if the block was received from the leader in the current round
func (sr *subroundBlock) isBlockReceived(threshold int) bool {
	n := 0

	for i := 0; i < len(sr.ConsensusGroup()); i++ {
		node := sr.ConsensusGroup()[i]
		isJobDone, err := sr.JobDone(node, sr.Current())
		if err != nil {
			log.Debug("isBlockReceived.JobDone",
				"node", node,
				"subround", sr.Name(),
				"error", err.Error())
			continue
		}

		if isJobDone {
			n++
		}
	}

	return n >= threshold
}

func (sr *subroundBlock) getRoundInLastCommittedBlock() int64 {
	roundInLastCommittedBlock := int64(0)
	currentHeader := sr.Blockchain().GetCurrentBlockHeader()
	if !check.IfNil(currentHeader) {
		roundInLastCommittedBlock = int64(currentHeader.GetRound())
	}

	return roundInLastCommittedBlock
}

// IsInterfaceNil returns true if there is no value under the interface
func (sr *subroundBlock) IsInterfaceNil() bool {
	return sr == nil
}<|MERGE_RESOLUTION|>--- conflicted
+++ resolved
@@ -207,12 +207,8 @@
 		nil,
 		nil,
 		nil,
-<<<<<<< HEAD
 		sr.GetAssociatedPid([]byte(leader)),
-=======
-		sr.CurrentPid(),
-		nil,
->>>>>>> 44690a82
+		nil,
 	)
 
 	err := sr.BroadcastMessenger().BroadcastConsensusMessage(cnsMsg)
@@ -253,12 +249,8 @@
 		nil,
 		nil,
 		nil,
-<<<<<<< HEAD
 		sr.GetAssociatedPid([]byte(leader)),
-=======
-		sr.CurrentPid(),
-		nil,
->>>>>>> 44690a82
+		nil,
 	)
 
 	err := sr.BroadcastMessenger().BroadcastConsensusMessage(cnsMsg)
@@ -297,12 +289,8 @@
 		nil,
 		nil,
 		nil,
-<<<<<<< HEAD
 		sr.GetAssociatedPid([]byte(leader)),
-=======
-		sr.CurrentPid(),
-		nil,
->>>>>>> 44690a82
+		nil,
 	)
 
 	err := sr.BroadcastMessenger().BroadcastConsensusMessage(cnsMsg)
