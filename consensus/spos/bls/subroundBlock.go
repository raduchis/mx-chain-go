--- conflicted
+++ resolved
@@ -423,19 +423,6 @@
 		return nil, err
 	}
 
-<<<<<<< HEAD
-	if sr.EnableEpochsHandler().IsFlagEnabled(common.ConsensusPropagationChangesFlag) {
-		prevBlockProof := sr.Blockchain().GetCurrentHeaderProof()
-		consensusPropagationChangesEpoch := sr.EnableEpochsHandler().GetActivationEpoch(common.ConsensusPropagationChangesFlag)
-		isFirstHeaderAfterChange := consensusPropagationChangesEpoch > currentHeader.GetEpoch()
-		if isProofEmpty(prevBlockProof) && isFirstHeaderAfterChange {
-			prevBlockProof = data.HeaderProof{
-				AggregatedSignature: currentHeader.GetSignature(),
-				PubKeysBitmap:       currentHeader.GetPubKeysBitmap(),
-			}
-		}
-		hdr.SetPreviousAggregatedSignatureAndBitmap(prevBlockProof.AggregatedSignature, prevBlockProof.PubKeysBitmap)
-=======
 	return hdr, nil
 }
 
@@ -443,7 +430,6 @@
 	// TODO[cleanup cns finality]: remove this
 	if !sr.EnableEpochsHandler().IsFlagEnabledInEpoch(common.ConsensusPropagationChangesFlag, header.GetEpoch()) {
 		return true
->>>>>>> c53af419
 	}
 
 	prevBlockProof := sr.Blockchain().GetCurrentHeaderProof()
@@ -471,10 +457,6 @@
 
 	log.Debug("leader after sync, no proof for current header, will wait one round")
 	return false
-}
-
-func isProofEmpty(proof data.HeaderProof) bool {
-	return len(proof.AggregatedSignature) == 0 || len(proof.PubKeysBitmap) == 0
 }
 
 func isProofEmpty(proof data.HeaderProof) bool {
