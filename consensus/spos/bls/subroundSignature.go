--- conflicted
+++ resolved
@@ -87,18 +87,6 @@
 			uint16(selfIndex),
 			sr.Header.GetEpoch(),
 			[]byte(sr.SelfPubKey()),
-<<<<<<< HEAD
-			nil,
-			int(MtSignature),
-			sr.RoundHandler().Index(),
-			sr.ChainID(),
-			nil,
-			nil,
-			nil,
-			sr.CurrentPid(),
-			nil,
-=======
->>>>>>> 079e8c00
 		)
 		if err != nil {
 			log.Debug("doSignatureJob.CreateSignatureShareForPublicKey", "error", err.Error())
@@ -211,11 +199,7 @@
 		return false
 	}
 
-<<<<<<< HEAD
-	err = sr.SignatureHandler().StoreSignatureShare(uint16(index), cnsDta.SignatureShare)
-=======
 	err = sr.SigningHandler().StoreSignatureShare(uint16(index), cnsDta.SignatureShare)
->>>>>>> 079e8c00
 	if err != nil {
 		log.Debug("receivedSignature.StoreSignatureShare",
 			"node", pkForLogs,
