package bls

import (
	"context"
	"encoding/hex"
	"time"

	"github.com/ElrondNetwork/elrond-go-core/core"
	"github.com/ElrondNetwork/elrond-go-core/core/check"
	"github.com/ElrondNetwork/elrond-go/common"
	"github.com/ElrondNetwork/elrond-go/consensus"
	"github.com/ElrondNetwork/elrond-go/consensus/spos"
)

type subroundSignature struct {
	*spos.Subround

	appStatusHandler core.AppStatusHandler
}

// NewSubroundSignature creates a subroundSignature object
func NewSubroundSignature(
	baseSubround *spos.Subround,
	extend func(subroundId int),
	appStatusHandler core.AppStatusHandler,
) (*subroundSignature, error) {
	err := checkNewSubroundSignatureParams(
		baseSubround,
	)
	if err != nil {
		return nil, err
	}
	if check.IfNil(appStatusHandler) {
		return nil, spos.ErrNilAppStatusHandler
	}

	srSignature := subroundSignature{
		Subround:         baseSubround,
		appStatusHandler: appStatusHandler,
	}
	srSignature.Job = srSignature.doSignatureJob
	srSignature.Check = srSignature.doSignatureConsensusCheck
	srSignature.Extend = extend

	return &srSignature, nil
}

func checkNewSubroundSignatureParams(
	baseSubround *spos.Subround,
) error {
	if baseSubround == nil {
		return spos.ErrNilSubround
	}
	if baseSubround.ConsensusState == nil {
		return spos.ErrNilConsensusState
	}

	err := spos.ValidateConsensusCore(baseSubround.ConsensusCoreHandler)

	return err
}

// doSignatureJob method does the job of the subround Signature
func (sr *subroundSignature) doSignatureJob(_ context.Context) bool {
	if !sr.IsNodeInConsensusGroup(sr.SelfPubKey()) && !sr.IsMultiKeyInConsensusGroup() {
		return true
	}
	if !sr.CanDoSubroundJob(sr.Current()) {
		return false
	}
	if check.IfNil(sr.Header) {
		log.Error("doSignatureJob", "error", spos.ErrNilHeader)
		return false
	}

	isSelfLeader := sr.IsSelfLeaderInCurrentRound()

	if isSelfLeader || sr.IsNodeInConsensusGroup(sr.SelfPubKey()) {
		selfIndex, err := sr.SelfConsensusGroupIndex()
		if err != nil {
			log.Debug("doSignatureJob.SelfConsensusGroupIndex: not in consensus group")
			return false
		}

		signatureShare, err := sr.SignatureHandler().CreateSignatureShare(sr.GetData(), uint16(selfIndex), sr.Header.GetEpoch())
		if err != nil {
			log.Debug("doSignatureJob.CreateSignatureShare", "error", err.Error())
			return false
		}

		if !isSelfLeader {
			ok := sr.createAndSendSignatureMessage(signatureShare, []byte(sr.SelfPubKey()))
			if !ok {
				return false
			}
		}

		ok := sr.completeSignatureSubRound(sr.SelfPubKey(), isSelfLeader)
		if !ok {
			return false
		}
	}

	return sr.doSignatureJobForManagedKeys()
}

func (sr *subroundSignature) createAndSendSignatureMessage(signatureShare []byte, pkBytes []byte) bool {
	// TODO: Analyze it is possible to send message only to leader with O(1) instead of O(n)
	cnsMsg := consensus.NewConsensusMessage(
		sr.GetData(),
		signatureShare,
		nil,
		nil,
		pkBytes,
		nil,
		int(MtSignature),
		sr.RoundHandler().Index(),
		sr.ChainID(),
		nil,
		nil,
		nil,
		sr.GetAssociatedPid(pkBytes),
	)

	err := sr.BroadcastMessenger().BroadcastConsensusMessage(cnsMsg)
	if err != nil {
		log.Debug("createAndSendSignatureMessage.BroadcastConsensusMessage",
			"error", err.Error(), "pk", pkBytes)
		return false
	}

	log.Debug("step 2: signature has been sent", "pk", pkBytes)

	return true
}

func (sr *subroundSignature) completeSignatureSubRound(pk string, shouldWaitForAllSigsAsync bool) bool {
	err := sr.SetJobDone(pk, sr.Current(), true)
	if err != nil {
		log.Debug("doSignatureJob.SetSelfJobDone",
			"subround", sr.Name(),
			"error", err.Error(),
			"pk", []byte(pk),
		)
		return false
	}

	if shouldWaitForAllSigsAsync {
		go sr.waitAllSignatures()
	}

	return true
}

// receivedSignature method is called when a signature is received through the signature channel.
// If the signature is valid, than the jobDone map corresponding to the node which sent it,
// is set on true for the subround Signature
func (sr *subroundSignature) receivedSignature(_ context.Context, cnsDta *consensus.Message) bool {
	node := string(cnsDta.PubKey)
	pkForLogs := core.GetTrimmedPk(hex.EncodeToString(cnsDta.PubKey))

	if !sr.IsConsensusDataSet() {
		return false
	}

	if !sr.IsNodeInConsensusGroup(node) {
		sr.PeerHonestyHandler().ChangeScore(
			node,
			spos.GetConsensusTopicID(sr.ShardCoordinator()),
			spos.ValidatorPeerHonestyDecreaseFactor,
		)

		return false
	}

	if !sr.IsSelfLeaderInCurrentRound() && !sr.IsMultiKeyLeaderInCurrentRound() {
		return false
	}

	if !sr.IsConsensusDataEqual(cnsDta.BlockHeaderHash) {
		return false
	}

	if !sr.CanProcessReceivedMessage(cnsDta, sr.RoundHandler().Index(), sr.Current()) {
		return false
	}

	index, err := sr.ConsensusGroupIndex(node)
	if err != nil {
		log.Debug("receivedSignature.ConsensusGroupIndex",
			"node", pkForLogs,
			"error", err.Error())
		return false
	}

	if check.IfNil(sr.Header) {
		log.Error("receivedSignature", "error", spos.ErrNilHeader)
		return false
	}

	err = sr.SignatureHandler().VerifySignatureShare(uint16(index), cnsDta.SignatureShare, sr.GetData(), sr.Header.GetEpoch())
	if err != nil {
		log.Debug("receivedSignature.VerifySignatureShare",
			"node", pkForLogs,
			"index", index,
			"error", err.Error())
		return false
	}

	err = sr.SignatureHandler().StoreSignatureShare(uint16(index), cnsDta.SignatureShare)
	if err != nil {
		log.Debug("receivedSignature.StoreSignatureShare",
			"node", pkForLogs,
			"index", index,
			"error", err.Error())
		return false
	}

	err = sr.SetJobDone(node, sr.Current(), true)
	if err != nil {
		log.Debug("receivedSignature.SetJobDone",
			"node", pkForLogs,
			"subround", sr.Name(),
			"error", err.Error())
		return false
	}

	sr.PeerHonestyHandler().ChangeScore(
		node,
		spos.GetConsensusTopicID(sr.ShardCoordinator()),
		spos.ValidatorPeerHonestyIncreaseFactor,
	)

	sr.appStatusHandler.SetStringValue(common.MetricConsensusRoundState, "signed")
	return true
}

// doSignatureConsensusCheck method checks if the consensus in the subround Signature is achieved
func (sr *subroundSignature) doSignatureConsensusCheck() bool {
	if sr.RoundCanceled {
		return false
	}

	if sr.IsSubroundFinished(sr.Current()) {
		sr.appStatusHandler.SetStringValue(common.MetricConsensusRoundState, "signed")

		return true
	}

	isSelfLeader := sr.IsSelfLeaderInCurrentRound() || sr.IsMultiKeyLeaderInCurrentRound()
	isSelfInConsensusGroup := sr.IsNodeInConsensusGroup(sr.SelfPubKey()) || sr.IsMultiKeyInConsensusGroup()

	threshold := sr.Threshold(sr.Current())
	if sr.FallbackHeaderValidator().ShouldApplyFallbackValidation(sr.Header) {
		threshold = sr.FallbackThreshold(sr.Current())
		log.Warn("subroundSignature.doSignatureConsensusCheck: fallback validation has been applied",
			"minimum number of signatures required", threshold,
			"actual number of signatures received", sr.getNumOfSignaturesCollected(),
		)
	}

	areSignaturesCollected, numSigs := sr.areSignaturesCollected(threshold)
	areAllSignaturesCollected := numSigs == sr.ConsensusGroupSize()

	isJobDoneByLeader := isSelfLeader && (areAllSignaturesCollected || (areSignaturesCollected && sr.WaitingAllSignaturesTimeOut))

	selfJobDone := true
	if sr.IsNodeInConsensusGroup(sr.SelfPubKey()) {
		selfJobDone = sr.IsSelfJobDone(sr.Current())
	}
	multiKeyJobDone := true
	if sr.IsMultiKeyInConsensusGroup() {
		multiKeyJobDone = sr.IsMultiKeyJobDone(sr.Current())
	}
	isJobDoneByConsensusNode := !isSelfLeader && isSelfInConsensusGroup && selfJobDone && multiKeyJobDone

	isSubroundFinished := !isSelfInConsensusGroup || isJobDoneByConsensusNode || isJobDoneByLeader

	if isSubroundFinished {
		if isSelfLeader {
			log.Debug("step 2: signatures",
				"received", numSigs,
				"total", len(sr.ConsensusGroup()))
		}

		log.Debug("step 2: subround has been finished",
			"subround", sr.Name())
		sr.SetStatus(sr.Current(), spos.SsFinished)

		sr.appStatusHandler.SetStringValue(common.MetricConsensusRoundState, "signed")

		return true
	}

	return false
}

// areSignaturesCollected method checks if the signatures received from the nodes, belonging to the current
// jobDone group, are more than the necessary given threshold
func (sr *subroundSignature) areSignaturesCollected(threshold int) (bool, int) {
	n := sr.getNumOfSignaturesCollected()
	return n >= threshold, n
}

func (sr *subroundSignature) getNumOfSignaturesCollected() int {
	n := 0

	for i := 0; i < len(sr.ConsensusGroup()); i++ {
		node := sr.ConsensusGroup()[i]

		isSignJobDone, err := sr.JobDone(node, sr.Current())
		if err != nil {
			log.Debug("getNumOfSignaturesCollected.JobDone",
				"node", node,
				"subround", sr.Name(),
				"error", err.Error())
			continue
		}

		if isSignJobDone {
			n++
		}
	}

	return n
}

func (sr *subroundSignature) waitAllSignatures() {
	remainingTime := sr.remainingTime()
	time.Sleep(remainingTime)

	if sr.IsSubroundFinished(sr.Current()) {
		return
	}

	sr.WaitingAllSignaturesTimeOut = true

	select {
	case sr.ConsensusChannel() <- true:
	default:
	}
}

func (sr *subroundSignature) remainingTime() time.Duration {
	startTime := sr.RoundHandler().TimeStamp()
	maxTime := time.Duration(float64(sr.StartTime()) + float64(sr.EndTime()-sr.StartTime())*waitingAllSigsMaxTimeThreshold)
	remainigTime := sr.RoundHandler().RemainingTime(startTime, maxTime)

	return remainigTime
}

<<<<<<< HEAD
func (sr *subroundSignature) doSignatureJobForManagedKeys() bool {
	isMultiKeyLeader := sr.IsMultiKeyLeaderInCurrentRound()

	numMultiKeysSignaturesSent := 0
	for idx, pk := range sr.ConsensusGroup() {
		pkBytes := []byte(pk)
		if sr.IsJobDone(pk, sr.Current()) {
			continue
		}
		if !sr.IsKeyManagedByCurrentNode(pkBytes) {
			continue
		}

		managedPrivateKey := sr.GetMessageSigningPrivateKey(pkBytes)
		selfIndex, err := sr.ConsensusGroupIndex(pk)
		if err != nil {
			log.Warn("doSignatureJobForManagedKeys: index not found", "pk", pkBytes)
			continue
		}

		// TODO EN-13215 merge SignatureHandler with KeysHandler
		managedPrivateKeyBytes, err := managedPrivateKey.ToByteArray()
		if err != nil {
			log.Warn("doSignatureJobForManagedKeys: can not recover the private key bytes", "pk", pkBytes)
			continue
		}

		signatureShare, err := sr.SignatureHandler().CreateSignatureShareWithPrivateKey(sr.GetData(), uint16(selfIndex), sr.Header.GetEpoch(), managedPrivateKeyBytes)
		if err != nil {
			log.Debug("doSignatureJobForManagedKeys.CreateAndAddSignatureShareForKey", "error", err.Error())
			return false
		}

		if !isMultiKeyLeader {
			ok := sr.createAndSendSignatureMessage(signatureShare, pkBytes)
			if !ok {
				return false
			}

			numMultiKeysSignaturesSent++
		}

		isLeader := idx == spos.IndexOfLeaderInConsensusGroup
		ok := sr.completeSignatureSubRound(pk, isLeader)
		if !ok {
			return false
		}
	}

	if numMultiKeysSignaturesSent > 0 {
		log.Debug("step 2: multi keys signatures have been sent", "num", numMultiKeysSignaturesSent)
	}

	return true
=======
// IsInterfaceNil returns true if there is no value under the interface
func (sr *subroundSignature) IsInterfaceNil() bool {
	return sr == nil
>>>>>>> 0285424f
}<|MERGE_RESOLUTION|>--- conflicted
+++ resolved
@@ -349,7 +349,6 @@
 	return remainigTime
 }
 
-<<<<<<< HEAD
 func (sr *subroundSignature) doSignatureJobForManagedKeys() bool {
 	isMultiKeyLeader := sr.IsMultiKeyLeaderInCurrentRound()
 
@@ -404,9 +403,9 @@
 	}
 
 	return true
-=======
+}
+
 // IsInterfaceNil returns true if there is no value under the interface
 func (sr *subroundSignature) IsInterfaceNil() bool {
 	return sr == nil
->>>>>>> 0285424f
 }