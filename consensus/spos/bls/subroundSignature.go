--- conflicted
+++ resolved
@@ -71,22 +71,6 @@
 		return false
 	}
 
-<<<<<<< HEAD
-	selfIndex, err := sr.SelfConsensusGroupIndex()
-	if err != nil {
-		log.Debug("doSignatureJob.SelfConsensusGroupIndex: not in consensus group")
-		return false
-	}
-
-	processedHeaderHash := sr.getMessageToSignFunc()
-	signatureShare, err := sr.SignatureHandler().CreateSignatureShare(processedHeaderHash, uint16(selfIndex), sr.Header.GetEpoch())
-	if err != nil {
-		log.Debug("doSignatureJob.CreateSignatureShare", "error", err.Error())
-		return false
-	}
-
-=======
->>>>>>> f39d6b16
 	isSelfLeader := sr.IsSelfLeaderInCurrentRound()
 
 	if isSelfLeader || sr.IsNodeInConsensusGroup(sr.SelfPubKey()) {
@@ -96,24 +80,12 @@
 			return false
 		}
 
+		processedHeaderHash := sr.getMessageToSignFunc()
 		signatureShare, err := sr.SigningHandler().CreateSignatureShareForPublicKey(
-			sr.getMessageToSignFunc(),
+			processedHeaderHash,
 			uint16(selfIndex),
 			sr.Header.GetEpoch(),
 			[]byte(sr.SelfPubKey()),
-<<<<<<< HEAD
-			nil,
-			int(MtSignature),
-			sr.RoundHandler().Index(),
-			sr.ChainID(),
-			nil,
-			nil,
-			nil,
-			sr.CurrentPid(),
-			nil,
-			sr.getProcessedHeaderHash(),
-=======
->>>>>>> f39d6b16
 		)
 		if err != nil {
 			log.Debug("doSignatureJob.CreateSignatureShareForPublicKey", "error", err.Error())
@@ -153,6 +125,7 @@
 		nil,
 		sr.GetAssociatedPid(pkBytes),
 		nil,
+		sr.getProcessedHeaderHash(),
 	)
 
 	err := sr.BroadcastMessenger().BroadcastConsensusMessage(cnsMsg)
@@ -178,15 +151,11 @@
 		return false
 	}
 
-<<<<<<< HEAD
-	if isSelfLeader {
+	if shouldWaitForAllSigsAsync {
 		if sr.EnableEpochHandler().IsConsensusModelV2Enabled() {
 			sr.AddProcessedHeadersHashes(processedHeaderHash, selfIndex)
 		}
 
-=======
-	if shouldWaitForAllSigsAsync {
->>>>>>> f39d6b16
 		go sr.waitAllSignatures()
 	}
 
