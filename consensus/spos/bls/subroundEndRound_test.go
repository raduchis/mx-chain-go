--- conflicted
+++ resolved
@@ -1352,16 +1352,11 @@
 		container.SetSigningHandler(signingHandler)
 
 		sr.Header = &block.Header{}
-<<<<<<< HEAD
-		_ = sr.SetJobDone(sr.ConsensusGroup()[0], bls.SrSignature, true)
-		_, err := sr.VerifyNodesOnAggSigFail(context.TODO())
-=======
 		leader, err := sr.GetLeader()
 		require.Nil(t, err)
 		_ = sr.SetJobDone(leader, bls.SrSignature, true)
 
 		_, err = sr.VerifyNodesOnAggSigFail()
->>>>>>> 17524fd8
 		require.Equal(t, expectedErr, err)
 	})
 
@@ -1385,12 +1380,7 @@
 		require.Nil(t, err)
 		_ = sr.SetJobDone(leader, bls.SrSignature, true)
 		container.SetSigningHandler(signingHandler)
-<<<<<<< HEAD
-		_, err := sr.VerifyNodesOnAggSigFail(context.TODO())
-=======
-
-		_, err = sr.VerifyNodesOnAggSigFail()
->>>>>>> 17524fd8
+		_, err = sr.VerifyNodesOnAggSigFail(context.TODO())
 		require.Nil(t, err)
 
 		isJobDone, err := sr.JobDone(leader, bls.SrSignature)
