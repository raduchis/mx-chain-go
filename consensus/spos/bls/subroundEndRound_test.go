--- conflicted
+++ resolved
@@ -12,19 +12,15 @@
 	"github.com/multiversx/mx-chain-core-go/data"
 	"github.com/multiversx/mx-chain-core-go/data/block"
 	crypto "github.com/multiversx/mx-chain-crypto-go"
-	"github.com/multiversx/mx-chain-p2p-go/message"
 	"github.com/multiversx/mx-chain-go/consensus"
 	"github.com/multiversx/mx-chain-go/consensus/mock"
 	"github.com/multiversx/mx-chain-go/consensus/spos"
 	"github.com/multiversx/mx-chain-go/consensus/spos/bls"
 	"github.com/multiversx/mx-chain-go/dataRetriever/blockchain"
 	"github.com/multiversx/mx-chain-go/p2p"
-<<<<<<< HEAD
-=======
 	"github.com/multiversx/mx-chain-go/p2p/factory"
 	"github.com/multiversx/mx-chain-go/testscommon"
 	"github.com/multiversx/mx-chain-go/testscommon/p2pmocks"
->>>>>>> 079e8c00
 	"github.com/multiversx/mx-chain-go/testscommon/statusHandler"
 	"github.com/stretchr/testify/assert"
 	"github.com/stretchr/testify/require"
@@ -961,21 +957,13 @@
 		sr := *initSubroundEndRoundWithContainer(container, &statusHandler.AppStatusHandlerStub{})
 
 		expectedErr := errors.New("exptected error")
-<<<<<<< HEAD
-		signatureHandler := &mock.SignatureHandlerStub{
-=======
 		signingHandler := &mock.SigningHandlerStub{
->>>>>>> 079e8c00
 			SignatureShareCalled: func(index uint16) ([]byte, error) {
 				return nil, expectedErr
 			},
 		}
 
-<<<<<<< HEAD
-		container.SetSignatureHandler(signatureHandler)
-=======
 		container.SetSigningHandler(signingHandler)
->>>>>>> 079e8c00
 
 		sr.Header = &block.Header{}
 		_ = sr.SetJobDone(sr.ConsensusGroup()[0], bls.SrSignature, true)
@@ -991,11 +979,7 @@
 		sr := *initSubroundEndRoundWithContainer(container, &statusHandler.AppStatusHandlerStub{})
 
 		expectedErr := errors.New("exptected error")
-<<<<<<< HEAD
-		signatureHandler := &mock.SignatureHandlerStub{
-=======
 		signingHandler := &mock.SigningHandlerStub{
->>>>>>> 079e8c00
 			SignatureShareCalled: func(index uint16) ([]byte, error) {
 				return nil, nil
 			},
@@ -1006,11 +990,7 @@
 
 		sr.Header = &block.Header{}
 		_ = sr.SetJobDone(sr.ConsensusGroup()[0], bls.SrSignature, true)
-<<<<<<< HEAD
-		container.SetSignatureHandler(signatureHandler)
-=======
 		container.SetSigningHandler(signingHandler)
->>>>>>> 079e8c00
 
 		_, err := sr.VerifyNodesOnAggSigFail()
 		require.Nil(t, err)
@@ -1025,11 +1005,7 @@
 
 		container := mock.InitConsensusCore()
 		sr := *initSubroundEndRoundWithContainer(container, &statusHandler.AppStatusHandlerStub{})
-<<<<<<< HEAD
-		signatureHandler := &mock.SignatureHandlerStub{
-=======
 		signingHandler := &mock.SigningHandlerStub{
->>>>>>> 079e8c00
 			SignatureShareCalled: func(index uint16) ([]byte, error) {
 				return nil, nil
 			},
@@ -1040,11 +1016,7 @@
 				return nil
 			},
 		}
-<<<<<<< HEAD
-		container.SetSignatureHandler(signatureHandler)
-=======
 		container.SetSigningHandler(signingHandler)
->>>>>>> 079e8c00
 
 		sr.Header = &block.Header{}
 		_ = sr.SetJobDone(sr.ConsensusGroup()[0], bls.SrSignature, true)
@@ -1078,20 +1050,12 @@
 		sr := *initSubroundEndRoundWithContainer(container, &statusHandler.AppStatusHandlerStub{})
 
 		expectedErr := errors.New("exptected error")
-<<<<<<< HEAD
-		signatureHandler := &mock.SignatureHandlerStub{
-=======
 		signingHandler := &mock.SigningHandlerStub{
->>>>>>> 079e8c00
 			AggregateSigsCalled: func(bitmap []byte, epoch uint32) ([]byte, error) {
 				return nil, expectedErr
 			},
 		}
-<<<<<<< HEAD
-		container.SetSignatureHandler(signatureHandler)
-=======
 		container.SetSigningHandler(signingHandler)
->>>>>>> 079e8c00
 
 		sr.Header = &block.Header{}
 		_ = sr.SetJobDone(sr.ConsensusGroup()[0], bls.SrSignature, true)
@@ -1107,20 +1071,12 @@
 		sr := *initSubroundEndRoundWithContainer(container, &statusHandler.AppStatusHandlerStub{})
 
 		expectedErr := errors.New("exptected error")
-<<<<<<< HEAD
-		signatureHandler := &mock.SignatureHandlerStub{
-=======
 		signingHandler := &mock.SigningHandlerStub{
->>>>>>> 079e8c00
 			SetAggregatedSigCalled: func(_ []byte) error {
 				return expectedErr
 			},
 		}
-<<<<<<< HEAD
-		container.SetSignatureHandler(signatureHandler)
-=======
 		container.SetSigningHandler(signingHandler)
->>>>>>> 079e8c00
 		sr.Header = &block.Header{}
 		_ = sr.SetJobDone(sr.ConsensusGroup()[0], bls.SrSignature, true)
 
@@ -1154,11 +1110,7 @@
 
 		verifySigShareNumCalls := 0
 		verifyFirstCall := true
-<<<<<<< HEAD
-		signatureHandler := &mock.SignatureHandlerStub{
-=======
 		signingHandler := &mock.SigningHandlerStub{
->>>>>>> 079e8c00
 			SignatureShareCalled: func(index uint16) ([]byte, error) {
 				return nil, nil
 			},
@@ -1181,11 +1133,7 @@
 			},
 		}
 
-<<<<<<< HEAD
-		container.SetSignatureHandler(signatureHandler)
-=======
 		container.SetSigningHandler(signingHandler)
->>>>>>> 079e8c00
 
 		sr.SetThreshold(bls.SrEndRound, 2)
 
@@ -1209,11 +1157,7 @@
 
 		verifySigShareNumCalls := 0
 		verifyFirstCall := true
-<<<<<<< HEAD
-		signatureHandler := &mock.SignatureHandlerStub{
-=======
 		signingHandler := &mock.SigningHandlerStub{
->>>>>>> 079e8c00
 			SignatureShareCalled: func(index uint16) ([]byte, error) {
 				return nil, nil
 			},
@@ -1236,11 +1180,7 @@
 			},
 		}
 
-<<<<<<< HEAD
-		container.SetSignatureHandler(signatureHandler)
-=======
 		container.SetSigningHandler(signingHandler)
->>>>>>> 079e8c00
 
 		sr.SetThreshold(bls.SrEndRound, 2)
 
@@ -1430,11 +1370,7 @@
 
 		container := mock.InitConsensusCore()
 
-<<<<<<< HEAD
-		invalidSigners := []p2p.MessageP2P{&message.Message{
-=======
 		invalidSigners := []p2p.MessageP2P{&factory.Message{
->>>>>>> 079e8c00
 			FromField: []byte("from"),
 		}}
 		invalidSignersBytes, _ := container.Marshalizer().Marshal(invalidSigners)
@@ -1470,11 +1406,7 @@
 		}
 		consensusMsgBytes, _ := container.Marshalizer().Marshal(consensusMsg)
 
-<<<<<<< HEAD
-		invalidSigners := []p2p.MessageP2P{&message.Message{
-=======
 		invalidSigners := []p2p.MessageP2P{&factory.Message{
->>>>>>> 079e8c00
 			FromField: []byte("from"),
 			DataField: consensusMsgBytes,
 		}}
@@ -1487,16 +1419,6 @@
 			},
 		}
 
-<<<<<<< HEAD
-		singleSignerMock := &mock.SingleSignerMock{}
-		wasCalled := false
-		singleSignerMock.VerifyStub = func(public crypto.PublicKey, msg, sig []byte) error {
-			wasCalled = true
-			return errors.New("expected err")
-		}
-
-		container.SetSingleSigner(singleSignerMock)
-=======
 		wasCalled := false
 		signingHandler := &mock.SigningHandlerStub{
 			VerifySingleSignatureCalled: func(publicKeyBytes []byte, message []byte, signature []byte) error {
@@ -1506,7 +1428,6 @@
 		}
 
 		container.SetSigningHandler(signingHandler)
->>>>>>> 079e8c00
 		container.SetMessageSigningHandler(messageSigningHandler)
 
 		sr := *initSubroundEndRoundWithContainer(container, &statusHandler.AppStatusHandlerStub{})
@@ -1528,11 +1449,7 @@
 		}
 		consensusMsgBytes, _ := container.Marshalizer().Marshal(consensusMsg)
 
-<<<<<<< HEAD
-		invalidSigners := []p2p.MessageP2P{&message.Message{
-=======
 		invalidSigners := []p2p.MessageP2P{&factory.Message{
->>>>>>> 079e8c00
 			FromField: []byte("from"),
 			DataField: consensusMsgBytes,
 		}}
@@ -1620,13 +1537,8 @@
 		container.SetMessageSigningHandler(messageSigningHandler)
 
 		sr := *initSubroundEndRoundWithContainer(container, &statusHandler.AppStatusHandlerStub{})
-<<<<<<< HEAD
-		sr.AddMessageWithSignature("B", &mock.P2PMessageMock{})
-		sr.AddMessageWithSignature("C", &mock.P2PMessageMock{})
-=======
 		sr.AddMessageWithSignature("B", &p2pmocks.P2PMessageMock{})
 		sr.AddMessageWithSignature("C", &p2pmocks.P2PMessageMock{})
->>>>>>> 079e8c00
 
 		invalidSigners := []string{"B", "C"}
 
@@ -1634,8 +1546,6 @@
 		require.Nil(t, err)
 		require.Equal(t, expectedInvalidSigners, invalidSignersBytes)
 	})
-<<<<<<< HEAD
-=======
 }
 
 func TestSubroundEndRound_getMinConsensusGroupIndexOfManagedKeys(t *testing.T) {
@@ -1697,5 +1607,4 @@
 
 		assert.Equal(t, 8, srEndRound.GetMinConsensusGroupIndexOfManagedKeys())
 	})
->>>>>>> 079e8c00
 }