--- conflicted
+++ resolved
@@ -237,18 +237,8 @@
 		return err
 	}
 
-<<<<<<< HEAD
-	pubKey, err := sr.KeyGenerator().PublicKeyFromByteArray(cnsMsg.PubKey)
-	if err != nil {
-		return err
-	}
-
-	singleSigner := sr.SingleSigner()
 	headerHash := sr.getHeaderHashToVerifySig(cnsMsg)
-	err = singleSigner.Verify(pubKey, headerHash, cnsMsg.SignatureShare)
-=======
-	err = sr.SigningHandler().VerifySingleSignature(cnsMsg.PubKey, cnsMsg.BlockHeaderHash, cnsMsg.SignatureShare)
->>>>>>> f39d6b16
+	err = sr.SigningHandler().VerifySingleSignature(cnsMsg.PubKey, headerHash, cnsMsg.SignatureShare)
 	if err != nil {
 		log.Debug("verifyInvalidSigner: confirmed that node provided invalid signature",
 			"pubKey", cnsMsg.PubKey,
