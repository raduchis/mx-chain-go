package bls

import (
	"bytes"
	"context"
	"fmt"
	"sync"
	"time"

	"github.com/ElrondNetwork/elrond-go-core/core"
	"github.com/ElrondNetwork/elrond-go-core/core/check"
	"github.com/ElrondNetwork/elrond-go-core/data"
	"github.com/ElrondNetwork/elrond-go-core/display"
	"github.com/ElrondNetwork/elrond-go/common"
	"github.com/ElrondNetwork/elrond-go/consensus"
	"github.com/ElrondNetwork/elrond-go/consensus/spos"
)

type subroundEndRound struct {
	*spos.Subround
	processingThresholdPercentage int
	displayStatistics             func()
	appStatusHandler              core.AppStatusHandler
	mutProcessingEndRound         sync.Mutex
}

// NewSubroundEndRound creates a subroundEndRound object
func NewSubroundEndRound(
	baseSubround *spos.Subround,
	extend func(subroundId int),
	processingThresholdPercentage int,
	displayStatistics func(),
	appStatusHandler core.AppStatusHandler,
) (*subroundEndRound, error) {
	err := checkNewSubroundEndRoundParams(
		baseSubround,
	)
	if err != nil {
		return nil, err
	}

	srEndRound := subroundEndRound{
		baseSubround,
		processingThresholdPercentage,
		displayStatistics,
		appStatusHandler,
		sync.Mutex{},
	}
	srEndRound.Job = srEndRound.doEndRoundJob
	srEndRound.Check = srEndRound.doEndRoundConsensusCheck
	srEndRound.Extend = extend

	return &srEndRound, nil
}

func checkNewSubroundEndRoundParams(
	baseSubround *spos.Subround,
) error {
	if baseSubround == nil {
		return spos.ErrNilSubround
	}
	if baseSubround.ConsensusState == nil {
		return spos.ErrNilConsensusState
	}

	err := spos.ValidateConsensusCore(baseSubround.ConsensusCoreHandler)

	return err
}

// receivedBlockHeaderFinalInfo method is called when a block header final info is received
func (sr *subroundEndRound) receivedBlockHeaderFinalInfo(_ context.Context, cnsDta *consensus.Message) bool {
	node := string(cnsDta.PubKey)

	if !sr.IsConsensusDataSet() {
		return false
	}

	if !sr.IsNodeLeaderInCurrentRound(node) { // is NOT this node leader in current round?
		sr.PeerHonestyHandler().ChangeScore(
			node,
			spos.GetConsensusTopicID(sr.ShardCoordinator()),
			spos.LeaderPeerHonestyDecreaseFactor,
		)

		return false
	}

	if sr.IsSelfLeaderInCurrentRound() || sr.IsMultiKeyLeaderInCurrentRound() {
		return false
	}

	if !sr.IsConsensusDataEqual(cnsDta.BlockHeaderHash) {
		return false
	}

	if !sr.CanProcessReceivedMessage(cnsDta, sr.RoundHandler().Index(), sr.Current()) {
		return false
	}

	if !sr.isBlockHeaderFinalInfoValid(cnsDta) {
		return false
	}

	log.Debug("step 3: block header final info has been received",
		"PubKeysBitmap", cnsDta.PubKeysBitmap,
		"AggregateSignature", cnsDta.AggregateSignature,
		"LeaderSignature", cnsDta.LeaderSignature)

	sr.PeerHonestyHandler().ChangeScore(
		node,
		spos.GetConsensusTopicID(sr.ShardCoordinator()),
		spos.LeaderPeerHonestyIncreaseFactor,
	)

	return sr.doEndRoundJobByParticipant(cnsDta)
}

func (sr *subroundEndRound) isBlockHeaderFinalInfoValid(cnsDta *consensus.Message) bool {
	if check.IfNil(sr.Header) {
		return false
	}

	header := sr.Header.ShallowClone()
	err := header.SetPubKeysBitmap(cnsDta.PubKeysBitmap)
	if err != nil {
		log.Debug("isBlockHeaderFinalInfoValid.SetPubKeysBitmap", "error", err.Error())
		return false
	}

	err = header.SetSignature(cnsDta.AggregateSignature)
	if err != nil {
		log.Debug("isBlockHeaderFinalInfoValid.SetSignature", "error", err.Error())
		return false
	}

	err = header.SetLeaderSignature(cnsDta.LeaderSignature)
	if err != nil {
		log.Debug("isBlockHeaderFinalInfoValid.SetLeaderSignature", "error", err.Error())
		return false
	}

	err = sr.HeaderSigVerifier().VerifyLeaderSignature(header)
	if err != nil {
		log.Debug("isBlockHeaderFinalInfoValid.VerifyLeaderSignature", "error", err.Error())
		return false
	}

	err = sr.HeaderSigVerifier().VerifySignature(header)
	if err != nil {
		log.Debug("isBlockHeaderFinalInfoValid.VerifySignature", "error", err.Error())
		return false
	}

	return true
}

func (sr *subroundEndRound) receivedHeader(headerHandler data.HeaderHandler) {
	if sr.ConsensusGroup() == nil || sr.IsSelfLeaderInCurrentRound() || sr.IsMultiKeyLeaderInCurrentRound() {
		return
	}

	sr.AddReceivedHeader(headerHandler)

	sr.doEndRoundJobByParticipant(nil)
}

// doEndRoundJob method does the job of the subround EndRound
func (sr *subroundEndRound) doEndRoundJob(_ context.Context) bool {
	if !sr.IsSelfLeaderInCurrentRound() && !sr.IsMultiKeyLeaderInCurrentRound() {
		if sr.IsNodeInConsensusGroup(sr.SelfPubKey()) || sr.IsMultiKeyInConsensusGroup() {
			err := sr.prepareBroadcastBlockDataForValidator()
			if err != nil {
				log.Warn("validator in consensus group preparing for delayed broadcast",
					"error", err.Error())
			}
		}

		return sr.doEndRoundJobByParticipant(nil)
	}

	return sr.doEndRoundJobByLeader()
}

func (sr *subroundEndRound) doEndRoundJobByLeader() bool {
	bitmap := sr.GenerateBitmap(SrSignature)
	err := sr.checkSignaturesValidity(bitmap)
	if err != nil {
		log.Debug("doEndRoundJobByLeader.checkSignaturesValidity", "error", err.Error())
		return false
	}

	// Aggregate sig and add it to the block
	sig, err := sr.SignatureHandler().AggregateSigs(bitmap, sr.Header.GetEpoch())
	if err != nil {
		log.Debug("doEndRoundJobByLeader.AggregateSigs", "error", err.Error())
		return false
	}

	err = sr.Header.SetPubKeysBitmap(bitmap)
	if err != nil {
		log.Debug("doEndRoundJobByLeader.SetPubKeysBitmap", "error", err.Error())
		return false
	}

	err = sr.Header.SetSignature(sig)
	if err != nil {
		log.Debug("doEndRoundJobByLeader.SetSignature", "error", err.Error())
		return false
	}

	// Header is complete so the leader can sign it
	leaderSignature, err := sr.signBlockHeader()
	if err != nil {
		log.Error(err.Error())
		return false
	}

	err = sr.Header.SetLeaderSignature(leaderSignature)
	if err != nil {
		log.Debug("doEndRoundJobByLeader.SetLeaderSignature", "error", err.Error())
		return false
	}

	ok := sr.ScheduledProcessor().IsProcessedOKWithTimeout()
	// placeholder for subroundEndRound.doEndRoundJobByLeader script
	if !ok {
		return false
	}

	roundHandler := sr.RoundHandler()
	if roundHandler.RemainingTime(roundHandler.TimeStamp(), roundHandler.TimeDuration()) < 0 {
		log.Debug("doEndRoundJob: time is out -> cancel broadcasting final info and header",
			"round time stamp", roundHandler.TimeStamp(),
			"current time", time.Now())
		return false
	}

	// broadcast header and final info section

	sr.createAndBroadcastHeaderFinalInfo()

	leader, errGetLeader := sr.GetLeader()
	if errGetLeader != nil {
		log.Debug("doEndRoundJobByLeader.GetLeader", "error", errGetLeader)
		return false
	}

	// broadcast header
	err = sr.BroadcastMessenger().BroadcastHeader(sr.Header, []byte(leader))
	if err != nil {
		log.Debug("doEndRoundJobByLeader.BroadcastHeader", "error", err.Error())
	}

	startTime := time.Now()
	err = sr.BlockProcessor().CommitBlock(sr.Header, sr.Body)
	elapsedTime := time.Since(startTime)
	if elapsedTime >= common.CommitMaxTime {
		log.Warn("doEndRoundJobByLeader.CommitBlock", "elapsed time", elapsedTime)
	} else {
		log.Debug("elapsed time to commit block",
			"time [s]", elapsedTime,
		)
	}
	if err != nil {
		log.Debug("doEndRoundJobByLeader.CommitBlock", "error", err)
		return false
	}

	sr.SetStatus(sr.Current(), spos.SsFinished)

	sr.displayStatistics()

	log.Debug("step 3: Body and Header have been committed and header has been broadcast")

	err = sr.broadcastBlockDataLeader()
	if err != nil {
		log.Debug("doEndRoundJobByLeader.broadcastBlockDataLeader", "error", err.Error())
	}

	msg := fmt.Sprintf("Added proposed block with nonce  %d  in blockchain", sr.Header.GetNonce())
	log.Debug(display.Headline(msg, sr.SyncTimer().FormattedCurrentTime(), "+"))

	sr.updateMetricsForLeader()

	return true
}

func (sr *subroundEndRound) createAndBroadcastHeaderFinalInfo() {
	leader, errGetLeader := sr.GetLeader()
	if errGetLeader != nil {
		log.Debug("createAndBroadcastHeaderFinalInfo.GetLeader", "error", errGetLeader)
		return
	}

	cnsMsg := consensus.NewConsensusMessage(
		sr.GetData(),
		nil,
		nil,
		nil,
		[]byte(leader),
		nil,
		int(MtBlockHeaderFinalInfo),
		sr.RoundHandler().Index(),
		sr.ChainID(),
		sr.Header.GetPubKeysBitmap(),
		sr.Header.GetSignature(),
		sr.Header.GetLeaderSignature(),
		sr.GetAssociatedPid([]byte(leader)),
	)

	err := sr.BroadcastMessenger().BroadcastConsensusMessage(cnsMsg)
	if err != nil {
		log.Debug("doEndRoundJob.BroadcastConsensusMessage", "error", err.Error())
		return
	}

	log.Debug("step 3: block header final info has been sent",
		"PubKeysBitmap", sr.Header.GetPubKeysBitmap(),
		"AggregateSignature", sr.Header.GetSignature(),
		"LeaderSignature", sr.Header.GetLeaderSignature())
}

func (sr *subroundEndRound) doEndRoundJobByParticipant(cnsDta *consensus.Message) bool {
	sr.mutProcessingEndRound.Lock()
	defer sr.mutProcessingEndRound.Unlock()

	if sr.RoundCanceled {
		return false
	}
	if !sr.IsConsensusDataSet() {
		return false
	}
	if !sr.IsSubroundFinished(sr.Previous()) {
		return false
	}
	if sr.IsSubroundFinished(sr.Current()) {
		return false
	}

	haveHeader, header := sr.haveConsensusHeaderWithFullInfo(cnsDta)
	if !haveHeader {
		return false
	}

	defer func() {
		sr.SetProcessingBlock(false)
	}()

	sr.SetProcessingBlock(true)

	shouldNotCommitBlock := sr.ExtendedCalled || int64(header.GetRound()) < sr.RoundHandler().Index()
	if shouldNotCommitBlock {
		log.Debug("canceled round, extended has been called or round index has been changed",
			"round", sr.RoundHandler().Index(),
			"subround", sr.Name(),
			"header round", header.GetRound(),
			"extended called", sr.ExtendedCalled,
		)
		return false
	}

	if sr.isOutOfTime() {
		return false
	}

	ok := sr.ScheduledProcessor().IsProcessedOKWithTimeout()
	if !ok {
		return false
	}

	startTime := time.Now()
	err := sr.BlockProcessor().CommitBlock(header, sr.Body)
	elapsedTime := time.Since(startTime)
	if elapsedTime >= common.CommitMaxTime {
		log.Warn("doEndRoundJobByParticipant.CommitBlock", "elapsed time", elapsedTime)
	} else {
		log.Debug("elapsed time to commit block",
			"time [s]", elapsedTime,
		)
	}
	if err != nil {
		log.Debug("doEndRoundJobByParticipant.CommitBlock", "error", err.Error())
		return false
	}

	sr.SetStatus(sr.Current(), spos.SsFinished)

	if sr.IsNodeInConsensusGroup(sr.SelfPubKey()) || sr.IsMultiKeyInConsensusGroup() {
		err = sr.setHeaderForValidator(header)
		if err != nil {
			log.Warn("doEndRoundJobByParticipant", "error", err.Error())
		}
	}

	sr.displayStatistics()

	log.Debug("step 3: Body and Header have been committed")

	headerTypeMsg := "received"
	if cnsDta != nil {
		headerTypeMsg = "assembled"
	}

	msg := fmt.Sprintf("Added %s block with nonce  %d  in blockchain", headerTypeMsg, header.GetNonce())
	log.Debug(display.Headline(msg, sr.SyncTimer().FormattedCurrentTime(), "-"))
	return true
}

func (sr *subroundEndRound) haveConsensusHeaderWithFullInfo(cnsDta *consensus.Message) (bool, data.HeaderHandler) {
	if cnsDta == nil {
		return sr.isConsensusHeaderReceived()
	}

	if check.IfNil(sr.Header) {
		return false, nil
	}

	header := sr.Header.ShallowClone()
	err := header.SetPubKeysBitmap(cnsDta.PubKeysBitmap)
	if err != nil {
		return false, nil
	}

	err = header.SetSignature(cnsDta.AggregateSignature)
	if err != nil {
		return false, nil
	}

	err = header.SetLeaderSignature(cnsDta.LeaderSignature)
	if err != nil {
		return false, nil
	}

	return true, header
}

func (sr *subroundEndRound) isConsensusHeaderReceived() (bool, data.HeaderHandler) {
	if check.IfNil(sr.Header) {
		return false, nil
	}

	consensusHeaderHash, err := core.CalculateHash(sr.Marshalizer(), sr.Hasher(), sr.Header)
	if err != nil {
		log.Debug("isConsensusHeaderReceived: calculate consensus header hash", "error", err.Error())
		return false, nil
	}

	receivedHeaders := sr.GetReceivedHeaders()

	var receivedHeaderHash []byte
	for index := range receivedHeaders {
		receivedHeader := receivedHeaders[index].ShallowClone()
		err = receivedHeader.SetLeaderSignature(nil)
		if err != nil {
			log.Debug("isConsensusHeaderReceived - SetLeaderSignature", "error", err.Error())
			return false, nil
		}

		err = receivedHeader.SetPubKeysBitmap(nil)
		if err != nil {
			log.Debug("isConsensusHeaderReceived - SetPubKeysBitmap", "error", err.Error())
			return false, nil
		}

		err = receivedHeader.SetSignature(nil)
		if err != nil {
			log.Debug("isConsensusHeaderReceived - SetSignature", "error", err.Error())
			return false, nil
		}

		receivedHeaderHash, err = core.CalculateHash(sr.Marshalizer(), sr.Hasher(), receivedHeader)
		if err != nil {
			log.Debug("isConsensusHeaderReceived: calculate received header hash", "error", err.Error())
			return false, nil
		}

		if bytes.Equal(receivedHeaderHash, consensusHeaderHash) {
			return true, receivedHeaders[index]
		}
	}

	return false, nil
}

func (sr *subroundEndRound) signBlockHeader() ([]byte, error) {
	headerClone := sr.Header.ShallowClone()
	err := headerClone.SetLeaderSignature(nil)
	if err != nil {
		return nil, err
	}

	marshalizedHdr, err := sr.Marshalizer().Marshal(headerClone)
	if err != nil {
		return nil, err
	}

	leader, errGetLeader := sr.GetLeader()
	if errGetLeader != nil {
		return nil, errGetLeader
	}

	privateKey := sr.GetMessageSigningPrivateKey([]byte(leader))

	return sr.SingleSigner().Sign(privateKey, marshalizedHdr)
}

func (sr *subroundEndRound) updateMetricsForLeader() {
	sr.appStatusHandler.Increment(common.MetricCountAcceptedBlocks)
	sr.appStatusHandler.SetStringValue(common.MetricConsensusRoundState,
		fmt.Sprintf("valid block produced in %f sec", time.Since(sr.RoundHandler().TimeStamp()).Seconds()))
}

func (sr *subroundEndRound) broadcastBlockDataLeader() error {
	miniBlocks, transactions, err := sr.BlockProcessor().MarshalizedDataToBroadcast(sr.Header, sr.Body)
	if err != nil {
		return err
	}

	leader, errGetLeader := sr.GetLeader()
	if errGetLeader != nil {
		log.Debug("broadcastBlockDataLeader.GetLeader", "error", errGetLeader)
		return errGetLeader
	}

	return sr.BroadcastMessenger().BroadcastBlockDataLeader(sr.Header, miniBlocks, transactions, []byte(leader))
}

func (sr *subroundEndRound) setHeaderForValidator(header data.HeaderHandler) error {
	idx, pk, miniBlocks, transactions, err := sr.getIndexPkAndDataToBroadcast()
	if err != nil {
		return err
	}

	go sr.BroadcastMessenger().PrepareBroadcastHeaderValidator(header, miniBlocks, transactions, idx, pk)

	return nil
}

func (sr *subroundEndRound) prepareBroadcastBlockDataForValidator() error {
	idx, pk, miniBlocks, transactions, err := sr.getIndexPkAndDataToBroadcast()
	if err != nil {
		return err
	}

	go sr.BroadcastMessenger().PrepareBroadcastBlockDataValidator(sr.Header, miniBlocks, transactions, idx, pk)

	return nil
}

// doEndRoundConsensusCheck method checks if the consensus is achieved
func (sr *subroundEndRound) doEndRoundConsensusCheck() bool {
	if sr.RoundCanceled {
		return false
	}

	if sr.IsSubroundFinished(sr.Current()) {
		return true
	}

	return false
}

func (sr *subroundEndRound) checkSignaturesValidity(bitmap []byte) error {
	nbBitsBitmap := len(bitmap) * 8
	consensusGroup := sr.ConsensusGroup()
	consensusGroupSize := len(consensusGroup)
	size := consensusGroupSize

	if consensusGroupSize > nbBitsBitmap {
		size = nbBitsBitmap
	}

	for i := 0; i < size; i++ {
		indexRequired := (bitmap[i/8] & (1 << uint16(i%8))) > 0
		if !indexRequired {
			continue
		}

		pubKey := consensusGroup[i]
		isSigJobDone, err := sr.JobDone(pubKey, SrSignature)
		if err != nil {
			return err
		}

		if !isSigJobDone {
			return spos.ErrNilSignature
		}
	}

	return nil
}

func (sr *subroundEndRound) isOutOfTime() bool {
	startTime := sr.RoundTimeStamp
	maxTime := sr.RoundHandler().TimeDuration() * time.Duration(sr.processingThresholdPercentage) / 100
	if sr.RoundHandler().RemainingTime(startTime, maxTime) < 0 {
		log.Debug("canceled round, time is out",
			"round", sr.SyncTimer().FormattedCurrentTime(), sr.RoundHandler().Index(),
			"subround", sr.Name())

		sr.RoundCanceled = true
		return true
	}

	return false
}

<<<<<<< HEAD
func (sr *subroundEndRound) getIndexPkAndDataToBroadcast() (int, []byte, map[uint32][]byte, map[string][][]byte, error) {
	minIdx := sr.getMinConsensusGroupIndexOfManagedKeys()

	idx, err := sr.SelfConsensusGroupIndex()
	if err == nil {
		if idx < minIdx {
			minIdx = idx
		}
	}

	if minIdx == sr.ConsensusGroupSize() {
		return -1, nil, nil, nil, err
	}

	miniBlocks, transactions, err := sr.BlockProcessor().MarshalizedDataToBroadcast(sr.Header, sr.Body)
	if err != nil {
		return -1, nil, nil, nil, err
	}

	consensusGroup := sr.ConsensusGroup()
	pk := []byte(consensusGroup[minIdx])

	return minIdx, pk, miniBlocks, transactions, nil
}

func (sr *subroundEndRound) getMinConsensusGroupIndexOfManagedKeys() int {
	minIdx := sr.ConsensusGroupSize()

	for idx, validator := range sr.ConsensusGroup() {
		if !sr.IsKeyManagedByCurrentNode([]byte(validator)) {
			continue
		}

		if idx < minIdx {
			minIdx = idx
		}
	}

	return minIdx
=======
// IsInterfaceNil returns true if there is no value under the interface
func (sr *subroundEndRound) IsInterfaceNil() bool {
	return sr == nil
>>>>>>> 0285424f
}<|MERGE_RESOLUTION|>--- conflicted
+++ resolved
@@ -606,7 +606,6 @@
 	return false
 }
 
-<<<<<<< HEAD
 func (sr *subroundEndRound) getIndexPkAndDataToBroadcast() (int, []byte, map[uint32][]byte, map[string][][]byte, error) {
 	minIdx := sr.getMinConsensusGroupIndexOfManagedKeys()
 
@@ -646,9 +645,9 @@
 	}
 
 	return minIdx
-=======
+}
+
 // IsInterfaceNil returns true if there is no value under the interface
 func (sr *subroundEndRound) IsInterfaceNil() bool {
 	return sr == nil
->>>>>>> 0285424f
 }