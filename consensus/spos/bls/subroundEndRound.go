--- conflicted
+++ resolved
@@ -192,10 +192,7 @@
 	}
 	sr.Header.SetLeaderSignature(leaderSignature)
 
-<<<<<<< HEAD
-	// broadcast header and final info section
-=======
-	roundHandler := sr.Rounder()
+	roundHandler := sr.RoundHandler()
 	if roundHandler.RemainingTime(roundHandler.TimeStamp(), roundHandler.TimeDuration()) < 0 {
 		log.Debug("doEndRoundJob: time is out -> cancel broadcasting final info and header",
 			"round time stamp", roundHandler.TimeStamp(),
@@ -203,8 +200,7 @@
 		return false
 	}
 
-	// broadcast section
->>>>>>> c401e476
+	// broadcast header and final info section
 
 	// create and broadcast header final info
 	sr.createAndBroadcastHeaderFinalInfo()
