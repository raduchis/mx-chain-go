--- conflicted
+++ resolved
@@ -695,23 +695,16 @@
 		nil,
 	)
 
-<<<<<<< HEAD
-	index, err := sr.ConsensusGroupIndex(leader)
-	if err != nil {
-		log.Debug("createAndBroadcastHeaderFinalInfo.ConsensusGroupIndex", "error", err.Error())
-=======
-	// TODO[Sorin next PR]: replace this with the delayed broadcast
-	err := sr.BroadcastMessenger().BroadcastConsensusMessage(cnsMsg)
-	if err != nil {
-		log.Debug("createAndSendHeaderFinalInfoForKey.BroadcastConsensusMessage", "error", err.Error())
->>>>>>> a781514c
+	index, err := sr.ConsensusGroupIndex(string(pubKey))
+	if err != nil {
+		log.Debug("createAndBroadcastHeaderFinalInfoForKey.ConsensusGroupIndex", "error", err.Error())
 		return false
 	}
 
 	if !sr.EnableEpochsHandler().IsFlagEnabled(common.ConsensusPropagationChangesFlag) {
 		err = sr.BroadcastMessenger().BroadcastConsensusMessage(cnsMsg)
 		if err != nil {
-			log.Debug("createAndBroadcastHeaderFinalInfo.BroadcastConsensusMessage", "error", err.Error())
+			log.Debug("createAndBroadcastHeaderFinalInfoForKey.BroadcastConsensusMessage", "error", err.Error())
 			return false
 		}
 
@@ -719,7 +712,8 @@
 			"PubKeysBitmap", bitmap,
 			"AggregateSignature", signature,
 			"LeaderSignature", leaderSignature)
-		return false
+
+		return true
 	}
 
 	sr.BroadcastMessenger().PrepareBroadcastFinalConsensusMessage(cnsMsg, index)
