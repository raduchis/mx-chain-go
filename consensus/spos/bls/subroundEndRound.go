--- conflicted
+++ resolved
@@ -697,11 +697,7 @@
 
 	index, err := sr.ConsensusGroupIndex(string(pubKey))
 	if err != nil {
-<<<<<<< HEAD
 		log.Debug("createAndBroadcastHeaderFinalInfoForKey.ConsensusGroupIndex", "error", err.Error())
-=======
-		log.Debug("createAndBroadcastHeaderFinalInfoForKey.BroadcastConsensusMessage", "error", err.Error())
->>>>>>> 7f131fac
 		return false
 	}
 
