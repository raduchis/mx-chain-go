--- conflicted
+++ resolved
@@ -22,7 +22,7 @@
 	processingThresholdPercentage int
 	displayStatistics             func()
 	hasEquivalentProof            func(headerHash []byte) bool
-	getValidatedEquivalentProof   func(headerHash []byte) ([]byte, []byte)
+	getValidatedEquivalentProof   func(headerHash []byte) data.HeaderProof
 	appStatusHandler              core.AppStatusHandler
 	mutProcessingEndRound         sync.Mutex
 	sentSignatureTracker          spos.SentSignaturesTracker
@@ -37,7 +37,7 @@
 	appStatusHandler core.AppStatusHandler,
 	sentSignatureTracker spos.SentSignaturesTracker,
 	hasEquivalentProof func(headerHash []byte) bool,
-	getValidatedEquivalentProof func(headerHash []byte) ([]byte, []byte),
+	getValidatedEquivalentProof func(headerHash []byte) data.HeaderProof,
 ) (*subroundEndRound, error) {
 	err := checkNewSubroundEndRoundParams(
 		baseSubround,
@@ -481,7 +481,6 @@
 		sr.Blockchain().SetCurrentAggregatedSignatureAndBitmap(sig, bitmap)
 	}
 
-<<<<<<< HEAD
 	return true
 }
 
@@ -489,18 +488,6 @@
 	// TODO[cleanup cns finality]: remove this check
 	if !sr.EnableEpochsHandler().IsFlagEnabled(common.ConsensusPropagationChangesFlag) {
 		return true
-=======
-	// TODO[Sorin]: sr.Blockchain().SetCurrentHeaderProof()
-	startTime := time.Now()
-	err = sr.BlockProcessor().CommitBlock(sr.Header, sr.Body)
-	elapsedTime := time.Since(startTime)
-	if elapsedTime >= common.CommitMaxTime {
-		log.Warn("doEndRoundJobByLeader.CommitBlock", "elapsed time", elapsedTime)
-	} else {
-		log.Debug("elapsed time to commit block",
-			"time [s]", elapsedTime,
-		)
->>>>>>> ff443cfe
 	}
 
 	headerHash, err := core.CalculateHash(sr.Marshalizer(), sr.Hasher(), sr.Header)
@@ -779,10 +766,7 @@
 		return false
 	}
 
-<<<<<<< HEAD
-=======
 	// TODO[Sorin]: sr.Blockchain().SetCurrentHeaderProof()
->>>>>>> ff443cfe
 	startTime := time.Now()
 	err := sr.BlockProcessor().CommitBlock(header, sr.Body)
 	elapsedTime := time.Since(startTime)
