package v2

import (
	"bytes"
	"context"
	"encoding/hex"
	"time"

	"github.com/multiversx/mx-chain-core-go/core"
	"github.com/multiversx/mx-chain-core-go/core/check"
	"github.com/multiversx/mx-chain-core-go/data"

	"github.com/multiversx/mx-chain-go/common"
	"github.com/multiversx/mx-chain-go/consensus"
	"github.com/multiversx/mx-chain-go/consensus/spos"
	"github.com/multiversx/mx-chain-go/consensus/spos/bls"
)

// maxAllowedSizeInBytes defines how many bytes are allowed as payload in a message
const maxAllowedSizeInBytes = uint32(core.MegabyteSize * 95 / 100)

// subroundBlock defines the data needed by the subround Block
type subroundBlock struct {
	*spos.Subround

	processingThresholdPercentage int
	worker                        spos.WorkerHandler
}

// NewSubroundBlock creates a subroundBlock object
func NewSubroundBlock(
	baseSubround *spos.Subround,
	processingThresholdPercentage int,
	worker spos.WorkerHandler,
) (*subroundBlock, error) {
	err := checkNewSubroundBlockParams(baseSubround)
	if err != nil {
		return nil, err
	}

	if check.IfNil(worker) {
		return nil, spos.ErrNilWorker
	}

	srBlock := subroundBlock{
		Subround:                      baseSubround,
		processingThresholdPercentage: processingThresholdPercentage,
		worker:                        worker,
	}

	srBlock.Job = srBlock.doBlockJob
	srBlock.Check = srBlock.doBlockConsensusCheck
	srBlock.Extend = srBlock.worker.Extend

	return &srBlock, nil
}

func checkNewSubroundBlockParams(
	baseSubround *spos.Subround,
) error {
	if baseSubround == nil {
		return spos.ErrNilSubround
	}

	if check.IfNil(baseSubround.ConsensusStateHandler) {
		return spos.ErrNilConsensusState
	}

	err := spos.ValidateConsensusCore(baseSubround.ConsensusCoreHandler)

	return err
}

// doBlockJob method does the job of the subround Block
func (sr *subroundBlock) doBlockJob(ctx context.Context) bool {
	isSelfLeader := sr.IsSelfLeader() && sr.ShouldConsiderSelfKeyInConsensus()
	if !isSelfLeader { // is NOT self leader in this round?
		sr.Log.Warn("is not Leader")
		return false
	}

	if sr.RoundHandler().Index() <= sr.getRoundInLastCommittedBlock() {
		sr.Log.Error("doBlockJob: index")
		return false
	}

	if sr.IsLeaderJobDone(sr.Current()) {
		sr.Log.Error("doBlockJob: leader job done")
		return false
	}

	if sr.IsSubroundFinished(sr.Current()) {
		sr.Log.Error("doBlockJob: is subround finished")
		return false
	}

	metricStatTime := time.Now()
	defer sr.computeSubroundProcessingMetric(metricStatTime, common.MetricCreatedProposedBlock)

	header, err := sr.createHeader()
	if err != nil {
		sr.printLogMessage(ctx, "doBlockJob.createHeader", err)
		return false
	}

	header, body, err := sr.createBlock(header)
	if err != nil {
		sr.printLogMessage(ctx, "doBlockJob.createBlock", err)
		return false
	}

	// block proof verification should be done over the header that contains the leader signature
	leaderSignature, err := sr.signBlockHeader(header)
	if err != nil {
		sr.printLogMessage(ctx, "doBlockJob.signBlockHeader", err)
		return false
	}

	err = header.SetLeaderSignature(leaderSignature)
	if err != nil {
		sr.printLogMessage(ctx, "doBlockJob.SetLeaderSignature", err)
		return false
	}

	leader, errGetLeader := sr.GetLeader()
	if errGetLeader != nil {
		sr.Log.Debug("doBlockJob.GetLeader", "error", errGetLeader)
		return false
	}

	sentWithSuccess := sr.sendBlock(header, body, leader)
	if !sentWithSuccess {
		sr.Log.Error("sentWithSuccess failed")
		return false
	}

	err = sr.SetJobDone(leader, sr.Current(), true)
	if err != nil {
		sr.Log.Debug("doBlockJob.SetSelfJobDone", "error", err.Error())
		return false
	}

	// placeholder for subroundBlock.doBlockJob script

	sr.ConsensusCoreHandler.ScheduledProcessor().StartScheduledProcessing(header, body, sr.GetRoundTimeStamp())

	return true
}

func (sr *subroundBlock) signBlockHeader(header data.HeaderHandler) ([]byte, error) {
	headerClone := header.ShallowClone()
	err := headerClone.SetLeaderSignature(nil)
	if err != nil {
		return nil, err
	}

	marshalledHdr, err := sr.Marshalizer().Marshal(headerClone)
	if err != nil {
		return nil, err
	}

	leader, errGetLeader := sr.GetLeader()
	if errGetLeader != nil {
		return nil, errGetLeader
	}

	return sr.SigningHandler().CreateSignatureForPublicKey(marshalledHdr, []byte(leader))
}

func (sr *subroundBlock) printLogMessage(ctx context.Context, baseMessage string, err error) {
	if common.IsContextDone(ctx) {
		sr.Log.Debug(baseMessage + " context is closing")
		return
	}

	sr.Log.Debug(baseMessage, "error", err.Error())
}

func (sr *subroundBlock) sendBlock(header data.HeaderHandler, body data.BodyHandler, _ string) bool {
	marshalledBody, err := sr.Marshalizer().Marshal(body)
	if err != nil {
		sr.Log.Debug("sendBlock.Marshal: body", "error", err.Error())
		return false
	}

	marshalledHeader, err := sr.Marshalizer().Marshal(header)
	if err != nil {
		sr.Log.Debug("sendBlock.Marshal: header", "error", err.Error())
		return false
	}

	sr.logBlockSize(marshalledBody, marshalledHeader)
	if !sr.sendBlockBody(body, marshalledBody) || !sr.sendBlockHeader(header, marshalledHeader) {
		return false
	}

	return true
}

func (sr *subroundBlock) logBlockSize(marshalledBody []byte, marshalledHeader []byte) {
	bodyAndHeaderSize := uint32(len(marshalledBody) + len(marshalledHeader))
	sr.Log.Debug("sr.LogBlockSize",
		"body size", len(marshalledBody),
		"header size", len(marshalledHeader),
		"body and header size", bodyAndHeaderSize,
		"max allowed size in bytes", maxAllowedSizeInBytes)
}

func (sr *subroundBlock) createBlock(header data.HeaderHandler) (data.HeaderHandler, data.BodyHandler, error) {
	startTime := sr.GetRoundTimeStamp()
	maxTime := time.Duration(sr.EndTime())
	haveTimeInCurrentSubround := func() bool {
		return sr.RoundHandler().RemainingTime(startTime, maxTime) > 0
	}

	finalHeader, blockBody, err := sr.BlockProcessor().CreateBlock(
		header,
		haveTimeInCurrentSubround,
	)
	if err != nil {
		return nil, nil, err
	}

	return finalHeader, blockBody, nil
}

// sendBlockBody method sends the proposed block body in the subround Block
func (sr *subroundBlock) sendBlockBody(
	bodyHandler data.BodyHandler,
	marshalizedBody []byte,
) bool {
	leader, errGetLeader := sr.GetLeader()
	if errGetLeader != nil {
		sr.Log.Debug("sendBlockBody.GetLeader", "error", errGetLeader)
		return false
	}

	cnsMsg := consensus.NewConsensusMessage(
		nil,
		nil,
		marshalizedBody,
		nil,
		[]byte(leader),
		nil,
		int(bls.MtBlockBody),
		sr.RoundHandler().Index(),
		sr.ChainID(),
		nil,
		nil,
		nil,
		sr.GetAssociatedPid([]byte(leader)),
		nil,
	)

	err := sr.BroadcastMessenger().BroadcastConsensusMessage(cnsMsg)
	if err != nil {
		sr.Log.Debug("sendBlockBody.BroadcastConsensusMessage", "error", err.Error())
		return false
	}

	sr.Log.Debug("step 1: block body has been sent")

	sr.SetBody(bodyHandler)

	return true
}

// sendBlockHeader method sends the proposed block header in the subround Block
func (sr *subroundBlock) sendBlockHeader(
	headerHandler data.HeaderHandler,
	marshalledHeader []byte,
) bool {
	leader, errGetLeader := sr.GetLeader()
	if errGetLeader != nil {
		sr.Log.Debug("sendBlockHeader.GetLeader", "error", errGetLeader)
		return false
	}

	err := sr.BroadcastMessenger().BroadcastHeader(headerHandler, []byte(leader))
	if err != nil {
		sr.Log.Warn("sendBlockHeader.BroadcastHeader", "error", err.Error())
		return false
	}

	headerHash := sr.Hasher().Compute(string(marshalledHeader))

	sr.Log.Debug("step 1: block header has been sent",
		"nonce", headerHandler.GetNonce(),
		"hash", headerHash)

	sr.SetData(headerHash)
	sr.SetHeader(headerHandler)

	return true
}

func (sr *subroundBlock) getPrevHeaderAndHash() (data.HeaderHandler, []byte) {
	prevHeader := sr.Blockchain().GetCurrentBlockHeader()
	prevHeaderHash := sr.Blockchain().GetCurrentBlockHeaderHash()
	if check.IfNil(prevHeader) {
		prevHeader = sr.Blockchain().GetGenesisHeader()
		prevHeaderHash = sr.Blockchain().GetGenesisHeaderHash()
	}

	return prevHeader, prevHeaderHash
}

func (sr *subroundBlock) createHeader() (data.HeaderHandler, error) {
	prevHeader, prevHash := sr.getPrevHeaderAndHash()
	nonce := prevHeader.GetNonce() + 1
	prevRandSeed := prevHeader.GetRandSeed()

	round := uint64(sr.RoundHandler().Index())
	hdr, err := sr.BlockProcessor().CreateNewHeader(round, nonce)
	if err != nil {
		return nil, err
	}
	sr.Log.Info("subroundBlock: create header with nonce", "nonce", nonce, "round", round)

	err = hdr.SetPrevHash(prevHash)
	if err != nil {
		return nil, err
	}

	leader, errGetLeader := sr.GetLeader()
	if errGetLeader != nil {
		return nil, errGetLeader
	}

	randSeed, err := sr.SigningHandler().CreateSignatureForPublicKey(prevRandSeed, []byte(leader))
	if err != nil {
		return nil, err
	}

	err = hdr.SetShardID(sr.ShardCoordinator().SelfId())
	if err != nil {
		return nil, err
	}

	err = hdr.SetTimeStamp(uint64(sr.RoundHandler().TimeStamp().Unix()))
	if err != nil {
		return nil, err
	}
	sr.Log.Debug("set timestamp for header", "timestamp", hdr.GetTimeStamp(), "header nonnce", hdr.GetNonce())

	err = hdr.SetPrevRandSeed(prevRandSeed)
	if err != nil {
		return nil, err
	}

	err = hdr.SetRandSeed(randSeed)
	if err != nil {
		return nil, err
	}

	err = hdr.SetChainID(sr.ChainID())
	if err != nil {
		return nil, err
	}

	return hdr, nil
}

func (sr *subroundBlock) saveProofForPreviousHeaderIfNeeded(header data.HeaderHandler, prevHeader data.HeaderHandler) {
	hasProof := sr.EquivalentProofsPool().HasProof(sr.ShardCoordinator().SelfId(), header.GetPrevHash())
	if hasProof {
		sr.Log.Debug("saverroofForPreviousHeaderIfNeeded: no need to set proof since it is already saved")
		return
	}

	proof := header.GetPreviousProof()
	err := common.VerifyProofAgainstHeader(proof, prevHeader)
	if err != nil {
<<<<<<< HEAD
		sr.Log.Debug("saveProofForPreviousHeaderIfNeeded: invalid proof, %w", err)
=======
		log.Debug("saveProofForPreviousHeaderIfNeeded: invalid proof, %s", err.Error())
>>>>>>> 528d092c
		return
	}

	ok := sr.EquivalentProofsPool().AddProof(proof)
	if !ok {
		sr.Log.Debug("saveProofForPreviousHeaderIfNeeded: proof not added", "headerHash", hex.EncodeToString(proof.GetHeaderHash()))
	}

	sr.Log.Error("saveProofForPreviousHeaderIfNeeded: added proof on header", "proofHeader", proof.GetHeaderHash())
}

// receivedBlockBody method is called when a block body is received through the block body channel
func (sr *subroundBlock) receivedBlockBody(ctx context.Context, cnsDta *consensus.Message) bool {
	sr.Log.Debug("receivedBlockBody: START")
	node := string(cnsDta.PubKey)

	if !sr.IsNodeLeaderInCurrentRound(node) { // is NOT this node leader in current round?
		sr.PeerHonestyHandler().ChangeScore(
			node,
			spos.GetConsensusTopicID(sr.ShardCoordinator()),
			spos.LeaderPeerHonestyDecreaseFactor,
		)

		return false
	}

	if sr.IsBlockBodyAlreadyReceived() {
		return false
	}

	if !sr.CanProcessReceivedMessage(cnsDta, sr.RoundHandler().Index(), sr.Current()) {
		return false
	}

	sr.SetBody(sr.BlockProcessor().DecodeBlockBody(cnsDta.Body))

	if check.IfNil(sr.GetBody()) {
		return false
	}

	sr.Log.Debug("step 1: block body has been received")

	blockProcessedWithSuccess := sr.processReceivedBlock(ctx, cnsDta.RoundIndex, cnsDta.PubKey)

	sr.PeerHonestyHandler().ChangeScore(
		node,
		spos.GetConsensusTopicID(sr.ShardCoordinator()),
		spos.LeaderPeerHonestyIncreaseFactor,
	)

	return blockProcessedWithSuccess
}

func (sr *subroundBlock) isHeaderForCurrentConsensus(header data.HeaderHandler) (bool, data.HeaderHandler) {
	if check.IfNil(header) {
		return false, nil
	}
	if header.GetShardID() != sr.ShardCoordinator().SelfId() {
		return false, nil
	}
	if header.GetRound() != uint64(sr.RoundHandler().Index()) {
		return false, nil
	}

	prevHeader, prevHash := sr.getPrevHeaderAndHash()
	if check.IfNil(prevHeader) {
		return false, nil
	}
	if !bytes.Equal(header.GetPrevHash(), prevHash) {
		return false, nil
	}
	if header.GetNonce() != prevHeader.GetNonce()+1 {
		return false, nil
	}
	prevRandSeed := prevHeader.GetRandSeed()

	return bytes.Equal(header.GetPrevRandSeed(), prevRandSeed), prevHeader
}

func (sr *subroundBlock) getLeaderForHeader(headerHandler data.HeaderHandler) ([]byte, error) {
	nc := sr.NodesCoordinator()

	prevBlockEpoch := sr.Blockchain().GetCurrentBlockHeader().GetEpoch()
	// TODO: remove this if first block in new epoch will be validated by epoch validators
	// first block in epoch is validated by previous epoch validators
	selectionEpoch := headerHandler.GetEpoch()
	if selectionEpoch != prevBlockEpoch {
		selectionEpoch = prevBlockEpoch
	}
	leader, _, err := nc.ComputeConsensusGroup(
		headerHandler.GetPrevRandSeed(),
		headerHandler.GetRound(),
		headerHandler.GetShardID(),
		selectionEpoch,
	)
	if err != nil {
		return nil, err
	}

	return leader.PubKey(), err
}

func (sr *subroundBlock) receivedBlockHeader(headerHandler data.HeaderHandler) {
	sr.Log.Debug("receivedBlockHEADER: START")

	if check.IfNil(headerHandler) {
		sr.Log.Error("receivedBlockHeader: nil header")
		return
	}

	log.Debug("subroundBlock.receivedBlockHeader", "nonce", headerHandler.GetNonce(), "round", headerHandler.GetRound())
	if headerHandler.CheckFieldsForNil() != nil {
		sr.Log.Error("receivedBlockHeader: nil header fileds")
		return
	}

	isHeaderForCurrentConsensus, prevHeader := sr.isHeaderForCurrentConsensus(headerHandler)
	if !isHeaderForCurrentConsensus {
		log.Debug("subroundBlock.receivedBlockHeader - header is not for current consensus")
		return
	}

	isLeader := sr.IsSelfLeader()
	if sr.ConsensusGroup() == nil || isLeader {
		sr.Log.Debug("subroundBlock.receivedBlockHeader - consensus group is nil or is leader")
		return
	}

	if sr.IsConsensusDataSet() {
		sr.Log.Debug("subroundBlock.receivedBlockHeader - consensus data is set")
		return
	}

	headerLeader, err := sr.getLeaderForHeader(headerHandler)
	if err != nil {
		sr.Log.Debug("subroundBlock.receivedBlockHeader - error getting leader for header", err.Error())
		return
	}

	if !sr.IsNodeLeaderInCurrentRound(string(headerLeader)) {
		sr.PeerHonestyHandler().ChangeScore(
			string(headerLeader),
			spos.GetConsensusTopicID(sr.ShardCoordinator()),
			spos.LeaderPeerHonestyDecreaseFactor,
		)

		sr.Log.Debug("subroundBlock.receivedBlockHeader - leader is not the leader in current round")
		return
	}

	if sr.IsHeaderAlreadyReceived() {
		sr.Log.Debug("subroundBlock.receivedBlockHeader - header is already received")
		return
	}

	if !sr.CanProcessReceivedHeader(string(headerLeader)) {
		log.Debug("subroundBlock.receivedBlockHeader - can not process received header")
		return
	}

	marshalledHeader, err := sr.Marshalizer().Marshal(headerHandler)
	if err != nil {
		log.Debug("subroundBlock.receivedBlockHeader", "error", err.Error())
		return
	}

	sr.SetData(sr.Hasher().Compute(string(marshalledHeader)))
	sr.SetHeader(headerHandler)

	sr.saveProofForPreviousHeaderIfNeeded(headerHandler, prevHeader)

	sr.Log.Debug("step 1: block header has been received",
		"nonce", sr.GetHeader().GetNonce(),
		"hash", sr.GetData())

	sr.AddReceivedHeader(headerHandler)

	ctx, cancel := context.WithTimeout(context.Background(), sr.RoundHandler().TimeDuration())
	defer cancel()

	_ = sr.processReceivedBlock(ctx, int64(headerHandler.GetRound()), []byte(sr.Leader()))
	sr.PeerHonestyHandler().ChangeScore(
		sr.Leader(),
		spos.GetConsensusTopicID(sr.ShardCoordinator()),
		spos.LeaderPeerHonestyIncreaseFactor,
	)
}

// CanProcessReceivedHeader method returns true if the received header can be processed and false otherwise
func (sr *subroundBlock) CanProcessReceivedHeader(headerLeader string) bool {
	if sr.IsNodeSelf(headerLeader) {
		return false
	}

	if sr.IsJobDone(headerLeader, sr.Current()) {
		return false
	}

	if sr.IsSubroundFinished(sr.Current()) {
		return false
	}

	return true
}

func (sr *subroundBlock) processReceivedBlock(
	ctx context.Context,
	round int64,
	senderPK []byte,
) bool {
	if check.IfNil(sr.GetBody()) {
		sr.Log.Error("processReceivedBlock: nil body")
		return false
	}
	if check.IfNil(sr.GetHeader()) {
		sr.Log.Error("processReceivedBlock: nil header")
		return false
	}

	defer func() {
		sr.SetProcessingBlock(false)
	}()

	sr.SetProcessingBlock(true)

	shouldNotProcessBlock := sr.GetExtendedCalled() || round < sr.RoundHandler().Index()
	if shouldNotProcessBlock {
		sr.Log.Debug("canceled round, extended has been called or round index has been changed",
			"round", sr.RoundHandler().Index(),
			"subround", sr.Name(),
			"cnsDta round", round,
			"extended called", sr.GetExtendedCalled(),
		)
		return false
	}

	return sr.processBlock(ctx, round, senderPK)
}

func (sr *subroundBlock) processBlock(
	ctx context.Context,
	roundIndex int64,
	pubkey []byte,
) bool {
	startTime := sr.GetRoundTimeStamp()
	maxTime := sr.RoundHandler().TimeDuration() * time.Duration(sr.processingThresholdPercentage) / 100
	remainingTimeInCurrentRound := func() time.Duration {
		return sr.RoundHandler().RemainingTime(startTime, maxTime)
	}

	metricStatTime := time.Now()
	defer sr.computeSubroundProcessingMetric(metricStatTime, common.MetricProcessedProposedBlock)

	err := sr.BlockProcessor().ProcessBlock(
		sr.GetHeader(),
		sr.GetBody(),
		remainingTimeInCurrentRound,
	)

	if roundIndex < sr.RoundHandler().Index() {
		sr.Log.Debug("canceled round, round index has been changed",
			"round", sr.RoundHandler().Index(),
			"subround", sr.Name(),
			"cnsDta round", roundIndex,
		)
		return false
	}

	if err != nil {
		sr.printCancelRoundLogMessage(ctx, err)
		sr.SetRoundCanceled(true)

		return false
	}

	node := string(pubkey)
	err = sr.SetJobDone(node, sr.Current(), true)
	if err != nil {
		sr.printCancelRoundLogMessage(ctx, err)
		return false
	}

	sr.ConsensusCoreHandler.ScheduledProcessor().StartScheduledProcessing(sr.GetHeader(), sr.GetBody(), sr.GetRoundTimeStamp())

	return true
}

func (sr *subroundBlock) printCancelRoundLogMessage(ctx context.Context, err error) {
	if common.IsContextDone(ctx) {
		sr.Log.Debug("canceled round as the context is closing")
		return
	}

	sr.Log.Debug("canceled round",
		"round", sr.RoundHandler().Index(),
		"subround", sr.Name(),
		"error", err.Error())
}

func (sr *subroundBlock) computeSubroundProcessingMetric(startTime time.Time, metric string) {
	subRoundDuration := sr.EndTime() - sr.StartTime()
	if subRoundDuration == 0 {
		// can not do division by 0
		return
	}

	percent := uint64(time.Since(startTime)) * 100 / uint64(subRoundDuration)
	sr.AppStatusHandler().SetUInt64Value(metric, percent)
}

// doBlockConsensusCheck method checks if the consensus in the subround Block is achieved
func (sr *subroundBlock) doBlockConsensusCheck() bool {
	if sr.GetRoundCanceled() {
		sr.Log.Debug("step 1: subround has NOT been finished: round cancelled",
			"subround", sr.Name())
		return false
	}

	if sr.IsSubroundFinished(sr.Current()) {
		return true
	}

	threshold := sr.Threshold(sr.Current())
	if sr.isBlockReceived(threshold) {
		sr.Log.Debug("step 1: subround has been finished",
			"subround", sr.Name())
		sr.SetStatus(sr.Current(), spos.SsFinished)
		return true
	}

	sr.Log.Debug("step 1: subround has NOT been finished",
		"subround", sr.Name())

	return false
}

// isBlockReceived method checks if the block was received from the leader in the current round
func (sr *subroundBlock) isBlockReceived(threshold int) bool {
	n := 0

	for i := 0; i < len(sr.ConsensusGroup()); i++ {
		node := sr.ConsensusGroup()[i]
		isJobDone, err := sr.JobDone(node, sr.Current())
		if err != nil {
			sr.Log.Debug("isBlockReceived.JobDone",
				"node", node,
				"subround", sr.Name(),
				"error", err.Error())
			continue
		}

		if isJobDone {
			n++
		}
	}

	return n >= threshold
}

func (sr *subroundBlock) getRoundInLastCommittedBlock() int64 {
	roundInLastCommittedBlock := int64(0)
	currentHeader := sr.Blockchain().GetCurrentBlockHeader()
	if !check.IfNil(currentHeader) {
		roundInLastCommittedBlock = int64(currentHeader.GetRound())
	}

	return roundInLastCommittedBlock
}

// IsInterfaceNil returns true if there is no value under the interface
func (sr *subroundBlock) IsInterfaceNil() bool {
	return sr == nil
}<|MERGE_RESOLUTION|>--- conflicted
+++ resolved
@@ -371,11 +371,7 @@
 	proof := header.GetPreviousProof()
 	err := common.VerifyProofAgainstHeader(proof, prevHeader)
 	if err != nil {
-<<<<<<< HEAD
-		sr.Log.Debug("saveProofForPreviousHeaderIfNeeded: invalid proof, %w", err)
-=======
-		log.Debug("saveProofForPreviousHeaderIfNeeded: invalid proof, %s", err.Error())
->>>>>>> 528d092c
+		sr.Log.Debug("saveProofForPreviousHeaderIfNeeded: invalid proof, %s", err.Error())
 		return
 	}
 
