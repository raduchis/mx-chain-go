package v2

import (
	"context"
	"encoding/hex"
	"fmt"
	"sync"
	"time"

	"github.com/multiversx/mx-chain-core-go/core"
	"github.com/multiversx/mx-chain-core-go/core/check"
	"github.com/multiversx/mx-chain-core-go/data"
	outportcore "github.com/multiversx/mx-chain-core-go/data/outport"

	"github.com/multiversx/mx-chain-go/common"
	"github.com/multiversx/mx-chain-go/consensus/spos"
	"github.com/multiversx/mx-chain-go/outport"
	"github.com/multiversx/mx-chain-go/outport/disabled"
)

// subroundStartRound defines the data needed by the subround StartRound
type subroundStartRound struct {
	*spos.Subround
	processingThresholdPercentage int

	sentSignatureTracker spos.SentSignaturesTracker
	worker               spos.WorkerHandler
	outportHandler       outport.OutportHandler
	outportMutex         sync.RWMutex
}

// NewSubroundStartRound creates a subroundStartRound object
func NewSubroundStartRound(
	baseSubround *spos.Subround,
	processingThresholdPercentage int,
	sentSignatureTracker spos.SentSignaturesTracker,
	worker spos.WorkerHandler,
) (*subroundStartRound, error) {
	err := checkNewSubroundStartRoundParams(
		baseSubround,
	)
	if err != nil {
		return nil, err
	}
	if check.IfNil(sentSignatureTracker) {
		return nil, ErrNilSentSignatureTracker
	}
	if check.IfNil(worker) {
		return nil, spos.ErrNilWorker
	}

	srStartRound := subroundStartRound{
		Subround:                      baseSubround,
		processingThresholdPercentage: processingThresholdPercentage,
		sentSignatureTracker:          sentSignatureTracker,
		worker:                        worker,
		outportHandler:                disabled.NewDisabledOutport(),
		outportMutex:                  sync.RWMutex{},
	}
	srStartRound.Job = srStartRound.doStartRoundJob
	srStartRound.Check = srStartRound.doStartRoundConsensusCheck
	srStartRound.Extend = worker.Extend
	baseSubround.EpochStartRegistrationHandler().RegisterHandler(&srStartRound)

	return &srStartRound, nil
}

func checkNewSubroundStartRoundParams(
	baseSubround *spos.Subround,
) error {
	if baseSubround == nil {
		return spos.ErrNilSubround
	}
	if check.IfNil(baseSubround.ConsensusStateHandler) {
		return spos.ErrNilConsensusState
	}

	err := spos.ValidateConsensusCore(baseSubround.ConsensusCoreHandler)

	return err
}

// SetOutportHandler method sets outport handler
func (sr *subroundStartRound) SetOutportHandler(outportHandler outport.OutportHandler) error {
	if check.IfNil(outportHandler) {
		return outport.ErrNilDriver
	}

	sr.outportMutex.Lock()
	sr.outportHandler = outportHandler
	sr.outportMutex.Unlock()

	return nil
}

// doStartRoundJob method does the job of the subround StartRound
func (sr *subroundStartRound) doStartRoundJob(_ context.Context) bool {
	sr.ResetConsensusState()
	sr.SetRoundIndex(sr.RoundHandler().Index())
	sr.SetRoundTimeStamp(sr.RoundHandler().TimeStamp())
	topic := spos.GetConsensusTopicID(sr.ShardCoordinator())
	sr.GetAntiFloodHandler().ResetForTopic(topic)
	sr.worker.ResetConsensusMessages()
	sr.worker.ResetInvalidSignersCache()

	return true
}

// doStartRoundConsensusCheck method checks if the consensus is achieved in the subround StartRound
func (sr *subroundStartRound) doStartRoundConsensusCheck() bool {
	if sr.GetRoundCanceled() {
		return false
	}

	if sr.IsSubroundFinished(sr.Current()) {
		return true
	}

	if sr.initCurrentRound() {
		return true
	}

	return false
}

func (sr *subroundStartRound) initCurrentRound() bool {
	nodeState := sr.BootStrapper().GetNodeState()
	if nodeState != common.NsSynchronized { // if node is not synchronized yet, it has to continue the bootstrapping mechanism
		return false
	}

	sr.AppStatusHandler().SetStringValue(common.MetricConsensusRoundState, "")

	err := sr.generateNextConsensusGroup(sr.RoundHandler().Index())
	if err != nil {
		log.Debug("initCurrentRound.generateNextConsensusGroup",
			"round index", sr.RoundHandler().Index(),
			"error", err.Error())

		sr.SetRoundCanceled(true)

		return false
	}

	if sr.NodeRedundancyHandler().IsRedundancyNode() {
		sr.NodeRedundancyHandler().AdjustInactivityIfNeeded(
			sr.SelfPubKey(),
			sr.ConsensusGroup(),
			sr.RoundHandler().Index(),
		)
		// we should not return here, the multikey redundancy system relies on it
		// the NodeRedundancyHandler "thinks" it is in redundancy mode even if we use the multikey redundancy system
	}

	leader, err := sr.GetLeader()
	if err != nil {
		log.Debug("initCurrentRound.GetLeader", "error", err.Error())

		sr.SetRoundCanceled(true)

		return false
	}

	msg := sr.GetLeaderStartRoundMessage()
	if len(msg) != 0 {
		sr.AppStatusHandler().Increment(common.MetricCountLeader)
		sr.AppStatusHandler().SetStringValue(common.MetricConsensusRoundState, "proposed")
		sr.AppStatusHandler().SetStringValue(common.MetricConsensusState, "proposer")
	}

	log.Debug("step 0: preparing the round",
		"leader", core.GetTrimmedPk(hex.EncodeToString([]byte(leader))),
		"messsage", msg)
	sr.sentSignatureTracker.StartRound()

	pubKeys := sr.ConsensusGroup()
	numMultiKeysInConsensusGroup := sr.computeNumManagedKeysInConsensusGroup(pubKeys)
	if numMultiKeysInConsensusGroup > 0 {
		log.Debug("in consensus group with multi keys identities", "num", numMultiKeysInConsensusGroup)
	}

	sr.indexRoundIfNeeded(pubKeys)

	if !sr.IsSelfInConsensusGroup() {
		log.Debug("not in consensus group")
		sr.AppStatusHandler().SetStringValue(common.MetricConsensusState, "not in consensus group")
	} else {
		if !sr.IsSelfLeader() {
			sr.AppStatusHandler().Increment(common.MetricCountConsensus)
			sr.AppStatusHandler().SetStringValue(common.MetricConsensusState, "participant")
		}
	}

	err = sr.SigningHandler().Reset(pubKeys)
	if err != nil {
		log.Debug("initCurrentRound.Reset", "error", err.Error())

		sr.SetRoundCanceled(true)

		return false
	}

	startTime := sr.GetRoundTimeStamp()
	maxTime := sr.RoundHandler().TimeDuration() * time.Duration(sr.processingThresholdPercentage) / 100
	if sr.RoundHandler().RemainingTime(startTime, maxTime) < 0 {
		log.Debug("canceled round, time is out",
			"round", sr.SyncTimer().FormattedCurrentTime(), sr.RoundHandler().Index(),
			"subround", sr.Name())

		sr.SetRoundCanceled(true)

		return false
	}

	activationEpoch := sr.EnableEpochsHandler().GetActivationEpoch(common.AndromedaFlag)
	currentHeader := sr.Blockchain().GetCurrentBlockHeader()
	isFirstBlockAfterActivation := !check.IfNil(currentHeader) && currentHeader.GetEpoch() == activationEpoch-1
	isFirstBlock := check.IfNil(currentHeader)
	if isFirstBlock || isFirstBlockAfterActivation {
		// force main to not wait one signature before proposing
		sr.SetRoundsSignedToMin()
	}

	sr.SetStatus(sr.Current(), spos.SsFinished)

	// execute stored messages which were received in this new round but before this initialisation
	go sr.worker.ExecuteStoredMessages()

	return true
}

func (sr *subroundStartRound) computeNumManagedKeysInConsensusGroup(pubKeys []string) int {
	log.Info("computing number of managed keys in consensus group", "numKeys", len(pubKeys))
	numMultiKeysInConsensusGroup := 0
	for _, pk := range pubKeys {
		pkBytes := []byte(pk)
<<<<<<< HEAD
		log.Info("checking if key is managed by self", "pk", core.GetTrimmedPk(hex.EncodeToString(pkBytes)))
=======

>>>>>>> 4a12f0e8
		sr.IncrementRoundsWithoutReceivedMessages(pkBytes)

		if sr.IsKeyManagedBySelf(pkBytes) {
			numMultiKeysInConsensusGroup++
			log.Trace("in consensus group with multi key",
				"pk", core.GetTrimmedPk(hex.EncodeToString(pkBytes)))
		}
	}

	return numMultiKeysInConsensusGroup
}

func (sr *subroundStartRound) indexRoundIfNeeded(_ []string) {
	sr.outportMutex.RLock()
	defer sr.outportMutex.RUnlock()

	if !sr.outportHandler.HasDrivers() {
		return
	}

	currentHeader := sr.Blockchain().GetCurrentBlockHeader()
	if check.IfNil(currentHeader) {
		currentHeader = sr.Blockchain().GetGenesisHeader()
	}

	epoch := currentHeader.GetEpoch()
	shardId := sr.ShardCoordinator().SelfId()
	nodesCoordinatorShardID, err := sr.NodesCoordinator().ShardIdForEpoch(epoch)
	if err != nil {
		log.Debug("initCurrentRound.ShardIdForEpoch",
			"epoch", epoch,
			"error", err.Error())
		return
	}

	if shardId != nodesCoordinatorShardID {
		log.Debug("initCurrentRound.ShardIdForEpoch",
			"epoch", epoch,
			"shardCoordinator.ShardID", shardId,
			"nodesCoordinator.ShardID", nodesCoordinatorShardID)
		return
	}

	round := sr.RoundHandler().Index()

	roundInfo := &outportcore.RoundInfo{
		Round:            uint64(round),
		SignersIndexes:   make([]uint64, 0),
		BlockWasProposed: false,
		ShardId:          shardId,
		Epoch:            epoch,
		Timestamp:        uint64(sr.GetRoundTimeStamp().Unix()),
	}
	roundsInfo := &outportcore.RoundsInfo{
		ShardID:    shardId,
		RoundsInfo: []*outportcore.RoundInfo{roundInfo},
	}
	sr.outportHandler.SaveRoundsInfo(roundsInfo)
}

func (sr *subroundStartRound) generateNextConsensusGroup(roundIndex int64) error {
	currentHeader := sr.Blockchain().GetCurrentBlockHeader()
	if check.IfNil(currentHeader) {
		currentHeader = sr.Blockchain().GetGenesisHeader()
		if check.IfNil(currentHeader) {
			return spos.ErrNilHeader
		}
	}

	randomSeed := currentHeader.GetRandSeed()

	log.Debug("random source for the next consensus group",
		"rand", randomSeed)

	shardId := sr.ShardCoordinator().SelfId()

	leader, nextConsensusGroup, err := sr.GetNextConsensusGroup(
		randomSeed,
		uint64(sr.GetRoundIndex()),
		shardId,
		sr.NodesCoordinator(),
		currentHeader.GetEpoch(),
	)
	if err != nil {
		return err
	}

	log.Trace("consensus group is formed by next validators:",
		"round", roundIndex)

	for i := 0; i < len(nextConsensusGroup); i++ {
		log.Trace(core.GetTrimmedPk(hex.EncodeToString([]byte(nextConsensusGroup[i]))))
	}

	sr.SetConsensusGroup(nextConsensusGroup)
	sr.SetLeader(leader)

	consensusGroupSizeForEpoch := sr.NodesCoordinator().ConsensusGroupSizeForShardAndEpoch(shardId, currentHeader.GetEpoch())
	sr.SetConsensusGroupSize(consensusGroupSizeForEpoch)

	return nil
}

// EpochStartPrepare wis called when an epoch start event is observed, but not yet confirmed/committed.
// Some components may need to do initialisation on this event
func (sr *subroundStartRound) EpochStartPrepare(metaHdr data.HeaderHandler, _ data.BodyHandler) {
	log.Trace(fmt.Sprintf("epoch %d start prepare in consensus", metaHdr.GetEpoch()))
}

// EpochStartAction is called upon a start of epoch event.
func (sr *subroundStartRound) EpochStartAction(hdr data.HeaderHandler) {
	log.Trace(fmt.Sprintf("epoch %d start action in consensus", hdr.GetEpoch()))

	sr.changeEpoch(hdr.GetEpoch())
}

func (sr *subroundStartRound) changeEpoch(currentEpoch uint32) {
	epochNodes, err := sr.NodesCoordinator().GetConsensusWhitelistedNodes(currentEpoch)
	if err != nil {
		panic(fmt.Sprintf("consensus changing epoch failed with error %s", err.Error()))
	}

	sr.SetEligibleList(epochNodes)
}

// NotifyOrder returns the notification order for a start of epoch event
func (sr *subroundStartRound) NotifyOrder() uint32 {
	return common.ConsensusStartRoundOrder
}<|MERGE_RESOLUTION|>--- conflicted
+++ resolved
@@ -216,7 +216,7 @@
 	currentHeader := sr.Blockchain().GetCurrentBlockHeader()
 	isFirstBlockAfterActivation := !check.IfNil(currentHeader) && currentHeader.GetEpoch() == activationEpoch-1
 	isFirstBlock := check.IfNil(currentHeader)
-	if isFirstBlock || isFirstBlockAfterActivation {
+	if sr.IsSelfLeader() && (isFirstBlock || isFirstBlockAfterActivation) {
 		// force main to not wait one signature before proposing
 		sr.SetRoundsSignedToMin()
 	}
@@ -234,11 +234,7 @@
 	numMultiKeysInConsensusGroup := 0
 	for _, pk := range pubKeys {
 		pkBytes := []byte(pk)
-<<<<<<< HEAD
 		log.Info("checking if key is managed by self", "pk", core.GetTrimmedPk(hex.EncodeToString(pkBytes)))
-=======
-
->>>>>>> 4a12f0e8
 		sr.IncrementRoundsWithoutReceivedMessages(pkBytes)
 
 		if sr.IsKeyManagedBySelf(pkBytes) {
