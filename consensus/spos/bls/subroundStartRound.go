package bls

import (
	"encoding/hex"
	"fmt"
	"sync"
	"time"

	elasticIndexer "github.com/ElrondNetwork/elastic-indexer-go"
	"github.com/ElrondNetwork/elrond-go/consensus/spos"
	"github.com/ElrondNetwork/elrond-go/core"
	"github.com/ElrondNetwork/elrond-go/core/check"
	"github.com/ElrondNetwork/elrond-go/data"
<<<<<<< HEAD
	"github.com/ElrondNetwork/elrond-go/outport"
	"github.com/ElrondNetwork/elrond-go/outport/types"
=======
	"github.com/ElrondNetwork/elrond-go/data/indexer"
>>>>>>> 55aa2d37
)

// subroundStartRound defines the data needed by the subround StartRound
type subroundStartRound struct {
	outportMutex sync.RWMutex
	*spos.Subround
	processingThresholdPercentage int
	executeStoredMessages         func()
	resetConsensusMessages        func()

<<<<<<< HEAD
	outportHandler outport.OutportHandler
=======
	indexer spos.ConsensusDataIndexer
>>>>>>> 55aa2d37
}

// NewSubroundStartRound creates a subroundStartRound object
func NewSubroundStartRound(
	baseSubround *spos.Subround,
	extend func(subroundId int),
	processingThresholdPercentage int,
	executeStoredMessages func(),
	resetConsensusMessages func(),
) (*subroundStartRound, error) {
	err := checkNewSubroundStartRoundParams(
		baseSubround,
	)
	if err != nil {
		return nil, err
	}

	srStartRound := subroundStartRound{
		Subround:                      baseSubround,
		processingThresholdPercentage: processingThresholdPercentage,
		executeStoredMessages:         executeStoredMessages,
		resetConsensusMessages:        resetConsensusMessages,
<<<<<<< HEAD
		outportHandler:                outport.NewNilOutport(),
		outportMutex:                  sync.RWMutex{},
=======
		indexer:                       elasticIndexer.NewNilIndexer(),
>>>>>>> 55aa2d37
	}
	srStartRound.Job = srStartRound.doStartRoundJob
	srStartRound.Check = srStartRound.doStartRoundConsensusCheck
	srStartRound.Extend = extend
	baseSubround.EpochStartRegistrationHandler().RegisterHandler(&srStartRound)

	return &srStartRound, nil
}

func checkNewSubroundStartRoundParams(
	baseSubround *spos.Subround,
) error {
	if baseSubround == nil {
		return spos.ErrNilSubround
	}
	if baseSubround.ConsensusState == nil {
		return spos.ErrNilConsensusState
	}

	err := spos.ValidateConsensusCore(baseSubround.ConsensusCoreHandler)

	return err
}

<<<<<<< HEAD
// SetOutportHandler method set outport handler
func (sr *subroundStartRound) SetOutportHandler(outportHandler outport.OutportHandler) {
	sr.outportMutex.Lock()
	sr.outportHandler = outportHandler
	sr.outportMutex.Unlock()
=======
// SetIndexer method set indexer
func (sr *subroundStartRound) SetIndexer(indexer spos.ConsensusDataIndexer) {
	sr.indexer = indexer
>>>>>>> 55aa2d37
}

// doStartRoundJob method does the job of the subround StartRound
func (sr *subroundStartRound) doStartRoundJob() bool {
	sr.ResetConsensusState()
	sr.RoundIndex = sr.RoundHandler().Index()
	sr.RoundTimeStamp = sr.RoundHandler().TimeStamp()
	topic := spos.GetConsensusTopicID(sr.ShardCoordinator())
	sr.GetAntiFloodHandler().ResetForTopic(topic)
	sr.resetConsensusMessages()
	return true
}

// doStartRoundConsensusCheck method checks if the consensus is achieved in the subround StartRound
func (sr *subroundStartRound) doStartRoundConsensusCheck() bool {
	if sr.RoundCanceled {
		return false
	}

	if sr.IsSubroundFinished(sr.Current()) {
		return true
	}

	if sr.initCurrentRound() {
		return true
	}

	return false
}

func (sr *subroundStartRound) initCurrentRound() bool {
	nodeState := sr.BootStrapper().GetNodeState()
	if nodeState != core.NsSynchronized { // if node is not synchronized yet, it has to continue the bootstrapping mechanism
		return false
	}

	sr.AppStatusHandler().SetStringValue(core.MetricConsensusRoundState, "")

	err := sr.generateNextConsensusGroup(sr.RoundHandler().Index())
	if err != nil {
		log.Debug("initCurrentRound.generateNextConsensusGroup",
			"round index", sr.RoundHandler().Index(),
			"error", err.Error())

		sr.RoundCanceled = true

		return false
	}

	if sr.NodeRedundancyHandler().IsRedundancyNode() {
		sr.NodeRedundancyHandler().AdjustInactivityIfNeeded(
			sr.SelfPubKey(),
			sr.ConsensusGroup(),
			sr.RoundHandler().Index(),
		)
		if sr.NodeRedundancyHandler().IsMainMachineActive() {
			return false
		}
	}

	leader, err := sr.GetLeader()
	if err != nil {
		log.Debug("initCurrentRound.GetLeader", "error", err.Error())

		sr.RoundCanceled = true

		return false
	}

	msg := ""
	if leader == sr.SelfPubKey() {
		sr.AppStatusHandler().Increment(core.MetricCountLeader)
		sr.AppStatusHandler().SetStringValue(core.MetricConsensusRoundState, "proposed")
		sr.AppStatusHandler().SetStringValue(core.MetricConsensusState, "proposer")
		msg = " (my turn)"
	}

	log.Debug("step 0: preparing the round",
		"leader", core.GetTrimmedPk(hex.EncodeToString([]byte(leader))),
		"messsage", msg)

	pubKeys := sr.ConsensusGroup()

	sr.indexRoundIfNeeded(pubKeys)

	selfIndex, err := sr.SelfConsensusGroupIndex()
	if err != nil {
		log.Debug("not in consensus group")
		sr.AppStatusHandler().SetStringValue(core.MetricConsensusState, "not in consensus group")
	} else {
		if leader != sr.SelfPubKey() {
			sr.AppStatusHandler().Increment(core.MetricCountConsensus)
		}
		sr.AppStatusHandler().SetStringValue(core.MetricConsensusState, "participant")
	}

	err = sr.MultiSigner().Reset(pubKeys, uint16(selfIndex))
	if err != nil {
		log.Debug("initCurrentRound.Reset", "error", err.Error())

		sr.RoundCanceled = true

		return false
	}

	startTime := sr.RoundTimeStamp
	maxTime := sr.RoundHandler().TimeDuration() * time.Duration(sr.processingThresholdPercentage) / 100
	if sr.RoundHandler().RemainingTime(startTime, maxTime) < 0 {
		log.Debug("canceled round, time is out",
			"round", sr.SyncTimer().FormattedCurrentTime(), sr.RoundHandler().Index(),
			"subround", sr.Name())

		sr.RoundCanceled = true

		return false
	}

	sr.SetStatus(sr.Current(), spos.SsFinished)

	// execute stored messages which were received in this new round but before this initialisation
	go sr.executeStoredMessages()

	return true
}

func (sr *subroundStartRound) indexRoundIfNeeded(pubKeys []string) {
	sr.outportMutex.RLock()
	defer sr.outportMutex.RUnlock()

	if check.IfNil(sr.outportHandler) || !sr.outportHandler.HasDrivers() {
		return
	}

	currentHeader := sr.Blockchain().GetCurrentBlockHeader()
	if check.IfNil(currentHeader) {
		currentHeader = sr.Blockchain().GetGenesisHeader()
	}

	epoch := currentHeader.GetEpoch()
	shardId := sr.ShardCoordinator().SelfId()
	nodesCoordinatorShardID, err := sr.NodesCoordinator().ShardIdForEpoch(epoch)
	if err != nil {
		log.Debug("initCurrentRound.ShardIdForEpoch",
			"epoch", epoch,
			"error", err.Error())
		return
	}

	if shardId != nodesCoordinatorShardID {
		log.Debug("initCurrentRound.ShardIdForEpoch",
			"epoch", epoch,
			"shardCoordinator.ShardID", shardId,
			"nodesCoordinator.ShardID", nodesCoordinatorShardID)
		return
	}

	signersIndexes, err := sr.NodesCoordinator().GetValidatorsIndexes(pubKeys, epoch)
	if err != nil {
		log.Error(err.Error())
		return
	}

	round := sr.RoundHandler().Index()

<<<<<<< HEAD
	roundInfo := types.RoundInfo{
=======
	roundInfo := &indexer.RoundInfo{
>>>>>>> 55aa2d37
		Index:            uint64(round),
		SignersIndexes:   signersIndexes,
		BlockWasProposed: false,
		ShardId:          shardId,
		Timestamp:        time.Duration(sr.RoundTimeStamp.Unix()),
	}

<<<<<<< HEAD
	sr.outportHandler.SaveRoundsInfo([]types.RoundInfo{roundInfo})
=======
	sr.indexer.SaveRoundsInfo([]*indexer.RoundInfo{roundInfo})
>>>>>>> 55aa2d37
}

func (sr *subroundStartRound) generateNextConsensusGroup(roundIndex int64) error {
	currentHeader := sr.Blockchain().GetCurrentBlockHeader()
	if check.IfNil(currentHeader) {
		currentHeader = sr.Blockchain().GetGenesisHeader()
		if check.IfNil(currentHeader) {
			return spos.ErrNilHeader
		}
	}

	randomSeed := currentHeader.GetRandSeed()

	log.Debug("random source for the next consensus group",
		"rand", randomSeed)

	shardId := sr.ShardCoordinator().SelfId()

	nextConsensusGroup, err := sr.GetNextConsensusGroup(
		randomSeed,
		uint64(sr.RoundIndex),
		shardId,
		sr.NodesCoordinator(),
		currentHeader.GetEpoch(),
	)
	if err != nil {
		return err
	}

	log.Trace("consensus group is formed by next validators:",
		"round", roundIndex)

	for i := 0; i < len(nextConsensusGroup); i++ {
		log.Trace(core.GetTrimmedPk(hex.EncodeToString([]byte(nextConsensusGroup[i]))))
	}

	sr.SetConsensusGroup(nextConsensusGroup)

	return nil
}

// EpochStartPrepare wis called when an epoch start event is observed, but not yet confirmed/committed.
// Some components may need to do initialisation on this event
func (sr *subroundStartRound) EpochStartPrepare(metaHdr data.HeaderHandler, _ data.BodyHandler) {
	log.Trace(fmt.Sprintf("epoch %d start prepare in consensus", metaHdr.GetEpoch()))
}

// EpochStartAction is called upon a start of epoch event.
func (sr *subroundStartRound) EpochStartAction(hdr data.HeaderHandler) {
	log.Trace(fmt.Sprintf("epoch %d start action in consensus", hdr.GetEpoch()))

	sr.changeEpoch(hdr.GetEpoch())
}

func (sr *subroundStartRound) changeEpoch(currentEpoch uint32) {
	epochNodes, err := sr.NodesCoordinator().GetConsensusWhitelistedNodes(currentEpoch)
	if err != nil {
		panic(fmt.Sprintf("consensus changing epoch failed with error %s", err.Error()))
	}

	sr.SetEligibleList(epochNodes)
}

// NotifyOrder returns the notification order for a start of epoch event
func (sr *subroundStartRound) NotifyOrder() uint32 {
	return core.ConsensusOrder
}<|MERGE_RESOLUTION|>--- conflicted
+++ resolved
@@ -6,17 +6,12 @@
 	"sync"
 	"time"
 
-	elasticIndexer "github.com/ElrondNetwork/elastic-indexer-go"
 	"github.com/ElrondNetwork/elrond-go/consensus/spos"
 	"github.com/ElrondNetwork/elrond-go/core"
 	"github.com/ElrondNetwork/elrond-go/core/check"
 	"github.com/ElrondNetwork/elrond-go/data"
-<<<<<<< HEAD
 	"github.com/ElrondNetwork/elrond-go/outport"
-	"github.com/ElrondNetwork/elrond-go/outport/types"
-=======
 	"github.com/ElrondNetwork/elrond-go/data/indexer"
->>>>>>> 55aa2d37
 )
 
 // subroundStartRound defines the data needed by the subround StartRound
@@ -27,11 +22,7 @@
 	executeStoredMessages         func()
 	resetConsensusMessages        func()
 
-<<<<<<< HEAD
 	outportHandler outport.OutportHandler
-=======
-	indexer spos.ConsensusDataIndexer
->>>>>>> 55aa2d37
 }
 
 // NewSubroundStartRound creates a subroundStartRound object
@@ -54,12 +45,8 @@
 		processingThresholdPercentage: processingThresholdPercentage,
 		executeStoredMessages:         executeStoredMessages,
 		resetConsensusMessages:        resetConsensusMessages,
-<<<<<<< HEAD
 		outportHandler:                outport.NewNilOutport(),
 		outportMutex:                  sync.RWMutex{},
-=======
-		indexer:                       elasticIndexer.NewNilIndexer(),
->>>>>>> 55aa2d37
 	}
 	srStartRound.Job = srStartRound.doStartRoundJob
 	srStartRound.Check = srStartRound.doStartRoundConsensusCheck
@@ -84,17 +71,11 @@
 	return err
 }
 
-<<<<<<< HEAD
 // SetOutportHandler method set outport handler
 func (sr *subroundStartRound) SetOutportHandler(outportHandler outport.OutportHandler) {
 	sr.outportMutex.Lock()
 	sr.outportHandler = outportHandler
 	sr.outportMutex.Unlock()
-=======
-// SetIndexer method set indexer
-func (sr *subroundStartRound) SetIndexer(indexer spos.ConsensusDataIndexer) {
-	sr.indexer = indexer
->>>>>>> 55aa2d37
 }
 
 // doStartRoundJob method does the job of the subround StartRound
@@ -259,11 +240,7 @@
 
 	round := sr.RoundHandler().Index()
 
-<<<<<<< HEAD
-	roundInfo := types.RoundInfo{
-=======
 	roundInfo := &indexer.RoundInfo{
->>>>>>> 55aa2d37
 		Index:            uint64(round),
 		SignersIndexes:   signersIndexes,
 		BlockWasProposed: false,
@@ -271,11 +248,7 @@
 		Timestamp:        time.Duration(sr.RoundTimeStamp.Unix()),
 	}
 
-<<<<<<< HEAD
-	sr.outportHandler.SaveRoundsInfo([]types.RoundInfo{roundInfo})
-=======
-	sr.indexer.SaveRoundsInfo([]*indexer.RoundInfo{roundInfo})
->>>>>>> 55aa2d37
+	sr.outportHandler.SaveRoundsInfo([]*indexer.RoundInfo{roundInfo})
 }
 
 func (sr *subroundStartRound) generateNextConsensusGroup(roundIndex int64) error {
