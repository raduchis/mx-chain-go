package factory

import (
	"github.com/ElrondNetwork/elrond-go/hashing"
	"github.com/ElrondNetwork/elrond-go/hashing/blake2b"
	"github.com/ElrondNetwork/elrond-go/hashing/keccak"
	"github.com/ElrondNetwork/elrond-go/hashing/sha256"
)

// NewHasher will return a new instance of hasher based on the value stored in config
func NewHasher(name string) (hashing.Hasher, error) {
	switch name {
	case "sha256":
<<<<<<< HEAD
		return sha256.NewSha256(), nil
=======
		return sha256.Sha256{}, nil
	case "keccak":
		return keccak.Keccak{}, nil
>>>>>>> 4705efa7
	case "blake2b":
		return blake2b.NewBlake2b(), nil
	}

	return nil, ErrNoHasherInConfig
}<|MERGE_RESOLUTION|>--- conflicted
+++ resolved
@@ -11,13 +11,9 @@
 func NewHasher(name string) (hashing.Hasher, error) {
 	switch name {
 	case "sha256":
-<<<<<<< HEAD
 		return sha256.NewSha256(), nil
-=======
-		return sha256.Sha256{}, nil
 	case "keccak":
-		return keccak.Keccak{}, nil
->>>>>>> 4705efa7
+		return keccak.NewKeccak(), nil
 	case "blake2b":
 		return blake2b.NewBlake2b(), nil
 	}
