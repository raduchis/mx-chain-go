package process

import (
	"github.com/ElrondNetwork/elrond-go/core/check"
	"github.com/ElrondNetwork/elrond-go/vm"
	vmcommon "github.com/ElrondNetwork/elrond-vm-common"
)

type systemVM struct {
	systemEI        vm.ContextHandler
	vmType          []byte
	systemContracts vm.SystemSCContainer
}

// NewSystemVM instantiates the system VM which is capable of running in protocol smart contracts
func NewSystemVM(
	systemEI vm.ContextHandler,
	systemContracts vm.SystemSCContainer,
	vmType []byte,
) (*systemVM, error) {
	if check.IfNil(systemEI) {
		return nil, vm.ErrNilSystemEnvironmentInterface
	}
	if check.IfNil(systemContracts) {
		return nil, vm.ErrNilSystemContractsContainer
	}
<<<<<<< HEAD
	if len(vmType) == 0 {
=======
	if len(vmType) == 0 { // no need for nil check, len() for nil returns 0
>>>>>>> 5f494e06
		return nil, vm.ErrNilVMType
	}

	sVm := &systemVM{
		systemEI:        systemEI,
		systemContracts: systemContracts,
		vmType:          make([]byte, len(vmType)),
	}
	copy(sVm.vmType, vmType)

	return sVm, nil
}

// RunSmartContractCreate creates and saves a new smart contract to the trie
func (s *systemVM) RunSmartContractCreate(input *vmcommon.ContractCreateInput) (*vmcommon.VMOutput, error) {
	if input == nil {
		return nil, vm.ErrInputArgsIsNil
	}
	if input.CallerAddr == nil {
		return nil, vm.ErrInputCallerAddrIsNil
	}

	s.systemEI.CleanCache()
	s.systemEI.SetSCAddress(input.CallerAddr)

	contract, err := s.systemContracts.Get(input.CallerAddr)
	if err != nil {
		return nil, vm.ErrUnknownSystemSmartContract
	}

	deployInput := &vmcommon.ContractCallInput{
		VMInput:       input.VMInput,
		RecipientAddr: input.CallerAddr,
		Function:      "_init",
	}

	returnCode := contract.Execute(deployInput)

	s.systemEI.AddCode(input.CallerAddr, input.ContractCode)

	vmOutput := s.systemEI.CreateVMOutput()
	vmOutput.ReturnCode = returnCode

	return vmOutput, nil
}

// RunSmartContractCall executes a smart contract according to the input
func (s *systemVM) RunSmartContractCall(input *vmcommon.ContractCallInput) (*vmcommon.VMOutput, error) {
	s.systemEI.CleanCache()
	s.systemEI.SetSCAddress(input.RecipientAddr)
	s.systemEI.AddTxValueToSmartContract(input.CallValue, input.RecipientAddr)

	contract, err := s.systemContracts.Get(input.RecipientAddr)
	if err != nil {
		return nil, vm.ErrUnknownSystemSmartContract
	}

	if input.Function == "_init" {
		return &vmcommon.VMOutput{ReturnCode: vmcommon.UserError}, nil
	}

	returnCode := contract.Execute(input)

	vmOutput := s.systemEI.CreateVMOutput()
	vmOutput.ReturnCode = returnCode

	return vmOutput, nil
}<|MERGE_RESOLUTION|>--- conflicted
+++ resolved
@@ -24,11 +24,7 @@
 	if check.IfNil(systemContracts) {
 		return nil, vm.ErrNilSystemContractsContainer
 	}
-<<<<<<< HEAD
-	if len(vmType) == 0 {
-=======
 	if len(vmType) == 0 { // no need for nil check, len() for nil returns 0
->>>>>>> 5f494e06
 		return nil, vm.ErrNilVMType
 	}
 
