--- conflicted
+++ resolved
@@ -30,11 +30,8 @@
 	GetAllStateCalled             func(address []byte) (map[string][]byte, error)
 	IsPayableCalled               func(address []byte) (bool, error)
 	NumberOfShardsCalled          func() uint32
-<<<<<<< HEAD
+	GetCodeCalled                 func(account vmcommon.UserAccountHandler) []byte
 	CloseCalled                   func() error
-=======
-	GetCodeCalled                 func(account vmcommon.UserAccountHandler) []byte
->>>>>>> 94717e3d
 }
 
 // AccountExists -
