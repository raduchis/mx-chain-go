package vm

import (
	"math/big"

	"github.com/multiversx/mx-chain-core-go/data"
	vmcommon "github.com/multiversx/mx-chain-vm-common-go"
)

// SystemSmartContract interface defines the function a system smart contract should have
type SystemSmartContract interface {
	Execute(args *vmcommon.ContractCallInput) vmcommon.ReturnCode
	CanUseContract() bool
	SetNewGasCost(gasCost GasCost)
	IsInterfaceNil() bool
}

// SystemSCContainerFactory defines the functionality to create a system smart contract container
type SystemSCContainerFactory interface {
	CreateForGenesis() (SystemSCContainer, error)
	Create() (SystemSCContainer, error)
	IsInterfaceNil() bool
}

// SystemSCContainer defines a system smart contract holder data type with basic functionality
type SystemSCContainer interface {
	Get(key []byte) (SystemSmartContract, error)
	Add(key []byte, val SystemSmartContract) error
	Replace(key []byte, val SystemSmartContract) error
	Remove(key []byte)
	Len() int
	Keys() [][]byte
	IsInterfaceNil() bool
}

// SystemEI defines the environment interface system smart contract can use
type SystemEI interface {
	ExecuteOnDestContext(destination []byte, sender []byte, value *big.Int, input []byte) (*vmcommon.VMOutput, error)
	DeploySystemSC(baseContract []byte, newAddress []byte, ownerAddress []byte, initFunction string, value *big.Int, input [][]byte) (vmcommon.ReturnCode, error)
	Transfer(destination []byte, sender []byte, value *big.Int, input []byte, gasLimit uint64) error
	SendGlobalSettingToAll(sender []byte, input []byte)
	GetBalance(addr []byte) *big.Int
	SetStorage(key []byte, value []byte)
	SetStorageForAddress(address []byte, key []byte, value []byte)
	AddReturnMessage(msg string)
	AddLogEntry(entry *vmcommon.LogEntry)
	GetStorage(key []byte) []byte
	GetStorageFromAddress(address []byte, key []byte) []byte
	Finish(value []byte)
	UseGas(gasToConsume uint64) error
	GasLeft() uint64
	BlockChainHook() BlockchainHook
	CryptoHook() vmcommon.CryptoHook
	IsValidator(blsKey []byte) bool
	StatusFromValidatorStatistics(blsKey []byte) string
	CanUnJail(blsKey []byte) bool
	IsBadRating(blsKey []byte) bool
	CleanStorageUpdates()
<<<<<<< HEAD
	ParseCallData(data string) (string, [][]byte, error)
=======
	GetTotalSentToUser(dest []byte) *big.Int
	GetLogs() []*vmcommon.LogEntry
>>>>>>> 54146466

	IsInterfaceNil() bool
}

// EconomicsHandler defines the methods to get data from the economics component
type EconomicsHandler interface {
	GenesisTotalSupply() *big.Int
	IsInterfaceNil() bool
}

// ContextHandler defines the methods needed to execute system smart contracts
type ContextHandler interface {
	SystemEI

	GetContract(address []byte) (SystemSmartContract, error)
	SetSystemSCContainer(scContainer SystemSCContainer) error
	CreateVMOutput() *vmcommon.VMOutput
	CleanCache()
	SetSCAddress(addr []byte)
	AddCode(addr []byte, code []byte)
	AddTxValueToSmartContract(value *big.Int, scAddress []byte)
	SetGasProvided(gasProvided uint64)
	GetReturnMessage() string
}

// MessageSignVerifier is used to verify if message was signed with given public key
type MessageSignVerifier interface {
	Verify(message []byte, signedMessage []byte, pubKey []byte) error
	IsInterfaceNil() bool
}

// ArgumentsParser defines the functionality to parse transaction data into arguments and code for smart contracts
type ArgumentsParser interface {
	ParseData(data string) (string, [][]byte, error)
	IsInterfaceNil() bool
}

// NodesConfigProvider defines the functionality which is needed for nodes config in system smart contracts
type NodesConfigProvider interface {
	MinNumberOfNodes() uint32
	MinNumberOfNodesWithHysteresis() uint32
	IsInterfaceNil() bool
}

// EpochNotifier can notify upon an epoch change and provide the current epoch
type EpochNotifier interface {
	RegisterNotifyHandler(handler vmcommon.EpochSubscriberHandler)
	CurrentEpoch() uint32
	CheckEpoch(header data.HeaderHandler)
	IsInterfaceNil() bool
}

// BlockchainHook is the interface for VM blockchain callbacks
type BlockchainHook interface {
	GetStorageData(accountAddress []byte, index []byte) ([]byte, uint32, error)
	CurrentNonce() uint64
	CurrentRound() uint64
	CurrentEpoch() uint32
	GetUserAccount(address []byte) (vmcommon.UserAccountHandler, error)
	GetCode(account vmcommon.UserAccountHandler) []byte
	GetShardOfAddress(address []byte) uint32
	IsSmartContract(address []byte) bool
	IsPayable(sndAddress []byte, recvAddress []byte) (bool, error)
	NumberOfShards() uint32
	CurrentRandomSeed() []byte
	Close() error
	GetSnapshot() int
	RevertToSnapshot(snapshot int) error
	IsBuiltinFunctionName(functionName string) bool
}<|MERGE_RESOLUTION|>--- conflicted
+++ resolved
@@ -56,12 +56,9 @@
 	CanUnJail(blsKey []byte) bool
 	IsBadRating(blsKey []byte) bool
 	CleanStorageUpdates()
-<<<<<<< HEAD
 	ParseCallData(data string) (string, [][]byte, error)
-=======
 	GetTotalSentToUser(dest []byte) *big.Int
 	GetLogs() []*vmcommon.LogEntry
->>>>>>> 54146466
 
 	IsInterfaceNil() bool
 }
