package vm

import (
	"math/big"

	"github.com/multiversx/mx-chain-core-go/data"
	vmcommon "github.com/multiversx/mx-chain-vm-common-go"
)

// SystemSmartContract interface defines the function a system smart contract should have
type SystemSmartContract interface {
	Execute(args *vmcommon.ContractCallInput) vmcommon.ReturnCode
	CanUseContract() bool
	SetNewGasCost(gasCost GasCost)
	IsInterfaceNil() bool
}

// SystemSCContainerFactory defines the functionality to create a system smart contract container
type SystemSCContainerFactory interface {
	CreateForGenesis() (SystemSCContainer, error)
	Create() (SystemSCContainer, error)
	IsInterfaceNil() bool
}

// SystemSCContainer defines a system smart contract holder data type with basic functionality
type SystemSCContainer interface {
	Get(key []byte) (SystemSmartContract, error)
	Add(key []byte, val SystemSmartContract) error
	Replace(key []byte, val SystemSmartContract) error
	Remove(key []byte)
	Len() int
	Keys() [][]byte
	IsInterfaceNil() bool
}

// SystemEI defines the environment interface system smart contract can use
type SystemEI interface {
	ExecuteOnDestContext(destination []byte, sender []byte, value *big.Int, input []byte) (*vmcommon.VMOutput, error)
	DeploySystemSC(baseContract []byte, newAddress []byte, ownerAddress []byte, initFunction string, value *big.Int, input [][]byte) (vmcommon.ReturnCode, error)
<<<<<<< HEAD
	Transfer(destination []byte, sender []byte, value *big.Int, input []byte, gasLimit uint64) error
	ProcessBuiltInFunction(destination []byte, sender []byte, value *big.Int, input []byte, gasLimit uint64) error
=======
	Transfer(destination []byte, sender []byte, value *big.Int, input []byte, gasLimit uint64)
>>>>>>> c3a1bf94
	SendGlobalSettingToAll(sender []byte, input []byte)
	GetBalance(addr []byte) *big.Int
	SetStorage(key []byte, value []byte)
	SetStorageForAddress(address []byte, key []byte, value []byte)
	AddReturnMessage(msg string)
	AddLogEntry(entry *vmcommon.LogEntry)
	GetStorage(key []byte) []byte
	GetStorageFromAddress(address []byte, key []byte) []byte
	Finish(value []byte)
	UseGas(gasToConsume uint64) error
	GasLeft() uint64
	BlockChainHook() BlockchainHook
	CryptoHook() vmcommon.CryptoHook
	IsValidator(blsKey []byte) bool
	StatusFromValidatorStatistics(blsKey []byte) string
	CanUnJail(blsKey []byte) bool
	IsBadRating(blsKey []byte) bool
	CleanStorageUpdates()
	GetTotalSentToUser(dest []byte) *big.Int
	GetLogs() []*vmcommon.LogEntry
	SetOwnerOperatingOnAccount(newOwner []byte) error
	UpdateCodeDeployerAddress(scAddress string, newOwner []byte) error
	ProcessBuiltInFunction(sender, destination []byte, function string, arguments [][]byte) (*vmcommon.VMOutput, error)

	IsInterfaceNil() bool
}

// EconomicsHandler defines the methods to get data from the economics component
type EconomicsHandler interface {
	GenesisTotalSupply() *big.Int
	IsInterfaceNil() bool
}

// NodesCoordinator defines the methods needed about nodes in system SCs from nodes coordinator
type NodesCoordinator interface {
	GetNumTotalEligible() uint64
	IsInterfaceNil() bool
}

// ContextHandler defines the methods needed to execute system smart contracts
type ContextHandler interface {
	SystemEI

	GetContract(address []byte) (SystemSmartContract, error)
	SetSystemSCContainer(scContainer SystemSCContainer) error
	CreateVMOutput() *vmcommon.VMOutput
	CleanCache()
	SetSCAddress(addr []byte)
	AddCode(addr []byte, code []byte)
	AddTxValueToSmartContract(value *big.Int, scAddress []byte)
	SetGasProvided(gasProvided uint64)
	GetReturnMessage() string
}

// MessageSignVerifier is used to verify if message was signed with given public key
type MessageSignVerifier interface {
	Verify(message []byte, signedMessage []byte, pubKey []byte) error
	IsInterfaceNil() bool
}

// ArgumentsParser defines the functionality to parse transaction data into arguments and code for smart contracts
type ArgumentsParser interface {
	ParseData(data string) (string, [][]byte, error)
	IsInterfaceNil() bool
}

// NodesConfigProvider defines the functionality which is needed for nodes config in system smart contracts
type NodesConfigProvider interface {
	MinNumberOfNodes() uint32
	MinNumberOfNodesWithHysteresis() uint32
	IsInterfaceNil() bool
}

// EpochNotifier can notify upon an epoch change and provide the current epoch
type EpochNotifier interface {
	RegisterNotifyHandler(handler vmcommon.EpochSubscriberHandler)
	CurrentEpoch() uint32
	CheckEpoch(header data.HeaderHandler)
	IsInterfaceNil() bool
}

// BlockchainHook is the interface for VM blockchain callbacks
type BlockchainHook interface {
	GetStorageData(accountAddress []byte, index []byte) ([]byte, uint32, error)
	CurrentNonce() uint64
	CurrentRound() uint64
	CurrentEpoch() uint32
	GetUserAccount(address []byte) (vmcommon.UserAccountHandler, error)
	GetCode(account vmcommon.UserAccountHandler) []byte
	GetShardOfAddress(address []byte) uint32
	IsSmartContract(address []byte) bool
	IsPayable(sndAddress []byte, recvAddress []byte) (bool, error)
	NumberOfShards() uint32
	CurrentRandomSeed() []byte
	Close() error
	GetSnapshot() int
	RevertToSnapshot(snapshot int) error
	IsBuiltinFunctionName(functionName string) bool
	ProcessBuiltInFunction(input *vmcommon.ContractCallInput) (*vmcommon.VMOutput, error)
<<<<<<< HEAD
	IsInterfaceNil() bool
=======
>>>>>>> c3a1bf94
}<|MERGE_RESOLUTION|>--- conflicted
+++ resolved
@@ -37,12 +37,7 @@
 type SystemEI interface {
 	ExecuteOnDestContext(destination []byte, sender []byte, value *big.Int, input []byte) (*vmcommon.VMOutput, error)
 	DeploySystemSC(baseContract []byte, newAddress []byte, ownerAddress []byte, initFunction string, value *big.Int, input [][]byte) (vmcommon.ReturnCode, error)
-<<<<<<< HEAD
-	Transfer(destination []byte, sender []byte, value *big.Int, input []byte, gasLimit uint64) error
-	ProcessBuiltInFunction(destination []byte, sender []byte, value *big.Int, input []byte, gasLimit uint64) error
-=======
 	Transfer(destination []byte, sender []byte, value *big.Int, input []byte, gasLimit uint64)
->>>>>>> c3a1bf94
 	SendGlobalSettingToAll(sender []byte, input []byte)
 	GetBalance(addr []byte) *big.Int
 	SetStorage(key []byte, value []byte)
@@ -142,8 +137,5 @@
 	RevertToSnapshot(snapshot int) error
 	IsBuiltinFunctionName(functionName string) bool
 	ProcessBuiltInFunction(input *vmcommon.ContractCallInput) (*vmcommon.VMOutput, error)
-<<<<<<< HEAD
 	IsInterfaceNil() bool
-=======
->>>>>>> c3a1bf94
 }