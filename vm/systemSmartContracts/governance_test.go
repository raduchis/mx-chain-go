--- conflicted
+++ resolved
@@ -348,6 +348,742 @@
 			return nil
 		},
 	}
+	voteArgs := [][]byte{
+		proposalIdentifier,
+		[]byte("wrong vote"),
+	}
+	gsc, _ := NewGovernanceContract(args)
+	callInput := createVMInput(big.NewInt(0), "vote", callerAddress, vm.GovernanceSCAddress, voteArgs)
+	retCode := gsc.Execute(callInput)
+	require.Equal(t, vmcommon.UserError, retCode)
+	require.Contains(t, returnMessage, errInvalidVoteSubstr)
+}
+
+func TestGovernanceContract_ValidatorVoteInvalidDelegated(t *testing.T) {
+	t.Parallel()
+
+	returnMessage := ""
+	errInvalidVoteSubstr := "invalid delegator address"
+	callerAddress := vm.FirstDelegationSCAddress
+	proposalIdentifier := bytes.Repeat([]byte("a"), commitHashLength)
+
+	args := createMockGovernanceArgs()
+
+	generalProposal := &GeneralProposal{
+		CommitHash:     proposalIdentifier,
+		StartVoteNonce: 10,
+		EndVoteNonce:   15,
+	}
+	args.Eei = &mock.SystemEIStub{
+		GetStorageCalled: func(key []byte) []byte {
+			if bytes.Equal(key, append([]byte(proposalPrefix), proposalIdentifier...)) {
+				proposalBytes, _ := args.Marshalizer.Marshal(generalProposal)
+				return proposalBytes
+			}
+
+			return nil
+		},
+		BlockChainHookCalled: func() vm.BlockchainHook {
+			return &mock.BlockChainHookStub{
+				CurrentNonceCalled: func() uint64 {
+					return 14
+				},
+			}
+		},
+		AddReturnMessageCalled: func(msg string) {
+			returnMessage = msg
+		},
+	}
+	voteArgs := [][]byte{
+		proposalIdentifier,
+		[]byte("yes"),
+		[]byte("delegatedToWrongAddress"),
+		big.NewInt(1000).Bytes(),
+	}
+
+	gsc, _ := NewGovernanceContract(args)
+	callInput := createVMInput(big.NewInt(0), "delegateVote", callerAddress, vm.GovernanceSCAddress, voteArgs)
+	retCode := gsc.Execute(callInput)
+	require.Equal(t, vmcommon.UserError, retCode)
+	require.Contains(t, returnMessage, errInvalidVoteSubstr)
+}
+
+func TestGovernanceContract_ValidatorVoteComputePowerError(t *testing.T) {
+	t.Parallel()
+
+	returnMessage := ""
+	errInvalidVoteSubstr := "could not return total stake for the provided address"
+	callerAddress := []byte("address")
+	proposalIdentifier := bytes.Repeat([]byte("a"), commitHashLength)
+
+	args := createMockGovernanceArgs()
+
+	generalProposal := &GeneralProposal{
+		CommitHash:     proposalIdentifier,
+		StartVoteNonce: 10,
+		EndVoteNonce:   15,
+	}
+	args.Eei = &mock.SystemEIStub{
+		GetStorageCalled: func(key []byte) []byte {
+			if bytes.Equal(key, append([]byte(proposalPrefix), proposalIdentifier...)) {
+				proposalBytes, _ := args.Marshalizer.Marshal(generalProposal)
+				return proposalBytes
+			}
+
+			return nil
+		},
+		GetStorageFromAddressCalled: func(_ []byte, _ []byte) []byte {
+			return []byte("invalid proposal bytes")
+		},
+		BlockChainHookCalled: func() vm.BlockchainHook {
+			return &mock.BlockChainHookStub{
+				CurrentNonceCalled: func() uint64 {
+					return 14
+				},
+			}
+		},
+		AddReturnMessageCalled: func(msg string) {
+			returnMessage = msg
+		},
+	}
+	voteArgs := [][]byte{
+		proposalIdentifier,
+		[]byte("yes"),
+	}
+	gsc, _ := NewGovernanceContract(args)
+	callInput := createVMInput(big.NewInt(0), "vote", callerAddress, vm.GovernanceSCAddress, voteArgs)
+	retCode := gsc.Execute(callInput)
+	require.Equal(t, vmcommon.UserError, retCode)
+	require.Contains(t, returnMessage, errInvalidVoteSubstr)
+}
+
+func TestGovernanceContract_ValidatorVoteInvalidVoteSetError(t *testing.T) {
+	t.Parallel()
+
+	mockBlsKey := []byte("bls key")
+	mockValidatorBlsKeys := [][]byte{
+		mockBlsKey,
+		mockBlsKey,
+		mockBlsKey,
+		mockBlsKey,
+	}
+
+	callerAddress := []byte("address")
+	proposalIdentifier := bytes.Repeat([]byte("a"), commitHashLength)
+	votePower := big.NewInt(100).Bytes()
+
+	args := createMockGovernanceArgs()
+
+	generalProposal := &GeneralProposal{
+		CommitHash:     proposalIdentifier,
+		StartVoteNonce: 10,
+		EndVoteNonce:   15,
+	}
+	args.Eei = &mock.SystemEIStub{
+		GetStorageCalled: func(key []byte) []byte {
+			if bytes.Equal(key, append([]byte(proposalPrefix), proposalIdentifier...)) {
+				proposalBytes, _ := args.Marshalizer.Marshal(generalProposal)
+				return proposalBytes
+			}
+			if bytes.Equal(key, append(proposalIdentifier, callerAddress...)) {
+				return []byte("invalid vote set")
+			}
+
+			return nil
+		},
+		GetStorageFromAddressCalled: func(address []byte, key []byte) []byte {
+			if bytes.Equal(address, args.ValidatorSCAddress) && bytes.Equal(key, callerAddress) {
+				auctionBytes, _ := args.Marshalizer.Marshal(&ValidatorDataV2{
+					BlsPubKeys:      mockValidatorBlsKeys,
+					TotalStakeValue: big.NewInt(0).SetBytes(votePower),
+				})
+
+				return auctionBytes
+			}
+
+			return nil
+		},
+		BlockChainHookCalled: func() vm.BlockchainHook {
+			return &mock.BlockChainHookStub{
+				CurrentNonceCalled: func() uint64 {
+					return 14
+				},
+			}
+		},
+	}
+	voteArgs := [][]byte{
+		proposalIdentifier,
+		[]byte("yes"),
+	}
+	gsc, _ := NewGovernanceContract(args)
+	callInput := createVMInput(big.NewInt(0), "vote", callerAddress, vm.GovernanceSCAddress, voteArgs)
+	retCode := gsc.Execute(callInput)
+	require.Equal(t, vmcommon.ExecutionFailed, retCode)
+}
+
+func TestGovernanceContract_DelegateVoteVoteNotEnoughPower(t *testing.T) {
+	t.Parallel()
+
+	mockBlsKey := []byte("bls key")
+	returnMessage := ""
+	errInvalidVoteSubstr := "not enough voting power to cast this vote"
+	mockValidatorBlsKeys := [][]byte{
+		mockBlsKey,
+		mockBlsKey,
+		mockBlsKey,
+		mockBlsKey,
+	}
+
+	callerAddress := vm.FirstDelegationSCAddress
+	proposalIdentifier := bytes.Repeat([]byte("a"), commitHashLength)
+	votePower := big.NewInt(100).Bytes()
+
+	args := createMockGovernanceArgs()
+
+	generalProposal := &GeneralProposal{
+		CommitHash:     proposalIdentifier,
+		StartVoteNonce: 10,
+		EndVoteNonce:   15,
+	}
+	args.Eei = &mock.SystemEIStub{
+		GetStorageCalled: func(key []byte) []byte {
+			if bytes.Equal(key, append([]byte(proposalPrefix), proposalIdentifier...)) {
+				proposalBytes, _ := args.Marshalizer.Marshal(generalProposal)
+				return proposalBytes
+			}
+
+			return nil
+		},
+		AddReturnMessageCalled: func(msg string) {
+			returnMessage = msg
+		},
+		GetStorageFromAddressCalled: func(address []byte, key []byte) []byte {
+			if bytes.Equal(address, args.ValidatorSCAddress) && bytes.Equal(key, callerAddress) {
+				auctionBytes, _ := args.Marshalizer.Marshal(&ValidatorDataV2{
+					BlsPubKeys:      mockValidatorBlsKeys,
+					TotalStakeValue: big.NewInt(0).SetBytes(votePower),
+				})
+
+				return auctionBytes
+			}
+			if bytes.Equal(address, vm.DelegationManagerSCAddress) && bytes.Equal(key, []byte(delegationContractsList)) {
+				contractList := &DelegationContractList{}
+				marshaledData, _ := args.Marshalizer.Marshal(contractList)
+				return marshaledData
+			}
+
+			return nil
+		},
+		BlockChainHookCalled: func() vm.BlockchainHook {
+			return &mock.BlockChainHookStub{
+				CurrentNonceCalled: func() uint64 {
+					return 14
+				},
+			}
+		},
+	}
+
+	voteArgs := [][]byte{
+		proposalIdentifier,
+		[]byte("yes"),
+		big.NewInt(100000).Bytes(),
+		callerAddress,
+	}
+	gsc, _ := NewGovernanceContract(args)
+
+	callInput := createVMInput(big.NewInt(0), "delegateVote", callerAddress, vm.GovernanceSCAddress, voteArgs)
+	retCode := gsc.Execute(callInput)
+	require.Equal(t, vmcommon.UserError, retCode)
+	require.Contains(t, returnMessage, errInvalidVoteSubstr)
+}
+
+func TestGovernanceContract_DelegateVoteSuccess(t *testing.T) {
+	t.Parallel()
+
+	mockBlsKey := []byte("bls key")
+	mockValidatorBlsKeys := [][]byte{
+		mockBlsKey,
+		mockBlsKey,
+		mockBlsKey,
+		mockBlsKey,
+	}
+
+	callerAddress := vm.FirstDelegationSCAddress
+	proposalIdentifier := bytes.Repeat([]byte("a"), commitHashLength)
+	votePower := big.NewInt(100)
+
+	args := createMockGovernanceArgs()
+
+	generalProposal := &GeneralProposal{
+		CommitHash:     proposalIdentifier,
+		StartVoteNonce: 10,
+		EndVoteNonce:   15,
+		Yes:            big.NewInt(10),
+	}
+	args.Eei = &mock.SystemEIStub{
+		GetStorageCalled: func(key []byte) []byte {
+			if bytes.Equal(key, append([]byte(proposalPrefix), proposalIdentifier...)) {
+				proposalBytes, _ := args.Marshalizer.Marshal(generalProposal)
+				return proposalBytes
+			}
+
+			return nil
+		},
+		GetStorageFromAddressCalled: func(address []byte, key []byte) []byte {
+			if bytes.Equal(address, args.ValidatorSCAddress) && bytes.Equal(key, callerAddress) {
+				auctionBytes, _ := args.Marshalizer.Marshal(&ValidatorDataV2{
+					BlsPubKeys:      mockValidatorBlsKeys,
+					TotalStakeValue: big.NewInt(0).Set(votePower),
+				})
+
+				return auctionBytes
+			}
+			if bytes.Equal(address, vm.DelegationManagerSCAddress) && bytes.Equal(key, []byte(delegationContractsList)) {
+				contractList := &DelegationContractList{}
+				marshaledData, _ := args.Marshalizer.Marshal(contractList)
+				return marshaledData
+			}
+
+			return nil
+		},
+		BlockChainHookCalled: func() vm.BlockchainHook {
+			return &mock.BlockChainHookStub{
+				CurrentNonceCalled: func() uint64 {
+					return 14
+				},
+			}
+		},
+	}
+
+	voteArgs := [][]byte{
+		proposalIdentifier,
+		[]byte("yes"),
+		big.NewInt(10).Bytes(),
+		callerAddress,
+	}
+	gsc, _ := NewGovernanceContract(args)
+
+	callInput := createVMInput(big.NewInt(0), "delegateVote", callerAddress, vm.GovernanceSCAddress, voteArgs)
+	retCode := gsc.Execute(callInput)
+	require.Equal(t, vmcommon.Ok, retCode)
+}
+
+func TestGovernanceContract_ValidatorVote(t *testing.T) {
+	t.Parallel()
+
+	mockBlsKey := []byte("bls key")
+	mockValidatorBlsKeys := [][]byte{
+		mockBlsKey,
+		mockBlsKey,
+		mockBlsKey,
+		mockBlsKey,
+	}
+
+	callerAddress := []byte("address")
+	proposalIdentifier := bytes.Repeat([]byte("a"), commitHashLength)
+	votePower := big.NewInt(10)
+	proposalKey := append([]byte(proposalPrefix), proposalIdentifier...)
+	voteItemKey := append(proposalKey, callerAddress...)
+
+	finalVoteSet := &VoteSet{}
+	finalProposal := &GeneralProposal{}
+
+	args := createMockGovernanceArgs()
+
+	generalProposal := &GeneralProposal{
+		CommitHash:     proposalIdentifier,
+		StartVoteNonce: 10,
+		EndVoteNonce:   15,
+		Yes:            big.NewInt(0),
+	}
+	args.Eei = &mock.SystemEIStub{
+		GetStorageCalled: func(key []byte) []byte {
+			if bytes.Equal(key, append([]byte(proposalPrefix), proposalIdentifier...)) {
+				proposalBytes, _ := args.Marshalizer.Marshal(generalProposal)
+				return proposalBytes
+			}
+			if bytes.Equal(key, append([]byte(stakeLockPrefix), callerAddress...)) {
+				return big.NewInt(10).Bytes()
+			}
+
+			return nil
+		},
+		GetStorageFromAddressCalled: func(address []byte, key []byte) []byte {
+			if bytes.Equal(address, args.ValidatorSCAddress) && bytes.Equal(key, callerAddress) {
+				auctionBytes, _ := args.Marshalizer.Marshal(&ValidatorDataV2{
+					BlsPubKeys:      mockValidatorBlsKeys,
+					TotalStakeValue: big.NewInt(100),
+				})
+
+				return auctionBytes
+			}
+			if bytes.Equal(address, vm.DelegationManagerSCAddress) && bytes.Equal(key, []byte(delegationContractsList)) {
+				contractList := &DelegationContractList{Addresses: [][]byte{vm.FirstDelegationSCAddress}}
+				marshaledData, _ := args.Marshalizer.Marshal(contractList)
+				return marshaledData
+			}
+
+			return nil
+		},
+
+		SetStorageCalled: func(key []byte, value []byte) {
+			if bytes.Equal(key, voteItemKey) {
+				_ = args.Marshalizer.Unmarshal(finalVoteSet, value)
+			}
+			if bytes.Equal(key, proposalKey) {
+				_ = args.Marshalizer.Unmarshal(finalProposal, value)
+			}
+		},
+		BlockChainHookCalled: func() vm.BlockchainHook {
+			return &mock.BlockChainHookStub{
+				CurrentNonceCalled: func() uint64 {
+					return 14
+				},
+			}
+		},
+	}
+
+	voteArgs := [][]byte{
+		proposalIdentifier,
+		[]byte("yes"),
+	}
+	gsc, _ := NewGovernanceContract(args)
+	callInput := createVMInput(big.NewInt(0), "vote", callerAddress, vm.GovernanceSCAddress, voteArgs)
+	retCode := gsc.Execute(callInput)
+	require.Equal(t, vmcommon.Ok, retCode)
+	require.Equal(t, votePower, finalProposal.Yes)
+	require.Equal(t, 1, len(finalProposal.Votes))
+	require.Equal(t, votePower, finalVoteSet.TotalYes)
+	require.Equal(t, votePower, finalVoteSet.UsedPower)
+	require.Equal(t, big.NewInt(0), finalVoteSet.UsedBalance)
+}
+
+func TestGovernanceContract_ValidatorVoteTwice(t *testing.T) {
+	t.Parallel()
+
+	callerAddress := []byte("address")
+	proposalIdentifier := bytes.Repeat([]byte("a"), commitHashLength)
+
+	args := createMockGovernanceArgs()
+
+	generalProposal := &GeneralProposal{
+		CommitHash:     proposalIdentifier,
+		StartVoteNonce: 10,
+		EndVoteNonce:   15,
+		Yes:            big.NewInt(0),
+	}
+	args.Eei = &mock.SystemEIStub{
+		GetStorageCalled: func(key []byte) []byte {
+			if bytes.Equal(key, append([]byte(proposalPrefix), proposalIdentifier...)) {
+				proposalBytes, _ := args.Marshalizer.Marshal(generalProposal)
+				return proposalBytes
+			}
+			if bytes.Equal(key, append(proposalIdentifier, callerAddress...)) {
+				voteSetBytes, _ := args.Marshalizer.Marshal(&VoteSet{VoteItems: []*VoteDetails{{Value: 0}}})
+				return voteSetBytes
+			}
+
+			return nil
+		},
+		BlockChainHookCalled: func() vm.BlockchainHook {
+			return &mock.BlockChainHookStub{
+				CurrentNonceCalled: func() uint64 {
+					return 14
+				},
+			}
+		},
+		AddReturnMessageCalled: func(msg string) {
+			require.Equal(t, msg, "vote only once")
+		},
+	}
+
+	voteArgs := [][]byte{
+		proposalIdentifier,
+		[]byte("yes"),
+	}
+	gsc, _ := NewGovernanceContract(args)
+	callInput := createVMInput(big.NewInt(0), "vote", callerAddress, vm.GovernanceSCAddress, voteArgs)
+	retCode := gsc.Execute(callInput)
+	require.Equal(t, vmcommon.UserError, retCode)
+}
+
+func TestGovernanceContract_DelegateVoteUserErrors(t *testing.T) {
+	t.Parallel()
+
+	args := createMockGovernanceArgs()
+
+	mockEI := &mock.SystemEIStub{}
+	args.Eei = mockEI
+
+	gsc, _ := NewGovernanceContract(args)
+	callInput := createVMInput(big.NewInt(0), "delegateVote", []byte("address"), vm.GovernanceSCAddress, nil)
+
+	retCode := gsc.Execute(callInput)
+	require.Equal(t, vmcommon.UserError, retCode)
+
+	callInput.Arguments = [][]byte{{1}, {2}, {3}, {4}}
+	callInput.CallValue = big.NewInt(10)
+	retCode = gsc.Execute(callInput)
+	require.Equal(t, vmcommon.UserError, retCode)
+	require.Equal(t, mockEI.ReturnMessage, "function is not payable")
+
+	mockEI.UseGasCalled = func(_ uint64) error {
+		return vm.ErrNotEnoughGas
+	}
+	callInput.CallValue = big.NewInt(0)
+	args.Eei = mockEI
+	retCode = gsc.Execute(callInput)
+	require.Equal(t, vmcommon.OutOfGas, retCode)
+
+	mockEI.AddReturnMessageCalled = func(msg string) {
+		require.Equal(t, msg, "only SC can call this")
+	}
+	mockEI.UseGasCalled = func(gas uint64) error {
+		return nil
+	}
+	args.Eei = mockEI
+	retCode = gsc.Execute(callInput)
+	require.Equal(t, vmcommon.UserError, retCode)
+
+	mockEI.AddReturnMessageCalled = func(msg string) {
+		require.Equal(t, msg, "invalid delegator address")
+	}
+	callInput.CallerAddr = vm.ESDTSCAddress
+	retCode = gsc.Execute(callInput)
+	require.Equal(t, vmcommon.UserError, retCode)
+
+	mockEI.AddReturnMessageCalled = func(msg string) {
+		require.Equal(t, msg, vm.ErrProposalNotFound.Error())
+	}
+	args.Eei = mockEI
+	callInput.Arguments[3] = vm.ESDTSCAddress
+	retCode = gsc.Execute(callInput)
+	require.Equal(t, vmcommon.UserError, retCode)
+
+	mockEI.GetStorageCalled = func(key []byte) []byte {
+		proposalBytes, _ := args.Marshalizer.Marshal(&GeneralProposal{})
+		return proposalBytes
+	}
+	mockEI.AddReturnMessageCalled = func(msg string) {
+		require.True(t, bytes.Contains([]byte(msg), []byte("invalid vote type option: ")))
+	}
+	args.Eei = mockEI
+	retCode = gsc.Execute(callInput)
+	require.Equal(t, vmcommon.UserError, retCode)
+}
+
+func TestGovernanceContract_ClaimFundsWrongCallValue(t *testing.T) {
+	t.Parallel()
+
+	returnMessage := ""
+	expectedErrorSubstr := "invalid callValue"
+	args := createMockGovernanceArgs()
+	args.Eei = &mock.SystemEIStub{
+		AddReturnMessageCalled: func(msg string) {
+			returnMessage = msg
+		},
+	}
+
+	gsc, _ := NewGovernanceContract(args)
+	callInput := createVMInput(big.NewInt(9), "claimFunds", vm.GovernanceSCAddress, vm.GovernanceSCAddress, nil)
+	retCode := gsc.Execute(callInput)
+	require.Equal(t, vmcommon.UserError, retCode)
+	require.Contains(t, returnMessage, expectedErrorSubstr)
+}
+
+func TestGovernanceContract_ClaimFundsWrongNumberOfArguments(t *testing.T) {
+	t.Parallel()
+
+	returnMessage := ""
+	expectedErrorSubstr := "invalid number of arguments"
+	args := createMockGovernanceArgs()
+	args.Eei = &mock.SystemEIStub{
+		AddReturnMessageCalled: func(msg string) {
+			returnMessage = msg
+		},
+	}
+
+	gsc, _ := NewGovernanceContract(args)
+	callInput := createVMInput(big.NewInt(0), "claimFunds", vm.GovernanceSCAddress, vm.GovernanceSCAddress, nil)
+	retCode := gsc.Execute(callInput)
+	require.Equal(t, vmcommon.FunctionWrongSignature, retCode)
+	require.Contains(t, returnMessage, expectedErrorSubstr)
+}
+
+func TestGovernanceContract_ClaimFundsStillLocked(t *testing.T) {
+	t.Parallel()
+
+	returnMessage := ""
+	expectedErrorSubstr := "your funds are still locked"
+	callerAddress := []byte("address")
+	proposalIdentifier := bytes.Repeat([]byte("a"), commitHashLength)
+	args := createMockGovernanceArgs()
+	args.Eei = &mock.SystemEIStub{
+		AddReturnMessageCalled: func(msg string) {
+			returnMessage = msg
+		},
+		GetStorageCalled: func(key []byte) []byte {
+			expectedKeyPrefix := append([]byte(fundsLockPrefix), proposalIdentifier...)
+			if bytes.Equal(key, append(expectedKeyPrefix, callerAddress...)) {
+				voteSetBytes, _ := args.Marshalizer.Marshal(&VoteSet{
+					UsedBalance: big.NewInt(100),
+				})
+				return voteSetBytes
+			}
+			if bytes.Equal(key, append([]byte(proposalPrefix), proposalIdentifier...)) {
+				proposalByes, _ := args.Marshalizer.Marshal(&GeneralProposal{EndVoteNonce: 100})
+				return proposalByes
+			}
+
+			return nil
+		},
+		BlockChainHookCalled: func() vm.BlockchainHook {
+			return &mock.BlockChainHookStub{
+				CurrentNonceCalled: func() uint64 {
+					return 11
+				},
+			}
+		},
+	}
+	claimArgs := [][]byte{
+		proposalIdentifier,
+	}
+
+	gsc, _ := NewGovernanceContract(args)
+	callInput := createVMInput(zero, "claimFunds", callerAddress, vm.GovernanceSCAddress, claimArgs)
+	retCode := gsc.Execute(callInput)
+	require.Equal(t, vmcommon.UserError, retCode)
+	require.Contains(t, returnMessage, expectedErrorSubstr)
+}
+
+func TestGovernanceContract_ClaimFundsNothingToClaim(t *testing.T) {
+	t.Parallel()
+
+	returnMessage := ""
+	expectedErrorSubstr := "no funds to claim for this proposal"
+	callerAddress := []byte("address")
+	proposalIdentifier := bytes.Repeat([]byte("a"), commitHashLength)
+	args := createMockGovernanceArgs()
+	args.Eei = &mock.SystemEIStub{
+		AddReturnMessageCalled: func(msg string) {
+			returnMessage = msg
+		},
+		GetStorageCalled: func(key []byte) []byte {
+			expectedKeyPrefix := append([]byte(fundsLockPrefix), proposalIdentifier...)
+			if bytes.Equal(key, append(expectedKeyPrefix, callerAddress...)) {
+				voteSetBytes, _ := args.Marshalizer.Marshal(&VoteSet{
+					UsedBalance: zero,
+				})
+				return voteSetBytes
+			}
+
+			return nil
+		},
+		BlockChainHookCalled: func() vm.BlockchainHook {
+			return &mock.BlockChainHookStub{
+				CurrentNonceCalled: func() uint64 {
+					return 11
+				},
+			}
+		},
+	}
+	claimArgs := [][]byte{
+		proposalIdentifier,
+	}
+
+	gsc, _ := NewGovernanceContract(args)
+	callInput := createVMInput(zero, "claimFunds", callerAddress, vm.GovernanceSCAddress, claimArgs)
+	retCode := gsc.Execute(callInput)
+	require.Equal(t, vmcommon.UserError, retCode)
+	require.Contains(t, returnMessage, expectedErrorSubstr)
+}
+
+func TestGovernanceContract_ClaimFunds(t *testing.T) {
+	t.Parallel()
+
+	callerAddress := []byte("address")
+	voteValue := big.NewInt(10)
+	proposalIdentifier := bytes.Repeat([]byte("a"), commitHashLength)
+
+	finalVoteSet := &VoteSet{}
+	transferFrom := make([]byte, 0)
+	transferTo := make([]byte, 0)
+	transferValue := big.NewInt(0)
+
+	args := createMockGovernanceArgs()
+	args.Eei = &mock.SystemEIStub{
+		GetStorageCalled: func(key []byte) []byte {
+			expectedKeyPrefix := append([]byte(fundsLockPrefix), proposalIdentifier...)
+			if bytes.Equal(key, append(expectedKeyPrefix, callerAddress...)) {
+				voteSetBytes, _ := args.Marshalizer.Marshal(&VoteSet{
+					UsedBalance: voteValue,
+				})
+				return voteSetBytes
+			}
+			if bytes.Equal(key, append([]byte(proposalPrefix), proposalIdentifier...)) {
+				proposalByes, _ := args.Marshalizer.Marshal(&GeneralProposal{EndVoteNonce: 100})
+				return proposalByes
+			}
+
+			return nil
+		},
+		BlockChainHookCalled: func() vm.BlockchainHook {
+			return &mock.BlockChainHookStub{
+				CurrentNonceCalled: func() uint64 {
+					return 101
+				},
+			}
+		},
+		SetStorageCalled: func(key []byte, value []byte) {
+			proposalKey := append([]byte(proposalPrefix), proposalIdentifier...)
+			if bytes.Equal(key, append(proposalKey, callerAddress...)) {
+				_ = args.Marshalizer.Unmarshal(finalVoteSet, value)
+			}
+		},
+		TransferCalled: func(destination []byte, sender []byte, value *big.Int, _ []byte, _ uint64) {
+			transferTo = destination
+			transferFrom = sender
+			transferValue.Set(value)
+		},
+	}
+	claimArgs := [][]byte{
+		proposalIdentifier,
+	}
+
+	gsc, _ := NewGovernanceContract(args)
+	callInput := createVMInput(zero, "claimFunds", callerAddress, vm.GovernanceSCAddress, claimArgs)
+	retCode := gsc.Execute(callInput)
+	require.Equal(t, vmcommon.Ok, retCode)
+	require.Equal(t, args.GovernanceSCAddress, transferFrom)
+	require.Equal(t, callerAddress, transferTo)
+	require.Equal(t, voteValue, transferValue)
+}
+
+func TestGovernanceContract_WhiteListProposal(t *testing.T) {
+	t.Parallel()
+
+	callerAddress := []byte("address")
+	finalWhitelistProposal := &WhiteListProposal{}
+	finalProposal := &GeneralProposal{}
+	proposalIdentifier := bytes.Repeat([]byte("a"), commitHashLength)
+	args := createMockGovernanceArgs()
+	args.Eei = &mock.SystemEIStub{
+		BlockChainHookCalled: func() vm.BlockchainHook {
+			return &mock.BlockChainHookStub{
+				CurrentNonceCalled: func() uint64 {
+					return 1
+				},
+			}
+		},
+		SetStorageCalled: func(key []byte, value []byte) {
+			if bytes.Equal(key, append([]byte(whiteListPrefix), callerAddress...)) {
+				_ = args.Marshalizer.Unmarshal(finalWhitelistProposal, value)
+			}
+			if bytes.Equal(key, append([]byte(proposalPrefix), callerAddress...)) {
+				_ = args.Marshalizer.Unmarshal(finalProposal, value)
+			}
+		},
+	}
 
 	gsc, _ := NewGovernanceContract(args)
 
@@ -896,1061 +1632,6 @@
 	}
 
 	voteArgs := [][]byte{
-<<<<<<< HEAD
-		proposalIdentifier,
-		[]byte("yes"),
-	}
-	gsc, _ := NewGovernanceContract(args)
-	callInput := createVMInput(big.NewInt(0), "vote", callerAddress, vm.GovernanceSCAddress, voteArgs)
-	retCode := gsc.Execute(callInput)
-	require.Equal(t, vmcommon.UserError, retCode)
-}
-
-func TestGovernanceContract_DelegateVoteUserErrors(t *testing.T) {
-	t.Parallel()
-
-	args := createMockGovernanceArgs()
-
-	mockEI := &mock.SystemEIStub{}
-	args.Eei = mockEI
-
-	gsc, _ := NewGovernanceContract(args)
-	callInput := createVMInput(big.NewInt(0), "delegateVote", []byte("address"), vm.GovernanceSCAddress, nil)
-
-	retCode := gsc.Execute(callInput)
-	require.Equal(t, vmcommon.UserError, retCode)
-
-	callInput.Arguments = [][]byte{{1}, {2}, {3}, {4}}
-	callInput.CallValue = big.NewInt(10)
-	retCode = gsc.Execute(callInput)
-	require.Equal(t, vmcommon.UserError, retCode)
-	require.Equal(t, mockEI.ReturnMessage, "function is not payable")
-
-	mockEI.UseGasCalled = func(_ uint64) error {
-		return vm.ErrNotEnoughGas
-	}
-	callInput.CallValue = big.NewInt(0)
-	args.Eei = mockEI
-	retCode = gsc.Execute(callInput)
-	require.Equal(t, vmcommon.OutOfGas, retCode)
-
-	mockEI.AddReturnMessageCalled = func(msg string) {
-		require.Equal(t, msg, "only SC can call this")
-	}
-	mockEI.UseGasCalled = func(gas uint64) error {
-		return nil
-	}
-	args.Eei = mockEI
-	retCode = gsc.Execute(callInput)
-	require.Equal(t, vmcommon.UserError, retCode)
-
-	mockEI.AddReturnMessageCalled = func(msg string) {
-		require.Equal(t, msg, "invalid delegator address")
-	}
-	callInput.CallerAddr = vm.ESDTSCAddress
-	retCode = gsc.Execute(callInput)
-	require.Equal(t, vmcommon.UserError, retCode)
-
-	mockEI.AddReturnMessageCalled = func(msg string) {
-		require.Equal(t, msg, vm.ErrProposalNotFound.Error())
-	}
-	args.Eei = mockEI
-	callInput.Arguments[3] = vm.ESDTSCAddress
-	retCode = gsc.Execute(callInput)
-	require.Equal(t, vmcommon.UserError, retCode)
-
-	mockEI.GetStorageCalled = func(key []byte) []byte {
-		proposalBytes, _ := args.Marshalizer.Marshal(&GeneralProposal{})
-		return proposalBytes
-	}
-	mockEI.AddReturnMessageCalled = func(msg string) {
-		require.True(t, bytes.Contains([]byte(msg), []byte("invalid vote type option: ")))
-	}
-	args.Eei = mockEI
-	retCode = gsc.Execute(callInput)
-	require.Equal(t, vmcommon.UserError, retCode)
-}
-
-func TestGovernanceContract_ClaimFundsWrongCallValue(t *testing.T) {
-	t.Parallel()
-
-	returnMessage := ""
-	expectedErrorSubstr := "invalid callValue"
-	args := createMockGovernanceArgs()
-	args.Eei = &mock.SystemEIStub{
-		AddReturnMessageCalled: func(msg string) {
-			returnMessage = msg
-		},
-	}
-
-	gsc, _ := NewGovernanceContract(args)
-	callInput := createVMInput(big.NewInt(9), "claimFunds", vm.GovernanceSCAddress, vm.GovernanceSCAddress, nil)
-	retCode := gsc.Execute(callInput)
-	require.Equal(t, vmcommon.UserError, retCode)
-	require.Contains(t, returnMessage, expectedErrorSubstr)
-}
-
-func TestGovernanceContract_ClaimFundsWrongNumberOfArguments(t *testing.T) {
-	t.Parallel()
-
-	returnMessage := ""
-	expectedErrorSubstr := "invalid number of arguments"
-	args := createMockGovernanceArgs()
-	args.Eei = &mock.SystemEIStub{
-		AddReturnMessageCalled: func(msg string) {
-			returnMessage = msg
-		},
-	}
-
-	gsc, _ := NewGovernanceContract(args)
-	callInput := createVMInput(big.NewInt(0), "claimFunds", vm.GovernanceSCAddress, vm.GovernanceSCAddress, nil)
-	retCode := gsc.Execute(callInput)
-	require.Equal(t, vmcommon.FunctionWrongSignature, retCode)
-	require.Contains(t, returnMessage, expectedErrorSubstr)
-}
-
-func TestGovernanceContract_ClaimFundsStillLocked(t *testing.T) {
-	t.Parallel()
-
-	returnMessage := ""
-	expectedErrorSubstr := "your funds are still locked"
-	callerAddress := []byte("address")
-	proposalIdentifier := bytes.Repeat([]byte("a"), commitHashLength)
-	args := createMockGovernanceArgs()
-	args.Eei = &mock.SystemEIStub{
-		AddReturnMessageCalled: func(msg string) {
-			returnMessage = msg
-		},
-		GetStorageCalled: func(key []byte) []byte {
-			expectedKeyPrefix := append([]byte(fundsLockPrefix), proposalIdentifier...)
-			if bytes.Equal(key, append(expectedKeyPrefix, callerAddress...)) {
-				voteSetBytes, _ := args.Marshalizer.Marshal(&VoteSet{
-					UsedBalance: big.NewInt(100),
-				})
-				return voteSetBytes
-			}
-			if bytes.Equal(key, append([]byte(proposalPrefix), proposalIdentifier...)) {
-				proposalByes, _ := args.Marshalizer.Marshal(&GeneralProposal{EndVoteNonce: 100})
-				return proposalByes
-			}
-
-			return nil
-		},
-		BlockChainHookCalled: func() vm.BlockchainHook {
-			return &mock.BlockChainHookStub{
-				CurrentNonceCalled: func() uint64 {
-					return 11
-				},
-			}
-		},
-	}
-	claimArgs := [][]byte{
-		proposalIdentifier,
-	}
-
-	gsc, _ := NewGovernanceContract(args)
-	callInput := createVMInput(zero, "claimFunds", callerAddress, vm.GovernanceSCAddress, claimArgs)
-	retCode := gsc.Execute(callInput)
-	require.Equal(t, vmcommon.UserError, retCode)
-	require.Contains(t, returnMessage, expectedErrorSubstr)
-}
-
-func TestGovernanceContract_ClaimFundsNothingToClaim(t *testing.T) {
-	t.Parallel()
-
-	returnMessage := ""
-	expectedErrorSubstr := "no funds to claim for this proposal"
-	callerAddress := []byte("address")
-	proposalIdentifier := bytes.Repeat([]byte("a"), commitHashLength)
-	args := createMockGovernanceArgs()
-	args.Eei = &mock.SystemEIStub{
-		AddReturnMessageCalled: func(msg string) {
-			returnMessage = msg
-		},
-		GetStorageCalled: func(key []byte) []byte {
-			expectedKeyPrefix := append([]byte(fundsLockPrefix), proposalIdentifier...)
-			if bytes.Equal(key, append(expectedKeyPrefix, callerAddress...)) {
-				voteSetBytes, _ := args.Marshalizer.Marshal(&VoteSet{
-					UsedBalance: zero,
-				})
-				return voteSetBytes
-			}
-
-			return nil
-		},
-		BlockChainHookCalled: func() vm.BlockchainHook {
-			return &mock.BlockChainHookStub{
-				CurrentNonceCalled: func() uint64 {
-					return 11
-				},
-			}
-		},
-	}
-	claimArgs := [][]byte{
-		proposalIdentifier,
-	}
-
-	gsc, _ := NewGovernanceContract(args)
-	callInput := createVMInput(zero, "claimFunds", callerAddress, vm.GovernanceSCAddress, claimArgs)
-	retCode := gsc.Execute(callInput)
-	require.Equal(t, vmcommon.UserError, retCode)
-	require.Contains(t, returnMessage, expectedErrorSubstr)
-}
-
-func TestGovernanceContract_ClaimFunds(t *testing.T) {
-	t.Parallel()
-
-	callerAddress := []byte("address")
-	voteValue := big.NewInt(10)
-	proposalIdentifier := bytes.Repeat([]byte("a"), commitHashLength)
-
-	finalVoteSet := &VoteSet{}
-	transferFrom := make([]byte, 0)
-	transferTo := make([]byte, 0)
-	transferValue := big.NewInt(0)
-
-	args := createMockGovernanceArgs()
-	args.Eei = &mock.SystemEIStub{
-		GetStorageCalled: func(key []byte) []byte {
-			expectedKeyPrefix := append([]byte(fundsLockPrefix), proposalIdentifier...)
-			if bytes.Equal(key, append(expectedKeyPrefix, callerAddress...)) {
-				voteSetBytes, _ := args.Marshalizer.Marshal(&VoteSet{
-					UsedBalance: voteValue,
-				})
-				return voteSetBytes
-			}
-			if bytes.Equal(key, append([]byte(proposalPrefix), proposalIdentifier...)) {
-				proposalByes, _ := args.Marshalizer.Marshal(&GeneralProposal{EndVoteNonce: 100})
-				return proposalByes
-			}
-
-			return nil
-		},
-		BlockChainHookCalled: func() vm.BlockchainHook {
-			return &mock.BlockChainHookStub{
-				CurrentNonceCalled: func() uint64 {
-					return 101
-				},
-			}
-		},
-		SetStorageCalled: func(key []byte, value []byte) {
-			proposalKey := append([]byte(proposalPrefix), proposalIdentifier...)
-			if bytes.Equal(key, append(proposalKey, callerAddress...)) {
-				_ = args.Marshalizer.Unmarshal(finalVoteSet, value)
-			}
-		},
-		TransferCalled: func(destination []byte, sender []byte, value *big.Int, _ []byte, _ uint64) {
-			transferTo = destination
-			transferFrom = sender
-			transferValue.Set(value)
-		},
-	}
-	claimArgs := [][]byte{
-		proposalIdentifier,
-	}
-
-	gsc, _ := NewGovernanceContract(args)
-	callInput := createVMInput(zero, "claimFunds", callerAddress, vm.GovernanceSCAddress, claimArgs)
-	retCode := gsc.Execute(callInput)
-	require.Equal(t, vmcommon.Ok, retCode)
-	require.Equal(t, args.GovernanceSCAddress, transferFrom)
-	require.Equal(t, callerAddress, transferTo)
-	require.Equal(t, voteValue, transferValue)
-}
-
-func TestGovernanceContract_WhiteListProposal(t *testing.T) {
-	t.Parallel()
-
-	callerAddress := []byte("address")
-	finalWhitelistProposal := &WhiteListProposal{}
-	finalProposal := &GeneralProposal{}
-	proposalIdentifier := bytes.Repeat([]byte("a"), commitHashLength)
-	args := createMockGovernanceArgs()
-	args.Eei = &mock.SystemEIStub{
-		BlockChainHookCalled: func() vm.BlockchainHook {
-			return &mock.BlockChainHookStub{
-				CurrentNonceCalled: func() uint64 {
-					return 1
-				},
-			}
-		},
-		SetStorageCalled: func(key []byte, value []byte) {
-			if bytes.Equal(key, append([]byte(whiteListPrefix), callerAddress...)) {
-				_ = args.Marshalizer.Unmarshal(finalWhitelistProposal, value)
-			}
-			if bytes.Equal(key, append([]byte(proposalPrefix), callerAddress...)) {
-				_ = args.Marshalizer.Unmarshal(finalProposal, value)
-			}
-		},
-	}
-
-	gsc, _ := NewGovernanceContract(args)
-
-	callInputArgs := [][]byte{
-		proposalIdentifier,
-		[]byte("1"),
-		[]byte("10"),
-	}
-	proposalCost, _ := big.NewInt(0).SetString(args.GovernanceConfig.Active.ProposalCost, conversionBase)
-	callInput := createVMInput(proposalCost, "whiteList", callerAddress, vm.GovernanceSCAddress, callInputArgs)
-	retCode := gsc.Execute(callInput)
-
-	require.Equal(t, vmcommon.Ok, retCode)
-	require.Equal(t, callerAddress, finalWhitelistProposal.WhiteListAddress)
-	require.Equal(t, append([]byte(proposalPrefix), callerAddress...), finalWhitelistProposal.ProposalStatus)
-	require.Equal(t, proposalIdentifier, finalProposal.CommitHash)
-}
-
-func TestGovernanceContract_WhiteListProposalInvalidCallValue(t *testing.T) {
-	t.Parallel()
-
-	retMessage := ""
-	errSubstr := "invalid callValue"
-	callerAddress := []byte("address")
-	proposalIdentifier := bytes.Repeat([]byte("a"), commitHashLength)
-	args := createMockGovernanceArgs()
-	args.Eei = &mock.SystemEIStub{
-		BlockChainHookCalled: func() vm.BlockchainHook {
-			return &mock.BlockChainHookStub{
-				CurrentNonceCalled: func() uint64 {
-					return 1
-				},
-			}
-		},
-		AddReturnMessageCalled: func(msg string) {
-			retMessage = msg
-		},
-	}
-
-	gsc, _ := NewGovernanceContract(args)
-
-	callInputArgs := [][]byte{
-		proposalIdentifier,
-		[]byte("1"),
-		[]byte("10"),
-	}
-	callInput := createVMInput(big.NewInt(0), "whiteList", callerAddress, vm.GovernanceSCAddress, callInputArgs)
-	retCode := gsc.Execute(callInput)
-
-	require.Equal(t, vmcommon.OutOfFunds, retCode)
-	require.Contains(t, retMessage, errSubstr)
-}
-
-func TestGovernanceContract_WhiteListProposalNotEnoughGas(t *testing.T) {
-	t.Parallel()
-
-	retMessage := ""
-	errSubstr := "not enough gas"
-	callerAddress := []byte("address")
-	proposalIdentifier := bytes.Repeat([]byte("a"), commitHashLength)
-	args := createMockGovernanceArgs()
-	args.Eei = &mock.SystemEIStub{
-		BlockChainHookCalled: func() vm.BlockchainHook {
-			return &mock.BlockChainHookStub{
-				CurrentNonceCalled: func() uint64 {
-					return 1
-				},
-			}
-		},
-		UseGasCalled: func(_ uint64) error {
-			return errors.New("not enough gas")
-		},
-		AddReturnMessageCalled: func(msg string) {
-			retMessage = msg
-		},
-	}
-
-	gsc, _ := NewGovernanceContract(args)
-
-	callInputArgs := [][]byte{
-		proposalIdentifier,
-		[]byte("1"),
-		[]byte("10"),
-	}
-	proposalCost, _ := big.NewInt(0).SetString(args.GovernanceConfig.Active.ProposalCost, conversionBase)
-	callInput := createVMInput(proposalCost, "whiteList", callerAddress, vm.GovernanceSCAddress, callInputArgs)
-	retCode := gsc.Execute(callInput)
-
-	require.Equal(t, vmcommon.OutOfGas, retCode)
-	require.Contains(t, retMessage, errSubstr)
-}
-
-func TestGovernanceContract_WhiteListInvalidArgumentsLength(t *testing.T) {
-	t.Parallel()
-
-	retMessage := ""
-	errSubstr := "invalid number of arguments"
-	callerAddress := []byte("address")
-	proposalIdentifier := bytes.Repeat([]byte("a"), commitHashLength)
-	args := createMockGovernanceArgs()
-	args.Eei = &mock.SystemEIStub{
-		BlockChainHookCalled: func() vm.BlockchainHook {
-			return &mock.BlockChainHookStub{
-				CurrentNonceCalled: func() uint64 {
-					return 1
-				},
-			}
-		},
-		AddReturnMessageCalled: func(msg string) {
-			retMessage = msg
-		},
-	}
-
-	gsc, _ := NewGovernanceContract(args)
-
-	callInputArgs := [][]byte{
-		proposalIdentifier,
-		[]byte("1"),
-		[]byte("10"),
-		[]byte("10"),
-	}
-	proposalCost, _ := big.NewInt(0).SetString(args.GovernanceConfig.Active.ProposalCost, conversionBase)
-	callInput := createVMInput(proposalCost, "whiteList", callerAddress, vm.GovernanceSCAddress, callInputArgs)
-	retCode := gsc.Execute(callInput)
-
-	require.Equal(t, vmcommon.FunctionWrongSignature, retCode)
-	require.Contains(t, retMessage, errSubstr)
-}
-
-func TestGovernanceContract_WhiteListProposalAlreadyExists(t *testing.T) {
-	t.Parallel()
-
-	retMessage := ""
-	errSubstr := "cannot re-propose existing proposal"
-	callerAddress := []byte("address")
-	proposalIdentifier := bytes.Repeat([]byte("a"), commitHashLength)
-	args := createMockGovernanceArgs()
-	args.Eei = &mock.SystemEIStub{
-		BlockChainHookCalled: func() vm.BlockchainHook {
-			return &mock.BlockChainHookStub{
-				CurrentNonceCalled: func() uint64 {
-					return 1
-				},
-			}
-		},
-		GetStorageCalled: func(key []byte) []byte {
-			if bytes.Equal(key, append([]byte(proposalPrefix), proposalIdentifier...)) {
-				return []byte("proposal exists")
-			}
-
-			return nil
-		},
-		AddReturnMessageCalled: func(msg string) {
-			retMessage = msg
-		},
-	}
-
-	gsc, _ := NewGovernanceContract(args)
-
-	callInputArgs := [][]byte{
-		proposalIdentifier,
-		[]byte("1"),
-		[]byte("10"),
-	}
-	proposalCost, _ := big.NewInt(0).SetString(args.GovernanceConfig.Active.ProposalCost, conversionBase)
-	callInput := createVMInput(proposalCost, "whiteList", callerAddress, vm.GovernanceSCAddress, callInputArgs)
-	retCode := gsc.Execute(callInput)
-
-	require.Equal(t, vmcommon.UserError, retCode)
-	require.Contains(t, retMessage, errSubstr)
-}
-
-func TestGovernanceContract_WhiteListAlreadyWhitelisted(t *testing.T) {
-	t.Parallel()
-
-	retMessage := ""
-	errSubstr := "address is already whitelisted"
-	callerAddress := []byte("address")
-	proposalIdentifier := bytes.Repeat([]byte("a"), commitHashLength)
-	args := createMockGovernanceArgs()
-	args.Eei = &mock.SystemEIStub{
-		BlockChainHookCalled: func() vm.BlockchainHook {
-			return &mock.BlockChainHookStub{
-				CurrentNonceCalled: func() uint64 {
-					return 1
-				},
-			}
-		},
-		GetStorageCalled: func(key []byte) []byte {
-			if bytes.Equal(key, append([]byte(whiteListPrefix), callerAddress...)) {
-				return []byte("whitelisted")
-			}
-			if bytes.Equal(key, append([]byte(proposalPrefix), callerAddress...)) {
-				proposalBytes, _ := args.Marshalizer.Marshal(&GeneralProposal{
-					Passed: true,
-				})
-				return proposalBytes
-			}
-
-			return nil
-		},
-		AddReturnMessageCalled: func(msg string) {
-			retMessage = msg
-		},
-	}
-
-	gsc, _ := NewGovernanceContract(args)
-
-	callInputArgs := [][]byte{
-		proposalIdentifier,
-		[]byte("1"),
-		[]byte("10"),
-	}
-	proposalCost, _ := big.NewInt(0).SetString(args.GovernanceConfig.Active.ProposalCost, conversionBase)
-	callInput := createVMInput(proposalCost, "whiteList", callerAddress, vm.GovernanceSCAddress, callInputArgs)
-	retCode := gsc.Execute(callInput)
-
-	require.Equal(t, vmcommon.UserError, retCode)
-	require.Contains(t, retMessage, errSubstr)
-}
-
-func TestGovernanceContract_WhiteListInvalidProposalLength(t *testing.T) {
-	t.Parallel()
-
-	retMessage := ""
-	errSubstr := "invalid github commit length"
-	callerAddress := []byte("address")
-	proposalIdentifier := bytes.Repeat([]byte("a"), commitHashLength-1)
-	args := createMockGovernanceArgs()
-	args.Eei = &mock.SystemEIStub{
-		BlockChainHookCalled: func() vm.BlockchainHook {
-			return &mock.BlockChainHookStub{
-				CurrentNonceCalled: func() uint64 {
-					return 1
-				},
-			}
-		},
-		AddReturnMessageCalled: func(msg string) {
-			retMessage = msg
-		},
-	}
-
-	gsc, _ := NewGovernanceContract(args)
-
-	callInputArgs := [][]byte{
-		proposalIdentifier,
-		[]byte("1"),
-		[]byte("10"),
-	}
-	proposalCost, _ := big.NewInt(0).SetString(args.GovernanceConfig.Active.ProposalCost, conversionBase)
-	callInput := createVMInput(proposalCost, "whiteList", callerAddress, vm.GovernanceSCAddress, callInputArgs)
-	retCode := gsc.Execute(callInput)
-
-	require.Equal(t, vmcommon.UserError, retCode)
-	require.Contains(t, retMessage, errSubstr)
-}
-
-func TestGovernanceContract_WhiteListInvalidNonces(t *testing.T) {
-	t.Parallel()
-
-	retMessage := ""
-	errSubstr := "invalid start/end vote nonce"
-	callerAddress := []byte("address")
-	proposalIdentifier := bytes.Repeat([]byte("a"), commitHashLength)
-	args := createMockGovernanceArgs()
-	args.Eei = &mock.SystemEIStub{
-		BlockChainHookCalled: func() vm.BlockchainHook {
-			return &mock.BlockChainHookStub{
-				CurrentNonceCalled: func() uint64 {
-					return 1
-				},
-			}
-		},
-		AddReturnMessageCalled: func(msg string) {
-			retMessage = msg
-		},
-	}
-
-	gsc, _ := NewGovernanceContract(args)
-
-	callInputArgs := [][]byte{
-		proposalIdentifier,
-		[]byte("1"),
-		[]byte("invalid"),
-	}
-	proposalCost, _ := big.NewInt(0).SetString(args.GovernanceConfig.Active.ProposalCost, conversionBase)
-	callInput := createVMInput(proposalCost, "whiteList", callerAddress, vm.GovernanceSCAddress, callInputArgs)
-	retCode := gsc.Execute(callInput)
-
-	require.Equal(t, vmcommon.UserError, retCode)
-	require.Contains(t, retMessage, errSubstr)
-}
-
-func TestGovernanceContract_HardForkProposal(t *testing.T) {
-	t.Parallel()
-
-	callerAddress := []byte("address")
-	proposalIdentifier := bytes.Repeat([]byte("a"), commitHashLength)
-	args := createMockGovernanceArgs()
-	args.Eei = &mock.SystemEIStub{
-		BlockChainHookCalled: func() vm.BlockchainHook {
-			return &mock.BlockChainHookStub{
-				CurrentNonceCalled: func() uint64 {
-					return 1
-				},
-			}
-		},
-		GetStorageCalled: func(key []byte) []byte {
-			if bytes.Equal(key, append([]byte(whiteListPrefix), callerAddress...)) {
-				return []byte("whitelisted caller")
-			}
-			if bytes.Equal(key, append([]byte(proposalPrefix), callerAddress...)) {
-				whitelistProposalBytes, _ := args.Marshalizer.Marshal(&GeneralProposal{
-					Passed: true,
-				})
-				return whitelistProposalBytes
-			}
-
-			return nil
-		},
-	}
-
-	gsc, _ := NewGovernanceContract(args)
-
-	callInputArgs := [][]byte{
-		[]byte("1"),
-		[]byte("10"),
-		proposalIdentifier,
-		[]byte("5"),
-		[]byte("10"),
-	}
-	proposalCost, _ := big.NewInt(0).SetString(args.GovernanceConfig.Active.ProposalCost, conversionBase)
-	callInput := createVMInput(proposalCost, "hardFork", callerAddress, vm.GovernanceSCAddress, callInputArgs)
-	retCode := gsc.Execute(callInput)
-
-	require.Equal(t, vmcommon.Ok, retCode)
-}
-
-func TestGovernanceContract_HardForkProposalInvalidCallValue(t *testing.T) {
-	t.Parallel()
-
-	retMessage := ""
-	errSubstr := "invalid proposal cost"
-	callerAddress := []byte("address")
-	proposalIdentifier := bytes.Repeat([]byte("a"), commitHashLength)
-	args := createMockGovernanceArgs()
-	args.Eei = &mock.SystemEIStub{
-		AddReturnMessageCalled: func(msg string) {
-			retMessage = msg
-		},
-	}
-
-	gsc, _ := NewGovernanceContract(args)
-
-	callInputArgs := [][]byte{
-		[]byte("1"),
-		[]byte("10"),
-		proposalIdentifier,
-		[]byte("5"),
-		[]byte("10"),
-	}
-	callInput := createVMInput(big.NewInt(0), "hardFork", callerAddress, vm.GovernanceSCAddress, callInputArgs)
-	retCode := gsc.Execute(callInput)
-
-	require.Equal(t, vmcommon.OutOfFunds, retCode)
-	require.Contains(t, retMessage, errSubstr)
-}
-
-func TestGovernanceContract_HardForkProposalNotEnoughGas(t *testing.T) {
-	t.Parallel()
-
-	retMessage := ""
-	errSubstr := "not enough gas"
-	callerAddress := []byte("address")
-	proposalIdentifier := bytes.Repeat([]byte("a"), commitHashLength)
-	args := createMockGovernanceArgs()
-	args.Eei = &mock.SystemEIStub{
-		AddReturnMessageCalled: func(msg string) {
-			retMessage = msg
-		},
-		UseGasCalled: func(gas uint64) error {
-			return errors.New("not enough gas")
-		},
-	}
-
-	gsc, _ := NewGovernanceContract(args)
-
-	callInputArgs := [][]byte{
-		[]byte("1"),
-		[]byte("10"),
-		proposalIdentifier,
-		[]byte("5"),
-		[]byte("10"),
-	}
-
-	proposalCost, _ := big.NewInt(0).SetString(args.GovernanceConfig.Active.ProposalCost, conversionBase)
-	callInput := createVMInput(proposalCost, "hardFork", callerAddress, vm.GovernanceSCAddress, callInputArgs)
-	retCode := gsc.Execute(callInput)
-
-	require.Equal(t, vmcommon.OutOfGas, retCode)
-	require.Contains(t, retMessage, errSubstr)
-}
-
-func TestGovernanceContract_HardForkInvalidArgumentsLenght(t *testing.T) {
-	t.Parallel()
-
-	retMessage := ""
-	errSubstr := "invalid number of arguments"
-	callerAddress := []byte("address")
-	proposalIdentifier := bytes.Repeat([]byte("a"), commitHashLength)
-	args := createMockGovernanceArgs()
-	args.Eei = &mock.SystemEIStub{
-		AddReturnMessageCalled: func(msg string) {
-			retMessage = msg
-		},
-	}
-
-	gsc, _ := NewGovernanceContract(args)
-
-	callInputArgs := [][]byte{
-		[]byte("1"),
-		[]byte("10"),
-		proposalIdentifier,
-		[]byte("5"),
-	}
-
-	proposalCost, _ := big.NewInt(0).SetString(args.GovernanceConfig.Active.ProposalCost, conversionBase)
-	callInput := createVMInput(proposalCost, "hardFork", callerAddress, vm.GovernanceSCAddress, callInputArgs)
-	retCode := gsc.Execute(callInput)
-
-	require.Equal(t, vmcommon.FunctionWrongSignature, retCode)
-	require.Contains(t, retMessage, errSubstr)
-}
-
-func TestGovernanceContract_HardForkProposalNotWhitelisted(t *testing.T) {
-	t.Parallel()
-
-	retMessage := ""
-	errSubstr := "called address is not whiteListed"
-	callerAddress := []byte("address")
-	proposalIdentifier := bytes.Repeat([]byte("a"), commitHashLength)
-	args := createMockGovernanceArgs()
-	args.Eei = &mock.SystemEIStub{
-		AddReturnMessageCalled: func(msg string) {
-			retMessage = msg
-		},
-	}
-
-	gsc, _ := NewGovernanceContract(args)
-
-	callInputArgs := [][]byte{
-		[]byte("1"),
-		[]byte("10"),
-		proposalIdentifier,
-		[]byte("5"),
-		[]byte("10"),
-	}
-
-	proposalCost, _ := big.NewInt(0).SetString(args.GovernanceConfig.Active.ProposalCost, conversionBase)
-	callInput := createVMInput(proposalCost, "hardFork", callerAddress, vm.GovernanceSCAddress, callInputArgs)
-	retCode := gsc.Execute(callInput)
-
-	require.Equal(t, vmcommon.UserError, retCode)
-	require.Contains(t, retMessage, errSubstr)
-}
-
-func TestGovernanceContract_HardForkProposalInvalidCommitLength(t *testing.T) {
-	t.Parallel()
-
-	retMessage := ""
-	errSubstr := "invalid github commit length"
-	callerAddress := []byte("address")
-	proposalIdentifier := bytes.Repeat([]byte("a"), commitHashLength-1)
-	args := createMockGovernanceArgs()
-	args.Eei = &mock.SystemEIStub{
-		AddReturnMessageCalled: func(msg string) {
-			retMessage = msg
-		},
-		GetStorageCalled: func(key []byte) []byte {
-			if bytes.Equal(key, append([]byte(whiteListPrefix), callerAddress...)) {
-				return []byte("whitelisted caller")
-			}
-			if bytes.Equal(key, append([]byte(proposalPrefix), callerAddress...)) {
-				whitelistProposalBytes, _ := args.Marshalizer.Marshal(&GeneralProposal{
-					Passed: true,
-				})
-				return whitelistProposalBytes
-			}
-
-			return nil
-		},
-	}
-	gsc, _ := NewGovernanceContract(args)
-
-	callInputArgs := [][]byte{
-		[]byte("1"),
-		[]byte("10"),
-		proposalIdentifier,
-		[]byte("5"),
-		[]byte("10"),
-	}
-
-	proposalCost, _ := big.NewInt(0).SetString(args.GovernanceConfig.Active.ProposalCost, conversionBase)
-	callInput := createVMInput(proposalCost, "hardFork", callerAddress, vm.GovernanceSCAddress, callInputArgs)
-	retCode := gsc.Execute(callInput)
-
-	require.Equal(t, vmcommon.UserError, retCode)
-	require.Contains(t, retMessage, errSubstr)
-}
-
-func TestGovernanceContract_HardForkProposalProposalAlreadyExists(t *testing.T) {
-	t.Parallel()
-
-	retMessage := ""
-	errSubstr := "proposal already exists"
-	callerAddress := []byte("address")
-	proposalIdentifier := bytes.Repeat([]byte("a"), commitHashLength)
-	args := createMockGovernanceArgs()
-	args.Eei = &mock.SystemEIStub{
-		AddReturnMessageCalled: func(msg string) {
-			retMessage = msg
-		},
-		GetStorageCalled: func(key []byte) []byte {
-			if bytes.Equal(key, append([]byte(whiteListPrefix), callerAddress...)) {
-				return []byte("whitelisted caller")
-			}
-			if bytes.Equal(key, append([]byte(proposalPrefix), callerAddress...)) {
-				whitelistProposalBytes, _ := args.Marshalizer.Marshal(&GeneralProposal{
-					Passed: true,
-				})
-				return whitelistProposalBytes
-			}
-			if bytes.Equal(key, append([]byte(proposalPrefix), proposalIdentifier...)) {
-				return []byte("proposal exists")
-			}
-
-			return nil
-		},
-	}
-
-	gsc, _ := NewGovernanceContract(args)
-
-	callInputArgs := [][]byte{
-		[]byte("1"),
-		[]byte("10"),
-		proposalIdentifier,
-		[]byte("5"),
-		[]byte("10"),
-	}
-
-	proposalCost, _ := big.NewInt(0).SetString(args.GovernanceConfig.Active.ProposalCost, conversionBase)
-	callInput := createVMInput(proposalCost, "hardFork", callerAddress, vm.GovernanceSCAddress, callInputArgs)
-	retCode := gsc.Execute(callInput)
-
-	require.Equal(t, vmcommon.UserError, retCode)
-	require.Contains(t, retMessage, errSubstr)
-}
-
-func TestGovernanceContract_HardForkProposalInvalidNonce(t *testing.T) {
-	t.Parallel()
-
-	retMessage := ""
-	errSubstr := "invalid start/end vote nonce"
-	callerAddress := []byte("address")
-	proposalIdentifier := bytes.Repeat([]byte("a"), commitHashLength)
-	args := createMockGovernanceArgs()
-	args.Eei = &mock.SystemEIStub{
-		AddReturnMessageCalled: func(msg string) {
-			retMessage = msg
-		},
-		GetStorageCalled: func(key []byte) []byte {
-			if bytes.Equal(key, append([]byte(whiteListPrefix), callerAddress...)) {
-				return []byte("whitelisted caller")
-			}
-			if bytes.Equal(key, append([]byte(proposalPrefix), callerAddress...)) {
-				whitelistProposalBytes, _ := args.Marshalizer.Marshal(&GeneralProposal{
-					Passed: true,
-				})
-				return whitelistProposalBytes
-			}
-
-			return nil
-		},
-	}
-
-	gsc, _ := NewGovernanceContract(args)
-
-	callInputArgs := [][]byte{
-		[]byte("1"),
-		[]byte("10"),
-		proposalIdentifier,
-		[]byte("5"),
-		[]byte("invalid"),
-	}
-
-	proposalCost, _ := big.NewInt(0).SetString(args.GovernanceConfig.Active.ProposalCost, conversionBase)
-	callInput := createVMInput(proposalCost, "hardFork", callerAddress, vm.GovernanceSCAddress, callInputArgs)
-	retCode := gsc.Execute(callInput)
-
-	require.Equal(t, vmcommon.UserError, retCode)
-	require.Contains(t, retMessage, errSubstr)
-}
-
-func TestGovernanceContract_ChangeConfig(t *testing.T) {
-	t.Parallel()
-
-	args := createMockGovernanceArgs()
-	args.Eei = &mock.SystemEIStub{
-		BlockChainHookCalled: func() vm.BlockchainHook {
-			return &mock.BlockChainHookStub{
-				CurrentNonceCalled: func() uint64 {
-					return 1
-				},
-			}
-		},
-		GetStorageCalled: func(key []byte) []byte {
-			if bytes.Equal(key, []byte(governanceConfigKey)) {
-				configBytes, _ := args.Marshalizer.Marshal(&GovernanceConfigV2{})
-				return configBytes
-			}
-
-			return nil
-		},
-	}
-
-	gsc, _ := NewGovernanceContract(args)
-
-	callInputArgs := [][]byte{
-		[]byte("1"),
-		[]byte("10"),
-		[]byte("10"),
-		[]byte("5"),
-	}
-	initInput := createVMInput(zero, "initV2", vm.GovernanceSCAddress, vm.GovernanceSCAddress, nil)
-	_ = gsc.Execute(initInput)
-	callInput := createVMInput(zero, "changeConfig", vm.GovernanceSCAddress, vm.GovernanceSCAddress, callInputArgs)
-	retCode := gsc.Execute(callInput)
-
-	require.Equal(t, vmcommon.Ok, retCode)
-}
-
-func TestGovernanceContract_ChangeConfigWrongCaller(t *testing.T) {
-	t.Parallel()
-
-	retMessage := ""
-	errSubstr := "changeConfig can be called only by owner"
-	args := createMockGovernanceArgs()
-	args.Eei = &mock.SystemEIStub{
-		AddReturnMessageCalled: func(msg string) {
-			retMessage = msg
-		},
-	}
-
-	gsc, _ := NewGovernanceContract(args)
-	initInput := createVMInput(zero, "initV2", vm.GovernanceSCAddress, vm.GovernanceSCAddress, nil)
-	_ = gsc.Execute(initInput)
-	callInput := createVMInput(zero, "changeConfig", []byte("wrong caller"), vm.GovernanceSCAddress, nil)
-	retCode := gsc.Execute(callInput)
-
-	require.Equal(t, vmcommon.UserError, retCode)
-	require.Contains(t, retMessage, errSubstr)
-}
-
-func TestGovernanceContract_ChangeConfigWrongCallValue(t *testing.T) {
-	t.Parallel()
-
-	retMessage := ""
-	errSubstr := "changeConfig can be called only without callValue"
-	args := createMockGovernanceArgs()
-	args.Eei = &mock.SystemEIStub{
-		AddReturnMessageCalled: func(msg string) {
-			retMessage = msg
-		},
-	}
-
-	gsc, _ := NewGovernanceContract(args)
-
-	initInput := createVMInput(zero, "initV2", vm.GovernanceSCAddress, vm.GovernanceSCAddress, nil)
-	_ = gsc.Execute(initInput)
-	callInput := createVMInput(big.NewInt(10), "changeConfig", vm.GovernanceSCAddress, vm.GovernanceSCAddress, nil)
-	retCode := gsc.Execute(callInput)
-
-	require.Equal(t, vmcommon.UserError, retCode)
-	require.Contains(t, retMessage, errSubstr)
-}
-
-func TestGovernanceContract_ChangeConfigWrongArgumentsLength(t *testing.T) {
-	t.Parallel()
-
-	retMessage := ""
-	errSubstr := "changeConfig needs 4 arguments"
-	args := createMockGovernanceArgs()
-	args.Eei = &mock.SystemEIStub{
-		AddReturnMessageCalled: func(msg string) {
-			retMessage = msg
-		},
-	}
-
-	gsc, _ := NewGovernanceContract(args)
-
-	initInput := createVMInput(zero, "initV2", vm.GovernanceSCAddress, vm.GovernanceSCAddress, nil)
-	_ = gsc.Execute(initInput)
-	callInput := createVMInput(zero, "changeConfig", vm.GovernanceSCAddress, vm.GovernanceSCAddress, nil)
-	retCode := gsc.Execute(callInput)
-
-	require.Equal(t, vmcommon.UserError, retCode)
-	require.Contains(t, retMessage, errSubstr)
-}
-
-func TestGovernanceContract_ChangeConfigInvalidParams(t *testing.T) {
-	t.Parallel()
-
-	retMessage := ""
-	errSubstr := "changeConfig first argument is incorrectly formatted"
-	args := createMockGovernanceArgs()
-	args.Eei = &mock.SystemEIStub{
-		AddReturnMessageCalled: func(msg string) {
-			retMessage = msg
-		},
-	}
-
-	gsc, _ := NewGovernanceContract(args)
-
-	initInput := createVMInput(zero, "initV2", vm.GovernanceSCAddress, vm.GovernanceSCAddress, nil)
-	_ = gsc.Execute(initInput)
-
-	callInputArgs := [][]byte{
-		[]byte("invalid"),
-		[]byte("10"),
-		[]byte("10"),
-		[]byte("5"),
-	}
-	callInput := createVMInput(zero, "changeConfig", vm.GovernanceSCAddress, vm.GovernanceSCAddress, callInputArgs)
-	retCode := gsc.Execute(callInput)
-
-	require.Equal(t, vmcommon.UserError, retCode)
-	require.Contains(t, retMessage, errSubstr)
-
-	errSubstr = "changeConfig second argument is incorrectly formatted"
-	callInputArgs = [][]byte{
-		[]byte("1"),
-		[]byte("invalid"),
-		[]byte("10"),
-		[]byte("5"),
-	}
-	callInput = createVMInput(zero, "changeConfig", vm.GovernanceSCAddress, vm.GovernanceSCAddress, callInputArgs)
-	retCode = gsc.Execute(callInput)
-
-	require.Equal(t, vmcommon.UserError, retCode)
-	require.Contains(t, retMessage, errSubstr)
-
-	errSubstr = "changeConfig third argument is incorrectly formatted"
-	callInputArgs = [][]byte{
-		[]byte("1"),
-		[]byte("10"),
-		[]byte("invalid"),
-		[]byte("5"),
-	}
-	callInput = createVMInput(zero, "changeConfig", vm.GovernanceSCAddress, vm.GovernanceSCAddress, callInputArgs)
-	retCode = gsc.Execute(callInput)
-
-	require.Equal(t, vmcommon.UserError, retCode)
-	require.Contains(t, retMessage, errSubstr)
-
-	errSubstr = "changeConfig fourth argument is incorrectly formatted"
-	callInputArgs = [][]byte{
-=======
->>>>>>> 3773b00b
 		[]byte("1"),
 		[]byte("yes"),
 		{1},
