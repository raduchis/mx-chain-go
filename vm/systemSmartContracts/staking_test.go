package systemSmartContracts

import (
	"bytes"
	"encoding/hex"
	"encoding/json"
	"errors"
	"fmt"
	"math"
	"math/big"
	"strconv"
	"strings"
	"testing"

	"github.com/multiversx/mx-chain-core-go/core"
	"github.com/multiversx/mx-chain-core-go/core/check"
	vmData "github.com/multiversx/mx-chain-core-go/data/vm"
	"github.com/multiversx/mx-chain-core-go/marshal"
	"github.com/multiversx/mx-chain-go/common"
	"github.com/multiversx/mx-chain-go/config"
	"github.com/multiversx/mx-chain-go/process/smartContract/hooks"
	"github.com/multiversx/mx-chain-go/state"
	"github.com/multiversx/mx-chain-go/state/accounts"
	"github.com/multiversx/mx-chain-go/testscommon/enableEpochsHandlerMock"
	stateMock "github.com/multiversx/mx-chain-go/testscommon/state"
	"github.com/multiversx/mx-chain-go/vm"
	"github.com/multiversx/mx-chain-go/vm/mock"
	vmcommon "github.com/multiversx/mx-chain-vm-common-go"
	"github.com/stretchr/testify/assert"
	"github.com/stretchr/testify/require"
)

func createMockStakingScArgumentsWithSystemScAddresses(
	validatorScAddress []byte,
	jailScAddress []byte,
	endOfEpochAddress []byte,
) ArgsNewStakingSmartContract {
	return ArgsNewStakingSmartContract{
		Eei:                  &mock.SystemEIStub{},
		StakingAccessAddr:    validatorScAddress,
		JailAccessAddr:       jailScAddress,
		EndOfEpochAccessAddr: endOfEpochAddress,
		MinNumNodes:          1,
		Marshalizer:          &mock.MarshalizerMock{},
		StakingSCConfig: config.StakingSystemSCConfig{
			GenesisNodePrice:                     "100",
			MinStakeValue:                        "1",
			UnJailValue:                          "1",
			MinStepValue:                         "1",
			UnBondPeriod:                         0,
			NumRoundsWithoutBleed:                0,
			MaximumPercentageToBleed:             0,
			BleedPercentagePerRound:              0,
			MaxNumberOfNodesForStake:             10,
			ActivateBLSPubKeyMessageVerification: false,
			MinUnstakeTokensValue:                "1",
			StakeLimitPercentage:                 1.0,
			NodeLimitPercentage:                  1.0,
		},
<<<<<<< HEAD
		EnableEpochsHandler: &testscommon.EnableEpochsHandlerStub{
			IsStakeFlagEnabledField:                              true,
			IsCorrectLastUnJailedFlagEnabledField:                true,
			IsCorrectFirstQueuedFlagEnabledField:                 true,
			IsCorrectJailedNotUnStakedEmptyQueueFlagEnabledField: true,
			IsValidatorToDelegationFlagEnabledField:              true,
			IsStakingV4Step1FlagEnabledField:                     false,
			IsStakingV4Step2FlagEnabledField:                     false,
		},
=======
		EnableEpochsHandler: enableEpochsHandlerMock.NewEnableEpochsHandlerStub(
			common.StakeFlag,
			common.CorrectLastUnJailedFlag,
			common.CorrectFirstQueuedFlag,
			common.CorrectJailedNotUnStakedEmptyQueueFlag,
			common.ValidatorToDelegationFlag,
		),
>>>>>>> 3773b00b
	}
}

func createMockStakingScArguments() ArgsNewStakingSmartContract {
	return createMockStakingScArgumentsWithSystemScAddresses(
		[]byte("validator"),
		[]byte("jail"),
		[]byte("endOfEpoch"),
	)
}

func createMockStakingScArgumentsWithRealSystemScAddresses() ArgsNewStakingSmartContract {
	return createMockStakingScArgumentsWithSystemScAddresses(
		vm.ValidatorSCAddress,
		vm.JailingAddress,
		vm.EndOfEpochAddress,
	)
}

func CreateVmContractCallInput() *vmcommon.ContractCallInput {
	return &vmcommon.ContractCallInput{
		VMInput: vmcommon.VMInput{
			CallerAddr:  []byte("validator"),
			Arguments:   nil,
			CallValue:   big.NewInt(0),
			GasPrice:    0,
			GasProvided: 0,
			CallType:    vmData.DirectCall,
		},
		RecipientAddr: []byte("rcpntaddr"),
		Function:      "something",
	}
}

func createArgsVMContext() VMContextArgs {
	return VMContextArgs{
		BlockChainHook:      &mock.BlockChainHookStub{},
		CryptoHook:          hooks.NewVMCryptoHook(),
		InputParser:         &mock.ArgumentParserMock{},
		ValidatorAccountsDB: &stateMock.AccountsStub{},
		ChanceComputer:      &mock.RaterMock{},
		EnableEpochsHandler: &testscommon.EnableEpochsHandlerStub{},
	}
}

func TestNewStakingSmartContract_NilSystemEIShouldErr(t *testing.T) {
	t.Parallel()

	args := createMockStakingScArguments()
	args.Eei = nil
	stakingSmartContract, err := NewStakingSmartContract(args)

	assert.Nil(t, stakingSmartContract)
	assert.Equal(t, vm.ErrNilSystemEnvironmentInterface, err)
}

func TestNewStakingSmartContract_NilStakingAccessAddrEIShouldErr(t *testing.T) {
	t.Parallel()

	args := createMockStakingScArguments()
	args.StakingAccessAddr = nil
	stakingSmartContract, err := NewStakingSmartContract(args)

	assert.Nil(t, stakingSmartContract)
	assert.Equal(t, vm.ErrInvalidStakingAccessAddress, err)
}

func TestNewStakingSmartContract_NilJailAccessAddrEIShouldErr(t *testing.T) {
	t.Parallel()

	args := createMockStakingScArguments()
	args.JailAccessAddr = nil
	stakingSmartContract, err := NewStakingSmartContract(args)

	assert.Nil(t, stakingSmartContract)
	assert.Equal(t, vm.ErrInvalidJailAccessAddress, err)
}

func TestNewStakingSmartContract(t *testing.T) {
	t.Parallel()

	args := createMockStakingScArguments()
	stakingSmartContract, err := NewStakingSmartContract(args)

	assert.False(t, check.IfNil(stakingSmartContract))
	assert.Nil(t, err)
}

func TestNewStakingSmartContract_NilEnableEpochsHandlerShouldErr(t *testing.T) {
	t.Parallel()

	args := createMockStakingScArguments()
	args.EnableEpochsHandler = nil
	stakingSmartContract, err := NewStakingSmartContract(args)

	assert.Nil(t, stakingSmartContract)
	assert.Equal(t, vm.ErrNilEnableEpochsHandler, err)
}

func TestNewStakingSmartContract_InvalidEnableEpochsHandlerShouldErr(t *testing.T) {
	t.Parallel()

	args := createMockStakingScArguments()
	args.EnableEpochsHandler = enableEpochsHandlerMock.NewEnableEpochsHandlerStubWithNoFlagsDefined()
	stakingSmartContract, err := NewStakingSmartContract(args)

	assert.Nil(t, stakingSmartContract)
	assert.True(t, errors.Is(err, core.ErrInvalidEnableEpochsHandler))
}

func TestStakingSC_ExecuteInit(t *testing.T) {
	t.Parallel()

	stakeValue := big.NewInt(100)
	eei := createDefaultEei()
	eei.SetSCAddress([]byte("addr"))
	args := createMockStakingScArguments()
	args.StakingSCConfig.MinStakeValue = stakeValue.Text(10)
	args.Eei = eei
	stakingSmartContract, _ := NewStakingSmartContract(args)
	arguments := CreateVmContractCallInput()
	arguments.Function = core.SCDeployInitFunctionName

	retCode := stakingSmartContract.Execute(arguments)
	assert.Equal(t, vmcommon.Ok, retCode)

	ownerAddr := stakingSmartContract.eei.GetStorage([]byte(ownerKey))
	assert.Equal(t, arguments.CallerAddr, ownerAddr)

	ownerBalanceBytes := stakingSmartContract.eei.GetStorage(arguments.CallerAddr)
	ownerBalance := big.NewInt(0).SetBytes(ownerBalanceBytes)
	assert.Equal(t, big.NewInt(0), ownerBalance)

}

func TestStakingSC_ExecuteInitTwoTimeShouldReturnUserError(t *testing.T) {
	stakeValue := big.NewInt(100)
	eei := createDefaultEei()
	eei.SetSCAddress([]byte("addr"))
	args := createMockStakingScArguments()
	args.StakingSCConfig.MinStakeValue = stakeValue.Text(10)
	args.Eei = eei
	stakingSmartContract, _ := NewStakingSmartContract(args)

	arguments := CreateVmContractCallInput()
	arguments.Function = core.SCDeployInitFunctionName

	retCode := stakingSmartContract.Execute(arguments)
	assert.Equal(t, vmcommon.Ok, retCode)

	retCode = stakingSmartContract.Execute(arguments)
	assert.Equal(t, vmcommon.UserError, retCode)
}

func TestStakingSC_ExecuteStakeWrongStakeValueShouldErr(t *testing.T) {
	t.Parallel()

	stakeValue := big.NewInt(100)
	blockChainHook := &mock.BlockChainHookStub{
		GetUserAccountCalled: func(address []byte) (vmcommon.UserAccountHandler, error) {
			return nil, state.ErrAccNotFound
		},
	}
	eei := createDefaultEei()
	eei.blockChainHook = blockChainHook
	eei.SetSCAddress([]byte("addr"))
	args := createMockStakingScArguments()
	args.StakingSCConfig.MinStakeValue = stakeValue.Text(10)
	args.Eei = eei
	stakingSmartContract, _ := NewStakingSmartContract(args)

	arguments := CreateVmContractCallInput()
	arguments.Function = "stake"

	retCode := stakingSmartContract.Execute(arguments)
	assert.Equal(t, vmcommon.UserError, retCode)

	balance := eei.GetBalance(arguments.CallerAddr)
	assert.Equal(t, big.NewInt(0), balance)
}

func TestStakingSC_ExecuteStakeWrongUnmarshalDataShouldErr(t *testing.T) {
	t.Parallel()

	stakeValue := big.NewInt(100)
	eei := &mock.SystemEIStub{}
	eei.GetStorageCalled = func(key []byte) []byte {
		return []byte("data")
	}
	args := createMockStakingScArguments()
	args.StakingSCConfig.MinStakeValue = stakeValue.Text(10)
	args.Eei = eei
	stakingSmartContract, _ := NewStakingSmartContract(args)

	arguments := CreateVmContractCallInput()
	arguments.Function = "stake"

	retCode := stakingSmartContract.Execute(arguments)
	assert.Equal(t, vmcommon.UserError, retCode)
}

func TestStakingSC_ExecuteStakeRegistrationDataStakedShouldErr(t *testing.T) {
	t.Parallel()

	stakeValue := big.NewInt(100)
	eei := &mock.SystemEIStub{}
	eei.GetStorageCalled = func(key []byte) []byte {
		registrationDataMarshalized, _ := json.Marshal(
			&StakedDataV2_0{
				Staked: true,
			})
		return registrationDataMarshalized
	}
	args := createMockStakingScArguments()
	args.StakingSCConfig.MinStakeValue = stakeValue.Text(10)
	args.Eei = eei
	stakingSmartContract, _ := NewStakingSmartContract(args)

	arguments := CreateVmContractCallInput()
	arguments.Function = "stake"

	retCode := stakingSmartContract.Execute(arguments)
	assert.Equal(t, vmcommon.UserError, retCode)
}

func TestStakingSC_ExecuteStakeNotEnoughArgsShouldErr(t *testing.T) {
	t.Parallel()

	stakeValue := big.NewInt(100)
	eei := &mock.SystemEIStub{}
	eei.GetStorageCalled = func(key []byte) []byte {
		registrationDataMarshalized, _ := json.Marshal(&StakedDataV2_0{})
		return registrationDataMarshalized
	}
	args := createMockStakingScArguments()
	args.StakingSCConfig.MinStakeValue = stakeValue.Text(10)
	args.Eei = eei
	stakingSmartContract, _ := NewStakingSmartContract(args)

	arguments := CreateVmContractCallInput()
	arguments.Function = "stake"

	retCode := stakingSmartContract.Execute(arguments)
	assert.Equal(t, vmcommon.UserError, retCode)
}

func TestStakingSC_ExecuteStake(t *testing.T) {
	t.Parallel()

	stakeValue := big.NewInt(100)
	stakerAddress := big.NewInt(100)
	stakerPubKey := big.NewInt(100)
	expectedRegistrationData := StakedDataV2_0{
		RegisterNonce: 0,
		Staked:        true,
		UnStakedNonce: 0,
		RewardAddress: []byte{100},
		StakeValue:    big.NewInt(100),
		JailedRound:   math.MaxUint64,
		UnStakedEpoch: common.DefaultUnstakedEpoch,
		SlashValue:    big.NewInt(0),
	}

	blockChainHook := &mock.BlockChainHookStub{}
	blockChainHook.GetStorageDataCalled = func(accountsAddress []byte, index []byte) ([]byte, uint32, error) {
		return nil, 0, nil
	}

	eei := createDefaultEei()
	eei.blockChainHook = blockChainHook
	eei.SetSCAddress([]byte("addr"))

	args := createMockStakingScArguments()
	args.StakingSCConfig.MinStakeValue = stakeValue.Text(10)
	args.Eei = eei
	stakingSmartContract, _ := NewStakingSmartContract(args)

	arguments := CreateVmContractCallInput()
	arguments.Function = "stake"
	arguments.CallerAddr = []byte("validator")
	arguments.Arguments = [][]byte{stakerPubKey.Bytes(), stakerAddress.Bytes(), stakerAddress.Bytes()}
	arguments.CallValue = big.NewInt(100)

	retCode := stakingSmartContract.Execute(arguments)
	assert.Equal(t, vmcommon.Ok, retCode)

	var registrationData StakedDataV2_0
	data := stakingSmartContract.eei.GetStorage(stakerPubKey.Bytes())
	err := json.Unmarshal(data, &registrationData)
	assert.Nil(t, err)
	assert.Equal(t, expectedRegistrationData, registrationData)
}

func TestStakingSC_ExecuteUnStakeAddressNotStakedShouldErr(t *testing.T) {
	t.Parallel()

	stakeValue := big.NewInt(100)
	eei := &mock.SystemEIStub{}
	args := createMockStakingScArguments()
	args.StakingSCConfig.MinStakeValue = stakeValue.Text(10)
	args.Eei = eei
	stakingSmartContract, _ := NewStakingSmartContract(args)

	arguments := CreateVmContractCallInput()
	arguments.Function = "unStake@abc"

	retCode := stakingSmartContract.Execute(arguments)
	assert.Equal(t, vmcommon.UserError, retCode)
}

func TestStakingSC_ExecuteUnStakeUnmarshalErr(t *testing.T) {
	t.Parallel()

	stakeValue := big.NewInt(100)
	eei := &mock.SystemEIStub{}
	eei.GetStorageCalled = func(key []byte) []byte {
		return []byte("data")
	}
	args := createMockStakingScArguments()
	args.StakingSCConfig.MinStakeValue = stakeValue.Text(10)
	args.Eei = eei
	stakingSmartContract, _ := NewStakingSmartContract(args)

	arguments := CreateVmContractCallInput()
	arguments.Function = "unStake@abc"

	retCode := stakingSmartContract.Execute(arguments)
	assert.Equal(t, vmcommon.UserError, retCode)
}

func TestStakingSC_ExecuteUnStakeAlreadyUnStakedAddrShouldErr(t *testing.T) {
	t.Parallel()

	stakedRegistrationData := StakedDataV2_0{
		RegisterNonce: 0,
		Staked:        false,
		UnStakedNonce: 0,
		RewardAddress: nil,
		StakeValue:    nil,
	}

	stakeValue := big.NewInt(100)
	eei := createDefaultEei()
	eei.SetSCAddress([]byte("addr"))

	args := createMockStakingScArguments()
	args.StakingSCConfig.MinStakeValue = stakeValue.Text(10)
	args.Eei = eei
	stakingSmartContract, _ := NewStakingSmartContract(args)

	arguments := CreateVmContractCallInput()
	arguments.Function = "unStake"
	arguments.Arguments = [][]byte{big.NewInt(100).Bytes(), big.NewInt(200).Bytes()}
	marshalizedExpectedRegData, _ := json.Marshal(&stakedRegistrationData)
	stakingSmartContract.eei.SetStorage(arguments.CallerAddr, marshalizedExpectedRegData)

	retCode := stakingSmartContract.Execute(arguments)
	assert.Equal(t, vmcommon.UserError, retCode)
}

func TestStakingSC_ExecuteUnStakeFailsWithWrongCaller(t *testing.T) {
	t.Parallel()

	expectedCallerAddress := []byte("caller")
	wrongCallerAddress := []byte("wrongCaller")

	stakedRegistrationData := StakedDataV2_0{
		RegisterNonce: 0,
		Staked:        true,
		UnStakedNonce: 0,
		RewardAddress: expectedCallerAddress,
		StakeValue:    nil,
	}

	stakeValue := big.NewInt(100)
	eei := createDefaultEei()
	eei.SetSCAddress([]byte("addr"))

	args := createMockStakingScArguments()
	args.StakingSCConfig.MinStakeValue = stakeValue.Text(10)
	args.Eei = eei
	stakingSmartContract, _ := NewStakingSmartContract(args)

	arguments := CreateVmContractCallInput()
	arguments.Function = "unStake"
	arguments.Arguments = [][]byte{wrongCallerAddress}
	marshalizedExpectedRegData, _ := json.Marshal(&stakedRegistrationData)
	stakingSmartContract.eei.SetStorage(arguments.Arguments[0], marshalizedExpectedRegData)

	retCode := stakingSmartContract.Execute(arguments)
	assert.Equal(t, vmcommon.UserError, retCode)
}

func TestStakingSC_ExecuteUnStakeShouldErrorNotEnoughNodes(t *testing.T) {
	t.Parallel()

	callerAddress := []byte("caller")

	expectedRegistrationData := StakedDataV2_0{
		RegisterNonce: 0,
		Staked:        false,
		UnStakedNonce: 0,
		RewardAddress: callerAddress,
		StakeValue:    nil,
		JailedRound:   math.MaxUint64,
		SlashValue:    big.NewInt(0),
	}

	stakedRegistrationData := StakedDataV2_0{
		RegisterNonce: 0,
		Staked:        true,
		UnStakedNonce: 0,
		RewardAddress: callerAddress,
		StakeValue:    nil,
		JailedRound:   math.MaxUint64,
	}

	stakeValue := big.NewInt(100)
	eei := createDefaultEei()
	eei.SetSCAddress([]byte("addr"))

	args := createMockStakingScArguments()
	args.StakingSCConfig.MinStakeValue = stakeValue.Text(10)
	args.Eei = eei
	args.MinNumNodes = 1
	stakingSmartContract, _ := NewStakingSmartContract(args)

	arguments := CreateVmContractCallInput()
	arguments.Function = "unStake"
	arguments.Arguments = [][]byte{[]byte("abc"), callerAddress}
	arguments.CallerAddr = []byte("validator")
	marshalizedExpectedRegData, _ := json.Marshal(&stakedRegistrationData)
	stakingSmartContract.eei.SetStorage(arguments.Arguments[0], marshalizedExpectedRegData)
	stakingSmartContract.setConfig(&StakingNodesConfig{MinNumNodes: 5, StakedNodes: 10})

	retCode := stakingSmartContract.Execute(arguments)
	assert.Equal(t, vmcommon.Ok, retCode)

	var registrationData StakedDataV2_0
	data := stakingSmartContract.eei.GetStorage(arguments.Arguments[0])
	err := json.Unmarshal(data, &registrationData)
	assert.Nil(t, err)
	assert.Equal(t, expectedRegistrationData, registrationData)
}

func TestStakingSC_ExecuteUnStake(t *testing.T) {
	t.Parallel()

	callerAddress := []byte("caller")

	expectedRegistrationData := StakedDataV2_0{
		RegisterNonce: 0,
		Staked:        false,
		UnStakedNonce: 0,
		RewardAddress: callerAddress,
		StakeValue:    nil,
		JailedRound:   math.MaxUint64,
		SlashValue:    big.NewInt(0),
	}

	stakedRegistrationData := StakedDataV2_0{
		RegisterNonce: 0,
		Staked:        true,
		UnStakedNonce: 0,
		RewardAddress: callerAddress,
		StakeValue:    nil,
		JailedRound:   math.MaxUint64,
	}

	stakeValue := big.NewInt(100)
	eei := createDefaultEei()
	eei.SetSCAddress([]byte("addr"))

	args := createMockStakingScArguments()
	args.StakingSCConfig.MinStakeValue = stakeValue.Text(10)
	args.Eei = eei
	stakingSmartContract, _ := NewStakingSmartContract(args)

	arguments := CreateVmContractCallInput()
	arguments.Function = "unStake"
	arguments.Arguments = [][]byte{[]byte("abc"), callerAddress}
	arguments.CallerAddr = []byte("validator")
	marshalizedExpectedRegData, _ := json.Marshal(&stakedRegistrationData)
	stakingSmartContract.eei.SetStorage(arguments.Arguments[0], marshalizedExpectedRegData)
	stakingSmartContract.setConfig(&StakingNodesConfig{MinNumNodes: 5, StakedNodes: 10})

	retCode := stakingSmartContract.Execute(arguments)
	assert.Equal(t, vmcommon.Ok, retCode)

	var registrationData StakedDataV2_0
	data := stakingSmartContract.eei.GetStorage(arguments.Arguments[0])
	err := json.Unmarshal(data, &registrationData)
	assert.Nil(t, err)
	assert.Equal(t, expectedRegistrationData, registrationData)
}

func TestStakingSC_ExecuteUnBoundUnmarshalErr(t *testing.T) {
	t.Parallel()

	stakeValue := big.NewInt(100)
	eei := &mock.SystemEIStub{}
	eei.GetStorageCalled = func(key []byte) []byte {
		return []byte("data")
	}
	args := createMockStakingScArguments()
	args.StakingSCConfig.MinStakeValue = stakeValue.Text(10)
	args.Eei = eei
	stakingSmartContract, _ := NewStakingSmartContract(args)

	arguments := CreateVmContractCallInput()
	arguments.CallerAddr = []byte("data")
	arguments.Function = "unBond"
	arguments.Arguments = [][]byte{big.NewInt(100).Bytes(), big.NewInt(200).Bytes()}

	retCode := stakingSmartContract.Execute(arguments)
	assert.Equal(t, vmcommon.UserError, retCode)
}

func TestStakingSC_ExecuteUnBoundValidatorNotUnStakeShouldErr(t *testing.T) {
	t.Parallel()

	stakeValue := big.NewInt(100)
	eei := &mock.SystemEIStub{}
	eei.GetStorageCalled = func(key []byte) []byte {
		switch {
		case bytes.Equal(key, []byte(ownerKey)):
			return []byte("data")
		default:
			registrationDataMarshalized, _ := json.Marshal(
				&StakedDataV2_0{
					UnStakedNonce: 0,
				})
			return registrationDataMarshalized
		}
	}
	eei.BlockChainHookCalled = func() vm.BlockchainHook {
		return &mock.BlockChainHookStub{CurrentNonceCalled: func() uint64 {
			return 10000
		}}
	}
	args := createMockStakingScArguments()
	args.StakingSCConfig.MinStakeValue = stakeValue.Text(10)
	args.Eei = eei
	stakingSmartContract, _ := NewStakingSmartContract(args)

	arguments := CreateVmContractCallInput()
	arguments.CallerAddr = []byte("data")
	arguments.Function = "unBond"
	arguments.Arguments = [][]byte{big.NewInt(100).Bytes()}

	retCode := stakingSmartContract.Execute(arguments)
	assert.Equal(t, vmcommon.UserError, retCode)
}

func TestStakingSC_ExecuteFinalizeUnBoundBeforePeriodEnds(t *testing.T) {
	t.Parallel()

	unstakedNonce := uint64(10)
	registrationData := StakedDataV2_0{
		RegisterNonce: 0,
		Staked:        true,
		UnStakedNonce: unstakedNonce,
		RewardAddress: nil,
		StakeValue:    big.NewInt(100),
	}
	blsPubKey := big.NewInt(100)
	stakeValue := big.NewInt(100)
	marshalizedRegData, _ := json.Marshal(&registrationData)
	eei := createDefaultEei()
	eei.blockChainHook = &mock.BlockChainHookStub{
		CurrentNonceCalled: func() uint64 {
			return unstakedNonce + 1
		},
	}
	eei.SetSCAddress([]byte("addr"))
	eei.SetStorage([]byte(ownerKey), []byte("data"))
	eei.SetStorage(blsPubKey.Bytes(), marshalizedRegData)
	args := createMockStakingScArguments()
	args.StakingSCConfig.MinStakeValue = stakeValue.Text(10)
	args.Eei = eei
	stakingSmartContract, _ := NewStakingSmartContract(args)

	arguments := CreateVmContractCallInput()
	arguments.CallerAddr = []byte("data")
	arguments.Function = "finalizeUnStake"
	arguments.Arguments = [][]byte{blsPubKey.Bytes()}

	retCode := stakingSmartContract.Execute(arguments)
	assert.Equal(t, vmcommon.UserError, retCode)
}

func TestStakingSC_ExecuteUnBoundStillValidator(t *testing.T) {
	t.Parallel()

	unBondPeriod := uint64(100)
	unstakedNonce := uint64(10)
	registrationData := StakedDataV2_0{
		RegisterNonce: 0,
		Staked:        false,
		UnStakedNonce: unstakedNonce,
		RewardAddress: []byte("validator"),
		StakeValue:    big.NewInt(100),
		JailedRound:   math.MaxUint64,
	}

	peerAccount, _ := accounts.NewPeerAccount([]byte("validator"))
	peerAccount.List = string(common.EligibleList)
	stakeValue := big.NewInt(100)
	marshalizedRegData, _ := json.Marshal(&registrationData)
	eei := createDefaultEei()
	eei.blockChainHook = &mock.BlockChainHookStub{
		CurrentNonceCalled: func() uint64 {
			return unstakedNonce + unBondPeriod + 1
		},
	}
	eei.validatorAccountsDB = &stateMock.AccountsStub{
		GetExistingAccountCalled: func(address []byte) (vmcommon.AccountHandler, error) {
			return peerAccount, nil
		},
	}
	scAddress := []byte("owner")
	eei.SetSCAddress(scAddress)
	eei.SetStorage([]byte(ownerKey), scAddress)

	args := createMockStakingScArguments()
	args.StakingSCConfig.MinStakeValue = stakeValue.Text(10)
	args.Eei = eei
	stakingSmartContract, _ := NewStakingSmartContract(args)

	arguments := CreateVmContractCallInput()
	arguments.CallerAddr = []byte("validator")
	arguments.Function = "unBond"
	arguments.Arguments = [][]byte{[]byte("abc")}

	stakingSmartContract.eei.SetStorage(arguments.Arguments[0], marshalizedRegData)
	stakingSmartContract.setConfig(&StakingNodesConfig{MinNumNodes: 5, StakedNodes: 10})

	retCode := stakingSmartContract.Execute(arguments)
	assert.Equal(t, vmcommon.UserError, retCode)
}

func TestStakingSC_ExecuteUnBound(t *testing.T) {
	t.Parallel()

	unBondPeriod := uint64(100)
	unstakedNonce := uint64(10)
	registrationData := StakedDataV2_0{
		RegisterNonce: 0,
		Staked:        false,
		UnStakedNonce: unstakedNonce,
		RewardAddress: []byte("validator"),
		StakeValue:    big.NewInt(100),
		JailedRound:   math.MaxUint64,
	}

	stakeValue := big.NewInt(100)
	marshalizedRegData, _ := json.Marshal(&registrationData)
	eei := createDefaultEei()
	eei.blockChainHook = &mock.BlockChainHookStub{
		CurrentNonceCalled: func() uint64 {
			return unstakedNonce + unBondPeriod + 1
		},
	}
	scAddress := []byte("owner")
	eei.SetSCAddress(scAddress)
	eei.SetStorage([]byte(ownerKey), scAddress)

	args := createMockStakingScArguments()
	args.StakingSCConfig.MinStakeValue = stakeValue.Text(10)
	args.Eei = eei
	stakingSmartContract, _ := NewStakingSmartContract(args)

	arguments := CreateVmContractCallInput()
	arguments.CallerAddr = []byte("validator")
	arguments.Function = "unBond"
	arguments.Arguments = [][]byte{[]byte("abc")}

	stakingSmartContract.eei.SetStorage(arguments.Arguments[0], marshalizedRegData)
	stakingSmartContract.setConfig(&StakingNodesConfig{MinNumNodes: 5, StakedNodes: 10})

	retCode := stakingSmartContract.Execute(arguments)
	assert.Equal(t, vmcommon.Ok, retCode)

	data := stakingSmartContract.eei.GetStorage(arguments.Arguments[0])
	assert.Equal(t, 0, len(data))
}

func TestStakingSC_ExecuteSlashOwnerAddrNotOkShouldErr(t *testing.T) {
	t.Parallel()

	stakeValue := big.NewInt(100)
	eei := &mock.SystemEIStub{}
	args := createMockStakingScArguments()
	args.StakingSCConfig.MinStakeValue = stakeValue.Text(10)
	args.Eei = eei
	stakingSmartContract, _ := NewStakingSmartContract(args)

	arguments := CreateVmContractCallInput()
	arguments.Function = "slash"

	retCode := stakingSmartContract.Execute(arguments)
	assert.Equal(t, vmcommon.UserError, retCode)
}

func TestStakingSC_ExecuteSlashArgumentsNotOkShouldErr(t *testing.T) {
	t.Parallel()

	stakeValue := big.NewInt(100)
	eei := &mock.SystemEIStub{}
	eei.GetStorageCalled = func(key []byte) []byte {
		return []byte("data")
	}
	args := createMockStakingScArguments()
	args.StakingSCConfig.MinStakeValue = stakeValue.Text(10)
	args.Eei = eei
	stakingSmartContract, _ := NewStakingSmartContract(args)

	arguments := CreateVmContractCallInput()
	arguments.Function = "slash"
	arguments.CallerAddr = []byte("data")

	retCode := stakingSmartContract.Execute(arguments)
	assert.Equal(t, vmcommon.UserError, retCode)
}

func TestStakingSC_ExecuteSlashUnmarhsalErr(t *testing.T) {
	t.Parallel()

	stakeValue := big.NewInt(100)
	eei := &mock.SystemEIStub{}
	eei.GetStorageCalled = func(key []byte) []byte {
		return []byte("data")
	}
	args := createMockStakingScArguments()
	args.StakingSCConfig.MinStakeValue = stakeValue.Text(10)
	args.Eei = eei
	stakingSmartContract, _ := NewStakingSmartContract(args)

	arguments := CreateVmContractCallInput()
	arguments.Function = "slash"
	arguments.CallerAddr = []byte("data")
	arguments.Arguments = [][]byte{big.NewInt(100).Bytes(), big.NewInt(100).Bytes()}

	retCode := stakingSmartContract.Execute(arguments)
	assert.Equal(t, vmcommon.UserError, retCode)
}

func TestStakingSC_ExecuteSlashNotStake(t *testing.T) {
	t.Parallel()

	stakeValue := big.NewInt(100)
	eei := &mock.SystemEIStub{}
	eei.GetStorageCalled = func(key []byte) []byte {
		switch {
		case bytes.Equal(key, []byte(ownerKey)):
			return []byte("data")
		default:
			registrationDataMarshalized, _ := json.Marshal(
				&StakedDataV2_0{
					StakeValue: big.NewInt(100),
				})
			return registrationDataMarshalized
		}
	}

	args := createMockStakingScArguments()
	args.StakingSCConfig.MinStakeValue = stakeValue.Text(10)
	args.Eei = eei
	stakingSmartContract, _ := NewStakingSmartContract(args)

	arguments := CreateVmContractCallInput()
	arguments.Function = "slash"
	arguments.CallerAddr = []byte("data")
	arguments.Arguments = [][]byte{big.NewInt(100).Bytes(), big.NewInt(100).Bytes()}

	retCode := stakingSmartContract.Execute(arguments)
	assert.Equal(t, vmcommon.UserError, retCode)
}

func TestStakingSC_ExecuteUnStakeAndUnBoundStake(t *testing.T) {
	t.Parallel()

	// Preparation
	unBondPeriod := uint64(100)
	stakeValue := big.NewInt(100)
	valueStakedByTheCaller := big.NewInt(100)
	stakerAddress := []byte("address")
	stakerPubKey := []byte("pubKey")
	blockChainHook := &mock.BlockChainHookStub{}
	eei := createDefaultEei()
	eei.blockChainHook = blockChainHook

	smartcontractAddress := "smartcontractAddress"
	eei.SetSCAddress([]byte(smartcontractAddress))

	ownerAddress := "ownerAddress"
	eei.SetStorage([]byte(ownerKey), []byte(ownerAddress))

	args := createMockStakingScArguments()
	args.StakingSCConfig.MinStakeValue = stakeValue.Text(10)
	args.Eei = eei
	stakingSmartContract, _ := NewStakingSmartContract(args)
	stakingSmartContract.setConfig(&StakingNodesConfig{MinNumNodes: 5, StakedNodes: 10})

	arguments := CreateVmContractCallInput()
	arguments.Arguments = [][]byte{stakerPubKey, stakerAddress}
	arguments.CallerAddr = []byte("validator")

	stakedRegistrationData := StakedDataV2_0{
		RegisterNonce: 0,
		Staked:        true,
		UnStakedNonce: 0,
		RewardAddress: stakerAddress,
		StakeValue:    valueStakedByTheCaller,
		JailedRound:   math.MaxUint64,
		SlashValue:    big.NewInt(0),
	}
	marshalizedExpectedRegData, _ := json.Marshal(&stakedRegistrationData)
	stakingSmartContract.eei.SetStorage(arguments.Arguments[0], marshalizedExpectedRegData)

	arguments.Function = "unStake"

	unStakeNonce := uint64(10)
	blockChainHook.CurrentNonceCalled = func() uint64 {
		return unStakeNonce
	}
	retCode := stakingSmartContract.Execute(arguments)
	assert.Equal(t, vmcommon.Ok, retCode)

	var registrationData StakedDataV2_0
	data := stakingSmartContract.eei.GetStorage(arguments.Arguments[0])
	err := json.Unmarshal(data, &registrationData)
	assert.Nil(t, err)

	expectedRegistrationData := StakedDataV2_0{
		RegisterNonce: 0,
		Staked:        false,
		UnStakedNonce: unStakeNonce,
		RewardAddress: stakerAddress,
		StakeValue:    valueStakedByTheCaller,
		JailedRound:   math.MaxUint64,
		SlashValue:    big.NewInt(0),
	}
	assert.Equal(t, expectedRegistrationData, registrationData)

	arguments.Function = "unBond"

	blockChainHook.CurrentNonceCalled = func() uint64 {
		return unStakeNonce + unBondPeriod + 1
	}
	retCode = stakingSmartContract.Execute(arguments)
	assert.Equal(t, vmcommon.Ok, retCode)
}

func TestStakingSC_ExecuteGetShouldReturnUserErr(t *testing.T) {
	t.Parallel()

	stakeValue := big.NewInt(100)
	arguments := CreateVmContractCallInput()
	arguments.Function = "get"
	eei := createDefaultEei()
	args := createMockStakingScArguments()
	args.StakingSCConfig.MinStakeValue = stakeValue.Text(10)
	args.Eei = eei
	stakingSmartContract, _ := NewStakingSmartContract(args)

	err := stakingSmartContract.Execute(arguments)

	assert.Equal(t, vmcommon.UserError, err)
}

func TestStakingSC_ExecuteGetShouldOk(t *testing.T) {
	t.Parallel()

	stakeValue := big.NewInt(100)
	arguments := CreateVmContractCallInput()
	arguments.Function = "get"
	arguments.Arguments = [][]byte{arguments.CallerAddr}
	eei := createDefaultEei()
	args := createMockStakingScArguments()
	args.StakingSCConfig.MinStakeValue = stakeValue.Text(10)
	args.Eei = eei
	stakingSmartContract, _ := NewStakingSmartContract(args)

	err := stakingSmartContract.Execute(arguments)

	assert.Equal(t, vmcommon.Ok, err)
}

func TestStakingSc_ExecuteNilArgs(t *testing.T) {
	t.Parallel()

	stakeValue := big.NewInt(100)
	eei := createDefaultEei()

	args := createMockStakingScArguments()
	args.StakingSCConfig.MinStakeValue = stakeValue.Text(10)
	args.Eei = eei
	stakingSmartContract, _ := NewStakingSmartContract(args)

	retCode := stakingSmartContract.Execute(nil)
	assert.Equal(t, vmcommon.UserError, retCode)
}

// TestStakingSc_ExecuteIsStaked
// Will test next behaviour
// 1 - will execute function isStaked should return UserError
// 2 - will execute function stake and after that will call function isStaked and will return Ok
// 3 - will execute function unStake and after that will cal function isStaked and will return UserError
func TestStakingSc_ExecuteIsStaked(t *testing.T) {
	t.Parallel()

	stakeValue := big.NewInt(100)
	blockChainHook := &mock.BlockChainHookStub{}
	blockChainHook.GetStorageDataCalled = func(accountsAddress []byte, index []byte) ([]byte, uint32, error) {
		return nil, 0, nil
	}

	eei := createDefaultEei()
	eei.blockChainHook = blockChainHook
	eei.SetSCAddress([]byte("addr"))

	stakingAccessAddress := []byte("stakingAccessAddress")
	args := createMockStakingScArguments()
	args.StakingAccessAddr = stakingAccessAddress
	args.StakingSCConfig.MinStakeValue = stakeValue.Text(10)
	args.Eei = eei
	stakingSmartContract, _ := NewStakingSmartContract(args)

	stakerAddress := []byte("stakerAddr")
	stakerPubKey := []byte("stakerPublicKey")
	callerAddress := []byte("data")

	// check if account is staked should return error code
	checkIsStaked(t, stakingSmartContract, callerAddress, nil, vmcommon.UserError)
	// check if account is staked should return error code
	checkIsStaked(t, stakingSmartContract, callerAddress, stakerPubKey, vmcommon.UserError)
	// do stake should work
	doStake(t, stakingSmartContract, stakingAccessAddress, stakerAddress, []byte("anotherKey"))
	doStake(t, stakingSmartContract, stakingAccessAddress, stakerAddress, stakerPubKey)
	// check again isStaked should return vmcommon.Ok
	checkIsStaked(t, stakingSmartContract, callerAddress, stakerPubKey, vmcommon.Ok)
	//do unStake
	doUnStake(t, stakingSmartContract, stakingAccessAddress, stakerAddress, stakerPubKey, vmcommon.Ok)
	// check if account is staked should return error code
	checkIsStaked(t, stakingSmartContract, callerAddress, stakerPubKey, vmcommon.UserError)
}

func TestStakingSc_StakeWithStakingV4(t *testing.T) {
	t.Parallel()

	enableEpochsHandler := &testscommon.EnableEpochsHandlerStub{IsStakingV2FlagEnabledField: true}

	args := createMockStakingScArguments()
	stakingAccessAddress := []byte("stakingAccessAddress")
	args.StakingAccessAddr = stakingAccessAddress
	args.StakingSCConfig.MaxNumberOfNodesForStake = 4
	args.EnableEpochsHandler = enableEpochsHandler

	argsVMContext := createArgsVMContext()
	argsVMContext.EnableEpochsHandler = enableEpochsHandler
	eei, _ := NewVMContext(argsVMContext)
	args.Eei = eei

	stakingSmartContract, _ := NewStakingSmartContract(args)

	for i := 0; i < 10; i++ {
		idxStr := strconv.Itoa(i)
		addr := []byte("addr" + idxStr)
		doStake(t, stakingSmartContract, stakingAccessAddress, addr, addr)

		if uint64(i) < stakingSmartContract.maxNumNodes {
			checkIsStaked(t, stakingSmartContract, addr, addr, vmcommon.Ok)
		} else {
			checkIsStaked(t, stakingSmartContract, addr, addr, vmcommon.UserError)
			require.True(t, strings.Contains(eei.returnMessage, "staking is full"))
			eei.returnMessage = ""
		}
	}
	requireRegisteredNodes(t, stakingSmartContract, eei, 4, 6)

	doUnStake(t, stakingSmartContract, stakingAccessAddress, []byte("addr0"), []byte("addr0"), vmcommon.Ok)
	requireRegisteredNodes(t, stakingSmartContract, eei, 4, 5)

	enableEpochsHandler.IsStakingV4StartedField = true
	for i := 5; i < 10; i++ {
		idxStr := strconv.Itoa(i)
		addr := []byte("addr" + idxStr)
		err := stakingSmartContract.removeFromWaitingList(addr)
		require.Nil(t, err)
	}

	for i := 10; i < 20; i++ {
		idxStr := strconv.Itoa(i)
		addr := []byte("addr" + idxStr)
		doStake(t, stakingSmartContract, stakingAccessAddress, addr, addr)
		checkIsStaked(t, stakingSmartContract, addr, addr, vmcommon.Ok)
	}
	requireRegisteredNodes(t, stakingSmartContract, eei, 14, 0)

	doUnStake(t, stakingSmartContract, stakingAccessAddress, []byte("addr10"), []byte("addr10"), vmcommon.Ok)
	requireRegisteredNodes(t, stakingSmartContract, eei, 13, 0)
}

func TestStakingSc_UnStakeNodeFromWaitingListAfterStakingV4ShouldError(t *testing.T) {
	t.Parallel()

	enableEpochsHandler := &testscommon.EnableEpochsHandlerStub{IsStakingV2FlagEnabledField: true}

	args := createMockStakingScArguments()
	stakingAccessAddress := []byte("stakingAccessAddress")
	args.StakingAccessAddr = stakingAccessAddress
	args.StakingSCConfig.MaxNumberOfNodesForStake = 2
	args.EnableEpochsHandler = enableEpochsHandler

	argsVMContext := createArgsVMContext()
	argsVMContext.EnableEpochsHandler = enableEpochsHandler
	eei, _ := NewVMContext(argsVMContext)
	args.Eei = eei

	stakingSmartContract, _ := NewStakingSmartContract(args)

	doStake(t, stakingSmartContract, stakingAccessAddress, []byte("address0"), []byte("address0"))
	doStake(t, stakingSmartContract, stakingAccessAddress, []byte("address1"), []byte("address1"))
	doStake(t, stakingSmartContract, stakingAccessAddress, []byte("address2"), []byte("address2"))
	requireRegisteredNodes(t, stakingSmartContract, eei, 2, 1)

	enableEpochsHandler.IsStakingV4StartedField = true
	eei.returnMessage = ""
	doUnStake(t, stakingSmartContract, stakingAccessAddress, []byte("address2"), []byte("address2"), vmcommon.ExecutionFailed)
	require.Equal(t, eei.returnMessage, vm.ErrWaitingListDisabled.Error())
}

func TestStakingSc_StakeWithV1ShouldWork(t *testing.T) {
	t.Parallel()

	stakeValue := big.NewInt(100)
	blockChainHook := &mock.BlockChainHookStub{}
	blockChainHook.GetStorageDataCalled = func(accountsAddress []byte, index []byte) ([]byte, uint32, error) {
		return nil, 0, nil
	}

	jailAccessAddr := []byte("jailAccessAddr")
	eei := createDefaultEei()
	eei.blockChainHook = blockChainHook
	eei.SetSCAddress([]byte("addr"))

	stakingAccessAddress := []byte("stakingAccessAddress")
	args := createMockStakingScArguments()
	args.StakingSCConfig.MinStakeValue = stakeValue.Text(10)
	enableEpochsHandler, _ := args.EnableEpochsHandler.(*enableEpochsHandlerMock.EnableEpochsHandlerStub)
	enableEpochsHandler.RemoveActiveFlags(common.StakeFlag)
	args.StakingAccessAddr = stakingAccessAddress
	args.Eei = eei
	args.StakingSCConfig.NumRoundsWithoutBleed = 100
	args.StakingSCConfig.MaximumPercentageToBleed = 0.5
	args.StakingSCConfig.BleedPercentagePerRound = 0.00001
	args.JailAccessAddr = jailAccessAddr
	args.MinNumNodes = 0
	stakingSmartContract, _ := NewStakingSmartContract(args)

	stakerAddress := []byte("stakerAddr")
	stakerPubKey := []byte("stakerPublicKey")

	//do stake should work
	doStake(t, stakingSmartContract, stakingAccessAddress, stakerAddress, stakerPubKey)

	blockChainHook.CurrentNonceCalled = func() uint64 {
		return 11
	}

	//do unStake with V2 should work
	doUnStake(t, stakingSmartContract, stakingAccessAddress, stakerAddress, stakerPubKey, vmcommon.Ok)
}

// Test scenario
// 1 -- will set stake value for current epoch should work
// 2 -- will try to do jail before stake should return user error
// 3 -- will stake and stake should work
// 4 -- will jail user that stake and should work
// 5 -- will try to do to unStake and should not work because cannot do unStake if validator is jailed
// 6 -- will try to do unJail with wrong access address should not work
// 7 -- will do unJail with correct parameters and should work and after that stakeValue should be 999
func TestStakingSc_StakeJailAndUnJail(t *testing.T) {
	t.Parallel()

	stakeValue := big.NewInt(100)
	blockChainHook := &mock.BlockChainHookStub{}
	blockChainHook.GetStorageDataCalled = func(accountsAddress []byte, index []byte) ([]byte, uint32, error) {
		return nil, 0, nil
	}

	jailAccessAddr := []byte("jailAccessAddr")
	eei := createDefaultEei()
	eei.blockChainHook = blockChainHook
	eei.SetSCAddress([]byte("addr"))

	stakingAccessAddress := []byte("stakingAccessAddress")
	args := createMockStakingScArguments()
	args.StakingSCConfig.MinStakeValue = stakeValue.Text(10)
	args.StakingAccessAddr = stakingAccessAddress
	args.Eei = eei
	args.StakingSCConfig.NumRoundsWithoutBleed = 100
	args.StakingSCConfig.MaximumPercentageToBleed = 0.5
	args.StakingSCConfig.BleedPercentagePerRound = 0.00001
	args.JailAccessAddr = jailAccessAddr
	stakingSmartContract, _ := NewStakingSmartContract(args)

	stakerAddress := []byte("stakerAddr")
	stakerPubKey := []byte("stakerPublicKey")

	// cannot do jail if access addr is wrong should return userError
	doJail(t, stakingSmartContract, []byte("addr"), stakerPubKey, vmcommon.UserError)
	// cannot do jail if no stake should return userError
	doJail(t, stakingSmartContract, jailAccessAddr, stakerPubKey, vmcommon.UserError)
	//do stake should work
	doStake(t, stakingSmartContract, stakingAccessAddress, stakerAddress, stakerPubKey)
	// jail should work
	blockChainHook.CurrentRoundCalled = func() uint64 {
		return 1000
	}
	doJail(t, stakingSmartContract, jailAccessAddr, stakerPubKey, vmcommon.Ok)

	//do unStake should return error because validator is jail
	doUnStake(t, stakingSmartContract, stakingAccessAddress, stakerAddress, stakerPubKey, vmcommon.UserError)

	// unJail wrong access address should not work
	doUnJail(t, stakingSmartContract, []byte("addr"), stakerPubKey, vmcommon.UserError)
	// cannot do unJail on an address that not stake
	doUnJail(t, stakingSmartContract, stakingAccessAddress, []byte("addr"), vmcommon.UserError)
	// unJail should work
	blockChainHook.CurrentRoundCalled = func() uint64 {
		return 1200
	}
	doUnJail(t, stakingSmartContract, stakingAccessAddress, stakerPubKey, vmcommon.Ok)
}

func TestStakingSc_ExecuteStakeStakeJailAndSwitch(t *testing.T) {
	t.Parallel()

	stakeValue := big.NewInt(100)
	blockChainHook := &mock.BlockChainHookStub{}
	blockChainHook.GetStorageDataCalled = func(accountsAddress []byte, index []byte) ([]byte, uint32, error) {
		return nil, 0, nil
	}

	eei := createDefaultEei()
	eei.blockChainHook = blockChainHook
	eei.SetSCAddress([]byte("addr"))

	stakingAccessAddress := []byte("stakingAccessAddress")
	args := createMockStakingScArguments()
	args.StakingAccessAddr = stakingAccessAddress
	args.StakingSCConfig.MinStakeValue = stakeValue.Text(10)
	args.StakingSCConfig.MaxNumberOfNodesForStake = 2
	enableEpochsHandler, _ := args.EnableEpochsHandler.(*enableEpochsHandlerMock.EnableEpochsHandlerStub)
	enableEpochsHandler.AddActiveFlags(common.StakingV2Flag)
	enableEpochsHandler.RemoveActiveFlags(common.CorrectJailedNotUnStakedEmptyQueueFlag)
	args.Eei = eei
	stakingSmartContract, _ := NewStakingSmartContract(args)

	stakerAddress := []byte("stakerAddr")
	stakerPubKey := []byte("stakerPublicKey")
	callerAddress := []byte("data")

	// do stake should work
	doStake(t, stakingSmartContract, stakingAccessAddress, stakerAddress, []byte("firstKey"))
	doStake(t, stakingSmartContract, stakingAccessAddress, stakerAddress, []byte("secondKey"))
	doStake(t, stakingSmartContract, stakingAccessAddress, stakerAddress, stakerPubKey)

	checkIsStaked(t, stakingSmartContract, callerAddress, []byte("firstKey"), vmcommon.Ok)
	checkIsStaked(t, stakingSmartContract, callerAddress, []byte("secondKey"), vmcommon.Ok)
	checkIsStaked(t, stakingSmartContract, callerAddress, stakerPubKey, vmcommon.UserError)

	arguments := CreateVmContractCallInput()
	arguments.Function = "switchJailedWithWaiting"
	arguments.CallerAddr = args.EndOfEpochAccessAddr
	arguments.Arguments = [][]byte{[]byte("firstKey")}
	retCode := stakingSmartContract.Execute(arguments)
	assert.Equal(t, retCode, vmcommon.Ok)
	// check if account is staked should return error code
	checkIsStaked(t, stakingSmartContract, callerAddress, stakerPubKey, vmcommon.Ok)
	checkIsStaked(t, stakingSmartContract, callerAddress, []byte("firstKey"), vmcommon.UserError)

	arguments = CreateVmContractCallInput()
	arguments.Function = "switchJailedWithWaiting"
	arguments.CallerAddr = args.EndOfEpochAccessAddr
	arguments.Arguments = [][]byte{[]byte("secondKey")}
	retCode = stakingSmartContract.Execute(arguments)
	assert.Equal(t, retCode, vmcommon.Ok)

	marshaledData := args.Eei.GetStorage([]byte("secondKey"))
	stakedData := &StakedDataV2_0{}
	_ = json.Unmarshal(marshaledData, stakedData)
	assert.True(t, stakedData.Jailed)
	assert.True(t, stakedData.Staked)
	requireTotalNumberOfRegisteredNodes(t, stakingSmartContract, eei, big.NewInt(2))
}

func TestStakingSc_ExecuteStakeStakeJailAndSwitchWithBoundaries(t *testing.T) {
	t.Parallel()

	maxStakedNodesNumber := 3
	minStakedNodesNumber := 1
	stakingAccessAddress := []byte("stakingAccessAddress")
	stakerAddress := []byte("stakerAddr")
	callerAddress := []byte("data")
	stakeValue := big.NewInt(100)

	didNotSwitchNoWaitingMessage := "did not switch as nobody in waiting, but jailed"
	didNotSwitchNotEnoughValidatorsMessage := "did not switch as not enough validators remaining"

	tests := []struct {
		name                       string
		stakedNodesNumber          int
		flagJailedRemoveEnabled    bool
		shouldBeJailed             bool
		shouldBeStaked             bool
		remainingStakedNodesNumber int
		returnMessage              string
	}{
		{
			name:                       "no queue, before fix, max nodes",
			stakedNodesNumber:          maxStakedNodesNumber,
			flagJailedRemoveEnabled:    false,
			shouldBeJailed:             true,
			shouldBeStaked:             true,
			remainingStakedNodesNumber: maxStakedNodesNumber,
			returnMessage:              didNotSwitchNoWaitingMessage,
		},
		{
			name:                       "no queue, before fix, min nodes",
			stakedNodesNumber:          minStakedNodesNumber,
			flagJailedRemoveEnabled:    false,
			shouldBeJailed:             true,
			shouldBeStaked:             true,
			remainingStakedNodesNumber: minStakedNodesNumber,
			returnMessage:              didNotSwitchNoWaitingMessage,
		},
		{
			name:                       "no queue, after fix, max nodes",
			stakedNodesNumber:          maxStakedNodesNumber,
			flagJailedRemoveEnabled:    true,
			shouldBeJailed:             true,
			shouldBeStaked:             false,
			remainingStakedNodesNumber: maxStakedNodesNumber - 1,
			returnMessage:              "",
		},
		{
			name:                       "no queue, after fix, min nodes ",
			stakedNodesNumber:          minStakedNodesNumber,
			flagJailedRemoveEnabled:    true,
			shouldBeJailed:             true,
			shouldBeStaked:             true,
			remainingStakedNodesNumber: minStakedNodesNumber,
			returnMessage:              didNotSwitchNotEnoughValidatorsMessage,
		},
		{
			name:                       "with 1 queue, before fix, max nodes",
			stakedNodesNumber:          maxStakedNodesNumber + 1,
			flagJailedRemoveEnabled:    false,
			shouldBeJailed:             true,
			shouldBeStaked:             false,
			remainingStakedNodesNumber: maxStakedNodesNumber,
			returnMessage:              "",
		},
		{
			name:                       "with 1 queue, after fix, max nodes",
			stakedNodesNumber:          maxStakedNodesNumber + 1,
			flagJailedRemoveEnabled:    true,
			shouldBeJailed:             true,
			shouldBeStaked:             false,
			remainingStakedNodesNumber: maxStakedNodesNumber,
			returnMessage:              "",
		},
	}

	for _, tt := range tests {
		t.Run(tt.name, func(t *testing.T) {
			jailedKey := []byte(fmt.Sprintf("staked_%v", 0))

			var stakedResult vmcommon.ReturnCode
			blockChainHook := &mock.BlockChainHookStub{}
			blockChainHook.GetStorageDataCalled = func(accountsAddress []byte, index []byte) ([]byte, uint32, error) {
				return nil, 0, nil
			}

			eei := createDefaultEei()
			eei.blockChainHook = blockChainHook
			args := createStakingSCArgs(eei, stakingAccessAddress, stakeValue, maxStakedNodesNumber)
			enableEpochsHandler, _ := args.EnableEpochsHandler.(*enableEpochsHandlerMock.EnableEpochsHandlerStub)
			if tt.flagJailedRemoveEnabled {
				enableEpochsHandler.AddActiveFlags(common.CorrectJailedNotUnStakedEmptyQueueFlag)
			} else {
				enableEpochsHandler.RemoveActiveFlags(common.CorrectJailedNotUnStakedEmptyQueueFlag)
			}
			stakingSmartContract, _ := NewStakingSmartContract(args)

			for i := 0; i < tt.stakedNodesNumber; i++ {
				doStake(t, stakingSmartContract, stakingAccessAddress, stakerAddress, []byte(fmt.Sprintf("staked_%v", i)))
			}

			for i := 0; i < tt.stakedNodesNumber; i++ {
				stakedResult = vmcommon.Ok
				shouldBeOnQueue := i >= maxStakedNodesNumber
				if shouldBeOnQueue {
					stakedResult = vmcommon.UserError
				}
				checkIsStaked(t, stakingSmartContract, callerAddress, []byte(fmt.Sprintf("staked_%v", i)), stakedResult)
			}

			eei.returnMessage = ""

			arguments := CreateVmContractCallInput()
			arguments.Function = "switchJailedWithWaiting"
			arguments.CallerAddr = args.EndOfEpochAccessAddr
			arguments.Arguments = [][]byte{jailedKey}
			retCode := stakingSmartContract.Execute(arguments)
			assert.Equal(t, vmcommon.Ok, retCode)

			assert.Equal(t, tt.returnMessage, eei.returnMessage)

			stakedResult = vmcommon.Ok
			if !tt.shouldBeStaked {
				stakedResult = vmcommon.UserError
			}
			checkIsStaked(t, stakingSmartContract, callerAddress, jailedKey, stakedResult)

			marshaledData := args.Eei.GetStorage(jailedKey)
			stakedData := &StakedDataV2_0{}
			_ = json.Unmarshal(marshaledData, stakedData)
			assert.Equal(t, tt.shouldBeJailed, stakedData.Jailed)
			assert.Equal(t, tt.shouldBeStaked, stakedData.Staked)
			requireTotalNumberOfRegisteredNodes(t, stakingSmartContract, eei, big.NewInt(int64(tt.remainingStakedNodesNumber)))
		})
	}
}

func createStakingSCArgs(eei *vmContext, stakingAccessAddress []byte, stakeValue *big.Int, maxStakedNodesNumber int) ArgsNewStakingSmartContract {
	eei.SetSCAddress([]byte("addr"))

	args := createMockStakingScArguments()
	args.StakingAccessAddr = stakingAccessAddress
	args.StakingSCConfig.MinStakeValue = stakeValue.Text(10)
	args.StakingSCConfig.MaxNumberOfNodesForStake = uint64(maxStakedNodesNumber)
	enableEpochsHandler, _ := args.EnableEpochsHandler.(*enableEpochsHandlerMock.EnableEpochsHandlerStub)
	enableEpochsHandler.AddActiveFlags(common.StakingV2Flag)
	args.Eei = eei
	return args
}

func TestStakingSc_ExecuteStakeStakeStakeJailJailUnJailTwice(t *testing.T) {
	t.Parallel()

	stakeValue := big.NewInt(100)
	blockChainHook := &mock.BlockChainHookStub{}
	blockChainHook.GetStorageDataCalled = func(accountsAddress []byte, index []byte) ([]byte, uint32, error) {
		return nil, 0, nil
	}

	eei := createDefaultEei()
	eei.blockChainHook = blockChainHook
	eei.SetSCAddress([]byte("addr"))

	stakingAccessAddress := []byte("stakingAccessAddress")
	args := createMockStakingScArguments()
	args.StakingAccessAddr = stakingAccessAddress
	args.StakingSCConfig.MinStakeValue = stakeValue.Text(10)
	args.StakingSCConfig.MaxNumberOfNodesForStake = 2
	enableEpochsHandler, _ := args.EnableEpochsHandler.(*enableEpochsHandlerMock.EnableEpochsHandlerStub)
	enableEpochsHandler.AddActiveFlags(common.StakingV2Flag)
	args.Eei = eei
	stakingSmartContract, _ := NewStakingSmartContract(args)

	stakerAddress := []byte("stakerAddr")
	stakerPubKey := []byte("stakerPublicKey")
	callerAddress := []byte("data")

	// do stake should work
	doStake(t, stakingSmartContract, stakingAccessAddress, stakerAddress, []byte("firsstKey"))
	doStake(t, stakingSmartContract, stakingAccessAddress, stakerAddress, []byte("secondKey"))
	doStake(t, stakingSmartContract, stakingAccessAddress, stakerAddress, stakerPubKey)
	doStake(t, stakingSmartContract, stakingAccessAddress, stakerAddress, []byte("fourthKey"))

	checkIsStaked(t, stakingSmartContract, callerAddress, []byte("firsstKey"), vmcommon.Ok)
	checkIsStaked(t, stakingSmartContract, callerAddress, []byte("secondKey"), vmcommon.Ok)
	checkIsStaked(t, stakingSmartContract, callerAddress, stakerPubKey, vmcommon.UserError)
	checkIsStaked(t, stakingSmartContract, callerAddress, []byte("fourthKey"), vmcommon.UserError)

	arguments := CreateVmContractCallInput()
	arguments.Function = "switchJailedWithWaiting"
	arguments.CallerAddr = args.EndOfEpochAccessAddr
	arguments.Arguments = [][]byte{[]byte("firsstKey")}
	retCode := stakingSmartContract.Execute(arguments)
	assert.Equal(t, retCode, vmcommon.Ok)
	// check if account is staked should return error code
	checkIsStaked(t, stakingSmartContract, callerAddress, stakerPubKey, vmcommon.Ok)
	checkIsStaked(t, stakingSmartContract, callerAddress, []byte("firsstKey"), vmcommon.UserError)

	arguments = CreateVmContractCallInput()
	arguments.Function = "switchJailedWithWaiting"
	arguments.CallerAddr = args.EndOfEpochAccessAddr
	arguments.Arguments = [][]byte{[]byte("secondKey")}
	retCode = stakingSmartContract.Execute(arguments)
	assert.Equal(t, retCode, vmcommon.Ok)
	checkIsStaked(t, stakingSmartContract, callerAddress, []byte("fourthKey"), vmcommon.Ok)
	checkIsStaked(t, stakingSmartContract, callerAddress, []byte("secondKey"), vmcommon.UserError)

	doStake(t, stakingSmartContract, stakingAccessAddress, stakerAddress, []byte("fifthhKey"))
	checkIsStaked(t, stakingSmartContract, callerAddress, []byte("fifthhKey"), vmcommon.UserError)

	doGetStatus(t, stakingSmartContract, eei, []byte("firsstKey"), "jailed")
	doUnJail(t, stakingSmartContract, stakingAccessAddress, []byte("firsstKey"), vmcommon.Ok)
	doGetStatus(t, stakingSmartContract, eei, []byte("firsstKey"), "queued")
	doUnJail(t, stakingSmartContract, stakingAccessAddress, []byte("secondKey"), vmcommon.Ok)

	waitingList, _ := stakingSmartContract.getWaitingListHead()
	assert.Equal(t, uint32(3), waitingList.Length)
	assert.Equal(t, []byte("w_secondKey"), waitingList.LastJailedKey)
	assert.Equal(t, []byte("w_firsstKey"), waitingList.FirstKey)
	assert.Equal(t, []byte("w_fifthhKey"), waitingList.LastKey)

	doStake(t, stakingSmartContract, stakingAccessAddress, stakerAddress, []byte("sixthhKey"))
	doGetWaitingListIndex(t, stakingSmartContract, eei, []byte("firsstKey"), vmcommon.Ok, 1)
	doGetWaitingListIndex(t, stakingSmartContract, eei, []byte("secondKey"), vmcommon.Ok, 2)
	doGetWaitingListIndex(t, stakingSmartContract, eei, []byte("fifthhKey"), vmcommon.Ok, 3)
	doGetWaitingListIndex(t, stakingSmartContract, eei, []byte("sixthhKey"), vmcommon.Ok, 4)

	outPut := doGetWaitingListRegisterNonceAndRewardAddress(t, stakingSmartContract, eei)
	assert.Equal(t, 12, len(outPut))

	stakingSmartContract.unBondPeriod = 0
	doUnStake(t, stakingSmartContract, stakingAccessAddress, stakerAddress, []byte("secondKey"), vmcommon.Ok)
	doUnBond(t, stakingSmartContract, stakingAccessAddress, []byte("secondKey"), vmcommon.Ok)
	waitingList, _ = stakingSmartContract.getWaitingListHead()
	assert.Equal(t, []byte("w_firsstKey"), waitingList.LastJailedKey)

	doUnStake(t, stakingSmartContract, stakingAccessAddress, stakerAddress, []byte("firsstKey"), vmcommon.Ok)
	doUnBond(t, stakingSmartContract, stakingAccessAddress, []byte("firsstKey"), vmcommon.Ok)
	waitingList, _ = stakingSmartContract.getWaitingListHead()
	assert.Equal(t, 0, len(waitingList.LastJailedKey))

	doGetWaitingListSize(t, stakingSmartContract, eei, 2)
	doGetRewardAddress(t, stakingSmartContract, eei, []byte("fifthhKey"), string(stakerAddress))
	doGetStatus(t, stakingSmartContract, eei, []byte("fifthhKey"), "queued")
	doGetStatus(t, stakingSmartContract, eei, []byte("fourthKey"), "staked")

	stakingSmartContract.unBondPeriod = 100
	blockChainHook.CurrentNonceCalled = func() uint64 {
		return 1
	}
	doUnStake(t, stakingSmartContract, stakingAccessAddress, stakerAddress, []byte("fourthKey"), vmcommon.Ok)
	doGetRemainingUnbondPeriod(t, stakingSmartContract, eei, []byte("fourthKey"), 100)

	blockChainHook.CurrentNonceCalled = func() uint64 {
		return 50
	}
	doGetRemainingUnbondPeriod(t, stakingSmartContract, eei, []byte("fourthKey"), 51)

	blockChainHook.CurrentNonceCalled = func() uint64 {
		return 101
	}
	doGetRemainingUnbondPeriod(t, stakingSmartContract, eei, []byte("fourthKey"), 0)

	doStake(t, stakingSmartContract, stakingAccessAddress, stakerAddress, []byte("seventKey"))
	doGetWaitingListSize(t, stakingSmartContract, eei, 2)
	outPut = doGetWaitingListRegisterNonceAndRewardAddress(t, stakingSmartContract, eei)
	assert.Equal(t, 6, len(outPut))
	requireTotalNumberOfRegisteredNodes(t, stakingSmartContract, eei, big.NewInt(4))
}

func TestStakingSc_ExecuteStakeUnStakeJailCombinations(t *testing.T) {
	t.Parallel()

	stakeValue := big.NewInt(100)
	blockChainHook := &mock.BlockChainHookStub{}
	blockChainHook.GetStorageDataCalled = func(accountsAddress []byte, index []byte) ([]byte, uint32, error) {
		return nil, 0, nil
	}

	eei := createDefaultEei()
	eei.blockChainHook = blockChainHook

	eei.SetSCAddress([]byte("addr"))

	stakingAccessAddress := []byte("stakingAccessAddress")
	args := createMockStakingScArguments()
	args.StakingAccessAddr = stakingAccessAddress
	args.StakingSCConfig.MinStakeValue = stakeValue.Text(10)
	args.StakingSCConfig.MaxNumberOfNodesForStake = 2
	enableEpochsHandler, _ := args.EnableEpochsHandler.(*enableEpochsHandlerMock.EnableEpochsHandlerStub)
	enableEpochsHandler.AddActiveFlags(common.StakingV2Flag)
	args.Eei = eei
	stakingSmartContract, _ := NewStakingSmartContract(args)

	stakerAddress := []byte("stakerAddr")
	stakerPubKey := []byte("stakerPun")
	callerAddress := []byte("data")

	// do stake should work
	doStake(t, stakingSmartContract, stakingAccessAddress, stakerAddress, []byte("firsstKey"))
	doStake(t, stakingSmartContract, stakingAccessAddress, stakerAddress, []byte("secondKey"))
	doStake(t, stakingSmartContract, stakingAccessAddress, stakerAddress, stakerPubKey)
	doStake(t, stakingSmartContract, stakingAccessAddress, stakerAddress, []byte("fourthKey"))

	checkIsStaked(t, stakingSmartContract, callerAddress, []byte("firsstKey"), vmcommon.Ok)
	checkIsStaked(t, stakingSmartContract, callerAddress, []byte("secondKey"), vmcommon.Ok)
	checkIsStaked(t, stakingSmartContract, callerAddress, stakerPubKey, vmcommon.UserError)
	checkIsStaked(t, stakingSmartContract, callerAddress, []byte("fourthKey"), vmcommon.UserError)

	doSwitchJailedWithWaiting(t, stakingSmartContract, []byte("firsstKey"))
	// check if account is staked should return error code
	checkIsStaked(t, stakingSmartContract, callerAddress, stakerPubKey, vmcommon.Ok)
	checkIsStaked(t, stakingSmartContract, callerAddress, []byte("firsstKey"), vmcommon.UserError)

	doSwitchJailedWithWaiting(t, stakingSmartContract, []byte("secondKey"))
	checkIsStaked(t, stakingSmartContract, callerAddress, []byte("fourthKey"), vmcommon.Ok)
	checkIsStaked(t, stakingSmartContract, callerAddress, []byte("secondKey"), vmcommon.UserError)

	doStake(t, stakingSmartContract, stakingAccessAddress, stakerAddress, []byte("fifthhKey"))
	checkIsStaked(t, stakingSmartContract, callerAddress, []byte("fifthhKey"), vmcommon.UserError)

	doGetStatus(t, stakingSmartContract, eei, []byte("firsstKey"), "jailed")
	doUnJail(t, stakingSmartContract, stakingAccessAddress, []byte("firsstKey"), vmcommon.Ok)
	doGetStatus(t, stakingSmartContract, eei, []byte("firsstKey"), "queued")
	doUnJail(t, stakingSmartContract, stakingAccessAddress, []byte("secondKey"), vmcommon.Ok)

	waitingList, _ := stakingSmartContract.getWaitingListHead()
	assert.Equal(t, uint32(3), waitingList.Length)
	assert.Equal(t, []byte("w_secondKey"), waitingList.LastJailedKey)
	assert.Equal(t, []byte("w_firsstKey"), waitingList.FirstKey)
	assert.Equal(t, []byte("w_fifthhKey"), waitingList.LastKey)

	doStake(t, stakingSmartContract, stakingAccessAddress, stakerAddress, []byte("sixthhKey"))
	doGetWaitingListIndex(t, stakingSmartContract, eei, []byte("firsstKey"), vmcommon.Ok, 1)
	doGetWaitingListIndex(t, stakingSmartContract, eei, []byte("secondKey"), vmcommon.Ok, 2)
	doGetWaitingListIndex(t, stakingSmartContract, eei, []byte("fifthhKey"), vmcommon.Ok, 3)
	doGetWaitingListIndex(t, stakingSmartContract, eei, []byte("sixthhKey"), vmcommon.Ok, 4)
	doUnStake(t, stakingSmartContract, stakingAccessAddress, stakerAddress, []byte("firsstKey"), vmcommon.Ok)
	doUnStake(t, stakingSmartContract, stakingAccessAddress, stakerAddress, []byte("secondKey"), vmcommon.Ok)

	doStake(t, stakingSmartContract, stakingAccessAddress, stakerAddress, []byte("sixthhKey"))
	doStake(t, stakingSmartContract, stakingAccessAddress, stakerAddress, []byte("seventKey"))
	doStake(t, stakingSmartContract, stakingAccessAddress, stakerAddress, []byte("eigthhKey"))
	doStake(t, stakingSmartContract, stakingAccessAddress, stakerAddress, []byte("ninethKey"))

	doUnStake(t, stakingSmartContract, stakingAccessAddress, stakerAddress, stakerPubKey, vmcommon.Ok)
	doUnStake(t, stakingSmartContract, stakingAccessAddress, stakerAddress, []byte("fourthKey"), vmcommon.Ok)
	doUnStake(t, stakingSmartContract, stakingAccessAddress, stakerAddress, []byte("fifthhKey"), vmcommon.Ok)
	doStake(t, stakingSmartContract, stakingAccessAddress, stakerAddress, []byte("tenthhKey"))
	doStake(t, stakingSmartContract, stakingAccessAddress, stakerAddress, []byte("elventKey"))

	// unstake from additional queue
	doUnStake(t, stakingSmartContract, stakingAccessAddress, stakerAddress, []byte("tenthhKey"), vmcommon.Ok)

	// jail and unjail the node
	doSwitchJailedWithWaiting(t, stakingSmartContract, []byte("sixthhKey"))
	doUnJail(t, stakingSmartContract, stakingAccessAddress, []byte("sixthhKey"), vmcommon.Ok)

	doGetWaitingListIndex(t, stakingSmartContract, eei, []byte("sixthhKey"), vmcommon.Ok, 1)
}

func TestStakingSc_UnBondFromWaitingNotPossible(t *testing.T) {
	t.Parallel()

	stakeValue := big.NewInt(100)
	blockChainHook := &mock.BlockChainHookStub{}
	blockChainHook.GetStorageDataCalled = func(accountsAddress []byte, index []byte) ([]byte, uint32, error) {
		return nil, 0, nil
	}

	eei := createDefaultEei()
	eei.blockChainHook = blockChainHook
	eei.SetSCAddress([]byte("addr"))

	stakingAccessAddress := []byte("stakingAccessAddress")
	args := createMockStakingScArguments()
	args.StakingAccessAddr = stakingAccessAddress
	args.StakingSCConfig.MinStakeValue = stakeValue.Text(10)
	args.StakingSCConfig.MaxNumberOfNodesForStake = 2
	args.Eei = eei
	args.StakingSCConfig.UnBondPeriod = 100
	stakingSmartContract, _ := NewStakingSmartContract(args)

	stakerAddress := []byte("stakerAddr")

	blockChainHook.CurrentNonceCalled = func() uint64 {
		return 1
	}

	// do stake should work
	doStake(t, stakingSmartContract, stakingAccessAddress, stakerAddress, []byte("firsstKey"))
	doStake(t, stakingSmartContract, stakingAccessAddress, stakerAddress, []byte("secondKey"))
	doStake(t, stakingSmartContract, stakingAccessAddress, stakerAddress, []byte("thirdKey"))
	doStake(t, stakingSmartContract, stakingAccessAddress, stakerAddress, []byte("fourthKey"))

	doUnBond(t, stakingSmartContract, stakingAccessAddress, []byte("secondKey"), vmcommon.UserError)
	doUnBond(t, stakingSmartContract, stakingAccessAddress, []byte("thirdKey"), vmcommon.UserError)

	doUnStake(t, stakingSmartContract, stakingAccessAddress, stakerAddress, []byte("thirdKey"), vmcommon.Ok)
	doUnBond(t, stakingSmartContract, stakingAccessAddress, []byte("thirdKey"), vmcommon.Ok)

	doUnStake(t, stakingSmartContract, stakingAccessAddress, stakerAddress, []byte("secondKey"), vmcommon.Ok)
	doUnBond(t, stakingSmartContract, stakingAccessAddress, []byte("secondKey"), vmcommon.UserError)

	blockChainHook.CurrentNonceCalled = func() uint64 {
		return 200
	}
	doUnStake(t, stakingSmartContract, stakingAccessAddress, stakerAddress, []byte("secondKey"), vmcommon.UserError)
	doUnBond(t, stakingSmartContract, stakingAccessAddress, []byte("secondKey"), vmcommon.Ok)

	doUnStake(t, stakingSmartContract, stakingAccessAddress, stakerAddress, []byte("fourthKey"), vmcommon.Ok)
	doUnBond(t, stakingSmartContract, stakingAccessAddress, []byte("fourthKey"), vmcommon.UserError)

	blockChainHook.CurrentNonceCalled = func() uint64 {
		return 400
	}

	doUnBond(t, stakingSmartContract, stakingAccessAddress, []byte("fourthKey"), vmcommon.Ok)
}

func Test_NoActionAllowedForBadRatingOrJailed(t *testing.T) {
	t.Parallel()

	stakeValue := big.NewInt(100)
	blockChainHook := &mock.BlockChainHookStub{}
	blockChainHook.GetStorageDataCalled = func(accountsAddress []byte, index []byte) ([]byte, uint32, error) {
		return nil, 0, nil
	}

	accountsStub := &stateMock.AccountsStub{}
	raterStub := &mock.RaterMock{}
	eei := createDefaultEei()
	eei.blockChainHook = blockChainHook
	eei.validatorAccountsDB = accountsStub
	eei.chanceComputer = raterStub
	eei.SetSCAddress([]byte("addr"))

	stakingAccessAddress := []byte("stakingAccessAddress")
	args := createMockStakingScArguments()
	args.StakingAccessAddr = stakingAccessAddress
	args.StakingSCConfig.MinStakeValue = stakeValue.Text(10)
	args.StakingSCConfig.MaxNumberOfNodesForStake = 1
	args.Eei = eei
	args.StakingSCConfig.UnBondPeriod = 100
	stakingSmartContract, _ := NewStakingSmartContract(args)

	stakerAddress := []byte("stakerAddr")

	blockChainHook.CurrentNonceCalled = func() uint64 {
		return 1
	}

	// do stake should work
	doStake(t, stakingSmartContract, stakingAccessAddress, stakerAddress, []byte("firsstKey"))
	doStake(t, stakingSmartContract, stakingAccessAddress, stakerAddress, []byte("secondKey"))

	peerAccount, _ := accounts.NewPeerAccount(stakerAddress)
	accountsStub.GetExistingAccountCalled = func(address []byte) (vmcommon.AccountHandler, error) {
		return peerAccount, nil
	}
	peerAccount.List = string(common.JailedList)
	doUnStake(t, stakingSmartContract, stakingAccessAddress, stakerAddress, []byte("secondKey"), vmcommon.UserError)
	doUnBond(t, stakingSmartContract, stakingAccessAddress, []byte("secondKey"), vmcommon.UserError)

	peerAccount.List = string(common.EligibleList)
	peerAccount.TempRating = 9
	raterStub.GetChancesCalled = func(u uint32) uint32 {
		if u == 0 {
			return 10
		}
		return 5
	}
	doUnStake(t, stakingSmartContract, stakingAccessAddress, stakerAddress, []byte("firsstKey"), vmcommon.UserError)
	doUnBond(t, stakingSmartContract, stakingAccessAddress, []byte("firsstKey"), vmcommon.UserError)
}

func Test_UnJailNotAllowedIfJailed(t *testing.T) {
	t.Parallel()

	stakeValue := big.NewInt(100)
	blockChainHook := &mock.BlockChainHookStub{}
	blockChainHook.GetStorageDataCalled = func(accountsAddress []byte, index []byte) ([]byte, uint32, error) {
		return nil, 0, nil
	}

	accountsStub := &stateMock.AccountsStub{}
	raterStub := &mock.RaterMock{}
	eei := createDefaultEei()
	eei.blockChainHook = blockChainHook
	eei.validatorAccountsDB = accountsStub
	eei.chanceComputer = raterStub
	eei.SetSCAddress([]byte("addr"))

	stakingAccessAddress := []byte("stakingAccessAddress")
	args := createMockStakingScArguments()
	args.StakingAccessAddr = stakingAccessAddress
	args.StakingSCConfig.MinStakeValue = stakeValue.Text(10)
	args.StakingSCConfig.MaxNumberOfNodesForStake = 1
	args.Eei = eei
	args.StakingSCConfig.UnBondPeriod = 100
	stakingSmartContract, _ := NewStakingSmartContract(args)

	stakerAddress := []byte("stakerAddr")

	blockChainHook.CurrentNonceCalled = func() uint64 {
		return 1
	}

	// do stake should work
	doStake(t, stakingSmartContract, stakingAccessAddress, stakerAddress, []byte("firsstKey"))
	doStake(t, stakingSmartContract, stakingAccessAddress, stakerAddress, []byte("secondKey"))

	peerAccount, _ := accounts.NewPeerAccount(stakerAddress)
	accountsStub.GetExistingAccountCalled = func(address []byte) (vmcommon.AccountHandler, error) {
		return peerAccount, nil
	}
	peerAccount.List = string(common.EligibleList)
	doUnJail(t, stakingSmartContract, stakingAccessAddress, []byte("firsstKey"), vmcommon.UserError)
	doUnJail(t, stakingSmartContract, stakingAccessAddress, []byte("secondKey"), vmcommon.UserError)

	peerAccount.List = string(common.JailedList)
	doUnJail(t, stakingSmartContract, stakingAccessAddress, []byte("firsstKey"), vmcommon.Ok)
	doUnJail(t, stakingSmartContract, stakingAccessAddress, []byte("secondKey"), vmcommon.Ok)
}

func TestStakingSc_updateConfigMinNodesOK(t *testing.T) {
	t.Parallel()

	stakeValue := big.NewInt(100)
	blockChainHook := &mock.BlockChainHookStub{}
	blockChainHook.GetStorageDataCalled = func(accountsAddress []byte, index []byte) ([]byte, uint32, error) {
		return nil, 0, nil
	}

	eei := createDefaultEei()
	eei.blockChainHook = blockChainHook
	eei.SetSCAddress([]byte("addr"))

	stakingAccessAddress := []byte("stakingAccessAddress")
	args := createMockStakingScArguments()
	args.StakingAccessAddr = stakingAccessAddress
	args.StakingSCConfig.MinStakeValue = stakeValue.Text(10)
	args.StakingSCConfig.MaxNumberOfNodesForStake = 40
	args.Eei = eei
	stakingSmartContract, _ := NewStakingSmartContract(args)
	stakingConfig := &StakingNodesConfig{
		MinNumNodes: 5,
		MaxNumNodes: 40,
		StakedNodes: 10,
		JailedNodes: 2,
	}
	stakingSmartContract.setConfig(stakingConfig)

	originalStakeConfigMarshalled := args.Eei.GetStorage([]byte(nodesConfigKey))
	require.NotEqual(t, 0, originalStakeConfigMarshalled)

	originalStakeConfig := &StakingNodesConfig{}
	err := json.Unmarshal(originalStakeConfigMarshalled, originalStakeConfig)
	require.Nil(t, err)
	require.Equal(t, stakingConfig, originalStakeConfig)

	newMinNodes := int64(30)
	arguments := CreateVmContractCallInput()
	arguments.Function = "updateConfigMinNodes"
	arguments.CallerAddr = args.EndOfEpochAccessAddr
	arguments.Arguments = [][]byte{big.NewInt(0).SetInt64(newMinNodes).Bytes()}
	retCode := stakingSmartContract.Execute(arguments)
	assert.Equal(t, retCode, vmcommon.Ok)

	// check storage is updated
	updatedStakeConfigMarshalled := args.Eei.GetStorage([]byte(nodesConfigKey))
	require.NotEqual(t, 0, updatedStakeConfigMarshalled)

	updatedStakeConfig := &StakingNodesConfig{}
	err = json.Unmarshal(updatedStakeConfigMarshalled, updatedStakeConfig)
	require.Nil(t, err)

	require.Equal(t, originalStakeConfig.JailedNodes, updatedStakeConfig.JailedNodes)
	require.Equal(t, originalStakeConfig.MaxNumNodes, updatedStakeConfig.MaxNumNodes)
	require.Equal(t, originalStakeConfig.StakedNodes, updatedStakeConfig.StakedNodes)
	require.NotEqual(t, newMinNodes, originalStakeConfig.MinNumNodes)
	require.Equal(t, newMinNodes, updatedStakeConfig.MinNumNodes)
}

func TestStakingSc_updateConfigMaxNodesOK(t *testing.T) {
	t.Parallel()

	stakeValue := big.NewInt(100)
	blockChainHook := &mock.BlockChainHookStub{}
	blockChainHook.GetStorageDataCalled = func(accountsAddress []byte, index []byte) ([]byte, uint32, error) {
		return nil, 0, nil
	}

	eei := createDefaultEei()
	eei.blockChainHook = blockChainHook
	eei.SetSCAddress([]byte("addr"))

	stakingAccessAddress := []byte("stakingAccessAddress")
	args := createMockStakingScArguments()
	enableEpochsHandler, _ := args.EnableEpochsHandler.(*enableEpochsHandlerMock.EnableEpochsHandlerStub)
	enableEpochsHandler.AddActiveFlags(common.StakingV2Flag)
	args.StakingAccessAddr = stakingAccessAddress
	args.StakingSCConfig.MinStakeValue = stakeValue.Text(10)
	args.StakingSCConfig.MaxNumberOfNodesForStake = 40
	args.Eei = eei
	stakingSmartContract, _ := NewStakingSmartContract(args)
	stakingConfig := &StakingNodesConfig{
		MinNumNodes: 5,
		MaxNumNodes: 40,
		StakedNodes: 10,
		JailedNodes: 2,
	}
	stakingSmartContract.setConfig(stakingConfig)

	originalStakeConfigMarshalled := args.Eei.GetStorage([]byte(nodesConfigKey))
	require.NotEqual(t, 0, originalStakeConfigMarshalled)

	originalStakeConfig := &StakingNodesConfig{}
	err := json.Unmarshal(originalStakeConfigMarshalled, originalStakeConfig)
	require.Nil(t, err)
	require.Equal(t, stakingConfig, originalStakeConfig)

	newMaxNodes := int64(100)
	arguments := CreateVmContractCallInput()
	arguments.Function = "updateConfigMaxNodes"
	arguments.CallerAddr = args.EndOfEpochAccessAddr
	arguments.Arguments = [][]byte{big.NewInt(0).SetInt64(newMaxNodes).Bytes()}
	retCode := stakingSmartContract.Execute(arguments)
	assert.Equal(t, retCode, vmcommon.Ok)

	// check storage is updated
	updatedStakeConfigMarshalled := args.Eei.GetStorage([]byte(nodesConfigKey))
	require.NotEqual(t, 0, updatedStakeConfigMarshalled)

	updatedStakeConfig := &StakingNodesConfig{}
	err = json.Unmarshal(updatedStakeConfigMarshalled, updatedStakeConfig)
	require.Nil(t, err)

	require.Equal(t, originalStakeConfig.JailedNodes, updatedStakeConfig.JailedNodes)
	require.Equal(t, originalStakeConfig.MinNumNodes, updatedStakeConfig.MinNumNodes)
	require.Equal(t, originalStakeConfig.StakedNodes, updatedStakeConfig.StakedNodes)
	require.NotEqual(t, newMaxNodes, originalStakeConfig.MaxNumNodes)
	require.Equal(t, newMaxNodes, updatedStakeConfig.MaxNumNodes)
}

func TestStakingSC_SetOwnersOnAddressesNotEnabledShouldErr(t *testing.T) {
	t.Parallel()

	args := createMockStakingScArguments()
	blockChainHook := &mock.BlockChainHookStub{}
	blockChainHook.GetStorageDataCalled = func(accountsAddress []byte, index []byte) ([]byte, uint32, error) {
		return nil, 0, nil
	}
	eei := createDefaultEei()
	eei.blockChainHook = blockChainHook
	args.Eei = eei

	stakingSmartContract, _ := NewStakingSmartContract(args)

	arguments := CreateVmContractCallInput()
	arguments.Function = "setOwnersOnAddresses"
	arguments.CallerAddr = []byte("owner")
	retCode := stakingSmartContract.Execute(arguments)
	assert.Equal(t, retCode, vmcommon.UserError)
	assert.Equal(t, "invalid method to call", eei.returnMessage)
}

func TestStakingSC_SetOwnersOnAddressesWrongCallerShouldErr(t *testing.T) {
	t.Parallel()

	args := createMockStakingScArguments()
	enableEpochsHandler, _ := args.EnableEpochsHandler.(*enableEpochsHandlerMock.EnableEpochsHandlerStub)
	enableEpochsHandler.AddActiveFlags(common.StakingV2Flag)
	blockChainHook := &mock.BlockChainHookStub{}
	blockChainHook.GetStorageDataCalled = func(accountsAddress []byte, index []byte) ([]byte, uint32, error) {
		return nil, 0, nil
	}
	eei := createDefaultEei()
	eei.blockChainHook = blockChainHook
	args.Eei = eei

	stakingSmartContract, _ := NewStakingSmartContract(args)

	arguments := CreateVmContractCallInput()
	arguments.Function = "setOwnersOnAddresses"
	arguments.CallerAddr = []byte("owner")
	retCode := stakingSmartContract.Execute(arguments)
	assert.Equal(t, retCode, vmcommon.UserError)
	assert.True(t, strings.Contains(eei.returnMessage, "setOwnersOnAddresses function not allowed to be called by address"))
}

func TestStakingSC_SetOwnersOnAddressesWrongArgumentsShouldErr(t *testing.T) {
	t.Parallel()

	args := createMockStakingScArguments()
	enableEpochsHandler, _ := args.EnableEpochsHandler.(*enableEpochsHandlerMock.EnableEpochsHandlerStub)
	enableEpochsHandler.AddActiveFlags(common.StakingV2Flag)
	blockChainHook := &mock.BlockChainHookStub{}
	blockChainHook.GetStorageDataCalled = func(accountsAddress []byte, index []byte) ([]byte, uint32, error) {
		return nil, 0, nil
	}
	eei := createDefaultEei()
	eei.blockChainHook = blockChainHook
	args.Eei = eei

	stakingSmartContract, _ := NewStakingSmartContract(args)

	arguments := CreateVmContractCallInput()
	arguments.Function = "setOwnersOnAddresses"
	arguments.CallerAddr = args.EndOfEpochAccessAddr
	arguments.Arguments = [][]byte{[]byte("bls key")}
	retCode := stakingSmartContract.Execute(arguments)
	assert.Equal(t, retCode, vmcommon.UserError)
	assert.True(t, strings.Contains(eei.returnMessage, "invalid number of arguments: expected an even number of arguments"))
}

func TestStakingSC_SetOwnersOnAddressesShouldWork(t *testing.T) {
	t.Parallel()

	args := createMockStakingScArguments()
	enableEpochsHandler, _ := args.EnableEpochsHandler.(*enableEpochsHandlerMock.EnableEpochsHandlerStub)
	enableEpochsHandler.AddActiveFlags(common.StakingV2Flag)
	blockChainHook := &mock.BlockChainHookStub{}
	blockChainHook.GetStorageDataCalled = func(accountsAddress []byte, index []byte) ([]byte, uint32, error) {
		return nil, 0, nil
	}
	eei := createDefaultEei()
	eei.blockChainHook = blockChainHook
	args.Eei = eei

	stakingSmartContract, _ := NewStakingSmartContract(args)
	blsKey1 := []byte("blsKey1")
	owner1 := []byte("owner1")
	blsKey2 := []byte("blsKey2")
	owner2 := []byte("owner2")

	doStake(t, stakingSmartContract, args.StakingAccessAddr, owner1, blsKey1)
	doStake(t, stakingSmartContract, args.StakingAccessAddr, owner2, blsKey2)

	arguments := CreateVmContractCallInput()
	arguments.Function = "setOwnersOnAddresses"
	arguments.CallerAddr = args.EndOfEpochAccessAddr
	arguments.Arguments = [][]byte{blsKey1, owner1, blsKey2, owner2}
	retCode := stakingSmartContract.Execute(arguments)
	assert.Equal(t, retCode, vmcommon.Ok)

	registrationData, err := stakingSmartContract.getOrCreateRegisteredData(blsKey1)
	require.Nil(t, err)
	assert.Equal(t, owner1, registrationData.OwnerAddress)

	registrationData, err = stakingSmartContract.getOrCreateRegisteredData(blsKey2)
	require.Nil(t, err)
	assert.Equal(t, owner2, registrationData.OwnerAddress)
}

func TestStakingSC_SetOwnersOnAddressesEmptyArgsShouldWork(t *testing.T) {
	t.Parallel()

	args := createMockStakingScArguments()
	enableEpochsHandler, _ := args.EnableEpochsHandler.(*enableEpochsHandlerMock.EnableEpochsHandlerStub)
	enableEpochsHandler.AddActiveFlags(common.StakingV2Flag)
	blockChainHook := &mock.BlockChainHookStub{}
	blockChainHook.GetStorageDataCalled = func(accountsAddress []byte, index []byte) ([]byte, uint32, error) {
		return nil, 0, nil
	}
	eei := createDefaultEei()
	eei.blockChainHook = blockChainHook
	args.Eei = eei

	stakingSmartContract, _ := NewStakingSmartContract(args)
	arguments := CreateVmContractCallInput()
	arguments.Function = "setOwnersOnAddresses"
	arguments.CallerAddr = args.EndOfEpochAccessAddr
	arguments.Arguments = make([][]byte, 0)
	retCode := stakingSmartContract.Execute(arguments)
	assert.Equal(t, retCode, vmcommon.Ok)
}

func TestStakingSC_GetOwnerStakingV2NotEnabledShouldErr(t *testing.T) {
	t.Parallel()

	args := createMockStakingScArguments()
	blockChainHook := &mock.BlockChainHookStub{}
	blockChainHook.GetStorageDataCalled = func(accountsAddress []byte, index []byte) ([]byte, uint32, error) {
		return nil, 0, nil
	}
	eei := createDefaultEei()
	eei.blockChainHook = blockChainHook
	args.Eei = eei

	stakingSmartContract, _ := NewStakingSmartContract(args)

	arguments := CreateVmContractCallInput()
	arguments.Function = "getOwner"
	arguments.CallerAddr = []byte("owner")
	retCode := stakingSmartContract.Execute(arguments)
	assert.Equal(t, retCode, vmcommon.UserError)
	assert.Equal(t, "invalid method to call", eei.returnMessage)
}

func TestStakingSC_GetOwnerWrongCallerShouldErr(t *testing.T) {
	t.Parallel()

	args := createMockStakingScArguments()
	enableEpochsHandler, _ := args.EnableEpochsHandler.(*enableEpochsHandlerMock.EnableEpochsHandlerStub)
	enableEpochsHandler.AddActiveFlags(common.StakingV2Flag)
	blockChainHook := &mock.BlockChainHookStub{}
	blockChainHook.GetStorageDataCalled = func(accountsAddress []byte, index []byte) ([]byte, uint32, error) {
		return nil, 0, nil
	}
	eei := createDefaultEei()
	eei.blockChainHook = blockChainHook
	args.Eei = eei

	stakingSmartContract, _ := NewStakingSmartContract(args)

	arguments := CreateVmContractCallInput()
	arguments.Function = "getOwner"
	arguments.CallerAddr = []byte("owner")
	retCode := stakingSmartContract.Execute(arguments)
	assert.Equal(t, retCode, vmcommon.UserError)
	assert.True(t, strings.Contains(eei.returnMessage, "this is only a view function"))
}

func TestStakingSC_GetOwnerWrongArgumentsShouldErr(t *testing.T) {
	t.Parallel()

	args := createMockStakingScArguments()
	enableEpochsHandler, _ := args.EnableEpochsHandler.(*enableEpochsHandlerMock.EnableEpochsHandlerStub)
	enableEpochsHandler.AddActiveFlags(common.StakingV2Flag)
	blockChainHook := &mock.BlockChainHookStub{}
	blockChainHook.GetStorageDataCalled = func(accountsAddress []byte, index []byte) ([]byte, uint32, error) {
		return nil, 0, nil
	}
	eei := createDefaultEei()
	eei.blockChainHook = blockChainHook
	args.Eei = eei

	stakingSmartContract, _ := NewStakingSmartContract(args)

	arguments := CreateVmContractCallInput()
	arguments.Function = "getOwner"
	arguments.CallerAddr = args.StakingAccessAddr
	retCode := stakingSmartContract.Execute(arguments)
	assert.Equal(t, retCode, vmcommon.UserError)
	assert.True(t, strings.Contains(eei.returnMessage, "invalid number of arguments: expected min"))
}

func TestStakingSC_GetOwnerShouldWork(t *testing.T) {
	t.Parallel()

	args := createMockStakingScArguments()
	enableEpochsHandler, _ := args.EnableEpochsHandler.(*enableEpochsHandlerMock.EnableEpochsHandlerStub)
	enableEpochsHandler.AddActiveFlags(common.StakingV2Flag)
	blockChainHook := &mock.BlockChainHookStub{}
	blockChainHook.GetStorageDataCalled = func(accountsAddress []byte, index []byte) ([]byte, uint32, error) {
		return nil, 0, nil
	}
	eei := createDefaultEei()
	eei.blockChainHook = blockChainHook
	args.Eei = eei

	stakingSmartContract, _ := NewStakingSmartContract(args)
	blsKey := []byte("blsKey")
	owner := []byte("owner")

	doStake(t, stakingSmartContract, args.StakingAccessAddr, owner, blsKey)

	arguments := CreateVmContractCallInput()
	arguments.Function = "setOwnersOnAddresses"
	arguments.CallerAddr = args.EndOfEpochAccessAddr
	arguments.Arguments = [][]byte{blsKey, owner}
	retCode := stakingSmartContract.Execute(arguments)
	assert.Equal(t, retCode, vmcommon.Ok)

	arguments = CreateVmContractCallInput()
	arguments.Function = "getOwner"
	arguments.CallerAddr = args.StakingAccessAddr
	arguments.Arguments = [][]byte{blsKey}
	retCode = stakingSmartContract.Execute(arguments)
	assert.Equal(t, retCode, vmcommon.Ok)

	vmOutput := eei.CreateVMOutput()
	assert.Equal(t, owner, vmOutput.ReturnData[0])
}

func TestStakingSc_StakeFromQueue(t *testing.T) {
	t.Parallel()

	blockChainHook := &mock.BlockChainHookStub{}
	blockChainHook.GetStorageDataCalled = func(accountsAddress []byte, index []byte) ([]byte, uint32, error) {
		return nil, 0, nil
	}

	eei := createDefaultEei()
	eei.blockChainHook = blockChainHook
	eei.SetSCAddress([]byte("addr"))

	stakingAccessAddress := vm.ValidatorSCAddress
	args := createMockStakingScArguments()
	args.StakingAccessAddr = stakingAccessAddress
	args.StakingSCConfig.MaxNumberOfNodesForStake = 1
	enableEpochsHandler, _ := args.EnableEpochsHandler.(*enableEpochsHandlerMock.EnableEpochsHandlerStub)
	enableEpochsHandler.AddActiveFlags(common.StakingV2Flag)
	args.Eei = eei
	args.StakingSCConfig.UnBondPeriod = 100
	stakingSmartContract, _ := NewStakingSmartContract(args)

	stakerAddress := []byte("stakerAddr")

	blockChainHook.CurrentNonceCalled = func() uint64 {
		return 1
	}

	// do stake should work
	doStake(t, stakingSmartContract, stakingAccessAddress, stakerAddress, []byte("firsstKey"))
	doStake(t, stakingSmartContract, stakingAccessAddress, stakerAddress, []byte("secondKey"))
	doStake(t, stakingSmartContract, stakingAccessAddress, stakerAddress, []byte("thirdKeyy"))
	doStake(t, stakingSmartContract, stakingAccessAddress, stakerAddress, []byte("fourthKey"))

	waitingReturn := doGetWaitingListRegisterNonceAndRewardAddress(t, stakingSmartContract, eei)
	assert.Equal(t, len(waitingReturn), 9)

	newMaxNodes := int64(100)
	arguments := CreateVmContractCallInput()
	arguments.Function = "updateConfigMaxNodes"
	arguments.CallerAddr = args.EndOfEpochAccessAddr
	arguments.Arguments = [][]byte{big.NewInt(0).SetInt64(newMaxNodes).Bytes()}
	retCode := stakingSmartContract.Execute(arguments)
	assert.Equal(t, retCode, vmcommon.Ok)

	validatorData := &ValidatorDataV2{
		TotalStakeValue: big.NewInt(200),
		TotalUnstaked:   big.NewInt(0),
		RewardAddress:   stakerAddress,
		BlsPubKeys:      [][]byte{[]byte("firsstKey"), []byte("secondKey"), []byte("thirdKeyy"), []byte("fourthKey")},
	}
	marshaledData, _ := stakingSmartContract.marshalizer.Marshal(validatorData)
	eei.SetStorageForAddress(vm.ValidatorSCAddress, stakerAddress, marshaledData)

	currentOutPutIndex := len(eei.output)
	arguments.Function = "stakeNodesFromQueue"
	retCode = stakingSmartContract.Execute(arguments)
	assert.Equal(t, retCode, vmcommon.Ok)

	// nothing to stake - as not enough funds - one remains in waiting queue
	assert.Equal(t, currentOutPutIndex, len(eei.output))

	cleanAdditionalInput := CreateVmContractCallInput()
	cleanAdditionalInput.Function = "cleanAdditionalQueue"
	cleanAdditionalInput.CallerAddr = args.EndOfEpochAccessAddr
	retCode = stakingSmartContract.Execute(cleanAdditionalInput)
	assert.Equal(t, retCode, vmcommon.Ok)

	newHead, _ := stakingSmartContract.getWaitingListHead()
	assert.Equal(t, uint32(1), newHead.Length)

	doGetStatus(t, stakingSmartContract, eei, []byte("secondKey"), "queued")

	newMaxNodes = int64(1)
	arguments = CreateVmContractCallInput()
	arguments.Function = "updateConfigMaxNodes"
	arguments.CallerAddr = args.EndOfEpochAccessAddr
	arguments.Arguments = [][]byte{big.NewInt(0).SetInt64(newMaxNodes).Bytes()}
	retCode = stakingSmartContract.Execute(arguments)
	assert.Equal(t, retCode, vmcommon.Ok)

	// stake them again - as they were deleted from waiting list
	doStake(t, stakingSmartContract, stakingAccessAddress, stakerAddress, []byte("thirdKeyy"))
	doStake(t, stakingSmartContract, stakingAccessAddress, stakerAddress, []byte("fourthKey"))

	validatorData = &ValidatorDataV2{
		TotalStakeValue: big.NewInt(400),
	}
	marshaledData, _ = stakingSmartContract.marshalizer.Marshal(validatorData)
	eei.SetStorageForAddress(vm.ValidatorSCAddress, stakerAddress, marshaledData)

	newMaxNodes = int64(100)
	arguments.Arguments = [][]byte{big.NewInt(0).SetInt64(newMaxNodes).Bytes()}
	retCode = stakingSmartContract.Execute(arguments)
	assert.Equal(t, retCode, vmcommon.Ok)

	currentOutPutIndex = len(eei.output)
	arguments.Function = "stakeNodesFromQueue"
	retCode = stakingSmartContract.Execute(arguments)
	assert.Equal(t, retCode, vmcommon.Ok)

	for i := currentOutPutIndex; i < len(eei.output); i += 2 {
		checkIsStaked(t, stakingSmartContract, arguments.CallerAddr, eei.output[i], vmcommon.Ok)
	}
	assert.Equal(t, 6, len(eei.output)-currentOutPutIndex)
	stakingConfig := stakingSmartContract.getConfig()
	assert.Equal(t, stakingConfig.StakedNodes, int64(4))

	retCode = stakingSmartContract.Execute(cleanAdditionalInput)
	assert.Equal(t, retCode, vmcommon.Ok)
	newHead, _ = stakingSmartContract.getWaitingListHead()
	assert.Equal(t, uint32(0), newHead.Length)
}

func TestStakingSC_UnstakeAtEndOfEpoch(t *testing.T) {
	t.Parallel()

	stakeValue := big.NewInt(100)
	blockChainHook := &mock.BlockChainHookStub{}
	blockChainHook.GetStorageDataCalled = func(accountsAddress []byte, index []byte) ([]byte, uint32, error) {
		return nil, 0, nil
	}

	eei := createDefaultEei()
	eei.blockChainHook = blockChainHook
	eei.SetSCAddress([]byte("addr"))

	stakingAccessAddress := []byte("stakingAccessAddress")
	args := createMockStakingScArguments()
	args.StakingAccessAddr = stakingAccessAddress
	args.StakingSCConfig.MinStakeValue = stakeValue.Text(10)
	args.Eei = eei
	stakingSmartContract, _ := NewStakingSmartContract(args)

	stakerAddress := []byte("stakerAddr")
	stakerPubKey := []byte("stakerPublicKey")
	callerAddress := []byte("data")

	// do stake should work
	doStake(t, stakingSmartContract, stakingAccessAddress, stakerAddress, stakerPubKey)
	checkIsStaked(t, stakingSmartContract, callerAddress, stakerPubKey, vmcommon.Ok)

	doUnStakeAtEndOfEpoch(t, stakingSmartContract, stakerPubKey, vmcommon.Ok)
	checkIsStaked(t, stakingSmartContract, callerAddress, stakerPubKey, vmcommon.UserError)
}

func TestStakingSC_ResetWaitingListUnJailed(t *testing.T) {
	t.Parallel()

	stakeValue := big.NewInt(100)
	blockChainHook := &mock.BlockChainHookStub{}
	blockChainHook.GetStorageDataCalled = func(accountsAddress []byte, index []byte) ([]byte, uint32, error) {
		return nil, 0, nil
	}

	eei := createDefaultEei()
	eei.blockChainHook = blockChainHook
	eei.SetSCAddress([]byte("addr"))

	stakingAccessAddress := []byte("stakingAccessAddress")
	args := createMockStakingScArguments()
	args.StakingAccessAddr = stakingAccessAddress
	args.StakingSCConfig.MinStakeValue = stakeValue.Text(10)
	args.StakingSCConfig.MaxNumberOfNodesForStake = 1
	enableEpochsHandler, _ := args.EnableEpochsHandler.(*enableEpochsHandlerMock.EnableEpochsHandlerStub)
	enableEpochsHandler.AddActiveFlags(common.StakingV2Flag)
	args.Eei = eei
	stakingSmartContract, _ := NewStakingSmartContract(args)

	stakerAddress := []byte("stakerAddr")

	doStake(t, stakingSmartContract, stakingAccessAddress, stakerAddress, []byte("firsstKey"))
	doStake(t, stakingSmartContract, stakingAccessAddress, stakerAddress, []byte("secondKey"))

	arguments := CreateVmContractCallInput()
	arguments.Function = "resetLastUnJailedFromQueue"
	arguments.Arguments = [][]byte{}
	arguments.CallerAddr = stakingSmartContract.endOfEpochAccessAddr

	retCode := stakingSmartContract.Execute(arguments)
	assert.Equal(t, vmcommon.Ok, retCode)

	doSwitchJailedWithWaiting(t, stakingSmartContract, []byte("firsstKey"))
	doUnJail(t, stakingSmartContract, stakingAccessAddress, []byte("firsstKey"), vmcommon.Ok)

	waitingList, _ := stakingSmartContract.getWaitingListHead()
	assert.Equal(t, waitingList.LastJailedKey, []byte("w_firsstKey"))

	retCode = stakingSmartContract.Execute(arguments)
	assert.Equal(t, vmcommon.Ok, retCode)

	waitingList, _ = stakingSmartContract.getWaitingListHead()
	assert.Equal(t, len(waitingList.LastJailedKey), 0)

	arguments.CallerAddr = []byte("anotherAddress")
	retCode = stakingSmartContract.Execute(arguments)
	assert.Equal(t, vmcommon.UserError, retCode)

	arguments.CallerAddr = stakingSmartContract.endOfEpochAccessAddr
	arguments.Arguments = [][]byte{[]byte("someArg")}
	retCode = stakingSmartContract.Execute(arguments)
	assert.Equal(t, vmcommon.UserError, retCode)

	retCode = stakingSmartContract.Execute(arguments)
	assert.Equal(t, vmcommon.UserError, retCode)
}

func TestStakingSc_UnStakeNodeWhenMaxNumIsMoreShouldNotStakeFromWaiting(t *testing.T) {
	t.Parallel()

	stakeValue := big.NewInt(100)
	blockChainHook := &mock.BlockChainHookStub{}
	blockChainHook.GetStorageDataCalled = func(accountsAddress []byte, index []byte) ([]byte, uint32, error) {
		return nil, 0, nil
	}

	eei := createDefaultEei()
	eei.blockChainHook = blockChainHook
	eei.SetSCAddress([]byte("addr"))

	stakingAccessAddress := []byte("stakingAccessAddress")
	args := createMockStakingScArguments()
	args.StakingAccessAddr = stakingAccessAddress
	args.StakingSCConfig.MinStakeValue = stakeValue.Text(10)
	args.StakingSCConfig.MaxNumberOfNodesForStake = 2
	args.MinNumNodes = 1
	enableEpochsHandler, _ := args.EnableEpochsHandler.(*enableEpochsHandlerMock.EnableEpochsHandlerStub)
	enableEpochsHandler.AddActiveFlags(common.StakingV2Flag)
	args.Eei = eei
	stakingSmartContract, _ := NewStakingSmartContract(args)

	stakerAddress := []byte("stakerAddr")

	doStake(t, stakingSmartContract, stakingAccessAddress, stakerAddress, []byte("firsstKey"))
	doStake(t, stakingSmartContract, stakingAccessAddress, stakerAddress, []byte("secondKey"))
	doStake(t, stakingSmartContract, stakingAccessAddress, stakerAddress, []byte("thirddKey"))

	stakingSmartContract.addToStakedNodes(10)

	doUnStake(t, stakingSmartContract, stakingAccessAddress, stakerAddress, []byte("firsstKey"), vmcommon.Ok)
	doUnStake(t, stakingSmartContract, stakingAccessAddress, stakerAddress, []byte("secondKey"), vmcommon.Ok)

	doGetStatus(t, stakingSmartContract, eei, []byte("thirddKey"), "queued")
}

func TestStakingSc_ChangeRewardAndOwnerAddress(t *testing.T) {
	t.Parallel()

	blockChainHook := &mock.BlockChainHookStub{}
	blockChainHook.GetStorageDataCalled = func(accountsAddress []byte, index []byte) ([]byte, uint32, error) {
		return nil, 0, nil
	}

	eei := createDefaultEei()
	eei.blockChainHook = blockChainHook
	eei.SetSCAddress([]byte("addr"))

	stakingAccessAddress := []byte("stakingAccessAddress")
	args := createMockStakingScArguments()
	enableEpochsHandler, _ := args.EnableEpochsHandler.(*enableEpochsHandlerMock.EnableEpochsHandlerStub)
	args.StakingAccessAddr = stakingAccessAddress
	args.Eei = eei
	sc, _ := NewStakingSmartContract(args)

	stakerAddress := []byte("stakerAddr")

	doStake(t, sc, stakingAccessAddress, stakerAddress, []byte("firsstKey"))
	doStake(t, sc, stakingAccessAddress, stakerAddress, []byte("secondKey"))
	doStake(t, sc, stakingAccessAddress, stakerAddress, []byte("thirddKey"))

	enableEpochsHandler.RemoveActiveFlags(common.ValidatorToDelegationFlag)

	arguments := CreateVmContractCallInput()
	arguments.Function = "changeOwnerAndRewardAddress"
	retCode := sc.Execute(arguments)
	assert.Equal(t, vmcommon.UserError, retCode)

	enableEpochsHandler.AddActiveFlags(common.ValidatorToDelegationFlag)
	eei.returnMessage = ""
	retCode = sc.Execute(arguments)
	assert.Equal(t, vmcommon.UserError, retCode)
	assert.Equal(t, eei.returnMessage, "change owner and reward address can be called by validator SC only")

	eei.returnMessage = ""
	arguments.CallerAddr = stakingAccessAddress
	arguments.CallValue.SetUint64(10)
	retCode = sc.Execute(arguments)
	assert.Equal(t, vmcommon.UserError, retCode)
	assert.Equal(t, eei.returnMessage, "callValue must be 0")

	arguments.CallValue.SetUint64(0)
	eei.returnMessage = ""
	retCode = sc.Execute(arguments)
	assert.Equal(t, vmcommon.UserError, retCode)
	assert.Equal(t, eei.returnMessage, "number of arguments is 2 at minimum")

	arguments.Arguments = [][]byte{[]byte("key1"), []byte("key2")}
	eei.returnMessage = ""
	retCode = sc.Execute(arguments)
	assert.Equal(t, vmcommon.UserError, retCode)
	assert.Equal(t, eei.returnMessage, "new address must be a smart contract address")

	arguments.Arguments[0] = vm.FirstDelegationSCAddress
	eei.returnMessage = ""
	retCode = sc.Execute(arguments)
	assert.Equal(t, vmcommon.UserError, retCode)
	assert.Equal(t, eei.returnMessage, "cannot change owner and reward address for a key which is not registered")

	arguments.Arguments[1] = []byte("firsstKey")
	retCode = sc.Execute(arguments)
	assert.Equal(t, vmcommon.Ok, retCode)

	doJail(t, sc, sc.jailAccessAddr, []byte("secondKey"), vmcommon.Ok)

	arguments.Arguments = [][]byte{vm.FirstDelegationSCAddress, []byte("firsstKey"), []byte("secondKey"), []byte("thirddKey")}
	eei.returnMessage = ""
	retCode = sc.Execute(arguments)
	assert.Equal(t, vmcommon.UserError, retCode)
	assert.Equal(t, eei.returnMessage, "can not migrate nodes while jailed nodes exists")

	doUnJail(t, sc, sc.stakeAccessAddr, []byte("secondKey"), vmcommon.Ok)
	retCode = sc.Execute(arguments)
	assert.Equal(t, vmcommon.Ok, retCode)
}

func TestStakingSc_RemoveFromWaitingListFirst(t *testing.T) {
	t.Parallel()

	tests := []struct {
		name        string
		flagEnabled bool
	}{
		{
			name:        "BeforeFix",
			flagEnabled: false,
		},
		{
			name:        "AfterFix",
			flagEnabled: true,
		},
	}

	for _, tt := range tests {
		t.Run(tt.name, func(t *testing.T) {

			firstBLS := []byte("first")
			firstKey := createWaitingListKey(firstBLS)
			secondBLS := []byte("second")
			secondKey := createWaitingListKey(secondBLS)

			m := make(map[string]interface{})
			m[string(firstKey)] = &ElementInList{firstBLS, firstKey, secondKey}
			m[string(secondKey)] = &ElementInList{secondBLS, firstKey, nil}
			m[waitingListHeadKey] = &WaitingList{firstKey, secondKey, 2, nil}

			marshalizer := &marshal.JsonMarshalizer{}

			blockChainHook := &mock.BlockChainHookStub{}
			blockChainHook.GetStorageDataCalled = func(accountsAddress []byte, index []byte) ([]byte, uint32, error) {
				obj, ok := m[string(index)]
				if ok {
					serializedObj, err := marshalizer.Marshal(obj)
					return serializedObj, 0, err
				}
				return nil, 0, nil
			}

			eei := createDefaultEei()
			eei.blockChainHook = blockChainHook

			args := createMockStakingScArguments()
			args.Marshalizer = marshalizer
			args.Eei = eei
			enableEpochsHandler, _ := args.EnableEpochsHandler.(*enableEpochsHandlerMock.EnableEpochsHandlerStub)
			if tt.flagEnabled {
				enableEpochsHandler.AddActiveFlags(common.CorrectFirstQueuedFlag)
			} else {
				enableEpochsHandler.RemoveActiveFlags(common.CorrectFirstQueuedFlag)
			}
			sc, _ := NewStakingSmartContract(args)
			err := sc.removeFromWaitingList(firstBLS)

			assert.Nil(t, err)
			wlh, err := sc.getWaitingListHead()
			assert.Nil(t, err)
			assert.NotNil(t, wlh)
			assert.Equal(t, secondKey, wlh.FirstKey)
			assert.Equal(t, secondKey, wlh.LastKey)
		})
	}
}

func TestStakingSc_RemoveFromWaitingListSecondThatLooksLikeFirstBeforeFix(t *testing.T) {
	t.Parallel()

	firstBLS := []byte("first")
	firstKey := createWaitingListKey(firstBLS)
	secondBLS := []byte("second")
	secondKey := createWaitingListKey(secondBLS)
	thirdBLS := []byte("third")
	thirdKey := createWaitingListKey(thirdBLS)

	m := make(map[string]interface{})
	m[string(firstKey)] = &ElementInList{firstBLS, firstKey, secondKey}
	// PreviousKey is set to self to look like it was the first
	m[string(secondKey)] = &ElementInList{secondBLS, secondKey, thirdKey}
	m[string(thirdKey)] = &ElementInList{thirdBLS, thirdKey, nil}
	m[waitingListHeadKey] = &WaitingList{firstKey, thirdKey, 3, nil}

	marshalizer := &marshal.JsonMarshalizer{}

	blockChainHook := &mock.BlockChainHookStub{}
	blockChainHook.GetStorageDataCalled = func(accountsAddress []byte, index []byte) ([]byte, uint32, error) {
		obj, ok := m[string(index)]
		if ok {
			serializedObj, err := marshalizer.Marshal(obj)
			return serializedObj, 0, err
		}
		return nil, 0, nil
	}

	eei := createDefaultEei()
	eei.blockChainHook = blockChainHook

	args := createMockStakingScArguments()
	args.Marshalizer = marshalizer
	args.Eei = eei
	enableEpochsHandler, _ := args.EnableEpochsHandler.(*enableEpochsHandlerMock.EnableEpochsHandlerStub)
	enableEpochsHandler.RemoveActiveFlags(common.CorrectFirstQueuedFlag)
	sc, _ := NewStakingSmartContract(args)

	err := sc.removeFromWaitingList(secondBLS)
	assert.Nil(t, err)
	wlh, err := sc.getWaitingListHead()
	assert.Nil(t, err)
	assert.NotNil(t, wlh)
	// Forgot about the initial first key and now the first is the third
	assert.Equal(t, thirdKey, wlh.FirstKey)
	assert.Equal(t, thirdKey, wlh.LastKey)

	thirdElement, err := sc.getWaitingListElement(wlh.FirstKey)
	assert.Nil(t, err)
	assert.Equal(t, thirdKey, thirdElement.PreviousKey)
	assert.Nil(t, thirdElement.NextKey)
}

func TestStakingSc_RemoveFromWaitingListSecondThatLooksLikeFirstAfterFix(t *testing.T) {
	t.Parallel()

	firstBLS := []byte("first")
	firstKey := createWaitingListKey(firstBLS)
	secondBLS := []byte("second")
	secondKey := createWaitingListKey(secondBLS)
	thirdBLS := []byte("third")
	thirdKey := createWaitingListKey(thirdBLS)

	m := make(map[string]interface{})
	m[string(firstKey)] = &ElementInList{firstBLS, firstKey, secondKey}
	// PreviousKey is set to self to look like it was the first
	m[string(secondKey)] = &ElementInList{secondBLS, secondKey, thirdKey}
	m[string(thirdKey)] = &ElementInList{thirdBLS, thirdKey, nil}
	m[waitingListHeadKey] = &WaitingList{firstKey, thirdKey, 3, nil}

	marshalizer := &marshal.JsonMarshalizer{}

	blockChainHook := &mock.BlockChainHookStub{}
	blockChainHook.GetStorageDataCalled = func(accountsAddress []byte, index []byte) ([]byte, uint32, error) {
		obj, ok := m[string(index)]
		if ok {
			serializedObj, err := marshalizer.Marshal(obj)
			return serializedObj, 0, err
		}
		return nil, 0, nil
	}

	eei := createDefaultEei()
	eei.blockChainHook = blockChainHook

	args := createMockStakingScArguments()
	args.Marshalizer = marshalizer
	args.Eei = eei
	sc, _ := NewStakingSmartContract(args)

	err := sc.removeFromWaitingList(secondBLS)
	assert.Nil(t, err)
	wlh, err := sc.getWaitingListHead()
	assert.Nil(t, err)
	assert.NotNil(t, wlh)
	assert.Equal(t, firstKey, wlh.FirstKey)
	assert.Equal(t, thirdKey, wlh.LastKey)

	firstElement, err := sc.getWaitingListElement(firstKey)
	assert.Nil(t, err)
	assert.Equal(t, firstKey, firstElement.PreviousKey)
	assert.Equal(t, thirdKey, firstElement.NextKey)

	thirdElement, err := sc.getWaitingListElement(thirdKey)
	assert.Nil(t, err)
	assert.Equal(t, firstKey, thirdElement.PreviousKey)
	assert.Nil(t, nil, thirdElement.NextKey)
}

func TestStakingSc_RemoveFromWaitingListNotFoundPreviousShouldErrAndFinish(t *testing.T) {
	t.Parallel()

	firstBLS := []byte("first")
	firstKey := createWaitingListKey(firstBLS)
	secondBLS := []byte("second")
	secondKey := createWaitingListKey(secondBLS)
	thirdBLS := []byte("third")
	thirdKey := createWaitingListKey(thirdBLS)
	unknownBLS := []byte("unknown")
	unknownKey := createWaitingListKey(unknownBLS)

	m := make(map[string]interface{})
	m[string(firstKey)] = &ElementInList{firstBLS, firstKey, secondKey}
	m[string(secondKey)] = &ElementInList{secondBLS, secondKey, nil}
	m[string(thirdKey)] = &ElementInList{thirdBLS, unknownKey, nil}
	m[waitingListHeadKey] = &WaitingList{firstKey, thirdKey, 3, nil}

	marshalizer := &marshal.JsonMarshalizer{}

	blockChainHook := &mock.BlockChainHookStub{}
	blockChainHook.GetStorageDataCalled = func(accountsAddress []byte, index []byte) ([]byte, uint32, error) {
		obj, ok := m[string(index)]
		if ok {
			serializedObj, err := marshalizer.Marshal(obj)
			return serializedObj, 0, err
		}
		return nil, 0, nil
	}

	eei := createDefaultEei()
	eei.blockChainHook = blockChainHook

	args := createMockStakingScArguments()
	args.Marshalizer = marshalizer
	args.Eei = eei
	sc, _ := NewStakingSmartContract(args)

	err := sc.removeFromWaitingList(thirdBLS)
	assert.Equal(t, vm.ErrElementNotFound, err)
}

func TestStakingSc_InsertAfterLastJailedBeforeFix(t *testing.T) {
	t.Parallel()

	firstBLS := []byte("first")
	firstKey := createWaitingListKey(firstBLS)
	jailedBLS := []byte("jailedBLS")
	jailedKey := createWaitingListKey(jailedBLS)

	m := make(map[string]interface{})
	m[string(firstKey)] = &ElementInList{firstBLS, firstKey, nil}
	waitingListHead := &WaitingList{firstKey, firstKey, 1, nil}
	m[waitingListHeadKey] = waitingListHead

	marshalizer := &marshal.JsonMarshalizer{}

	blockChainHook := &mock.BlockChainHookStub{}
	blockChainHook.GetStorageDataCalled = func(accountsAddress []byte, index []byte) ([]byte, uint32, error) {
		obj, ok := m[string(index)]
		if ok {
			serializedObj, err := marshalizer.Marshal(obj)
			return serializedObj, 0, err
		}

		return nil, 0, nil
	}

	eei := createDefaultEei()
	eei.blockChainHook = blockChainHook

	args := createMockStakingScArguments()
	args.Marshalizer = marshalizer
	args.Eei = eei
	enableEpochsHandler, _ := args.EnableEpochsHandler.(*enableEpochsHandlerMock.EnableEpochsHandlerStub)
	enableEpochsHandler.RemoveActiveFlags(common.CorrectFirstQueuedFlag)
	sc, _ := NewStakingSmartContract(args)
	err := sc.insertAfterLastJailed(waitingListHead, jailedBLS)
	assert.Nil(t, err)

	wlh, err := sc.getWaitingListHead()
	assert.Nil(t, err)
	assert.NotNil(t, wlh)
	assert.Equal(t, jailedKey, wlh.FirstKey)
	assert.Equal(t, jailedKey, wlh.LastJailedKey)
	// increase is done in the calling method
	assert.Equal(t, uint32(1), wlh.Length)

	firstElement, err := sc.getWaitingListElement(wlh.FirstKey)
	assert.Nil(t, err)
	assert.NotNil(t, firstElement)
	assert.Equal(t, jailedBLS, firstElement.BLSPublicKey)
	assert.Equal(t, jailedKey, firstElement.PreviousKey)
	assert.Equal(t, firstKey, firstElement.NextKey)

	previousFirstElement, err := sc.getWaitingListElement(firstElement.NextKey)
	assert.Nil(t, err)
	assert.NotNil(t, previousFirstElement)
	assert.Equal(t, firstBLS, previousFirstElement.BLSPublicKey)
	assert.Equal(t, firstKey, previousFirstElement.PreviousKey)
	assert.Nil(t, previousFirstElement.NextKey)
}

func TestStakingSc_InsertAfterLastJailedAfterFix(t *testing.T) {
	t.Parallel()

	firstBLS := []byte("first")
	firstKey := createWaitingListKey(firstBLS)
	jailedBLS := []byte("jailedBLS")
	jailedKey := createWaitingListKey(jailedBLS)

	m := make(map[string]interface{})
	m[string(firstKey)] = &ElementInList{firstBLS, firstKey, nil}
	waitingListHead := &WaitingList{firstKey, firstKey, 1, nil}
	m[waitingListHeadKey] = waitingListHead

	marshalizer := &marshal.JsonMarshalizer{}

	blockChainHook := &mock.BlockChainHookStub{}
	blockChainHook.GetStorageDataCalled = func(accountsAddress []byte, index []byte) ([]byte, uint32, error) {
		obj, ok := m[string(index)]
		if ok {
			serializedObj, err := marshalizer.Marshal(obj)
			return serializedObj, 0, err
		}

		return nil, 0, nil
	}

	eei := createDefaultEei()
	eei.blockChainHook = blockChainHook

	args := createMockStakingScArguments()
	args.Marshalizer = marshalizer
	args.Eei = eei
	sc, _ := NewStakingSmartContract(args)
	err := sc.insertAfterLastJailed(waitingListHead, jailedBLS)
	assert.Nil(t, err)

	wlh, err := sc.getWaitingListHead()
	assert.Nil(t, err)
	assert.NotNil(t, wlh)
	assert.Equal(t, jailedKey, wlh.FirstKey)
	assert.Equal(t, jailedKey, wlh.LastJailedKey)
	// increase is done in the calling method
	assert.Equal(t, uint32(1), wlh.Length)

	firstElement, err := sc.getWaitingListElement(wlh.FirstKey)
	assert.Nil(t, err)
	assert.NotNil(t, firstElement)
	assert.Equal(t, jailedBLS, firstElement.BLSPublicKey)
	assert.Equal(t, jailedKey, firstElement.PreviousKey)
	assert.Equal(t, firstKey, firstElement.NextKey)

	previousFirstElement, err := sc.getWaitingListElement(firstElement.NextKey)
	assert.Nil(t, err)
	assert.NotNil(t, previousFirstElement)
	assert.Equal(t, firstBLS, previousFirstElement.BLSPublicKey)
	assert.Equal(t, jailedKey, previousFirstElement.PreviousKey)
	assert.Nil(t, previousFirstElement.NextKey)
}

func TestStakingSc_InsertAfterLastJailedAfterFixWithEmptyQueue(t *testing.T) {
	t.Parallel()

	jailedBLS := []byte("jailedBLS")
	jailedKey := createWaitingListKey(jailedBLS)

	m := make(map[string]interface{})
	waitingListHead := &WaitingList{nil, nil, 0, nil}
	m[waitingListHeadKey] = waitingListHead

	marshalizer := &marshal.JsonMarshalizer{}

	blockChainHook := &mock.BlockChainHookStub{}
	blockChainHook.GetStorageDataCalled = func(accountsAddress []byte, index []byte) ([]byte, uint32, error) {
		obj, ok := m[string(index)]
		if ok {
			serializedObj, err := marshalizer.Marshal(obj)
			return serializedObj, 0, err
		}

		return nil, 0, nil
	}

	eei := createDefaultEei()
	eei.blockChainHook = blockChainHook

	args := createMockStakingScArguments()
	args.Marshalizer = marshalizer
	args.Eei = eei
	sc, _ := NewStakingSmartContract(args)
	err := sc.insertAfterLastJailed(waitingListHead, jailedBLS)
	assert.Nil(t, err)

	wlh, err := sc.getWaitingListHead()
	assert.Nil(t, err)
	assert.NotNil(t, wlh)
	assert.Equal(t, jailedKey, wlh.FirstKey)
	assert.Equal(t, jailedKey, wlh.LastJailedKey)

	firstElement, err := sc.getWaitingListElement(wlh.FirstKey)
	assert.Nil(t, err)
	assert.NotNil(t, firstElement)
	assert.Equal(t, jailedBLS, firstElement.BLSPublicKey)
	assert.Equal(t, jailedKey, firstElement.PreviousKey)
	assert.Equal(t, 0, len(firstElement.NextKey))
}

func TestStakingSc_getWaitingListRegisterNonceAndRewardAddressWhenLengthIsHigherThanOne(t *testing.T) {
	t.Parallel()

	waitingBlsKeys := [][]byte{
		[]byte("waitingBlsKey1"),
		[]byte("waitingBlsKey2"),
		[]byte("waitingBlsKey3"),
	}
	sc, eei, marshalizer, stakingAccessAddress := makeWrongConfigForWaitingBlsKeysList(t, waitingBlsKeys)
	alterWaitingListLength(t, eei, marshalizer)

	arguments := CreateVmContractCallInput()
	arguments.Function = "getQueueRegisterNonceAndRewardAddress"
	arguments.CallerAddr = stakingAccessAddress
	arguments.Arguments = make([][]byte, 0)

	retCode := sc.Execute(arguments)
	assert.Equal(t, vmcommon.Ok, retCode)
	assert.Equal(t, 3*len(waitingBlsKeys), len(eei.output))
	for i, waitingKey := range waitingBlsKeys {
		assert.Equal(t, waitingKey, eei.output[i*3])
	}
}

func TestStakingSc_fixWaitingListQueueSize(t *testing.T) {
	t.Parallel()

	t.Run("inactive fix should error", func(t *testing.T) {
		waitingBlsKeys := [][]byte{
			[]byte("waitingBlsKey1"),
			[]byte("waitingBlsKey2"),
			[]byte("waitingBlsKey3"),
		}
		sc, eei, marshalizer, _ := makeWrongConfigForWaitingBlsKeysList(t, waitingBlsKeys)
		alterWaitingListLength(t, eei, marshalizer)
		enableEpochsHandler, _ := sc.enableEpochsHandler.(*enableEpochsHandlerMock.EnableEpochsHandlerStub)
		enableEpochsHandler.RemoveActiveFlags(common.CorrectFirstQueuedFlag)
		eei.SetGasProvided(500000000)

		arguments := CreateVmContractCallInput()
		arguments.Function = "fixWaitingListQueueSize"
		arguments.CallerAddr = []byte("caller")
		arguments.Arguments = make([][]byte, 0)
		arguments.CallValue = big.NewInt(0)

		retCode := sc.Execute(arguments)
		assert.Equal(t, vmcommon.UserError, retCode)
		assert.Equal(t, "invalid method to call", eei.returnMessage)
	})
	t.Run("provided value should error", func(t *testing.T) {
		waitingBlsKeys := [][]byte{
			[]byte("waitingBlsKey1"),
			[]byte("waitingBlsKey2"),
			[]byte("waitingBlsKey3"),
		}
		sc, eei, marshalizer, _ := makeWrongConfigForWaitingBlsKeysList(t, waitingBlsKeys)
		alterWaitingListLength(t, eei, marshalizer)
		eei.SetGasProvided(500000000)

		arguments := CreateVmContractCallInput()
		arguments.Function = "fixWaitingListQueueSize"
		arguments.CallerAddr = []byte("caller")
		arguments.Arguments = make([][]byte, 0)
		arguments.CallValue = big.NewInt(1)

		retCode := sc.Execute(arguments)
		assert.Equal(t, vmcommon.UserError, retCode)
		assert.Equal(t, vm.TransactionValueMustBeZero, eei.returnMessage)
	})
	t.Run("not enough gas should error", func(t *testing.T) {
		waitingBlsKeys := [][]byte{
			[]byte("waitingBlsKey1"),
			[]byte("waitingBlsKey2"),
			[]byte("waitingBlsKey3"),
		}
		sc, eei, marshalizer, _ := makeWrongConfigForWaitingBlsKeysList(t, waitingBlsKeys)
		alterWaitingListLength(t, eei, marshalizer)
		eei.SetGasProvided(499999999)

		arguments := CreateVmContractCallInput()
		arguments.Function = "fixWaitingListQueueSize"
		arguments.CallerAddr = []byte("caller")
		arguments.Arguments = make([][]byte, 0)
		arguments.CallValue = big.NewInt(0)

		retCode := sc.Execute(arguments)
		assert.Equal(t, vmcommon.OutOfGas, retCode)
		assert.Equal(t, "insufficient gas", eei.returnMessage)
	})
	t.Run("should repair", func(t *testing.T) {
		waitingBlsKeys := [][]byte{
			[]byte("waitingBlsKey1"),
			[]byte("waitingBlsKey2"),
			[]byte("waitingBlsKey3"),
		}
		sc, eei, marshalizer, _ := makeWrongConfigForWaitingBlsKeysList(t, waitingBlsKeys)
		alterWaitingListLength(t, eei, marshalizer)
		eei.SetGasProvided(500000000)

		arguments := CreateVmContractCallInput()
		arguments.Function = "fixWaitingListQueueSize"
		arguments.CallerAddr = []byte("caller")
		arguments.Arguments = make([][]byte, 0)
		arguments.CallValue = big.NewInt(0)

		retCode := sc.Execute(arguments)
		assert.Equal(t, vmcommon.Ok, retCode)

		buff := eei.GetStorage([]byte(waitingListHeadKey))
		waitingListHead := &WaitingList{}
		err := marshalizer.Unmarshal(waitingListHead, buff)
		require.Nil(t, err)

		assert.Equal(t, len(waitingBlsKeys), int(waitingListHead.Length))
		assert.Equal(t, waitingBlsKeys[len(waitingBlsKeys)-1], waitingListHead.LastKey[2:])
		assert.Equal(t, waitingBlsKeys[0], waitingListHead.FirstKey[2:])
	})
	t.Run("should not alter if repair is not needed", func(t *testing.T) {
		waitingBlsKeys := [][]byte{
			[]byte("waitingBlsKey1"),
			[]byte("waitingBlsKey2"),
			[]byte("waitingBlsKey3"),
		}
		sc, eei, marshalizer, _ := makeWrongConfigForWaitingBlsKeysList(t, waitingBlsKeys)
		eei.SetGasProvided(500000000)

		arguments := CreateVmContractCallInput()
		arguments.Function = "fixWaitingListQueueSize"
		arguments.CallerAddr = []byte("caller")
		arguments.Arguments = make([][]byte, 0)
		arguments.CallValue = big.NewInt(0)

		retCode := sc.Execute(arguments)
		assert.Equal(t, vmcommon.Ok, retCode)

		buff := eei.GetStorage([]byte(waitingListHeadKey))
		waitingListHead := &WaitingList{}
		err := marshalizer.Unmarshal(waitingListHead, buff)
		require.Nil(t, err)

		assert.Equal(t, len(waitingBlsKeys), int(waitingListHead.Length))
		assert.Equal(t, waitingBlsKeys[len(waitingBlsKeys)-1], waitingListHead.LastKey[2:])
		assert.Equal(t, waitingBlsKeys[0], waitingListHead.FirstKey[2:])
	})
	t.Run("should not alter if the waiting list size is 1", func(t *testing.T) {
		waitingBlsKeys := [][]byte{
			[]byte("waitingBlsKey1"),
		}
		sc, eei, marshalizer, _ := makeWrongConfigForWaitingBlsKeysList(t, waitingBlsKeys)
		eei.SetGasProvided(500000000)

		arguments := CreateVmContractCallInput()
		arguments.Function = "fixWaitingListQueueSize"
		arguments.CallerAddr = []byte("caller")
		arguments.Arguments = make([][]byte, 0)
		arguments.CallValue = big.NewInt(0)

		retCode := sc.Execute(arguments)
		assert.Equal(t, vmcommon.Ok, retCode)

		buff := eei.GetStorage([]byte(waitingListHeadKey))
		waitingListHead := &WaitingList{}
		err := marshalizer.Unmarshal(waitingListHead, buff)
		require.Nil(t, err)

		assert.Equal(t, len(waitingBlsKeys), int(waitingListHead.Length))
		assert.Equal(t, waitingBlsKeys[len(waitingBlsKeys)-1], waitingListHead.LastKey[2:])
		assert.Equal(t, waitingBlsKeys[0], waitingListHead.FirstKey[2:])
	})
	t.Run("should not alter if the waiting list size is 0", func(t *testing.T) {
		waitingBlsKeys := make([][]byte, 0)
		sc, eei, marshalizer, _ := makeWrongConfigForWaitingBlsKeysList(t, waitingBlsKeys)
		eei.SetGasProvided(500000000)

		arguments := CreateVmContractCallInput()
		arguments.Function = "fixWaitingListQueueSize"
		arguments.CallerAddr = []byte("caller")
		arguments.Arguments = make([][]byte, 0)
		arguments.CallValue = big.NewInt(0)

		retCode := sc.Execute(arguments)
		assert.Equal(t, vmcommon.Ok, retCode)

		buff := eei.GetStorage([]byte(waitingListHeadKey))
		waitingListHead := &WaitingList{}
		err := marshalizer.Unmarshal(waitingListHead, buff)
		require.Nil(t, err)

		assert.Equal(t, len(waitingBlsKeys), int(waitingListHead.Length))
		assert.Nil(t, waitingListHead.LastKey)
		assert.Nil(t, waitingListHead.FirstKey)
	})
	t.Run("should not alter lastJailedKey if exists", func(t *testing.T) {
		lastJailedBLSString := "lastJailedKey1"
		waitingBlsKeys := [][]byte{
			[]byte(lastJailedBLSString),
			[]byte("waitingBlsKey2"),
		}
		lastJailedKey := []byte(fmt.Sprintf("w_%s", lastJailedBLSString))
		sc, eei, marshalizer, _ := makeWrongConfigForWaitingBlsKeysListWithLastJailed(t, waitingBlsKeys, lastJailedKey)
		eei.SetGasProvided(500000000)

		arguments := CreateVmContractCallInput()
		arguments.Function = "fixWaitingListQueueSize"
		arguments.CallerAddr = []byte("caller")
		arguments.Arguments = make([][]byte, 0)
		arguments.CallValue = big.NewInt(0)

		beforeBuff := eei.GetStorage([]byte(waitingListHeadKey))
		beforeWaitingListHead := &WaitingList{}
		beforeErr := marshalizer.Unmarshal(beforeWaitingListHead, beforeBuff)
		require.Nil(t, beforeErr)
		assert.Equal(t, lastJailedKey, beforeWaitingListHead.LastJailedKey)

		retCode := sc.Execute(arguments)
		assert.Equal(t, vmcommon.Ok, retCode)

		buff := eei.GetStorage([]byte(waitingListHeadKey))
		waitingListHead := &WaitingList{}
		err := marshalizer.Unmarshal(waitingListHead, buff)
		require.Nil(t, err)

		assert.Equal(t, len(waitingBlsKeys), int(waitingListHead.Length))
		assert.Equal(t, lastJailedKey, waitingListHead.LastJailedKey)
	})
	t.Run("should alter lastJailedKey if NOT exists", func(t *testing.T) {
		waitingBlsKeys := [][]byte{
			[]byte("waitingBlsKey1"),
			[]byte("waitingBlsKey2"),
		}
		lastJailedKey := []byte("lastJailedKey")
		sc, eei, marshalizer, _ := makeWrongConfigForWaitingBlsKeysListWithLastJailed(t, waitingBlsKeys, lastJailedKey)
		eei.SetGasProvided(500000000)

		arguments := CreateVmContractCallInput()
		arguments.Function = "fixWaitingListQueueSize"
		arguments.CallerAddr = []byte("caller")
		arguments.Arguments = make([][]byte, 0)
		arguments.CallValue = big.NewInt(0)

		beforeBuff := eei.GetStorage([]byte(waitingListHeadKey))
		beforeWaitingListHead := &WaitingList{}
		beforeErr := marshalizer.Unmarshal(beforeWaitingListHead, beforeBuff)
		require.Nil(t, beforeErr)
		assert.Equal(t, lastJailedKey, beforeWaitingListHead.LastJailedKey)

		retCode := sc.Execute(arguments)
		assert.Equal(t, vmcommon.Ok, retCode)

		buff := eei.GetStorage([]byte(waitingListHeadKey))
		waitingListHead := &WaitingList{}
		err := marshalizer.Unmarshal(waitingListHead, buff)
		require.Nil(t, err)

		assert.Equal(t, len(waitingBlsKeys), int(waitingListHead.Length))
		assert.Equal(t, 0, len(waitingListHead.LastJailedKey))
	})
}

func makeWrongConfigForWaitingBlsKeysList(t *testing.T, waitingBlsKeys [][]byte) (*stakingSC, *vmContext, marshal.Marshalizer, []byte) {
	return makeWrongConfigForWaitingBlsKeysListWithLastJailed(t, waitingBlsKeys, nil)
}

func makeWrongConfigForWaitingBlsKeysListWithLastJailed(t *testing.T, waitingBlsKeys [][]byte, lastJailedKey []byte) (*stakingSC, *vmContext, marshal.Marshalizer, []byte) {
	blockChainHook := &mock.BlockChainHookStub{}
	marshalizer := &marshal.JsonMarshalizer{}
	eei := createDefaultEei()
	eei.blockChainHook = blockChainHook
	m := make(map[string]interface{})
	waitingListHead := &WaitingList{nil, nil, 0, lastJailedKey}
	m[waitingListHeadKey] = waitingListHead

	blockChainHook.GetStorageDataCalled = func(accountsAddress []byte, index []byte) ([]byte, uint32, error) {
		obj, found := m[string(index)]
		if found {
			serializedObj, err := marshalizer.Marshal(obj)
			return serializedObj, 0, err
		}

		return nil, 0, nil
	}

	args := createMockStakingScArguments()
	args.Marshalizer = marshalizer
	args.Eei = eei
	stakingAccessAddress := []byte("stakingAccessAddress")
	args.StakingAccessAddr = stakingAccessAddress
	args.StakingSCConfig.MaxNumberOfNodesForStake = 2
	args.GasCost.MetaChainSystemSCsCost.FixWaitingListSize = 500000000
	sc, _ := NewStakingSmartContract(args)
	stakerAddress := []byte("stakerAddr")

	doStake(t, sc, stakingAccessAddress, stakerAddress, []byte("eligibleBlsKey1"))
	doStake(t, sc, stakingAccessAddress, stakerAddress, []byte("eligibleBlsKey2"))
	for _, waitingKey := range waitingBlsKeys {
		doStake(t, sc, stakingAccessAddress, stakerAddress, waitingKey)
	}

	eei.output = make([][]byte, 0)
	eei.returnMessage = ""

	return sc, eei, marshalizer, stakingAccessAddress
}

func alterWaitingListLength(t *testing.T, eei *vmContext, marshalizer marshal.Marshalizer) {
	// manually alter the length
	buff := eei.GetStorage([]byte(waitingListHeadKey))
	existingWaitingListHead := &WaitingList{}
	err := marshalizer.Unmarshal(existingWaitingListHead, buff)
	require.Nil(t, err)
	existingWaitingListHead.Length++
	buff, err = marshalizer.Marshal(existingWaitingListHead)
	require.Nil(t, err)
	eei.SetStorage([]byte(waitingListHeadKey), buff)
}

func doUnStakeAtEndOfEpoch(t *testing.T, sc *stakingSC, blsKey []byte, expectedReturnCode vmcommon.ReturnCode) {
	arguments := CreateVmContractCallInput()
	arguments.CallerAddr = sc.endOfEpochAccessAddr
	arguments.Function = "unStakeAtEndOfEpoch"
	arguments.Arguments = [][]byte{blsKey}

	retCode := sc.Execute(arguments)
	assert.Equal(t, expectedReturnCode, retCode)
}

func doGetRewardAddress(t *testing.T, sc *stakingSC, eei *vmContext, blsKey []byte, expectedAddress string) {
	arguments := CreateVmContractCallInput()
	arguments.Function = "getRewardAddress"
	arguments.Arguments = [][]byte{blsKey}

	retCode := sc.Execute(arguments)
	assert.Equal(t, vmcommon.Ok, retCode)

	lastOutput := eei.output[len(eei.output)-1]
	assert.True(t, bytes.Equal(lastOutput, []byte(hex.EncodeToString([]byte(expectedAddress)))))
}

func doGetRemainingUnbondPeriod(t *testing.T, sc *stakingSC, eei *vmContext, blsKey []byte, expected int) {
	arguments := CreateVmContractCallInput()
	arguments.Function = "getRemainingUnBondPeriod"
	arguments.Arguments = [][]byte{blsKey}

	retCode := sc.Execute(arguments)
	assert.Equal(t, vmcommon.Ok, retCode)

	lastOutput := eei.output[len(eei.output)-1]
	assert.True(t, bytes.Equal(lastOutput, big.NewInt(int64(expected)).Bytes()))
}

func doGetStatus(t *testing.T, sc *stakingSC, eei *vmContext, blsKey []byte, expectedStatus string) {
	arguments := CreateVmContractCallInput()
	arguments.Function = "getBLSKeyStatus"
	arguments.Arguments = [][]byte{blsKey}

	retCode := sc.Execute(arguments)
	assert.Equal(t, vmcommon.Ok, retCode)

	lastOutput := eei.output[len(eei.output)-1]
	assert.True(t, bytes.Equal(lastOutput, []byte(expectedStatus)))
}

func doGetWaitingListSize(t *testing.T, sc *stakingSC, eei *vmContext, expectedSize int) {
	arguments := CreateVmContractCallInput()
	arguments.Function = "getQueueSize"

	retCode := sc.Execute(arguments)
	assert.Equal(t, vmcommon.Ok, retCode)

	lastOutput := eei.output[len(eei.output)-1]
	assert.True(t, bytes.Equal(lastOutput, []byte(strconv.Itoa(expectedSize))))
}

func doGetWaitingListRegisterNonceAndRewardAddress(t *testing.T, sc *stakingSC, eei *vmContext) [][]byte {
	arguments := CreateVmContractCallInput()
	arguments.Function = "getQueueRegisterNonceAndRewardAddress"
	arguments.CallerAddr = sc.stakeAccessAddr

	currentOutPutIndex := len(eei.output)

	retCode := sc.Execute(arguments)
	assert.Equal(t, vmcommon.Ok, retCode)

	return eei.output[currentOutPutIndex:]
}

func doGetWaitingListIndex(t *testing.T, sc *stakingSC, eei *vmContext, blsKey []byte, expectedCode vmcommon.ReturnCode, expectedIndex int) {
	arguments := CreateVmContractCallInput()
	arguments.Function = "getQueueIndex"
	arguments.CallerAddr = sc.stakeAccessAddr
	arguments.Arguments = [][]byte{blsKey}

	retCode := sc.Execute(arguments)
	assert.Equal(t, expectedCode, retCode)

	lastOutput := eei.output[len(eei.output)-1]
	assert.True(t, bytes.Equal(lastOutput, []byte(strconv.Itoa(expectedIndex))))
}

func doUnJail(t *testing.T, sc *stakingSC, callerAddr, addrToUnJail []byte, expectedCode vmcommon.ReturnCode) {
	arguments := CreateVmContractCallInput()
	arguments.Function = "unJail"
	arguments.CallerAddr = callerAddr
	arguments.Arguments = [][]byte{addrToUnJail}

	retCode := sc.Execute(arguments)
	assert.Equal(t, expectedCode, retCode)
}

func doJail(t *testing.T, sc *stakingSC, callerAddr, addrToJail []byte, expectedCode vmcommon.ReturnCode) {
	arguments := CreateVmContractCallInput()
	arguments.Function = "jail"
	arguments.CallerAddr = callerAddr
	arguments.Arguments = [][]byte{addrToJail}

	retCode := sc.Execute(arguments)
	assert.Equal(t, expectedCode, retCode)
}

func doStake(t *testing.T, sc *stakingSC, callerAddr, stakerAddr, stakerPubKey []byte) {
	arguments := CreateVmContractCallInput()
	arguments.Function = "stake"
	arguments.CallerAddr = callerAddr
	arguments.Arguments = [][]byte{stakerPubKey, stakerAddr, stakerAddr}

	retCode := sc.Execute(arguments)
	assert.Equal(t, vmcommon.Ok, retCode)
}

func doUnStake(t *testing.T, sc *stakingSC, callerAddr, stakerAddr, stakerPubKey []byte, expectedCode vmcommon.ReturnCode) {
	arguments := CreateVmContractCallInput()
	arguments.Function = "unStake"
	arguments.CallerAddr = callerAddr
	arguments.Arguments = [][]byte{stakerPubKey, stakerAddr}

	retCode := sc.Execute(arguments)
	assert.Equal(t, expectedCode, retCode)
}

func doUnBond(t *testing.T, sc *stakingSC, callerAddr, stakerPubKey []byte, expectedCode vmcommon.ReturnCode) {
	arguments := CreateVmContractCallInput()
	arguments.Function = "unBond"
	arguments.CallerAddr = callerAddr
	arguments.Arguments = [][]byte{stakerPubKey}

	retCode := sc.Execute(arguments)
	assert.Equal(t, expectedCode, retCode)
}

func doSwitchJailedWithWaiting(t *testing.T, sc *stakingSC, pubKey []byte) {
	arguments := CreateVmContractCallInput()
	arguments.Function = "switchJailedWithWaiting"
	arguments.CallerAddr = sc.endOfEpochAccessAddr
	arguments.Arguments = [][]byte{pubKey}
	retCode := sc.Execute(arguments)
	assert.Equal(t, retCode, vmcommon.Ok)
}

func checkIsStaked(t *testing.T, sc *stakingSC, callerAddr, stakerPubKey []byte, expectedCode vmcommon.ReturnCode) {
	arguments := CreateVmContractCallInput()
	arguments.Function = "isStaked"
	arguments.CallerAddr = callerAddr
	arguments.Arguments = [][]byte{stakerPubKey}

	retCode := sc.Execute(arguments)
	assert.Equal(t, expectedCode, retCode)
}

func TestStakingSc_fixMissingNodeOnQueue(t *testing.T) {
	t.Parallel()

	waitingBlsKeys := [][]byte{
		[]byte("waitingBlsKey1"),
		[]byte("waitingBlsKey2"),
		[]byte("waitingBlsKey3"),
	}
	sc, eei, _, stakingAccessAddress := makeWrongConfigForWaitingBlsKeysList(t, waitingBlsKeys)

	arguments := CreateVmContractCallInput()
	arguments.Function = "addMissingNodeToQueue"
	arguments.CallerAddr = bytes.Repeat([]byte{1}, 32)
	arguments.Arguments = make([][]byte, 0)

	eei.returnMessage = ""
	enableEpochsHandler, _ := sc.enableEpochsHandler.(*enableEpochsHandlerMock.EnableEpochsHandlerStub)
	enableEpochsHandler.RemoveActiveFlags(common.CorrectFirstQueuedFlag)
	retCode := sc.Execute(arguments)
	assert.Equal(t, vmcommon.UserError, retCode)
	assert.Equal(t, "invalid method to call", eei.returnMessage)

	eei.returnMessage = ""
	enableEpochsHandler.AddActiveFlags(common.CorrectFirstQueuedFlag)
	arguments.CallValue = big.NewInt(10)
	retCode = sc.Execute(arguments)
	assert.Equal(t, vmcommon.UserError, retCode)
	assert.Equal(t, vm.TransactionValueMustBeZero, eei.returnMessage)

	eei.gasRemaining = 1
	sc.gasCost.MetaChainSystemSCsCost.FixWaitingListSize = 50
	eei.returnMessage = ""
	arguments.CallValue = big.NewInt(0)
	retCode = sc.Execute(arguments)
	assert.Equal(t, vmcommon.OutOfGas, retCode)
	assert.Equal(t, "insufficient gas", eei.returnMessage)

	eei.gasRemaining = 50
	eei.returnMessage = ""
	retCode = sc.Execute(arguments)
	assert.Equal(t, vmcommon.UserError, retCode)
	assert.Equal(t, "invalid number of arguments", eei.returnMessage)

	eei.gasRemaining = 50
	eei.returnMessage = ""
	arguments.Arguments = append(arguments.Arguments, []byte("waitingBlsKey4"))
	retCode = sc.Execute(arguments)
	assert.Equal(t, vmcommon.UserError, retCode)
	assert.Equal(t, "element was not found", eei.returnMessage)

	doStake(t, sc, stakingAccessAddress, arguments.CallerAddr, []byte("waitingBlsKey4"))

	eei.gasRemaining = 50
	eei.returnMessage = ""
	retCode = sc.Execute(arguments)
	assert.Equal(t, vmcommon.UserError, retCode)
	assert.Equal(t, "key is in queue, not missing", eei.returnMessage)
}

func TestStakingSc_fixMissingNodeAddOneNodeOnly(t *testing.T) {
	t.Parallel()

	sc, eei, _, _ := makeWrongConfigForWaitingBlsKeysList(t, nil)

	arguments := CreateVmContractCallInput()
	arguments.Function = "addMissingNodeToQueue"
	arguments.CallerAddr = bytes.Repeat([]byte{1}, 32)
	arguments.Arguments = make([][]byte, 0)

	blsKey := []byte("waitingBlsKey1")
	eei.returnMessage = ""
	arguments.Arguments = append(arguments.Arguments, blsKey)
	eei.gasRemaining = 50

	sc.gasCost.MetaChainSystemSCsCost.FixWaitingListSize = 50
	_ = sc.saveWaitingListElement(createWaitingListKey(blsKey), &ElementInList{BLSPublicKey: blsKey})

	retCode := sc.Execute(arguments)
	assert.Equal(t, vmcommon.Ok, retCode)

	waitingListData, _ := sc.getFirstElementsFromWaitingList(50)
	assert.Equal(t, len(waitingListData.blsKeys), 1)
	assert.Equal(t, waitingListData.blsKeys[0], blsKey)
}

func TestStakingSC_StakingV4Flags(t *testing.T) {
	t.Parallel()

	enableEpochsHandler := &testscommon.EnableEpochsHandlerStub{
		IsStakeFlagEnabledField:                              true,
		IsCorrectLastUnJailedFlagEnabledField:                true,
		IsCorrectFirstQueuedFlagEnabledField:                 true,
		IsCorrectJailedNotUnStakedEmptyQueueFlagEnabledField: true,
		IsSwitchJailWaitingFlagEnabledField:                  true,
		IsValidatorToDelegationFlagEnabledField:              true,
		IsStakingV4Step1FlagEnabledField:                     true,
		IsStakingV4StartedField:                              true,
		IsStakingV2FlagEnabledField:                          true,
	}
	argsVMContext := createArgsVMContext()
	argsVMContext.EnableEpochsHandler = enableEpochsHandler
	eei, _ := NewVMContext(argsVMContext)

	args := createMockStakingScArguments()
	args.Eei = eei
	args.EnableEpochsHandler = enableEpochsHandler
	stakingSmartContract, _ := NewStakingSmartContract(args)

	// Functions which are not allowed starting STAKING V4 INIT
	arguments := CreateVmContractCallInput()
	arguments.Function = "getQueueIndex"
	retCode := stakingSmartContract.Execute(arguments)
	require.Equal(t, vmcommon.UserError, retCode)
	require.Equal(t, vm.ErrWaitingListDisabled.Error(), eei.returnMessage)

	eei.CleanCache()
	arguments.Function = "getQueueSize"
	retCode = stakingSmartContract.Execute(arguments)
	require.Equal(t, vmcommon.UserError, retCode)
	require.Equal(t, vm.ErrWaitingListDisabled.Error(), eei.returnMessage)

	eei.CleanCache()
	arguments.Function = "fixWaitingListQueueSize"
	retCode = stakingSmartContract.Execute(arguments)
	require.Equal(t, vmcommon.UserError, retCode)
	require.Equal(t, vm.ErrWaitingListDisabled.Error(), eei.returnMessage)

	eei.CleanCache()
	arguments.Function = "addMissingNodeToQueue"
	retCode = stakingSmartContract.Execute(arguments)
	require.Equal(t, vmcommon.UserError, retCode)
	require.Equal(t, vm.ErrWaitingListDisabled.Error(), eei.returnMessage)

	// Functions which are allowed to be called by systemSC at the end of the epoch in epoch = STAKING V4 INIT
	eei.CleanCache()
	arguments.Function = "switchJailedWithWaiting"
	retCode = stakingSmartContract.Execute(arguments)
	require.Equal(t, vmcommon.UserError, retCode)
	require.True(t, strings.Contains(eei.returnMessage, "function not allowed to be called by address"))

	eei.CleanCache()
	arguments.Function = "resetLastUnJailedFromQueue"
	retCode = stakingSmartContract.Execute(arguments)
	require.Equal(t, vmcommon.UserError, retCode)
	require.True(t, strings.Contains(eei.returnMessage, "can be called by endOfEpochAccess address only"))

	eei.CleanCache()
	arguments.Function = "stakeNodesFromQueue"
	retCode = stakingSmartContract.Execute(arguments)
	require.Equal(t, vmcommon.UserError, retCode)
	require.True(t, strings.Contains(eei.returnMessage, "can be called by endOfEpochAccess address only"))

	eei.CleanCache()
	arguments.Function = "cleanAdditionalQueue"
	retCode = stakingSmartContract.Execute(arguments)
	require.Equal(t, vmcommon.UserError, retCode)
	require.True(t, strings.Contains(eei.returnMessage, "can be called by endOfEpochAccess address only"))

	enableEpochsHandler.IsStakingV4Step1FlagEnabledField = false
	// All functions from above are not allowed anymore starting STAKING V4 epoch
	eei.CleanCache()
	arguments.Function = "getQueueIndex"
	retCode = stakingSmartContract.Execute(arguments)
	require.Equal(t, vmcommon.UserError, retCode)
	require.Equal(t, vm.ErrWaitingListDisabled.Error(), eei.returnMessage)

	eei.CleanCache()
	arguments.Function = "getQueueSize"
	retCode = stakingSmartContract.Execute(arguments)
	require.Equal(t, vmcommon.UserError, retCode)
	require.Equal(t, vm.ErrWaitingListDisabled.Error(), eei.returnMessage)

	eei.CleanCache()
	arguments.Function = "fixWaitingListQueueSize"
	retCode = stakingSmartContract.Execute(arguments)
	require.Equal(t, vmcommon.UserError, retCode)
	require.Equal(t, vm.ErrWaitingListDisabled.Error(), eei.returnMessage)

	eei.CleanCache()
	arguments.Function = "addMissingNodeToQueue"
	retCode = stakingSmartContract.Execute(arguments)
	require.Equal(t, vmcommon.UserError, retCode)
	require.Equal(t, vm.ErrWaitingListDisabled.Error(), eei.returnMessage)

	eei.CleanCache()
	arguments.Function = "switchJailedWithWaiting"
	retCode = stakingSmartContract.Execute(arguments)
	require.Equal(t, vmcommon.UserError, retCode)
	require.Equal(t, vm.ErrWaitingListDisabled.Error(), eei.returnMessage)

	eei.CleanCache()
	arguments.Function = "resetLastUnJailedFromQueue"
	retCode = stakingSmartContract.Execute(arguments)
	require.Equal(t, vmcommon.UserError, retCode)
	require.Equal(t, vm.ErrWaitingListDisabled.Error(), eei.returnMessage)

	eei.CleanCache()
	arguments.Function = "stakeNodesFromQueue"
	retCode = stakingSmartContract.Execute(arguments)
	require.Equal(t, vmcommon.UserError, retCode)
	require.Equal(t, vm.ErrWaitingListDisabled.Error(), eei.returnMessage)

	eei.CleanCache()
	arguments.Function = "cleanAdditionalQueue"
	retCode = stakingSmartContract.Execute(arguments)
	require.Equal(t, vmcommon.UserError, retCode)
	require.Equal(t, vm.ErrWaitingListDisabled.Error(), eei.returnMessage)
}

func requireRegisteredNodes(t *testing.T, stakingSC *stakingSC, eei *vmContext, stakedNodes int64, waitingListNodes uint32) {
	stakeConfig := stakingSC.getConfig()
	waitingList, _ := stakingSC.getWaitingListHead()
	require.Equal(t, stakedNodes, stakeConfig.StakedNodes)
	require.Equal(t, waitingListNodes, waitingList.Length)

	requireTotalNumberOfRegisteredNodes(t, stakingSC, eei, big.NewInt(stakedNodes+int64(waitingListNodes)))
}

func requireTotalNumberOfRegisteredNodes(t *testing.T, stakingSC *stakingSC, eei *vmContext, expectedRegisteredNodes *big.Int) {
	arguments := CreateVmContractCallInput()
	arguments.Function = "getTotalNumberOfRegisteredNodes"
	arguments.Arguments = [][]byte{}

	retCode := stakingSC.Execute(arguments)
	lastOutput := eei.output[len(eei.output)-1]
	noOfRegisteredNodes := big.NewInt(0).SetBytes(lastOutput)
	require.Equal(t, retCode, vmcommon.Ok)
	require.Equal(t, expectedRegisteredNodes, noOfRegisteredNodes)
}

func TestStakingSc_fixMissingNodeAddAsLast(t *testing.T) {
	t.Parallel()

	waitingBlsKeys := [][]byte{
		[]byte("waitingBlsKey1"),
		[]byte("waitingBlsKey2"),
		[]byte("waitingBlsKey3"),
	}
	sc, eei, _, _ := makeWrongConfigForWaitingBlsKeysList(t, waitingBlsKeys)
	sc.gasCost.MetaChainSystemSCsCost.FixWaitingListSize = 50

	arguments := CreateVmContractCallInput()
	arguments.Function = "addMissingNodeToQueue"
	arguments.CallerAddr = bytes.Repeat([]byte{1}, 32)
	arguments.Arguments = make([][]byte, 0)

	blsKey := []byte("waitingBlsKey4")
	eei.returnMessage = ""
	arguments.Arguments = append(arguments.Arguments, blsKey)
	eei.gasRemaining = 50
	_ = sc.saveWaitingListElement(createWaitingListKey(blsKey), &ElementInList{BLSPublicKey: blsKey})

	retCode := sc.Execute(arguments)
	assert.Equal(t, vmcommon.Ok, retCode)

	waitingListData, _ := sc.getFirstElementsFromWaitingList(50)
	assert.Equal(t, len(waitingListData.blsKeys), 4)
	assert.Equal(t, waitingListData.blsKeys[3], blsKey)
}<|MERGE_RESOLUTION|>--- conflicted
+++ resolved
@@ -57,25 +57,15 @@
 			StakeLimitPercentage:                 1.0,
 			NodeLimitPercentage:                  1.0,
 		},
-<<<<<<< HEAD
-		EnableEpochsHandler: &testscommon.EnableEpochsHandlerStub{
-			IsStakeFlagEnabledField:                              true,
-			IsCorrectLastUnJailedFlagEnabledField:                true,
-			IsCorrectFirstQueuedFlagEnabledField:                 true,
-			IsCorrectJailedNotUnStakedEmptyQueueFlagEnabledField: true,
-			IsValidatorToDelegationFlagEnabledField:              true,
-			IsStakingV4Step1FlagEnabledField:                     false,
-			IsStakingV4Step2FlagEnabledField:                     false,
-		},
-=======
 		EnableEpochsHandler: enableEpochsHandlerMock.NewEnableEpochsHandlerStub(
 			common.StakeFlag,
 			common.CorrectLastUnJailedFlag,
 			common.CorrectFirstQueuedFlag,
 			common.CorrectJailedNotUnStakedEmptyQueueFlag,
 			common.ValidatorToDelegationFlag,
+			IsStakingV4Step1FlagEnabledField:                     false,
+		IsStakingV4Step2FlagEnabledField:                     false,
 		),
->>>>>>> 3773b00b
 	}
 }
 
