package defaults

import (
	"github.com/multiversx/mx-chain-go/common"
)

// FillGasMapInternal -
func FillGasMapInternal(gasMap map[string]map[string]uint64, value uint64) map[string]map[string]uint64 {
	gasMap[common.BaseOperationCost] = FillGasMapBaseOperationCosts(value)
	gasMap[common.BuiltInCost] = FillGasMapBuiltInCosts(value)
	gasMap[common.MetaChainSystemSCsCost] = FillGasMapMetaChainSystemSCsCosts(value)

	gasMap[common.MaxPerTransaction] = FillMaxPerTransaction()

	return gasMap
}

// FillGasMapBaseOperationCosts -
func FillGasMapBaseOperationCosts(value uint64) map[string]uint64 {
	gasMap := make(map[string]uint64)
	gasMap["StorePerByte"] = value
	gasMap["DataCopyPerByte"] = value
	gasMap["ReleasePerByte"] = value
	gasMap["PersistPerByte"] = value
	gasMap["CompilePerByte"] = value
	gasMap["AoTPreparePerByte"] = value
	gasMap["GetCode"] = value
	return gasMap
}

// FillGasMapBuiltInCosts -
func FillGasMapBuiltInCosts(value uint64) map[string]uint64 {
	gasMap := make(map[string]uint64)
	gasMap["ClaimDeveloperRewards"] = value
	gasMap["ChangeOwnerAddress"] = value
	gasMap["SaveUserName"] = value
	gasMap["SaveKeyValue"] = value
	gasMap["ESDTTransfer"] = value
	gasMap["ESDTBurn"] = value
	gasMap["ESDTLocalMint"] = value
	gasMap["ESDTLocalBurn"] = value
	gasMap["ESDTNFTCreate"] = value
	gasMap["ESDTNFTAddQuantity"] = value
	gasMap["ESDTNFTBurn"] = value
	gasMap["ESDTNFTTransfer"] = value
	gasMap["ESDTNFTChangeCreateOwner"] = value
	gasMap["ESDTNFTAddUri"] = value
	gasMap["ESDTNFTUpdateAttributes"] = value
	gasMap["ESDTNFTMultiTransfer"] = value
<<<<<<< HEAD
	gasMap["TrieLoadPerNode"] = value
	gasMap["TrieStorePerNode"] = value
=======
	gasMap["SetGuardian"] = value
	gasMap["GuardAccount"] = value
	gasMap["UnGuardAccount"] = value
>>>>>>> 336b92df

	return gasMap
}

// FillGasMapMetaChainSystemSCsCosts -
func FillGasMapMetaChainSystemSCsCosts(value uint64) map[string]uint64 {
	gasMap := make(map[string]uint64)
	gasMap["Stake"] = value
	gasMap["UnStake"] = value
	gasMap["UnBond"] = value
	gasMap["Claim"] = value
	gasMap["Get"] = value
	gasMap["ChangeRewardAddress"] = value
	gasMap["ChangeValidatorKeys"] = value
	gasMap["UnJail"] = value
	gasMap["ESDTIssue"] = value
	gasMap["ESDTOperations"] = value
	gasMap["Proposal"] = value
	gasMap["Vote"] = value
	gasMap["DelegateVote"] = value
	gasMap["RevokeVote"] = value
	gasMap["CloseProposal"] = value
	gasMap["DelegationOps"] = value
	gasMap["UnStakeTokens"] = value
	gasMap["UnBondTokens"] = value
	gasMap["DelegationMgrOps"] = value
	gasMap["GetAllNodeStates"] = value
	gasMap["ValidatorToDelegation"] = value
	gasMap["FixWaitingListSize"] = value

	return gasMap
}

// FillMaxPerTransaction -
func FillMaxPerTransaction() map[string]uint64 {
	gasMap := make(map[string]uint64)
	gasMap["MaxBuiltInCallsPerTx"] = 100
	gasMap["MaxNumberOfTransfersPerTx"] = 100
	gasMap["MaxNumberOfTrieReadsPerTx"] = 100000
	return gasMap
}<|MERGE_RESOLUTION|>--- conflicted
+++ resolved
@@ -47,14 +47,11 @@
 	gasMap["ESDTNFTAddUri"] = value
 	gasMap["ESDTNFTUpdateAttributes"] = value
 	gasMap["ESDTNFTMultiTransfer"] = value
-<<<<<<< HEAD
-	gasMap["TrieLoadPerNode"] = value
-	gasMap["TrieStorePerNode"] = value
-=======
 	gasMap["SetGuardian"] = value
 	gasMap["GuardAccount"] = value
 	gasMap["UnGuardAccount"] = value
->>>>>>> 336b92df
+	gasMap["TrieLoadPerNode"] = value
+	gasMap["TrieStorePerNode"] = value
 
 	return gasMap
 }
