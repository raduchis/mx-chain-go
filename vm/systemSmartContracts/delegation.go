--- conflicted
+++ resolved
@@ -58,27 +58,10 @@
 	nodePrice              *big.Int
 	unJailPrice            *big.Int
 	minStakeValue          *big.Int
-<<<<<<< HEAD
-
-	mutExecution                                    sync.RWMutex
-	stakingV2EnableEpoch                            uint32
-	stakingV2Enabled                                atomic.Flag
-	flagValidatorToDelegation                       atomic.Flag
-	validatorToDelegationEnableEpoch                uint32
-	flagReDelegateBelowMinCheck                     atomic.Flag
-	reDelegateBelowMinCheckEnableEpoch              uint32
-	flagComputeRewardCheckpoint                     atomic.Flag
-	computeRewardCheckpointEnableEpoch              uint32
-	flagAddTokens                                   atomic.Flag
-	addTokensEnableEpoch                            uint32
-	flagDeleteDelegatorDataAfterClaimRewards        atomic.Flag
-	deleteDelegatorDataAfterClaimRewardsEnableEpoch uint32
+	enableEpochsHandler    common.EnableEpochsHandler
+	mutExecution           sync.RWMutex
 	liquidStakingEnableEpoch                        uint32
 	flagLiquidStaking                               atomic.Flag
-=======
-	enableEpochsHandler    common.EnableEpochsHandler
-	mutExecution           sync.RWMutex
->>>>>>> 12624dc4
 }
 
 // ArgsNewDelegation defines the arguments to create the delegation smart contract
@@ -135,41 +118,6 @@
 	}
 
 	d := &delegation{
-<<<<<<< HEAD
-		eei:                                args.Eei,
-		stakingSCAddr:                      args.StakingSCAddress,
-		validatorSCAddr:                    args.ValidatorSCAddress,
-		delegationMgrSCAddress:             args.DelegationMgrSCAddress,
-		gasCost:                            args.GasCost,
-		marshalizer:                        args.Marshalizer,
-		delegationEnabled:                  atomic.Flag{},
-		enableDelegationEpoch:              args.EpochConfig.EnableEpochs.DelegationSmartContractEnableEpoch,
-		minServiceFee:                      args.DelegationSCConfig.MinServiceFee,
-		maxServiceFee:                      args.DelegationSCConfig.MaxServiceFee,
-		sigVerifier:                        args.SigVerifier,
-		unBondPeriodInEpochs:               args.StakingSCConfig.UnBondPeriodInEpochs,
-		endOfEpochAddr:                     args.EndOfEpochAddress,
-		governanceSCAddr:                   args.GovernanceSCAddress,
-		stakingV2EnableEpoch:               args.EpochConfig.EnableEpochs.StakingV2EnableEpoch,
-		stakingV2Enabled:                   atomic.Flag{},
-		validatorToDelegationEnableEpoch:   args.EpochConfig.EnableEpochs.ValidatorToDelegationEnableEpoch,
-		reDelegateBelowMinCheckEnableEpoch: args.EpochConfig.EnableEpochs.ReDelegateBelowMinCheckEnableEpoch,
-		computeRewardCheckpointEnableEpoch: args.EpochConfig.EnableEpochs.ComputeRewardCheckpointEnableEpoch,
-		addTokensEnableEpoch:               args.EpochConfig.EnableEpochs.AddTokensToDelegationEnableEpoch,
-		addTokensAddr:                      args.AddTokensAddress,
-		deleteDelegatorDataAfterClaimRewardsEnableEpoch: args.EpochConfig.EnableEpochs.DeleteDelegatorAfterClaimRewardsEnableEpoch,
-		flagDeleteDelegatorDataAfterClaimRewards:        atomic.Flag{},
-		liquidStakingEnableEpoch:                        args.EpochConfig.EnableEpochs.BuiltInFunctionOnMetaEnableEpoch,
-	}
-	log.Debug("delegation: enable epoch for delegation smart contract", "epoch", d.enableDelegationEpoch)
-	log.Debug("delegation: enable epoch for staking v2", "epoch", d.stakingV2EnableEpoch)
-	log.Debug("delegation: enable epoch for validator to delegation", "epoch", d.validatorToDelegationEnableEpoch)
-	log.Debug("delegation: enable epoch for re-delegate below minimum check", "epoch", d.reDelegateBelowMinCheckEnableEpoch)
-	log.Debug("delegation: enable epoch for compute rewards checkpoint", "epoch", d.computeRewardCheckpointEnableEpoch)
-	log.Debug("delegation: enable epoch for adding tokens", "epoch", d.addTokensEnableEpoch)
-	log.Debug("delegation: delete delegator data after claim rewards", "epoch", d.deleteDelegatorDataAfterClaimRewardsEnableEpoch)
-	log.Debug("delegation: enable epoch for liquid staking", "epoch", d.liquidStakingEnableEpoch)
-=======
 		eei:                    args.Eei,
 		stakingSCAddr:          args.StakingSCAddress,
 		validatorSCAddr:        args.ValidatorSCAddress,
@@ -184,8 +132,8 @@
 		governanceSCAddr:       args.GovernanceSCAddress,
 		addTokensAddr:          args.AddTokensAddress,
 		enableEpochsHandler:    args.EnableEpochsHandler,
-	}
->>>>>>> 12624dc4
+		liquidStakingEnableEpoch:                        args.EpochConfig.EnableEpochs.BuiltInFunctionOnMetaEnableEpoch,
+	}
 
 	var okValue bool
 
@@ -223,6 +171,7 @@
 		d.eei.AddReturnMessage("first delegation sc address cannot be called")
 		return vmcommon.UserError
 	}
+
 	if len(args.ESDTTransfers) > 0 {
 		d.eei.AddReturnMessage("cannot transfer ESDT to system SCs")
 		return vmcommon.UserError
@@ -317,7 +266,6 @@
 		return d.addTokens(args)
 	case "correctNodesStatus":
 		return d.correctNodesStatus(args)
-<<<<<<< HEAD
 	case "claimDelegatedPosition":
 		return d.claimDelegatedPosition(args)
 	case "claimRewardsViaLiquidStaking":
@@ -328,10 +276,8 @@
 		return d.unDelegateViaLiquidStaking(args)
 	case "returnViaLiquidStaking":
 		return d.returnViaLiquidStaking(args)
-=======
 	case changeOwner:
 		return d.changeOwner(args)
->>>>>>> 12624dc4
 	}
 
 	d.eei.AddReturnMessage(args.Function + " is an unknown function")
@@ -3457,36 +3403,6 @@
 	d.mutExecution.Unlock()
 }
 
-<<<<<<< HEAD
-// EpochConfirmed is called whenever a new epoch is confirmed
-func (d *delegation) EpochConfirmed(epoch uint32, _ uint64) {
-	d.delegationEnabled.SetValue(epoch >= d.enableDelegationEpoch)
-	log.Debug("delegationSC: delegation", "enabled", d.delegationEnabled.IsSet())
-
-	d.stakingV2Enabled.SetValue(epoch > d.stakingV2EnableEpoch)
-	log.Debug("delegationSC: stakingV2", "enabled", d.stakingV2Enabled.IsSet())
-
-	d.flagValidatorToDelegation.SetValue(epoch >= d.validatorToDelegationEnableEpoch)
-	log.Debug("delegationSC: validator to delegation", "enabled", d.flagValidatorToDelegation.IsSet())
-
-	d.flagReDelegateBelowMinCheck.SetValue(epoch >= d.reDelegateBelowMinCheckEnableEpoch)
-	log.Debug("delegationSC: re-delegate below minimum check", "enabled", d.flagReDelegateBelowMinCheck.IsSet())
-
-	d.flagComputeRewardCheckpoint.SetValue(epoch >= d.computeRewardCheckpointEnableEpoch)
-	log.Debug("delegationSC: compute rewards checkpoint", "enabled", d.flagComputeRewardCheckpoint.IsSet())
-
-	d.flagAddTokens.SetValue(epoch >= d.addTokensEnableEpoch)
-	log.Debug("delegationSC: add tokens", "enabled", d.flagAddTokens.IsSet())
-
-	d.flagDeleteDelegatorDataAfterClaimRewards.SetValue(epoch >= d.deleteDelegatorDataAfterClaimRewardsEnableEpoch)
-	log.Debug("delegationSC: delete delegator data after claim rewards", "enabled", d.flagDeleteDelegatorDataAfterClaimRewards.IsSet())
-
-	d.flagLiquidStaking.SetValue(epoch >= d.liquidStakingEnableEpoch)
-	log.Debug("delegationSC: liquid staking", "enabled", d.flagLiquidStaking.IsSet())
-}
-
-=======
->>>>>>> 12624dc4
 // CanUseContract returns true if contract can be used
 func (d *delegation) CanUseContract() bool {
 	return d.enableEpochsHandler.IsDelegationSmartContractFlagEnabled()
