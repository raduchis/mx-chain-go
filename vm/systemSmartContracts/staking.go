--- conflicted
+++ resolved
@@ -1336,12 +1336,6 @@
 	return vmcommon.Ok
 }
 
-<<<<<<< HEAD
-// EpochConfirmed is called whenever a new epoch is confirmed
-func (r *stakingSC) EpochConfirmed(epoch uint32) {
-	r.flagStake.Toggle(epoch >= r.enableStakingEpoch)
-	log.Debug("stakingSC: stake/unstake/unbond", "enabled", r.flagStake.IsSet())
-=======
 func (r *stakingSC) getWaitingListRegisterNonceAndRewardAddress(args *vmcommon.ContractCallInput) vmcommon.ReturnCode {
 	if !bytes.Equal(args.CallerAddr, r.stakeAccessAddr) {
 		r.eei.AddReturnMessage("this is only a view function")
@@ -1386,7 +1380,12 @@
 	}
 
 	return vmcommon.Ok
->>>>>>> 7e29ed5a
+}
+
+// EpochConfirmed is called whenever a new epoch is confirmed
+func (r *stakingSC) EpochConfirmed(epoch uint32) {
+	r.flagStake.Toggle(epoch >= r.enableStakingEpoch)
+	log.Debug("stakingSC: stake/unstake/unbond", "enabled", r.flagStake.IsSet())
 }
 
 // IsInterfaceNil verifies if the underlying object is nil or not
