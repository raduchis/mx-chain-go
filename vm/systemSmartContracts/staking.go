//go:generate protoc -I=proto -I=$GOPATH/src -I=$GOPATH/src/github.com/ElrondNetwork/protobuf/protobuf  --gogoslick_out=. staking.proto
package systemSmartContracts

import (
	"bytes"
	"encoding/hex"
	"fmt"
	"math"
	"math/big"
	"strconv"
	"sync"

	logger "github.com/ElrondNetwork/elrond-go-logger"
	"github.com/ElrondNetwork/elrond-go/config"
	"github.com/ElrondNetwork/elrond-go/core"
	"github.com/ElrondNetwork/elrond-go/core/atomic"
	"github.com/ElrondNetwork/elrond-go/core/check"
	"github.com/ElrondNetwork/elrond-go/core/vmcommon"
	"github.com/ElrondNetwork/elrond-go/marshal"
	"github.com/ElrondNetwork/elrond-go/vm"
)

var log = logger.GetOrCreate("vm/systemsmartcontracts")

const ownerKey = "owner"
const nodesConfigKey = "nodesConfig"
const waitingListHeadKey = "waitingList"
const waitingElementPrefix = "w_"

type stakingSC struct {
	eei                              vm.SystemEI
	unBondPeriod                     uint64
	stakeAccessAddr                  []byte //TODO add a viewAddress field and use it on all system SC view functions
	jailAccessAddr                   []byte
	endOfEpochAccessAddr             []byte
	numRoundsWithoutBleed            uint64
	bleedPercentagePerRound          float64
	maximumPercentageToBleed         float64
	gasCost                          vm.GasCost
	minNumNodes                      uint64
	maxNumNodes                      uint64
	marshalizer                      marshal.Marshalizer
	enableStakingEpoch               uint32
	stakeValue                       *big.Int
	flagEnableStaking                atomic.Flag
	flagStakingV2                    atomic.Flag
	flagCorrectLastUnjailed          atomic.Flag
	correctLastUnjailedEpoch         uint32
	stakingV2Epoch                   uint32
	walletAddressLen                 int
	mutExecution                     sync.RWMutex
	minNodePrice                     *big.Int
	validatorToDelegationEnableEpoch uint32
	flagValidatorToDelegation        atomic.Flag
}

// ArgsNewStakingSmartContract holds the arguments needed to create a StakingSmartContract
type ArgsNewStakingSmartContract struct {
<<<<<<< HEAD
	StakingSCConfig      config.StakingSystemSCConfig
	MinNumNodes          uint64
	Eei                  vm.SystemEI
	StakingAccessAddr    []byte
	JailAccessAddr       []byte
	EndOfEpochAccessAddr []byte
	GasCost              vm.GasCost
	Marshalizer          marshal.Marshalizer
	EpochNotifier        vm.EpochNotifier
	EpochConfig          config.EpochConfig
=======
	StakingSCConfig                  config.StakingSystemSCConfig
	MinNumNodes                      uint64
	Eei                              vm.SystemEI
	StakingAccessAddr                []byte
	JailAccessAddr                   []byte
	EndOfEpochAccessAddr             []byte
	GasCost                          vm.GasCost
	Marshalizer                      marshal.Marshalizer
	EpochNotifier                    vm.EpochNotifier
	ValidatorToDelegationEnableEpoch uint32
>>>>>>> d02f1818
}

type waitingListReturnData struct {
	blsKeys         [][]byte
	stakedDataList  []*StakedDataV2_0
	lastKey         []byte
	afterLastjailed bool
}

// NewStakingSmartContract creates a staking smart contract
func NewStakingSmartContract(
	args ArgsNewStakingSmartContract,
) (*stakingSC, error) {
	if check.IfNil(args.Eei) {
		return nil, vm.ErrNilSystemEnvironmentInterface
	}
	if len(args.StakingAccessAddr) < 1 {
		return nil, vm.ErrInvalidStakingAccessAddress
	}
	if len(args.JailAccessAddr) < 1 {
		return nil, vm.ErrInvalidJailAccessAddress
	}
	if len(args.EndOfEpochAccessAddr) < 1 {
		return nil, vm.ErrInvalidEndOfEpochAccessAddress
	}
	if check.IfNil(args.Marshalizer) {
		return nil, vm.ErrNilMarshalizer
	}
	if args.StakingSCConfig.BleedPercentagePerRound < 0 {
		return nil, vm.ErrNegativeBleedPercentagePerRound
	}
	if args.StakingSCConfig.MaximumPercentageToBleed < 0 {
		return nil, vm.ErrNegativeMaximumPercentageToBleed
	}
	if args.MinNumNodes > args.StakingSCConfig.MaxNumberOfNodesForStake {
		return nil, vm.ErrInvalidMaxNumberOfNodes
	}
	if check.IfNil(args.EpochNotifier) {
		return nil, vm.ErrNilEpochNotifier
	}

	minStakeValue, okValue := big.NewInt(0).SetString(args.StakingSCConfig.MinStakeValue, conversionBase)
	if !okValue || minStakeValue.Cmp(zero) <= 0 {
		return nil, fmt.Errorf("%w, value is %v", vm.ErrInvalidMinStakeValue, args.StakingSCConfig.MinStakeValue)
	}

	reg := &stakingSC{
<<<<<<< HEAD
		eei:                      args.Eei,
		unBondPeriod:             args.StakingSCConfig.UnBondPeriod,
		stakeAccessAddr:          args.StakingAccessAddr,
		jailAccessAddr:           args.JailAccessAddr,
		numRoundsWithoutBleed:    args.StakingSCConfig.NumRoundsWithoutBleed,
		bleedPercentagePerRound:  args.StakingSCConfig.BleedPercentagePerRound,
		maximumPercentageToBleed: args.StakingSCConfig.MaximumPercentageToBleed,
		gasCost:                  args.GasCost,
		minNumNodes:              args.MinNumNodes,
		maxNumNodes:              args.StakingSCConfig.MaxNumberOfNodesForStake,
		marshalizer:              args.Marshalizer,
		endOfEpochAccessAddr:     args.EndOfEpochAccessAddr,
		enableStakingEpoch:       args.EpochConfig.EnableEpochs.StakeEnableEpoch,
		stakingV2Epoch:           args.EpochConfig.EnableEpochs.StakingV2Epoch,
		walletAddressLen:         len(args.StakingAccessAddr),
		minNodePrice:             minStakeValue,
		correctLastUnjailedEpoch: args.EpochConfig.EnableEpochs.CorrectLastUnjailedEpoch,
=======
		eei:                              args.Eei,
		unBondPeriod:                     args.StakingSCConfig.UnBondPeriod,
		stakeAccessAddr:                  args.StakingAccessAddr,
		jailAccessAddr:                   args.JailAccessAddr,
		numRoundsWithoutBleed:            args.StakingSCConfig.NumRoundsWithoutBleed,
		bleedPercentagePerRound:          args.StakingSCConfig.BleedPercentagePerRound,
		maximumPercentageToBleed:         args.StakingSCConfig.MaximumPercentageToBleed,
		gasCost:                          args.GasCost,
		minNumNodes:                      args.MinNumNodes,
		maxNumNodes:                      args.StakingSCConfig.MaxNumberOfNodesForStake,
		marshalizer:                      args.Marshalizer,
		endOfEpochAccessAddr:             args.EndOfEpochAccessAddr,
		enableStakingEpoch:               args.StakingSCConfig.StakeEnableEpoch,
		stakingV2Epoch:                   args.StakingSCConfig.StakingV2Epoch,
		walletAddressLen:                 len(args.StakingAccessAddr),
		minNodePrice:                     minStakeValue,
		correctLastUnjailedEpoch:         args.StakingSCConfig.CorrectLastUnjailedEpoch,
		validatorToDelegationEnableEpoch: args.ValidatorToDelegationEnableEpoch,
>>>>>>> d02f1818
	}
	log.Debug("staking: enable epoch for stake", "epoch", reg.enableStakingEpoch)
	log.Debug("staking: enable epoch for staking v2", "epoch", reg.stakingV2Epoch)
	log.Debug("staking: enable epoch for correct last unjailed", "epoch", reg.correctLastUnjailedEpoch)

	var conversionOk bool
	reg.stakeValue, conversionOk = big.NewInt(0).SetString(args.StakingSCConfig.GenesisNodePrice, conversionBase)
	if !conversionOk || reg.stakeValue.Cmp(zero) < 0 {
		return nil, vm.ErrNegativeInitialStakeValue
	}

	args.EpochNotifier.RegisterNotifyHandler(reg)

	return reg, nil
}

// Execute calls one of the functions from the staking smart contract and runs the code according to the input
func (s *stakingSC) Execute(args *vmcommon.ContractCallInput) vmcommon.ReturnCode {
	s.mutExecution.RLock()
	defer s.mutExecution.RUnlock()
	if CheckIfNil(args) != nil {
		return vmcommon.UserError
	}

	switch args.Function {
	case core.SCDeployInitFunctionName:
		return s.init(args)
	case "stake":
		return s.stake(args, false)
	case "register":
		return s.stake(args, true)
	case "unStake":
		return s.unStake(args)
	case "unBond":
		return s.unBond(args)
	case "get":
		return s.get(args)
	case "isStaked":
		return s.isStaked(args)
	case "slash":
		return s.slash(args)
	case "jail":
		return s.jail(args)
	case "unJail":
		return s.unJail(args)
	case "changeRewardAddress":
		return s.changeRewardAddress(args)
	case "changeValidatorKeys":
		return s.changeValidatorKey(args)
	case "switchJailedWithWaiting":
		return s.switchJailedWithWaiting(args)
	case "getQueueIndex":
		return s.getWaitingListIndex(args)
	case "getQueueSize":
		return s.getWaitingListSize(args)
	case "getRewardAddress":
		return s.getRewardAddress(args)
	case "getBLSKeyStatus":
		return s.getBLSKeyStatus(args)
	case "getRemainingUnBondPeriod":
		return s.getRemainingUnbondPeriod(args)
	case "getQueueRegisterNonceAndRewardAddress":
		return s.getWaitingListRegisterNonceAndRewardAddress(args)
	case "updateConfigMinNodes":
		return s.updateConfigMinNodes(args)
	case "setOwnersOnAddresses":
		return s.setOwnersOnAddresses(args)
	case "getOwner":
		return s.getOwner(args)
	case "updateConfigMaxNodes":
		return s.updateConfigMaxNodes(args)
	case "stakeNodesFromQueue":
		return s.stakeNodesFromQueue(args)
	case "unStakeAtEndOfEpoch":
		return s.unStakeAtEndOfEpoch(args)
	case "getTotalNumberOfRegisteredNodes":
		return s.getTotalNumberOfRegisteredNodes(args)
	case "resetLastUnJailedFromQueue":
		return s.resetLastUnJailedFromQueue(args)
	case "cleanAdditionalQueue":
		return s.cleanAdditionalQueue(args)
	case "changeOwnerAndRewardAddress":
		return s.changeOwnerAndRewardAddress(args)
	}

	return vmcommon.UserError
}

func (s *stakingSC) addToStakedNodes(value int64) {
	stakeConfig := s.getConfig()
	stakeConfig.StakedNodes += value
	s.setConfig(stakeConfig)
}

func (s *stakingSC) removeFromStakedNodes() {
	stakeConfig := s.getConfig()
	if stakeConfig.StakedNodes > 0 {
		stakeConfig.StakedNodes--
	}
	s.setConfig(stakeConfig)
}

func (s *stakingSC) numSpareNodes() int64 {
	stakeConfig := s.getConfig()
	return stakeConfig.StakedNodes - stakeConfig.JailedNodes - stakeConfig.MinNumNodes
}

func (s *stakingSC) canStake() bool {
	stakeConfig := s.getConfig()
	return stakeConfig.StakedNodes < stakeConfig.MaxNumNodes
}

func (s *stakingSC) canStakeIfOneRemoved() bool {
	stakeConfig := s.getConfig()
	return stakeConfig.StakedNodes <= stakeConfig.MaxNumNodes
}

func (s *stakingSC) canUnStake() bool {
	return s.numSpareNodes() > 0
}

func (s *stakingSC) canUnBond() bool {
	return s.numSpareNodes() >= 0
}

func (s *stakingSC) changeValidatorKey(args *vmcommon.ContractCallInput) vmcommon.ReturnCode {
	if !bytes.Equal(args.CallerAddr, s.stakeAccessAddr) {
		s.eei.AddReturnMessage("changeValidatorKey function not allowed to be called by address " + string(args.CallerAddr))
		return vmcommon.UserError
	}
	s.eei.AddReturnMessage("function is deprecated")
	return vmcommon.UserError
}

func (s *stakingSC) changeRewardAddress(args *vmcommon.ContractCallInput) vmcommon.ReturnCode {
	if !bytes.Equal(args.CallerAddr, s.stakeAccessAddr) {
		s.eei.AddReturnMessage("stake function not allowed to be called by address " + string(args.CallerAddr))
		return vmcommon.UserError
	}
	if len(args.Arguments) < 2 {
		s.eei.AddReturnMessage(fmt.Sprintf("invalid number of arguments: expected min %d, got %d", 2, len(args.Arguments)))
		return vmcommon.UserError
	}

	newRewardAddress := args.Arguments[0]
	if len(newRewardAddress) != s.walletAddressLen {
		s.eei.AddReturnMessage("invalid reward address")
		return vmcommon.UserError
	}

	for _, blsKey := range args.Arguments[1:] {
		stakedData, err := s.getOrCreateRegisteredData(blsKey)
		if err != nil {
			s.eei.AddReturnMessage("cannot get or create registered data: error " + err.Error())
			return vmcommon.UserError
		}
		if len(stakedData.RewardAddress) == 0 {
			continue
		}

		stakedData.RewardAddress = newRewardAddress
		err = s.saveStakingData(blsKey, stakedData)
		if err != nil {
			s.eei.AddReturnMessage("cannot save staking data: error " + err.Error())
			return vmcommon.UserError
		}
	}

	return vmcommon.Ok
}

func (s *stakingSC) removeFromJailedNodes() {
	stakeConfig := s.getConfig()
	if stakeConfig.JailedNodes > 0 {
		stakeConfig.JailedNodes--
	}
	s.setConfig(stakeConfig)
}

func (s *stakingSC) unJailV1(args *vmcommon.ContractCallInput) vmcommon.ReturnCode {
	if !bytes.Equal(args.CallerAddr, s.stakeAccessAddr) {
		s.eei.AddReturnMessage("unJail function not allowed to be called by address " + string(args.CallerAddr))
		return vmcommon.UserError
	}

	for _, argument := range args.Arguments {
		stakedData, err := s.getOrCreateRegisteredData(argument)
		if err != nil {
			s.eei.AddReturnMessage("cannot get or created registered data: error " + err.Error())
			return vmcommon.UserError
		}
		if len(stakedData.RewardAddress) == 0 {
			s.eei.AddReturnMessage("cannot unJail a key that is not registered")
			return vmcommon.UserError
		}

		if stakedData.UnJailedNonce <= stakedData.JailedNonce {
			s.removeFromJailedNodes()
		}

		stakedData.JailedRound = math.MaxUint64
		stakedData.UnJailedNonce = s.eei.BlockChainHook().CurrentNonce()

		err = s.saveStakingData(argument, stakedData)
		if err != nil {
			s.eei.AddReturnMessage("cannot save staking data: error " + err.Error())
			return vmcommon.UserError
		}
	}

	return vmcommon.Ok
}

func (s *stakingSC) unJail(args *vmcommon.ContractCallInput) vmcommon.ReturnCode {
	if !s.flagEnableStaking.IsSet() {
		return s.unJailV1(args)
	}

	if !bytes.Equal(args.CallerAddr, s.stakeAccessAddr) {
		s.eei.AddReturnMessage("unJail function not allowed to be called by address " + string(args.CallerAddr))
		return vmcommon.UserError
	}
	if len(args.Arguments) != 1 {
		s.eei.AddReturnMessage("wrong number of arguments, wanted 1")
		return vmcommon.UserError
	}

	stakedData, err := s.getOrCreateRegisteredData(args.Arguments[0])
	if err != nil {
		s.eei.AddReturnMessage("cannot get or created registered data: error " + err.Error())
		return vmcommon.UserError
	}
	if len(stakedData.RewardAddress) == 0 {
		s.eei.AddReturnMessage("cannot unJail a key that is not registered")
		return vmcommon.UserError
	}
	if !stakedData.Jailed && !s.eei.CanUnJail(args.Arguments[0]) {
		s.eei.AddReturnMessage("cannot unJail a node which is not jailed")
		return vmcommon.UserError
	}

	stakedData.JailedRound = math.MaxUint64
	stakedData.UnJailedNonce = s.eei.BlockChainHook().CurrentNonce()
	stakedData.Jailed = false

	err = s.processStake(args.Arguments[0], stakedData, stakedData.NumJailed == 1)
	if err != nil {
		return vmcommon.UserError
	}

	err = s.saveStakingData(args.Arguments[0], stakedData)
	if err != nil {
		s.eei.AddReturnMessage("cannot save staking data: error " + err.Error())
		return vmcommon.UserError
	}

	return vmcommon.Ok
}

func (s *stakingSC) jail(args *vmcommon.ContractCallInput) vmcommon.ReturnCode {
	if !bytes.Equal(args.CallerAddr, s.jailAccessAddr) {
		return vmcommon.UserError
	}

	for _, argument := range args.Arguments {
		stakedData, err := s.getOrCreateRegisteredData(argument)
		if err != nil {
			s.eei.AddReturnMessage("cannot get or create registered data: error " + err.Error())
			return vmcommon.UserError
		}
		if len(stakedData.RewardAddress) == 0 {
			s.eei.AddReturnMessage("cannot jail a key that is not registered")
			return vmcommon.UserError
		}

		stakedData.JailedRound = s.eei.BlockChainHook().CurrentRound()
		stakedData.JailedNonce = s.eei.BlockChainHook().CurrentNonce()
		stakedData.Jailed = true
		stakedData.NumJailed++
		err = s.saveStakingData(argument, stakedData)
		if err != nil {
			s.eei.AddReturnMessage("cannot save staking data: error " + err.Error())
			return vmcommon.UserError
		}
	}

	return vmcommon.Ok
}

func (s *stakingSC) get(args *vmcommon.ContractCallInput) vmcommon.ReturnCode {
	if s.flagStakingV2.IsSet() {
		s.eei.AddReturnMessage("function deprecated")
		return vmcommon.UserError
	}
	if len(args.Arguments) < 1 {
		s.eei.AddReturnMessage(fmt.Sprintf("invalid number of arguments: expected min %d, got %d", 1, 0))
		return vmcommon.UserError
	}

	value := s.eei.GetStorage(args.Arguments[0])
	s.eei.Finish(value)

	return vmcommon.Ok
}

func (s *stakingSC) init(args *vmcommon.ContractCallInput) vmcommon.ReturnCode {
	ownerAddress := s.eei.GetStorage([]byte(ownerKey))
	if ownerAddress != nil {
		s.eei.AddReturnMessage("smart contract was already initialized")
		return vmcommon.UserError
	}

	s.eei.SetStorage([]byte(ownerKey), args.CallerAddr)
	s.eei.SetStorage(args.CallerAddr, big.NewInt(0).Bytes())

	stakeConfig := &StakingNodesConfig{
		MinNumNodes: int64(s.minNumNodes),
		MaxNumNodes: int64(s.maxNumNodes),
	}
	s.setConfig(stakeConfig)

	epoch := s.eei.BlockChainHook().CurrentEpoch()
	epochData := fmt.Sprintf("epoch_%d", epoch)

	s.eei.SetStorage([]byte(epochData), s.stakeValue.Bytes())

	return vmcommon.Ok
}

func (s *stakingSC) stake(args *vmcommon.ContractCallInput, onlyRegister bool) vmcommon.ReturnCode {
	if !bytes.Equal(args.CallerAddr, s.stakeAccessAddr) {
		s.eei.AddReturnMessage("stake function not allowed to be called by address " + string(args.CallerAddr))
		return vmcommon.UserError
	}
	if len(args.Arguments) < 3 {
		s.eei.AddReturnMessage("not enough arguments, needed BLS key, reward address and owner address")
		return vmcommon.UserError
	}

	registrationData, err := s.getOrCreateRegisteredData(args.Arguments[0])
	if err != nil {
		s.eei.AddReturnMessage("cannot get or create registered data: error " + err.Error())
		return vmcommon.UserError
	}
	if s.isNodeJailedOrWithBadRating(registrationData, args.Arguments[0]) {
		s.eei.AddReturnMessage("cannot stake node which is jailed or with bad rating")
		return vmcommon.UserError
	}

	registrationData.RewardAddress = args.Arguments[1]
	registrationData.OwnerAddress = args.Arguments[2]
	registrationData.StakeValue.Set(s.stakeValue)
	if !onlyRegister {
		err = s.processStake(args.Arguments[0], registrationData, false)
		if err != nil {
			return vmcommon.UserError
		}
	}

	err = s.saveStakingData(args.Arguments[0], registrationData)
	if err != nil {
		s.eei.AddReturnMessage("cannot save staking registered data: error " + err.Error())
		return vmcommon.UserError
	}

	return vmcommon.Ok
}

func (s *stakingSC) processStake(blsKey []byte, registrationData *StakedDataV2_0, addFirst bool) error {
	if registrationData.Staked {
		return nil
	}

	registrationData.RegisterNonce = s.eei.BlockChainHook().CurrentNonce()
	if !s.canStake() {
		s.eei.AddReturnMessage(fmt.Sprintf("staking is full key put into waiting list %s", hex.EncodeToString(blsKey)))
		err := s.addToWaitingList(blsKey, addFirst)
		if err != nil {
			s.eei.AddReturnMessage("error while adding to waiting")
			return err
		}
		registrationData.Waiting = true
		s.eei.Finish([]byte{waiting})
		return nil
	}

	err := s.removeFromWaitingList(blsKey)
	if err != nil {
		s.eei.AddReturnMessage("error while removing from waiting")
		return err
	}
	s.addToStakedNodes(1)
	s.activeStakingFor(registrationData)

	return nil
}

func (s *stakingSC) activeStakingFor(stakingData *StakedDataV2_0) {
	stakingData.RegisterNonce = s.eei.BlockChainHook().CurrentNonce()
	stakingData.Staked = true
	stakingData.StakedNonce = s.eei.BlockChainHook().CurrentNonce()
	stakingData.UnStakedEpoch = core.DefaultUnstakedEpoch
	stakingData.UnStakedNonce = 0
	stakingData.Waiting = false
}

func (s *stakingSC) unStakeAtEndOfEpoch(args *vmcommon.ContractCallInput) vmcommon.ReturnCode {
	if !bytes.Equal(args.CallerAddr, s.endOfEpochAccessAddr) {
		// backward compatibility - no need for return message
		return vmcommon.UserError
	}
	if len(args.Arguments) != 1 {
		s.eei.AddReturnMessage("not enough arguments, needed the BLS key")
		return vmcommon.UserError
	}

	registrationData, err := s.getOrCreateRegisteredData(args.Arguments[0])
	if err != nil {
		s.eei.AddReturnMessage("cannot get or create registered data: error " + err.Error())
		return vmcommon.UserError
	}
	if len(registrationData.RewardAddress) == 0 {
		s.eei.AddReturnMessage("cannot unStake a key that is not registered")
		return vmcommon.UserError
	}
	if registrationData.Jailed && !registrationData.Staked {
		s.eei.AddReturnMessage("already unStaked at switchJailedToWaiting")
		return vmcommon.Ok
	}

	if !registrationData.Staked && !registrationData.Waiting {
		log.Debug("stakingSC.unStakeAtEndOfEpoch: cannot unStake node which was already unStaked", "blsKey", hex.EncodeToString(args.Arguments[0]))
		return vmcommon.Ok
	}

	if registrationData.Staked {
		s.removeFromStakedNodes()
	}
	if registrationData.Waiting {
		err = s.removeFromWaitingList(args.Arguments[0])
		if err != nil {
			s.eei.AddReturnMessage(err.Error())
			return vmcommon.UserError
		}
	}

	registrationData.Staked = false
	registrationData.UnStakedEpoch = s.eei.BlockChainHook().CurrentEpoch()
	registrationData.UnStakedNonce = s.eei.BlockChainHook().CurrentNonce()
	registrationData.Waiting = false

	err = s.saveStakingData(args.Arguments[0], registrationData)
	if err != nil {
		s.eei.AddReturnMessage("cannot save staking data: error " + err.Error())
		return vmcommon.UserError
	}

	return vmcommon.Ok
}

func (s *stakingSC) unStake(args *vmcommon.ContractCallInput) vmcommon.ReturnCode {
	if !bytes.Equal(args.CallerAddr, s.stakeAccessAddr) {
		s.eei.AddReturnMessage("unStake function not allowed to be called by address " + string(args.CallerAddr))
		return vmcommon.UserError
	}
	if len(args.Arguments) < 2 {
		s.eei.AddReturnMessage("not enough arguments, needed BLS key and reward address")
		return vmcommon.UserError
	}

	registrationData, err := s.getOrCreateRegisteredData(args.Arguments[0])
	if err != nil {
		s.eei.AddReturnMessage("cannot get or create registered data: error " + err.Error())
		return vmcommon.UserError
	}
	if len(registrationData.RewardAddress) == 0 {
		s.eei.AddReturnMessage("cannot unStake a key that is not registered")
		return vmcommon.UserError
	}
	if !bytes.Equal(args.Arguments[1], registrationData.RewardAddress) {
		s.eei.AddReturnMessage("unStake possible only from staker caller")
		return vmcommon.UserError
	}
	if s.isNodeJailedOrWithBadRating(registrationData, args.Arguments[0]) {
		s.eei.AddReturnMessage("cannot unStake node which is jailed or with bad rating")
		return vmcommon.UserError
	}

	if !registrationData.Staked && !registrationData.Waiting {
		s.eei.AddReturnMessage("cannot unStake node which was already unStaked")
		return vmcommon.UserError
	}

	if !registrationData.Staked {
		registrationData.Waiting = false
		err = s.removeFromWaitingList(args.Arguments[0])
		if err != nil {
			s.eei.AddReturnMessage(err.Error())
			return vmcommon.UserError
		}
		err = s.saveStakingData(args.Arguments[0], registrationData)
		if err != nil {
			s.eei.AddReturnMessage("cannot save staking data: error " + err.Error())
			return vmcommon.UserError
		}

		return vmcommon.Ok
	}

	addOneFromQueue := !s.flagCorrectLastUnjailed.IsSet() || s.canStakeIfOneRemoved()
	if addOneFromQueue {
		_, err = s.moveFirstFromWaitingToStaked()
		if err != nil {
			s.eei.AddReturnMessage(err.Error())
			return vmcommon.UserError
		}
	}

	if !s.canUnStake() {
		s.eei.AddReturnMessage("unStake is not possible as too many left")
		return vmcommon.UserError
	}

	s.removeFromStakedNodes()
	registrationData.Staked = false
	registrationData.UnStakedEpoch = s.eei.BlockChainHook().CurrentEpoch()
	registrationData.UnStakedNonce = s.eei.BlockChainHook().CurrentNonce()
	registrationData.Waiting = false

	err = s.saveStakingData(args.Arguments[0], registrationData)
	if err != nil {
		s.eei.AddReturnMessage("cannot save staking data: error " + err.Error())
		return vmcommon.UserError
	}

	return vmcommon.Ok
}

func (s *stakingSC) moveFirstFromWaitingToStakedIfNeeded(blsKey []byte) (bool, error) {
	waitingElementKey := s.createWaitingListKey(blsKey)
	_, err := s.getWaitingListElement(waitingElementKey)
	if err == nil {
		// node in waiting - remove from it - and that's it
		return false, s.removeFromWaitingList(blsKey)
	}

	return s.moveFirstFromWaitingToStaked()
}

func (s *stakingSC) moveFirstFromWaitingToStaked() (bool, error) {
	waitingList, err := s.getWaitingListHead()
	if err != nil {
		return false, err
	}
	if waitingList.Length == 0 {
		return false, nil
	}
	elementInList, err := s.getWaitingListElement(waitingList.FirstKey)
	if err != nil {
		return false, err
	}
	err = s.removeFromWaitingList(elementInList.BLSPublicKey)
	if err != nil {
		return false, err
	}

	nodeData, err := s.getOrCreateRegisteredData(elementInList.BLSPublicKey)
	if err != nil {
		return false, err
	}
	if len(nodeData.RewardAddress) == 0 || nodeData.Staked {
		return false, vm.ErrInvalidWaitingList
	}

	nodeData.Waiting = false
	nodeData.Staked = true
	nodeData.RegisterNonce = s.eei.BlockChainHook().CurrentNonce()
	nodeData.StakedNonce = s.eei.BlockChainHook().CurrentNonce()
	nodeData.UnStakedNonce = 0
	nodeData.UnStakedEpoch = core.DefaultUnstakedEpoch

	s.addToStakedNodes(1)
	return true, s.saveStakingData(elementInList.BLSPublicKey, nodeData)
}

func (s *stakingSC) unBond(args *vmcommon.ContractCallInput) vmcommon.ReturnCode {
	if !bytes.Equal(args.CallerAddr, s.stakeAccessAddr) {
		s.eei.AddReturnMessage("unBond function not allowed to be called by address " + string(args.CallerAddr))
		return vmcommon.UserError
	}
	if len(args.Arguments) < 1 {
		s.eei.AddReturnMessage("not enough arguments, needed BLS key")
		return vmcommon.UserError
	}

	registrationData, err := s.getOrCreateRegisteredData(args.Arguments[0])
	if err != nil {
		s.eei.AddReturnMessage("cannot get or create registered data: error " + err.Error())
		return vmcommon.UserError
	}

	blsKeyBytes := make([]byte, 2*len(args.Arguments[0]))
	_ = hex.Encode(blsKeyBytes, args.Arguments[0])
	encodedBlsKey := string(blsKeyBytes)

	if len(registrationData.RewardAddress) == 0 {
		s.eei.AddReturnMessage(fmt.Sprintf("cannot unBond key %s that is not registered", encodedBlsKey))
		return vmcommon.UserError
	}
	if registrationData.Staked {
		s.eei.AddReturnMessage(fmt.Sprintf("unBond is not possible for key %s which is staked", encodedBlsKey))
		return vmcommon.UserError
	}
	if s.isNodeJailedOrWithBadRating(registrationData, args.Arguments[0]) {
		s.eei.AddReturnMessage("cannot unBond node which is jailed or with bad rating " + encodedBlsKey)
		return vmcommon.UserError
	}
	if registrationData.Waiting {
		s.eei.AddReturnMessage(fmt.Sprintf("unBond in not possible for key %s which is in waiting list", encodedBlsKey))
		return vmcommon.UserError
	}

	currentNonce := s.eei.BlockChainHook().CurrentNonce()
	if registrationData.UnStakedNonce > 0 && currentNonce-registrationData.UnStakedNonce < s.unBondPeriod {
		s.eei.AddReturnMessage(fmt.Sprintf("unBond is not possible for key %s because unBond period did not pass", encodedBlsKey))
		return vmcommon.UserError
	}

	if !s.canUnBond() {
		s.eei.AddReturnMessage("unBond is currently unavailable: number of total validators in the network is at minimum")
		return vmcommon.UserError
	}
	if s.eei.IsValidator(args.Arguments[0]) {
		s.eei.AddReturnMessage("unBond is not possible: the node with key " + encodedBlsKey + " is still a validator")
		return vmcommon.UserError
	}

	s.eei.SetStorage(args.Arguments[0], nil)
	return vmcommon.Ok
}

// backward compatibility
func (s *stakingSC) slash(_ *vmcommon.ContractCallInput) vmcommon.ReturnCode {
	s.eei.AddReturnMessage("slash function called by not the owners address")
	return vmcommon.UserError
}

func (s *stakingSC) isStaked(args *vmcommon.ContractCallInput) vmcommon.ReturnCode {
	if len(args.Arguments) < 1 {
		s.eei.AddReturnMessage(fmt.Sprintf("invalid number of arguments: expected min %d, got %d", 1, 0))
		return vmcommon.UserError
	}
	if args.CallValue.Cmp(zero) != 0 {
		s.eei.AddReturnMessage(vm.TransactionValueMustBeZero)
		return vmcommon.UserError
	}

	registrationData, err := s.getOrCreateRegisteredData(args.Arguments[0])
	if err != nil {
		s.eei.AddReturnMessage("cannot get or create registered data: error " + err.Error())
		return vmcommon.UserError
	}
	if len(registrationData.RewardAddress) == 0 {
		s.eei.AddReturnMessage("key is not registered")
		return vmcommon.UserError
	}
	if registrationData.Staked {
		return vmcommon.Ok
	}

	s.eei.AddReturnMessage("account not staked")
	return vmcommon.UserError
}

func (s *stakingSC) addToWaitingList(blsKey []byte, addJailed bool) error {
	inWaitingListKey := s.createWaitingListKey(blsKey)
	marshaledData := s.eei.GetStorage(inWaitingListKey)
	if len(marshaledData) != 0 {
		return nil
	}

	waitingList, err := s.getWaitingListHead()
	if err != nil {
		return err
	}

	waitingList.Length += 1
	if waitingList.Length == 1 {
		waitingList.FirstKey = inWaitingListKey
		waitingList.LastKey = inWaitingListKey
		if addJailed {
			waitingList.LastJailedKey = inWaitingListKey
		}

		elementInWaiting := &ElementInList{
			BLSPublicKey: blsKey,
			PreviousKey:  waitingList.LastKey,
			NextKey:      make([]byte, 0),
		}
		return s.saveElementAndList(inWaitingListKey, elementInWaiting, waitingList)
	}

	if addJailed {
		return s.insertAfterLastJailed(waitingList, blsKey)
	}

	return s.addToEndOfTheList(waitingList, blsKey)
}

func (s *stakingSC) addToEndOfTheList(waitingList *WaitingList, blsKey []byte) error {
	inWaitingListKey := s.createWaitingListKey(blsKey)
	oldLastKey := make([]byte, len(waitingList.LastKey))
	copy(oldLastKey, waitingList.LastKey)

	lastElement, err := s.getWaitingListElement(waitingList.LastKey)
	if err != nil {
		return err
	}
	lastElement.NextKey = inWaitingListKey
	elementInWaiting := &ElementInList{
		BLSPublicKey: blsKey,
		PreviousKey:  oldLastKey,
		NextKey:      make([]byte, 0),
	}

	err = s.saveWaitingListElement(oldLastKey, lastElement)
	if err != nil {
		return err
	}

	waitingList.LastKey = inWaitingListKey
	return s.saveElementAndList(inWaitingListKey, elementInWaiting, waitingList)
}

func (s *stakingSC) insertAfterLastJailed(
	waitingList *WaitingList,
	blsKey []byte,
) error {
	inWaitingListKey := s.createWaitingListKey(blsKey)
	if len(waitingList.LastJailedKey) == 0 {
		nextKey := make([]byte, len(waitingList.FirstKey))
		copy(nextKey, waitingList.FirstKey)
		waitingList.FirstKey = inWaitingListKey
		waitingList.LastJailedKey = inWaitingListKey
		elementInWaiting := &ElementInList{
			BLSPublicKey: blsKey,
			PreviousKey:  inWaitingListKey,
			NextKey:      nextKey,
		}
		return s.saveElementAndList(inWaitingListKey, elementInWaiting, waitingList)
	}

	lastJailedElement, err := s.getWaitingListElement(waitingList.LastJailedKey)
	if err != nil {
		return err
	}

	if bytes.Equal(waitingList.LastKey, waitingList.LastJailedKey) {
		waitingList.LastJailedKey = inWaitingListKey
		return s.addToEndOfTheList(waitingList, blsKey)
	}

	firstNonJailedElement, err := s.getWaitingListElement(lastJailedElement.NextKey)
	if err != nil {
		return err
	}

	elementInWaiting := &ElementInList{
		BLSPublicKey: blsKey,
		PreviousKey:  make([]byte, len(inWaitingListKey)),
		NextKey:      make([]byte, len(inWaitingListKey)),
	}
	copy(elementInWaiting.PreviousKey, waitingList.LastJailedKey)
	copy(elementInWaiting.NextKey, lastJailedElement.NextKey)

	lastJailedElement.NextKey = inWaitingListKey
	firstNonJailedElement.PreviousKey = inWaitingListKey
	waitingList.LastJailedKey = inWaitingListKey

	err = s.saveWaitingListElement(elementInWaiting.PreviousKey, lastJailedElement)
	if err != nil {
		return err
	}
	err = s.saveWaitingListElement(elementInWaiting.NextKey, firstNonJailedElement)
	if err != nil {
		return err
	}
	err = s.saveWaitingListElement(inWaitingListKey, elementInWaiting)
	if err != nil {
		return err
	}
	return s.saveWaitingListHead(waitingList)
}

func (s *stakingSC) saveElementAndList(key []byte, element *ElementInList, waitingList *WaitingList) error {
	err := s.saveWaitingListElement(key, element)
	if err != nil {
		return err
	}

	return s.saveWaitingListHead(waitingList)
}

func (s *stakingSC) removeFromWaitingList(blsKey []byte) error {
	inWaitingListKey := s.createWaitingListKey(blsKey)
	marshaledData := s.eei.GetStorage(inWaitingListKey)
	if len(marshaledData) == 0 {
		return nil
	}
	s.eei.SetStorage(inWaitingListKey, nil)

	elementToRemove := &ElementInList{}
	err := s.marshalizer.Unmarshal(elementToRemove, marshaledData)
	if err != nil {
		return err
	}

	waitingList, err := s.getWaitingListHead()
	if err != nil {
		return err
	}
	if waitingList.Length == 0 {
		return vm.ErrInvalidWaitingList
	}
	waitingList.Length -= 1
	if waitingList.Length == 0 {
		s.eei.SetStorage([]byte(waitingListHeadKey), nil)
		return nil
	}

	// remove the first element
	if bytes.Equal(elementToRemove.PreviousKey, inWaitingListKey) {
		if bytes.Equal(inWaitingListKey, waitingList.LastJailedKey) {
			waitingList.LastJailedKey = make([]byte, 0)
		}

		nextElement, errGet := s.getWaitingListElement(elementToRemove.NextKey)
		if errGet != nil {
			return errGet
		}

		nextElement.PreviousKey = elementToRemove.NextKey
		waitingList.FirstKey = elementToRemove.NextKey
		return s.saveElementAndList(elementToRemove.NextKey, nextElement, waitingList)
	}

	if !s.flagCorrectLastUnjailed.IsSet() || bytes.Equal(inWaitingListKey, waitingList.LastJailedKey) {
		waitingList.LastJailedKey = make([]byte, len(elementToRemove.PreviousKey))
		copy(waitingList.LastJailedKey, elementToRemove.PreviousKey)
	}

	previousElement, err := s.getWaitingListElement(elementToRemove.PreviousKey)
	if err != nil {
		return err
	}
	if len(elementToRemove.NextKey) == 0 {
		waitingList.LastKey = elementToRemove.PreviousKey
		previousElement.NextKey = make([]byte, 0)
		return s.saveElementAndList(elementToRemove.PreviousKey, previousElement, waitingList)
	}

	nextElement, err := s.getWaitingListElement(elementToRemove.NextKey)
	if err != nil {
		return err
	}

	nextElement.PreviousKey = elementToRemove.PreviousKey
	previousElement.NextKey = elementToRemove.NextKey

	err = s.saveWaitingListElement(elementToRemove.NextKey, nextElement)
	if err != nil {
		return err
	}
	return s.saveElementAndList(elementToRemove.PreviousKey, previousElement, waitingList)
}

func (s *stakingSC) getWaitingListElement(key []byte) (*ElementInList, error) {
	marshaledData := s.eei.GetStorage(key)
	if len(marshaledData) == 0 {
		return nil, vm.ErrElementNotFound
	}

	element := &ElementInList{}
	err := s.marshalizer.Unmarshal(element, marshaledData)
	if err != nil {
		return nil, err
	}

	return element, nil
}

func (s *stakingSC) saveWaitingListElement(key []byte, element *ElementInList) error {
	marshaledData, err := s.marshalizer.Marshal(element)
	if err != nil {
		return err
	}

	s.eei.SetStorage(key, marshaledData)
	return nil
}

func (s *stakingSC) getWaitingListHead() (*WaitingList, error) {
	waitingList := &WaitingList{
		FirstKey:      make([]byte, 0),
		LastKey:       make([]byte, 0),
		Length:        0,
		LastJailedKey: make([]byte, 0),
	}
	marshaledData := s.eei.GetStorage([]byte(waitingListHeadKey))
	if len(marshaledData) == 0 {
		return waitingList, nil
	}

	err := s.marshalizer.Unmarshal(waitingList, marshaledData)
	if err != nil {
		return nil, err
	}

	return waitingList, nil
}

func (s *stakingSC) saveWaitingListHead(waitingList *WaitingList) error {
	marshaledData, err := s.marshalizer.Marshal(waitingList)
	if err != nil {
		return err
	}

	s.eei.SetStorage([]byte(waitingListHeadKey), marshaledData)
	return nil
}

func (s *stakingSC) createWaitingListKey(blsKey []byte) []byte {
	return []byte(waitingElementPrefix + string(blsKey))
}

func (s *stakingSC) switchJailedWithWaiting(args *vmcommon.ContractCallInput) vmcommon.ReturnCode {
	if !bytes.Equal(args.CallerAddr, s.endOfEpochAccessAddr) {
		s.eei.AddReturnMessage("switchJailedWithWaiting function not allowed to be called by address " + string(args.CallerAddr))
		return vmcommon.UserError
	}
	if len(args.Arguments) != 1 {
		return vmcommon.UserError
	}

	registrationData, err := s.getOrCreateRegisteredData(args.Arguments[0])
	if err != nil {
		s.eei.AddReturnMessage(err.Error())
		return vmcommon.UserError
	}
	if len(registrationData.RewardAddress) == 0 {
		s.eei.AddReturnMessage("no need to jail as not a validator")
		return vmcommon.UserError
	}
	if !registrationData.Staked {
		s.eei.AddReturnMessage("no need to jail as not a validator")
		return vmcommon.UserError
	}
	if registrationData.Jailed {
		s.eei.AddReturnMessage(vm.ErrBLSPublicKeyAlreadyJailed.Error())
		return vmcommon.UserError
	}
	switched, err := s.moveFirstFromWaitingToStakedIfNeeded(args.Arguments[0])
	if err != nil {
		s.eei.AddReturnMessage(err.Error())
		return vmcommon.UserError
	}

	registrationData.NumJailed++
	registrationData.Jailed = true
	registrationData.JailedNonce = s.eei.BlockChainHook().CurrentNonce()
	if !switched {
		s.eei.AddReturnMessage("did not switch as nobody in waiting, but jailed")
	} else {
		s.removeFromStakedNodes()
		registrationData.Staked = false
		registrationData.UnStakedEpoch = s.eei.BlockChainHook().CurrentEpoch()
		registrationData.UnStakedNonce = s.eei.BlockChainHook().CurrentNonce()
		registrationData.StakedNonce = math.MaxUint64
	}

	err = s.saveStakingData(args.Arguments[0], registrationData)
	if err != nil {
		s.eei.AddReturnMessage("cannot save staking data: error " + err.Error())
		return vmcommon.UserError
	}

	return vmcommon.Ok
}

func (s *stakingSC) updateConfigMinNodes(args *vmcommon.ContractCallInput) vmcommon.ReturnCode {
	if !bytes.Equal(args.CallerAddr, s.endOfEpochAccessAddr) {
		s.eei.AddReturnMessage("updateConfigMinNodes function not allowed to be called by address " + string(args.CallerAddr))
		return vmcommon.UserError
	}

	stakeConfig := s.getConfig()
	if len(args.Arguments) != 1 {
		s.eei.AddReturnMessage("number of arguments must be 1")
		return vmcommon.UserError
	}

	newMinNodes := big.NewInt(0).SetBytes(args.Arguments[0]).Int64()
	if newMinNodes <= 0 {
		s.eei.AddReturnMessage("new minimum number of nodes zero or negative")
		return vmcommon.UserError
	}

	if newMinNodes > int64(s.maxNumNodes) {
		s.eei.AddReturnMessage("new minimum number of nodes greater than maximum number of nodes")
		return vmcommon.UserError
	}

	stakeConfig.MinNumNodes = newMinNodes
	s.setConfig(stakeConfig)

	return vmcommon.Ok
}

func (s *stakingSC) updateConfigMaxNodes(args *vmcommon.ContractCallInput) vmcommon.ReturnCode {
	if !s.flagStakingV2.IsSet() {
		s.eei.AddReturnMessage("invalid method to call")
		return vmcommon.UserError
	}
	if !bytes.Equal(args.CallerAddr, s.endOfEpochAccessAddr) {
		s.eei.AddReturnMessage("updateConfigMaxNodes function not allowed to be called by address " + string(args.CallerAddr))
		return vmcommon.UserError
	}

	stakeConfig := s.getConfig()
	if len(args.Arguments) != 1 {
		s.eei.AddReturnMessage("number of arguments must be 1")
		return vmcommon.UserError
	}

	newMaxNodes := big.NewInt(0).SetBytes(args.Arguments[0]).Int64()
	if newMaxNodes <= 0 {
		s.eei.AddReturnMessage("new max number of nodes zero or negative")
		return vmcommon.UserError
	}

	if newMaxNodes < int64(s.minNumNodes) {
		s.eei.AddReturnMessage("new max number of nodes less than min number of nodes")
		return vmcommon.UserError
	}

	prevMaxNumNodes := big.NewInt(stakeConfig.MaxNumNodes)
	s.eei.Finish(prevMaxNumNodes.Bytes())
	stakeConfig.MaxNumNodes = newMaxNodes
	s.setConfig(stakeConfig)

	return vmcommon.Ok
}

func (s *stakingSC) isNodeJailedOrWithBadRating(registrationData *StakedDataV2_0, blsKey []byte) bool {
	return registrationData.Jailed || s.eei.CanUnJail(blsKey) || s.eei.IsBadRating(blsKey)
}

func (s *stakingSC) getWaitingListIndex(args *vmcommon.ContractCallInput) vmcommon.ReturnCode {
	if !bytes.Equal(args.CallerAddr, s.stakeAccessAddr) {
		s.eei.AddReturnMessage("this is only a view function")
		return vmcommon.UserError
	}
	if len(args.Arguments) != 1 {
		s.eei.AddReturnMessage("number of arguments must be equal to 1")
		return vmcommon.UserError
	}

	waitingElementKey := s.createWaitingListKey(args.Arguments[0])
	_, err := s.getWaitingListElement(waitingElementKey)
	if err != nil {
		s.eei.AddReturnMessage(err.Error())
		return vmcommon.UserError
	}

	waitingListHead, err := s.getWaitingListHead()
	if err != nil {
		s.eei.AddReturnMessage(err.Error())
		return vmcommon.UserError
	}

	if bytes.Equal(waitingElementKey, waitingListHead.FirstKey) {
		s.eei.Finish([]byte(strconv.Itoa(1)))
		return vmcommon.Ok
	}
	if bytes.Equal(waitingElementKey, waitingListHead.LastKey) {
		s.eei.Finish([]byte(strconv.Itoa(int(waitingListHead.Length))))
		return vmcommon.Ok
	}

	prevElement, err := s.getWaitingListElement(waitingListHead.FirstKey)
	if err != nil {
		s.eei.AddReturnMessage(err.Error())
		return vmcommon.UserError
	}

	index := uint32(2)
	nextKey := make([]byte, len(waitingElementKey))
	copy(nextKey, prevElement.NextKey)
	for len(nextKey) != 0 && index <= waitingListHead.Length {
		if bytes.Equal(nextKey, waitingElementKey) {
			s.eei.Finish([]byte(strconv.Itoa(int(index))))
			return vmcommon.Ok
		}

		prevElement, err = s.getWaitingListElement(nextKey)
		if err != nil {
			s.eei.AddReturnMessage(err.Error())
			return vmcommon.UserError
		}

		index++
		copy(nextKey, prevElement.NextKey)
	}

	s.eei.AddReturnMessage("element in waiting list not found")
	return vmcommon.UserError
}

func (s *stakingSC) getWaitingListSize(args *vmcommon.ContractCallInput) vmcommon.ReturnCode {
	if args.CallValue.Cmp(zero) != 0 {
		s.eei.AddReturnMessage(vm.TransactionValueMustBeZero)
		return vmcommon.UserError
	}

	err := s.eei.UseGas(s.gasCost.MetaChainSystemSCsCost.Get)
	if err != nil {
		s.eei.AddReturnMessage("insufficient gas")
		return vmcommon.OutOfGas
	}

	waitingListHead, err := s.getWaitingListHead()
	if err != nil {
		s.eei.AddReturnMessage(err.Error())
		return vmcommon.UserError
	}

	s.eei.Finish([]byte(strconv.Itoa(int(waitingListHead.Length))))
	return vmcommon.Ok
}

func (s *stakingSC) getRewardAddress(args *vmcommon.ContractCallInput) vmcommon.ReturnCode {
	if args.CallValue.Cmp(zero) != 0 {
		s.eei.AddReturnMessage(vm.TransactionValueMustBeZero)
		return vmcommon.UserError
	}

	stakedData, returnCode := s.getStakedDataIfExists(args)
	if returnCode != vmcommon.Ok {
		return returnCode
	}

	s.eei.Finish([]byte(hex.EncodeToString(stakedData.RewardAddress)))
	return vmcommon.Ok
}

func (s *stakingSC) getStakedDataIfExists(args *vmcommon.ContractCallInput) (*StakedDataV2_0, vmcommon.ReturnCode) {
	err := s.eei.UseGas(s.gasCost.MetaChainSystemSCsCost.Get)
	if err != nil {
		s.eei.AddReturnMessage("insufficient gas")
		return nil, vmcommon.OutOfGas
	}
	if len(args.Arguments) != 1 {
		s.eei.AddReturnMessage("number of arguments must be equal to 1")
		return nil, vmcommon.UserError
	}
	stakedData, err := s.getOrCreateRegisteredData(args.Arguments[0])
	if err != nil {
		s.eei.AddReturnMessage(err.Error())
		return nil, vmcommon.UserError
	}
	if len(stakedData.RewardAddress) == 0 {
		s.eei.AddReturnMessage("blsKey not registered in staking sc")
		return nil, vmcommon.UserError
	}

	return stakedData, vmcommon.Ok
}

func (s *stakingSC) getBLSKeyStatus(args *vmcommon.ContractCallInput) vmcommon.ReturnCode {
	if args.CallValue.Cmp(zero) != 0 {
		s.eei.AddReturnMessage(vm.TransactionValueMustBeZero)
		return vmcommon.UserError
	}

	stakedData, returnCode := s.getStakedDataIfExists(args)
	if returnCode != vmcommon.Ok {
		return returnCode
	}

	if stakedData.Jailed || s.eei.CanUnJail(args.Arguments[0]) {
		s.eei.Finish([]byte("jailed"))
		return vmcommon.Ok
	}
	if stakedData.Waiting {
		s.eei.Finish([]byte("queued"))
		return vmcommon.Ok
	}
	if stakedData.Staked {
		s.eei.Finish([]byte("staked"))
		return vmcommon.Ok
	}

	s.eei.Finish([]byte("unStaked"))
	return vmcommon.Ok
}

func (s *stakingSC) getRemainingUnbondPeriod(args *vmcommon.ContractCallInput) vmcommon.ReturnCode {
	if args.CallValue.Cmp(zero) != 0 {
		s.eei.AddReturnMessage(vm.TransactionValueMustBeZero)
		return vmcommon.UserError
	}

	stakedData, returnCode := s.getStakedDataIfExists(args)
	if returnCode != vmcommon.Ok {
		return returnCode
	}
	if stakedData.UnStakedNonce == 0 {
		s.eei.AddReturnMessage("not in unbond period")
		return vmcommon.UserError
	}

	currentNonce := s.eei.BlockChainHook().CurrentNonce()
	passedNonce := currentNonce - stakedData.UnStakedNonce
	if passedNonce >= s.unBondPeriod {
		if s.flagStakingV2.IsSet() {
			s.eei.Finish(zero.Bytes())
		} else {
			s.eei.Finish([]byte("0"))
		}
	} else {
		remaining := s.unBondPeriod - passedNonce
		if s.flagStakingV2.IsSet() {
			s.eei.Finish(big.NewInt(0).SetUint64(remaining).Bytes())
		} else {
			s.eei.Finish([]byte(strconv.Itoa(int(remaining))))
		}
	}

	return vmcommon.Ok
}

func (s *stakingSC) getWaitingListRegisterNonceAndRewardAddress(args *vmcommon.ContractCallInput) vmcommon.ReturnCode {
	if !bytes.Equal(args.CallerAddr, s.stakeAccessAddr) {
		s.eei.AddReturnMessage("this is only a view function")
		return vmcommon.UserError
	}
	if len(args.Arguments) != 0 {
		s.eei.AddReturnMessage("number of arguments must be equal to 0")
		return vmcommon.UserError
	}

	waitingListData, err := s.getFirstElementsFromWaitingList(math.MaxUint32)
	if err != nil {
		s.eei.AddReturnMessage(err.Error())
		return vmcommon.UserError
	}
	if len(waitingListData.stakedDataList) == 0 {
		s.eei.AddReturnMessage("no one in waitingList")
		return vmcommon.UserError
	}

	for index, stakedData := range waitingListData.stakedDataList {
		s.eei.Finish(waitingListData.blsKeys[index])
		s.eei.Finish(stakedData.RewardAddress)
		s.eei.Finish(big.NewInt(int64(stakedData.RegisterNonce)).Bytes())
	}

	return vmcommon.Ok
}

func (s *stakingSC) setOwnersOnAddresses(args *vmcommon.ContractCallInput) vmcommon.ReturnCode {
	if !s.flagStakingV2.IsSet() {
		s.eei.AddReturnMessage("invalid method to call")
		return vmcommon.UserError
	}
	if !bytes.Equal(args.CallerAddr, s.endOfEpochAccessAddr) {
		s.eei.AddReturnMessage("setOwnersOnAddresses function not allowed to be called by address " + string(args.CallerAddr))
		return vmcommon.UserError
	}
	if len(args.Arguments)%2 != 0 {
		s.eei.AddReturnMessage("invalid number of arguments: expected an even number of arguments")
		return vmcommon.UserError
	}
	for i := 0; i < len(args.Arguments); i += 2 {
		stakedData, err := s.getOrCreateRegisteredData(args.Arguments[i])
		if err != nil {
			s.eei.AddReturnMessage(err.Error())
			s.eei.AddReturnMessage(fmt.Sprintf("process stopped at index %d, bls key %s", i, hex.EncodeToString(args.Arguments[i])))
			return vmcommon.UserError
		}
		if len(stakedData.RewardAddress) == 0 {
			log.Error("staking data does not exists",
				"bls key", hex.EncodeToString(args.Arguments[i]),
				"owner as hex", hex.EncodeToString(args.Arguments[i+1]))
			continue
		}

		stakedData.OwnerAddress = args.Arguments[i+1]
		err = s.saveStakingData(args.Arguments[i], stakedData)
		if err != nil {
			s.eei.AddReturnMessage(err.Error())
			s.eei.AddReturnMessage(fmt.Sprintf("process stopped at index %d, bls key %s", i, hex.EncodeToString(args.Arguments[i])))
			return vmcommon.UserError
		}
	}

	return vmcommon.Ok
}

func (s *stakingSC) getOwner(args *vmcommon.ContractCallInput) vmcommon.ReturnCode {
	if !s.flagStakingV2.IsSet() {
		s.eei.AddReturnMessage("invalid method to call")
		return vmcommon.UserError
	}
	if !bytes.Equal(args.CallerAddr, s.stakeAccessAddr) {
		s.eei.AddReturnMessage("this is only a view function")
		return vmcommon.UserError
	}
	if len(args.Arguments) < 1 {
		s.eei.AddReturnMessage(fmt.Sprintf("invalid number of arguments: expected min %d, got %d", 1, len(args.Arguments)))
		return vmcommon.UserError
	}

	stakedData, errGet := s.getOrCreateRegisteredData(args.Arguments[0])
	if errGet != nil {
		s.eei.AddReturnMessage(errGet.Error())
		return vmcommon.UserError
	}
	if len(stakedData.OwnerAddress) == 0 {
		s.eei.AddReturnMessage("owner address is nil")
		return vmcommon.UserError
	}

	s.eei.Finish(stakedData.OwnerAddress)
	return vmcommon.Ok
}

func (s *stakingSC) getTotalNumberOfRegisteredNodes(args *vmcommon.ContractCallInput) vmcommon.ReturnCode {
	if !s.flagStakingV2.IsSet() {
		s.eei.AddReturnMessage("invalid method to call")
		return vmcommon.UserError
	}
	if args.CallValue.Cmp(zero) != 0 {
		s.eei.AddReturnMessage(vm.TransactionValueMustBeZero)
		return vmcommon.UserError
	}

	stakeConfig := s.getConfig()
	waitingListHead, err := s.getWaitingListHead()
	if err != nil {
		s.eei.AddReturnMessage(err.Error())
		return vmcommon.UserError
	}

	totalRegistered := stakeConfig.StakedNodes + stakeConfig.JailedNodes + int64(waitingListHead.Length)
	s.eei.Finish(big.NewInt(totalRegistered).Bytes())
	return vmcommon.Ok
}

func (s *stakingSC) resetLastUnJailedFromQueue(args *vmcommon.ContractCallInput) vmcommon.ReturnCode {
	if !s.flagCorrectLastUnjailed.IsSet() {
		// backward compatibility
		return vmcommon.UserError
	}
	if !bytes.Equal(args.CallerAddr, s.endOfEpochAccessAddr) {
		s.eei.AddReturnMessage("stake nodes from waiting list can be called by endOfEpochAccess address only")
		return vmcommon.UserError
	}
	if len(args.Arguments) != 0 {
		s.eei.AddReturnMessage("number of arguments must be equal to 0")
		return vmcommon.UserError
	}

	waitingList, err := s.getWaitingListHead()
	if err != nil {
		s.eei.AddReturnMessage(err.Error())
		return vmcommon.UserError
	}

	if len(waitingList.LastJailedKey) == 0 {
		return vmcommon.Ok
	}

	waitingList.LastJailedKey = make([]byte, 0)
	err = s.saveWaitingListHead(waitingList)
	if err != nil {
		s.eei.AddReturnMessage(err.Error())
		return vmcommon.UserError
	}

	return vmcommon.Ok
}

func (s *stakingSC) cleanAdditionalQueueNotEnoughFunds(
	waitingListData *waitingListReturnData,
) ([]string, map[string][][]byte, error) {

	listOfOwners := make([]string, 0)
	mapOwnersUnStakedNodes := make(map[string][][]byte)
	mapCheckedOwners := make(map[string]*validatorFundInfo)
	for i := len(waitingListData.blsKeys) - 1; i >= 0; i-- {
		stakedData := waitingListData.stakedDataList[i]
		validatorInfo, err := s.checkValidatorFunds(mapCheckedOwners, stakedData.OwnerAddress, s.stakeValue)
		if err != nil {
			return nil, nil, err
		}
		if validatorInfo.numNodesToUnstake == 0 {
			continue
		}

		validatorInfo.numNodesToUnstake--
		blsKey := waitingListData.blsKeys[i]
		err = s.removeFromWaitingList(blsKey)
		if err != nil {
			return nil, nil, err
		}

		registrationData, err := s.getOrCreateRegisteredData(blsKey)
		if err != nil {
			return nil, nil, err
		}

		registrationData.Staked = false
		registrationData.UnStakedEpoch = s.eei.BlockChainHook().CurrentEpoch()
		registrationData.UnStakedNonce = s.eei.BlockChainHook().CurrentNonce()
		registrationData.Waiting = false

		err = s.saveStakingData(blsKey, registrationData)
		if err != nil {
			return nil, nil, err
		}

		_, alreadyAdded := mapOwnersUnStakedNodes[string(stakedData.OwnerAddress)]
		if !alreadyAdded {
			listOfOwners = append(listOfOwners, string(stakedData.OwnerAddress))
		}

		mapOwnersUnStakedNodes[string(stakedData.OwnerAddress)] = append(mapOwnersUnStakedNodes[string(stakedData.OwnerAddress)], blsKey)
	}

	return listOfOwners, mapOwnersUnStakedNodes, nil
}

func (s *stakingSC) stakeNodesFromQueue(args *vmcommon.ContractCallInput) vmcommon.ReturnCode {
	if !s.flagStakingV2.IsSet() {
		s.eei.AddReturnMessage("invalid method to call")
		return vmcommon.UserError
	}
	if !bytes.Equal(args.CallerAddr, s.endOfEpochAccessAddr) {
		s.eei.AddReturnMessage("stake nodes from waiting list can be called by endOfEpochAccess address only")
		return vmcommon.UserError
	}
	if len(args.Arguments) != 1 {
		s.eei.AddReturnMessage("number of arguments must be equal to 1")
		return vmcommon.UserError
	}

	numNodesToStake := big.NewInt(0).SetBytes(args.Arguments[0]).Uint64()
	waitingListData, err := s.getFirstElementsFromWaitingList(math.MaxUint32)
	if err != nil {
		s.eei.AddReturnMessage(err.Error())
		return vmcommon.UserError
	}
	if len(waitingListData.blsKeys) == 0 {
		s.eei.AddReturnMessage("no nodes in queue")
		return vmcommon.Ok
	}

	nodePriceToUse := big.NewInt(0).Set(s.minNodePrice)
	if s.flagCorrectLastUnjailed.IsSet() {
		nodePriceToUse.Set(s.stakeValue)
	}

	stakedNodes := uint64(0)
	mapCheckedOwners := make(map[string]*validatorFundInfo)
	for i, blsKey := range waitingListData.blsKeys {
		stakedData := waitingListData.stakedDataList[i]
		if stakedNodes >= numNodesToStake {
			break
		}

		validatorInfo, errCheck := s.checkValidatorFunds(mapCheckedOwners, stakedData.OwnerAddress, nodePriceToUse)
		if errCheck != nil {
			s.eei.AddReturnMessage(errCheck.Error())
			return vmcommon.UserError
		}
		if validatorInfo.numNodesToUnstake > 0 {
			continue
		}

		s.activeStakingFor(stakedData)
		err = s.saveStakingData(blsKey, stakedData)
		if err != nil {
			s.eei.AddReturnMessage(err.Error())
			return vmcommon.UserError
		}

		// remove from waiting list
		err = s.removeFromWaitingList(blsKey)
		if err != nil {
			s.eei.AddReturnMessage(err.Error())
			return vmcommon.UserError
		}

		stakedNodes++
		// return the change key
		s.eei.Finish(blsKey)
		s.eei.Finish(stakedData.RewardAddress)
	}

	s.addToStakedNodes(int64(stakedNodes))

	return vmcommon.Ok
}

func (s *stakingSC) cleanAdditionalQueue(args *vmcommon.ContractCallInput) vmcommon.ReturnCode {
	if !s.flagCorrectLastUnjailed.IsSet() {
		s.eei.AddReturnMessage("invalid method to call")
		return vmcommon.UserError
	}
	if !bytes.Equal(args.CallerAddr, s.endOfEpochAccessAddr) {
		s.eei.AddReturnMessage("stake nodes from waiting list can be called by endOfEpochAccess address only")
		return vmcommon.UserError
	}
	if len(args.Arguments) != 0 {
		s.eei.AddReturnMessage("number of arguments must be 0")
		return vmcommon.UserError
	}

	waitingListData, err := s.getFirstElementsFromWaitingList(math.MaxUint32)
	if err != nil {
		s.eei.AddReturnMessage(err.Error())
		return vmcommon.UserError
	}
	if len(waitingListData.blsKeys) == 0 {
		s.eei.AddReturnMessage("no nodes in queue")
		return vmcommon.Ok
	}

	listOfOwners, mapOwnersAndBLSKeys, err := s.cleanAdditionalQueueNotEnoughFunds(waitingListData)
	if err != nil {
		s.eei.AddReturnMessage(err.Error())
		return vmcommon.UserError
	}

	for _, owner := range listOfOwners {
		s.eei.Finish([]byte(owner))
		blsKeys := mapOwnersAndBLSKeys[owner]
		for _, blsKey := range blsKeys {
			s.eei.Finish(blsKey)
		}
	}

	return vmcommon.Ok
}

func (s *stakingSC) changeOwnerAndRewardAddress(args *vmcommon.ContractCallInput) vmcommon.ReturnCode {
	if !s.flagValidatorToDelegation.IsSet() {
		return vmcommon.UserError
	}
	if !bytes.Equal(args.CallerAddr, s.stakeAccessAddr) {
		s.eei.AddReturnMessage("change owner and reward address can be called by validator SC only")
		return vmcommon.UserError
	}
	if args.CallValue.Cmp(zero) != 0 {
		s.eei.AddReturnMessage("callValue must be 0")
		return vmcommon.UserError
	}
	if len(args.Arguments) < 2 {
		s.eei.AddReturnMessage("number of arguments is 2 at minimum")
		return vmcommon.UserError
	}

	newOwnerAddress := args.Arguments[0]
	if !core.IsSmartContractAddress(newOwnerAddress) {
		s.eei.AddReturnMessage("new address must be a smart contract address")
		return vmcommon.UserError
	}

	for i := 1; i < len(args.Arguments); i++ {
		blsKey := args.Arguments[i]
		registrationData, err := s.getOrCreateRegisteredData(blsKey)
		if err != nil {
			s.eei.AddReturnMessage(err.Error())
			return vmcommon.UserError
		}

		if len(registrationData.RewardAddress) == 0 {
			s.eei.AddReturnMessage("cannot change owner and reward address for a key which is not registered")
			return vmcommon.UserError
		}

		if registrationData.Jailed || s.eei.CanUnJail(blsKey) {
			s.eei.AddReturnMessage("can not migrate nodes while jailed nodes exists")
			return vmcommon.UserError
		}

		registrationData.OwnerAddress = newOwnerAddress
		registrationData.RewardAddress = newOwnerAddress
		err = s.saveStakingData(blsKey, registrationData)
		if err != nil {
			s.eei.AddReturnMessage(err.Error())
			return vmcommon.UserError
		}
	}

	return vmcommon.Ok
}

type validatorFundInfo struct {
	numNodesToUnstake uint32
}

func (s *stakingSC) checkValidatorFunds(
	mapCheckedOwners map[string]*validatorFundInfo,
	owner []byte,
	nodePrice *big.Int,
) (*validatorFundInfo, error) {
	validatorInfo, okInMap := mapCheckedOwners[string(owner)]
	if okInMap {
		return validatorInfo, nil
	}

	marshaledData := s.eei.GetStorageFromAddress(s.stakeAccessAddr, owner)
	if len(marshaledData) == 0 {
		validatorInfo = &validatorFundInfo{
			numNodesToUnstake: math.MaxUint32,
		}
		mapCheckedOwners[string(owner)] = validatorInfo
		return validatorInfo, nil
	}

	validatorData := &ValidatorDataV2{}
	err := s.marshalizer.Unmarshal(validatorData, marshaledData)
	if err != nil {
		return nil, err
	}

	numRegisteredKeys := int64(len(validatorData.BlsPubKeys))
	numQualified := big.NewInt(0).Div(validatorData.TotalStakeValue, nodePrice).Int64()

	if numQualified >= numRegisteredKeys {
		validatorInfo = &validatorFundInfo{
			numNodesToUnstake: 0,
		}
		mapCheckedOwners[string(owner)] = validatorInfo
		return validatorInfo, nil
	}

	numRegisteredNodesWithMinStake := int64(0)
	for _, blsKey := range validatorData.BlsPubKeys {
		stakedData, errGet := s.getOrCreateRegisteredData(blsKey)
		if errGet != nil {
			return nil, errGet
		}

		if stakedData.Staked || stakedData.Waiting || stakedData.Jailed {
			numRegisteredNodesWithMinStake++
		}
	}

	numToUnStake := uint32(0)
	if numRegisteredNodesWithMinStake > numQualified {
		numToUnStake = uint32(numRegisteredNodesWithMinStake - numQualified)
	}

	validatorInfo = &validatorFundInfo{
		numNodesToUnstake: numToUnStake,
	}
	mapCheckedOwners[string(owner)] = validatorInfo

	return validatorInfo, nil
}

func (s *stakingSC) getFirstElementsFromWaitingList(numNodes uint32) (*waitingListReturnData, error) {
	waitingListData := &waitingListReturnData{}

	waitingListHead, err := s.getWaitingListHead()
	if err != nil {
		return nil, err
	}
	if waitingListHead.Length == 0 {
		return waitingListData, nil
	}

	blsKeysToStake := make([][]byte, 0)
	stakedDataList := make([]*StakedDataV2_0, 0)
	index := uint32(1)
	nextKey := make([]byte, len(waitingListHead.FirstKey))
	copy(nextKey, waitingListHead.FirstKey)
	for len(nextKey) != 0 && index <= waitingListHead.Length && index <= numNodes {
		element, errGet := s.getWaitingListElement(nextKey)
		if errGet != nil {
			return nil, errGet
		}

		if bytes.Equal(nextKey, waitingListHead.LastJailedKey) {
			waitingListData.afterLastjailed = true
		}

		stakedData, errGet := s.getOrCreateRegisteredData(element.BLSPublicKey)
		if errGet != nil {
			return nil, errGet
		}

		blsKeysToStake = append(blsKeysToStake, element.BLSPublicKey)
		stakedDataList = append(stakedDataList, stakedData)
		index++
		copy(nextKey, element.NextKey)
	}

	waitingListData.blsKeys = blsKeysToStake
	waitingListData.stakedDataList = stakedDataList
	waitingListData.lastKey = nextKey
	return waitingListData, nil
}

// EpochConfirmed is called whenever a new epoch is confirmed
func (s *stakingSC) EpochConfirmed(epoch uint32, _ uint64) {
	s.flagEnableStaking.Toggle(epoch >= s.enableStakingEpoch)
	log.Debug("stakingSC: stake/unstake/unbond", "enabled", s.flagEnableStaking.IsSet())

	s.flagStakingV2.Toggle(epoch >= s.stakingV2Epoch)
	log.Debug("stakingSC: set owner", "enabled", s.flagStakingV2.IsSet())

	s.flagCorrectLastUnjailed.Toggle(epoch >= s.correctLastUnjailedEpoch)
	log.Debug("stakingSC: correct last unjailed", "enabled", s.flagCorrectLastUnjailed.IsSet())

	s.flagValidatorToDelegation.Toggle(epoch >= s.validatorToDelegationEnableEpoch)
	log.Debug("stakingSC: validator to delegation", "enabled", s.flagValidatorToDelegation.IsSet())
}

// CanUseContract returns true if contract can be used
func (s *stakingSC) CanUseContract() bool {
	return true
}

// SetNewGasCost is called whenever a gas cost was changed
func (s *stakingSC) SetNewGasCost(gasCost vm.GasCost) {
	s.mutExecution.Lock()
	s.gasCost = gasCost
	s.mutExecution.Unlock()
}

// IsInterfaceNil verifies if the underlying object is nil or not
func (s *stakingSC) IsInterfaceNil() bool {
	return s == nil
}<|MERGE_RESOLUTION|>--- conflicted
+++ resolved
@@ -56,7 +56,6 @@
 
 // ArgsNewStakingSmartContract holds the arguments needed to create a StakingSmartContract
 type ArgsNewStakingSmartContract struct {
-<<<<<<< HEAD
 	StakingSCConfig      config.StakingSystemSCConfig
 	MinNumNodes          uint64
 	Eei                  vm.SystemEI
@@ -67,18 +66,6 @@
 	Marshalizer          marshal.Marshalizer
 	EpochNotifier        vm.EpochNotifier
 	EpochConfig          config.EpochConfig
-=======
-	StakingSCConfig                  config.StakingSystemSCConfig
-	MinNumNodes                      uint64
-	Eei                              vm.SystemEI
-	StakingAccessAddr                []byte
-	JailAccessAddr                   []byte
-	EndOfEpochAccessAddr             []byte
-	GasCost                          vm.GasCost
-	Marshalizer                      marshal.Marshalizer
-	EpochNotifier                    vm.EpochNotifier
-	ValidatorToDelegationEnableEpoch uint32
->>>>>>> d02f1818
 }
 
 type waitingListReturnData struct {
@@ -126,7 +113,6 @@
 	}
 
 	reg := &stakingSC{
-<<<<<<< HEAD
 		eei:                      args.Eei,
 		unBondPeriod:             args.StakingSCConfig.UnBondPeriod,
 		stakeAccessAddr:          args.StakingAccessAddr,
@@ -144,30 +130,12 @@
 		walletAddressLen:         len(args.StakingAccessAddr),
 		minNodePrice:             minStakeValue,
 		correctLastUnjailedEpoch: args.EpochConfig.EnableEpochs.CorrectLastUnjailedEpoch,
-=======
-		eei:                              args.Eei,
-		unBondPeriod:                     args.StakingSCConfig.UnBondPeriod,
-		stakeAccessAddr:                  args.StakingAccessAddr,
-		jailAccessAddr:                   args.JailAccessAddr,
-		numRoundsWithoutBleed:            args.StakingSCConfig.NumRoundsWithoutBleed,
-		bleedPercentagePerRound:          args.StakingSCConfig.BleedPercentagePerRound,
-		maximumPercentageToBleed:         args.StakingSCConfig.MaximumPercentageToBleed,
-		gasCost:                          args.GasCost,
-		minNumNodes:                      args.MinNumNodes,
-		maxNumNodes:                      args.StakingSCConfig.MaxNumberOfNodesForStake,
-		marshalizer:                      args.Marshalizer,
-		endOfEpochAccessAddr:             args.EndOfEpochAccessAddr,
-		enableStakingEpoch:               args.StakingSCConfig.StakeEnableEpoch,
-		stakingV2Epoch:                   args.StakingSCConfig.StakingV2Epoch,
-		walletAddressLen:                 len(args.StakingAccessAddr),
-		minNodePrice:                     minStakeValue,
-		correctLastUnjailedEpoch:         args.StakingSCConfig.CorrectLastUnjailedEpoch,
-		validatorToDelegationEnableEpoch: args.ValidatorToDelegationEnableEpoch,
->>>>>>> d02f1818
+		validatorToDelegationEnableEpoch: xxx
 	}
 	log.Debug("staking: enable epoch for stake", "epoch", reg.enableStakingEpoch)
 	log.Debug("staking: enable epoch for staking v2", "epoch", reg.stakingV2Epoch)
 	log.Debug("staking: enable epoch for correct last unjailed", "epoch", reg.correctLastUnjailedEpoch)
+	TODO add logs
 
 	var conversionOk bool
 	reg.stakeValue, conversionOk = big.NewInt(0).SetString(args.StakingSCConfig.GenesisNodePrice, conversionBase)
