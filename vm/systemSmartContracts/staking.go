//go:generate protoc -I=proto -I=$GOPATH/src -I=$GOPATH/src/github.com/ElrondNetwork/protobuf/protobuf  --gogoslick_out=. staking.proto
package systemSmartContracts

import (
	"bytes"
	"encoding/hex"
	"fmt"
	"math"
	"math/big"
	"strconv"
	"sync"

	logger "github.com/ElrondNetwork/elrond-go-logger"
	"github.com/ElrondNetwork/elrond-go/config"
	"github.com/ElrondNetwork/elrond-go/core"
	"github.com/ElrondNetwork/elrond-go/core/atomic"
	"github.com/ElrondNetwork/elrond-go/core/check"
	"github.com/ElrondNetwork/elrond-go/core/vmcommon"
	"github.com/ElrondNetwork/elrond-go/marshal"
	"github.com/ElrondNetwork/elrond-go/vm"
)

var log = logger.GetOrCreate("vm/systemsmartcontracts")

const ownerKey = "owner"
const nodesConfigKey = "nodesConfig"
const waitingListHeadKey = "waitingList"
const waitingElementPrefix = "w_"

type stakingSC struct {
<<<<<<< HEAD
	eei                      vm.SystemEI
	unBondPeriod             uint64
	stakeAccessAddr          []byte //TODO add a viewAddress field and use it on all system SC view functions
	governanceSCAddr         []byte
	jailAccessAddr           []byte
	endOfEpochAccessAddr     []byte
	numRoundsWithoutBleed    uint64
	bleedPercentagePerRound  float64
	maximumPercentageToBleed float64
	gasCost                  vm.GasCost
	minNumNodes              uint64
	maxNumNodes              uint64
	marshalizer              marshal.Marshalizer
	enableStakingEpoch       uint32
	stakeValue               *big.Int
	flagEnableStaking        atomic.Flag
	flagStakingV2            atomic.Flag
	stakingV2Epoch           uint32
	walletAddressLen         int
	mutExecution             sync.RWMutex
	minNodePrice             *big.Int
=======
	eei                              vm.SystemEI
	unBondPeriod                     uint64
	stakeAccessAddr                  []byte //TODO add a viewAddress field and use it on all system SC view functions
	jailAccessAddr                   []byte
	endOfEpochAccessAddr             []byte
	numRoundsWithoutBleed            uint64
	bleedPercentagePerRound          float64
	maximumPercentageToBleed         float64
	gasCost                          vm.GasCost
	minNumNodes                      uint64
	maxNumNodes                      uint64
	marshalizer                      marshal.Marshalizer
	enableStakingEpoch               uint32
	stakeValue                       *big.Int
	flagEnableStaking                atomic.Flag
	flagStakingV2                    atomic.Flag
	flagCorrectLastUnjailed          atomic.Flag
	correctLastUnjailedEpoch         uint32
	stakingV2Epoch                   uint32
	walletAddressLen                 int
	mutExecution                     sync.RWMutex
	minNodePrice                     *big.Int
	validatorToDelegationEnableEpoch uint32
	flagValidatorToDelegation        atomic.Flag
>>>>>>> 9cdfb899
}

// ArgsNewStakingSmartContract holds the arguments needed to create a StakingSmartContract
type ArgsNewStakingSmartContract struct {
	StakingSCConfig      config.StakingSystemSCConfig
	MinNumNodes          uint64
	Eei                  vm.SystemEI
	StakingAccessAddr    []byte
	GovernanceSCAddress  []byte
	JailAccessAddr       []byte
	EndOfEpochAccessAddr []byte
	GasCost              vm.GasCost
	Marshalizer          marshal.Marshalizer
	EpochNotifier        vm.EpochNotifier
	EpochConfig          config.EpochConfig
}

type waitingListReturnData struct {
	blsKeys         [][]byte
	stakedDataList  []*StakedDataV2_0
	lastKey         []byte
	afterLastjailed bool
}

// NewStakingSmartContract creates a staking smart contract
func NewStakingSmartContract(
	args ArgsNewStakingSmartContract,
) (*stakingSC, error) {
	if check.IfNil(args.Eei) {
		return nil, vm.ErrNilSystemEnvironmentInterface
	}
	if len(args.StakingAccessAddr) < 1 {
		return nil, vm.ErrInvalidStakingAccessAddress
	}
	if len(args.GovernanceSCAddress) < 1 {
		return nil, vm.ErrInvalidGovernanceSCAddress
	}
	if len(args.JailAccessAddr) < 1 {
		return nil, vm.ErrInvalidJailAccessAddress
	}
	if len(args.EndOfEpochAccessAddr) < 1 {
		return nil, vm.ErrInvalidEndOfEpochAccessAddress
	}
	if check.IfNil(args.Marshalizer) {
		return nil, vm.ErrNilMarshalizer
	}
	if args.StakingSCConfig.BleedPercentagePerRound < 0 {
		return nil, vm.ErrNegativeBleedPercentagePerRound
	}
	if args.StakingSCConfig.MaximumPercentageToBleed < 0 {
		return nil, vm.ErrNegativeMaximumPercentageToBleed
	}
	if args.MinNumNodes > args.StakingSCConfig.MaxNumberOfNodesForStake {
		return nil, vm.ErrInvalidMaxNumberOfNodes
	}
	if check.IfNil(args.EpochNotifier) {
		return nil, vm.ErrNilEpochNotifier
	}

	minStakeValue, okValue := big.NewInt(0).SetString(args.StakingSCConfig.MinStakeValue, conversionBase)
	if !okValue || minStakeValue.Cmp(zero) <= 0 {
		return nil, fmt.Errorf("%w, value is %v", vm.ErrInvalidMinStakeValue, args.StakingSCConfig.MinStakeValue)
	}

	reg := &stakingSC{
<<<<<<< HEAD
		eei:                      args.Eei,
		unBondPeriod:             args.StakingSCConfig.UnBondPeriod,
		stakeAccessAddr:          args.StakingAccessAddr,
		governanceSCAddr:         args.GovernanceSCAddress,
		jailAccessAddr:           args.JailAccessAddr,
		numRoundsWithoutBleed:    args.StakingSCConfig.NumRoundsWithoutBleed,
		bleedPercentagePerRound:  args.StakingSCConfig.BleedPercentagePerRound,
		maximumPercentageToBleed: args.StakingSCConfig.MaximumPercentageToBleed,
		gasCost:                  args.GasCost,
		minNumNodes:              args.MinNumNodes,
		maxNumNodes:              args.StakingSCConfig.MaxNumberOfNodesForStake,
		marshalizer:              args.Marshalizer,
		endOfEpochAccessAddr:     args.EndOfEpochAccessAddr,
		enableStakingEpoch:       args.StakingSCConfig.StakeEnableEpoch,
		stakingV2Epoch:           args.StakingSCConfig.StakingV2Epoch,
		walletAddressLen:         len(args.StakingAccessAddr),
		minNodePrice:             minStakeValue,
	}

	conversionOk := true
=======
		eei:                              args.Eei,
		unBondPeriod:                     args.StakingSCConfig.UnBondPeriod,
		stakeAccessAddr:                  args.StakingAccessAddr,
		jailAccessAddr:                   args.JailAccessAddr,
		numRoundsWithoutBleed:            args.StakingSCConfig.NumRoundsWithoutBleed,
		bleedPercentagePerRound:          args.StakingSCConfig.BleedPercentagePerRound,
		maximumPercentageToBleed:         args.StakingSCConfig.MaximumPercentageToBleed,
		gasCost:                          args.GasCost,
		minNumNodes:                      args.MinNumNodes,
		maxNumNodes:                      args.StakingSCConfig.MaxNumberOfNodesForStake,
		marshalizer:                      args.Marshalizer,
		endOfEpochAccessAddr:             args.EndOfEpochAccessAddr,
		enableStakingEpoch:               args.EpochConfig.EnableEpochs.StakeEnableEpoch,
		stakingV2Epoch:                   args.EpochConfig.EnableEpochs.StakingV2EnableEpoch,
		walletAddressLen:                 len(args.StakingAccessAddr),
		minNodePrice:                     minStakeValue,
		correctLastUnjailedEpoch:         args.EpochConfig.EnableEpochs.CorrectLastUnjailedEnableEpoch,
		validatorToDelegationEnableEpoch: args.EpochConfig.EnableEpochs.ValidatorToDelegationEnableEpoch,
	}
	log.Debug("staking: enable epoch for stake", "epoch", reg.enableStakingEpoch)
	log.Debug("staking: enable epoch for staking v2", "epoch", reg.stakingV2Epoch)
	log.Debug("staking: enable epoch for correct last unjailed", "epoch", reg.correctLastUnjailedEpoch)
	log.Debug("staking: enable epoch for validator to delegation", "epoch", reg.validatorToDelegationEnableEpoch)

	var conversionOk bool
>>>>>>> 9cdfb899
	reg.stakeValue, conversionOk = big.NewInt(0).SetString(args.StakingSCConfig.GenesisNodePrice, conversionBase)
	if !conversionOk || reg.stakeValue.Cmp(zero) < 0 {
		return nil, vm.ErrNegativeInitialStakeValue
	}

	args.EpochNotifier.RegisterNotifyHandler(reg)

	return reg, nil
}

// Execute calls one of the functions from the staking smart contract and runs the code according to the input
func (s *stakingSC) Execute(args *vmcommon.ContractCallInput) vmcommon.ReturnCode {
	s.mutExecution.RLock()
	defer s.mutExecution.RUnlock()
	if CheckIfNil(args) != nil {
		return vmcommon.UserError
	}

	switch args.Function {
	case core.SCDeployInitFunctionName:
		return s.init(args)
	case "stake":
		return s.stake(args, false)
	case "register":
		return s.stake(args, true)
	case "unStake":
		return s.unStake(args)
	case "unBond":
		return s.unBond(args)
	case "get":
		return s.get(args)
	case "isStaked":
		return s.isStaked(args)
	case "slash":
		return s.slash(args)
	case "jail":
		return s.jail(args)
	case "unJail":
		return s.unJail(args)
	case "changeRewardAddress":
		return s.changeRewardAddress(args)
	case "changeValidatorKeys":
		return s.changeValidatorKey(args)
	case "switchJailedWithWaiting":
		return s.switchJailedWithWaiting(args)
	case "getQueueIndex":
		return s.getWaitingListIndex(args)
	case "getQueueSize":
		return s.getWaitingListSize(args)
	case "getRewardAddress":
		return s.getRewardAddress(args)
	case "getBLSKeyStatus":
		return s.getBLSKeyStatus(args)
	case "getRemainingUnBondPeriod":
		return s.getRemainingUnbondPeriod(args)
	case "getQueueRegisterNonceAndRewardAddress":
		return s.getWaitingListRegisterNonceAndRewardAddress(args)
	case "updateConfigMinNodes":
		return s.updateConfigMinNodes(args)
	case "setOwnersOnAddresses":
		return s.setOwnersOnAddresses(args)
	case "getOwner":
		return s.getOwner(args)
	case "updateConfigMaxNodes":
		return s.updateConfigMaxNodes(args)
	case "stakeNodesFromQueue":
		return s.stakeNodesFromQueue(args)
	case "unStakeAtEndOfEpoch":
		return s.unStakeAtEndOfEpoch(args)
	case "getTotalNumberOfRegisteredNodes":
		return s.getTotalNumberOfRegisteredNodes(args)
	case "resetLastUnJailedFromQueue":
		return s.resetLastUnJailedFromQueue(args)
	case "cleanAdditionalQueue":
		return s.cleanAdditionalQueue(args)
	case "changeOwnerAndRewardAddress":
		return s.changeOwnerAndRewardAddress(args)
	}

	return vmcommon.UserError
}

func (s *stakingSC) addToStakedNodes(value int64) {
	stakeConfig := s.getConfig()
	stakeConfig.StakedNodes += value
	s.setConfig(stakeConfig)
}

func (s *stakingSC) removeFromStakedNodes() {
	stakeConfig := s.getConfig()
	if stakeConfig.StakedNodes > 0 {
		stakeConfig.StakedNodes--
	}
	s.setConfig(stakeConfig)
}

func (s *stakingSC) numSpareNodes() int64 {
	stakeConfig := s.getConfig()
	return stakeConfig.StakedNodes - stakeConfig.JailedNodes - stakeConfig.MinNumNodes
}

func (s *stakingSC) canStake() bool {
	stakeConfig := s.getConfig()
	return stakeConfig.StakedNodes < stakeConfig.MaxNumNodes
}

func (s *stakingSC) canStakeIfOneRemoved() bool {
	stakeConfig := s.getConfig()
	return stakeConfig.StakedNodes <= stakeConfig.MaxNumNodes
}

func (s *stakingSC) canUnStake() bool {
	return s.numSpareNodes() > 0
}

func (s *stakingSC) canUnBond() bool {
	return s.numSpareNodes() >= 0
}

func (s *stakingSC) changeValidatorKey(args *vmcommon.ContractCallInput) vmcommon.ReturnCode {
	if !bytes.Equal(args.CallerAddr, s.stakeAccessAddr) {
		s.eei.AddReturnMessage("changeValidatorKey function not allowed to be called by address " + string(args.CallerAddr))
		return vmcommon.UserError
	}
	s.eei.AddReturnMessage("function is deprecated")
	return vmcommon.UserError
}

func (s *stakingSC) changeRewardAddress(args *vmcommon.ContractCallInput) vmcommon.ReturnCode {
	if !bytes.Equal(args.CallerAddr, s.stakeAccessAddr) {
		s.eei.AddReturnMessage("stake function not allowed to be called by address " + string(args.CallerAddr))
		return vmcommon.UserError
	}
	if len(args.Arguments) < 2 {
		s.eei.AddReturnMessage(fmt.Sprintf("invalid number of arguments: expected min %d, got %d", 2, len(args.Arguments)))
		return vmcommon.UserError
	}

	newRewardAddress := args.Arguments[0]
	if len(newRewardAddress) != s.walletAddressLen {
		s.eei.AddReturnMessage("invalid reward address")
		return vmcommon.UserError
	}

	for _, blsKey := range args.Arguments[1:] {
		stakedData, err := s.getOrCreateRegisteredData(blsKey)
		if err != nil {
			s.eei.AddReturnMessage("cannot get or create registered data: error " + err.Error())
			return vmcommon.UserError
		}
		if len(stakedData.RewardAddress) == 0 {
			continue
		}

		stakedData.RewardAddress = newRewardAddress
		err = s.saveStakingData(blsKey, stakedData)
		if err != nil {
			s.eei.AddReturnMessage("cannot save staking data: error " + err.Error())
			return vmcommon.UserError
		}
	}

	return vmcommon.Ok
}

func (s *stakingSC) removeFromJailedNodes() {
	stakeConfig := s.getConfig()
	if stakeConfig.JailedNodes > 0 {
		stakeConfig.JailedNodes--
	}
	s.setConfig(stakeConfig)
}

func (s *stakingSC) unJailV1(args *vmcommon.ContractCallInput) vmcommon.ReturnCode {
	if !bytes.Equal(args.CallerAddr, s.stakeAccessAddr) {
		s.eei.AddReturnMessage("unJail function not allowed to be called by address " + string(args.CallerAddr))
		return vmcommon.UserError
	}

	for _, argument := range args.Arguments {
		stakedData, err := s.getOrCreateRegisteredData(argument)
		if err != nil {
			s.eei.AddReturnMessage("cannot get or created registered data: error " + err.Error())
			return vmcommon.UserError
		}
		if len(stakedData.RewardAddress) == 0 {
			s.eei.AddReturnMessage("cannot unJail a key that is not registered")
			return vmcommon.UserError
		}

		if stakedData.UnJailedNonce <= stakedData.JailedNonce {
			s.removeFromJailedNodes()
		}

		stakedData.JailedRound = math.MaxUint64
		stakedData.UnJailedNonce = s.eei.BlockChainHook().CurrentNonce()

		err = s.saveStakingData(argument, stakedData)
		if err != nil {
			s.eei.AddReturnMessage("cannot save staking data: error " + err.Error())
			return vmcommon.UserError
		}
	}

	return vmcommon.Ok
}

func (s *stakingSC) unJail(args *vmcommon.ContractCallInput) vmcommon.ReturnCode {
	if !s.flagEnableStaking.IsSet() {
		return s.unJailV1(args)
	}

	if !bytes.Equal(args.CallerAddr, s.stakeAccessAddr) {
		s.eei.AddReturnMessage("unJail function not allowed to be called by address " + string(args.CallerAddr))
		return vmcommon.UserError
	}
	if len(args.Arguments) != 1 {
		s.eei.AddReturnMessage("wrong number of arguments, wanted 1")
		return vmcommon.UserError
	}

	stakedData, err := s.getOrCreateRegisteredData(args.Arguments[0])
	if err != nil {
		s.eei.AddReturnMessage("cannot get or created registered data: error " + err.Error())
		return vmcommon.UserError
	}
	if len(stakedData.RewardAddress) == 0 {
		s.eei.AddReturnMessage("cannot unJail a key that is not registered")
		return vmcommon.UserError
	}
	if !stakedData.Jailed && !s.eei.CanUnJail(args.Arguments[0]) {
		s.eei.AddReturnMessage("cannot unJail a node which is not jailed")
		return vmcommon.UserError
	}

	stakedData.JailedRound = math.MaxUint64
	stakedData.UnJailedNonce = s.eei.BlockChainHook().CurrentNonce()
	stakedData.Jailed = false

	err = s.processStake(args.Arguments[0], stakedData, stakedData.NumJailed == 1)
	if err != nil {
		return vmcommon.UserError
	}

	err = s.saveStakingData(args.Arguments[0], stakedData)
	if err != nil {
		s.eei.AddReturnMessage("cannot save staking data: error " + err.Error())
		return vmcommon.UserError
	}

	return vmcommon.Ok
}

func (s *stakingSC) jail(args *vmcommon.ContractCallInput) vmcommon.ReturnCode {
	if !bytes.Equal(args.CallerAddr, s.jailAccessAddr) {
		return vmcommon.UserError
	}

	for _, argument := range args.Arguments {
		stakedData, err := s.getOrCreateRegisteredData(argument)
		if err != nil {
			s.eei.AddReturnMessage("cannot get or create registered data: error " + err.Error())
			return vmcommon.UserError
		}
		if len(stakedData.RewardAddress) == 0 {
			s.eei.AddReturnMessage("cannot jail a key that is not registered")
			return vmcommon.UserError
		}

		stakedData.JailedRound = s.eei.BlockChainHook().CurrentRound()
		stakedData.JailedNonce = s.eei.BlockChainHook().CurrentNonce()
		stakedData.Jailed = true
		stakedData.NumJailed++
		err = s.saveStakingData(argument, stakedData)
		if err != nil {
			s.eei.AddReturnMessage("cannot save staking data: error " + err.Error())
			return vmcommon.UserError
		}
	}

	return vmcommon.Ok
}

func (s *stakingSC) get(args *vmcommon.ContractCallInput) vmcommon.ReturnCode {
	if s.flagStakingV2.IsSet() {
		s.eei.AddReturnMessage("function deprecated")
		return vmcommon.UserError
	}
	if len(args.Arguments) < 1 {
		s.eei.AddReturnMessage(fmt.Sprintf("invalid number of arguments: expected min %d, got %d", 1, 0))
		return vmcommon.UserError
	}

	value := s.eei.GetStorage(args.Arguments[0])
	s.eei.Finish(value)

	return vmcommon.Ok
}

func (s *stakingSC) init(args *vmcommon.ContractCallInput) vmcommon.ReturnCode {
	ownerAddress := s.eei.GetStorage([]byte(ownerKey))
	if ownerAddress != nil {
		s.eei.AddReturnMessage("smart contract was already initialized")
		return vmcommon.UserError
	}

	s.eei.SetStorage([]byte(ownerKey), args.CallerAddr)
	s.eei.SetStorage(args.CallerAddr, big.NewInt(0).Bytes())

	stakeConfig := &StakingNodesConfig{
		MinNumNodes: int64(s.minNumNodes),
		MaxNumNodes: int64(s.maxNumNodes),
	}
	s.setConfig(stakeConfig)

	epoch := s.eei.BlockChainHook().CurrentEpoch()
	epochData := fmt.Sprintf("epoch_%d", epoch)

	s.eei.SetStorage([]byte(epochData), s.stakeValue.Bytes())

	return vmcommon.Ok
}

func (s *stakingSC) stake(args *vmcommon.ContractCallInput, onlyRegister bool) vmcommon.ReturnCode {
	if !bytes.Equal(args.CallerAddr, s.stakeAccessAddr) {
		s.eei.AddReturnMessage("stake function not allowed to be called by address " + string(args.CallerAddr))
		return vmcommon.UserError
	}
	if len(args.Arguments) < 3 {
		s.eei.AddReturnMessage("not enough arguments, needed BLS key, reward address and owner address")
		return vmcommon.UserError
	}

	registrationData, err := s.getOrCreateRegisteredData(args.Arguments[0])
	if err != nil {
		s.eei.AddReturnMessage("cannot get or create registered data: error " + err.Error())
		return vmcommon.UserError
	}
	if s.isNodeJailedOrWithBadRating(registrationData, args.Arguments[0]) {
		s.eei.AddReturnMessage("cannot stake node which is jailed or with bad rating")
		return vmcommon.UserError
	}

	registrationData.RewardAddress = args.Arguments[1]
	registrationData.OwnerAddress = args.Arguments[2]
	registrationData.StakeValue.Set(s.stakeValue)
	if !onlyRegister {
		err = s.processStake(args.Arguments[0], registrationData, false)
		if err != nil {
			return vmcommon.UserError
		}
	}

	err = s.saveStakingData(args.Arguments[0], registrationData)
	if err != nil {
		s.eei.AddReturnMessage("cannot save staking registered data: error " + err.Error())
		return vmcommon.UserError
	}

	return vmcommon.Ok
}

func (s *stakingSC) processStake(blsKey []byte, registrationData *StakedDataV2_0, addFirst bool) error {
	if registrationData.Staked {
		return nil
	}

	registrationData.RegisterNonce = s.eei.BlockChainHook().CurrentNonce()
	if !s.canStake() {
		s.eei.AddReturnMessage(fmt.Sprintf("staking is full key put into waiting list %s", hex.EncodeToString(blsKey)))
		err := s.addToWaitingList(blsKey, addFirst)
		if err != nil {
			s.eei.AddReturnMessage("error while adding to waiting")
			return err
		}
		registrationData.Waiting = true
		s.eei.Finish([]byte{waiting})
		return nil
	}

	err := s.removeFromWaitingList(blsKey)
	if err != nil {
		s.eei.AddReturnMessage("error while removing from waiting")
		return err
	}
	s.addToStakedNodes(1)
	s.activeStakingFor(registrationData)

	return nil
}

func (s *stakingSC) activeStakingFor(stakingData *StakedDataV2_0) {
	stakingData.RegisterNonce = s.eei.BlockChainHook().CurrentNonce()
	stakingData.Staked = true
	stakingData.StakedNonce = s.eei.BlockChainHook().CurrentNonce()
	stakingData.UnStakedEpoch = core.DefaultUnstakedEpoch
	stakingData.UnStakedNonce = 0
	stakingData.Waiting = false
}

func (s *stakingSC) unStakeAtEndOfEpoch(args *vmcommon.ContractCallInput) vmcommon.ReturnCode {
	if !bytes.Equal(args.CallerAddr, s.endOfEpochAccessAddr) {
		// backward compatibility - no need for return message
		return vmcommon.UserError
	}
	if len(args.Arguments) != 1 {
		s.eei.AddReturnMessage("not enough arguments, needed the BLS key")
		return vmcommon.UserError
	}

	registrationData, err := s.getOrCreateRegisteredData(args.Arguments[0])
	if err != nil {
		s.eei.AddReturnMessage("cannot get or create registered data: error " + err.Error())
		return vmcommon.UserError
	}
	if len(registrationData.RewardAddress) == 0 {
		s.eei.AddReturnMessage("cannot unStake a key that is not registered")
		return vmcommon.UserError
	}
	if registrationData.Jailed && !registrationData.Staked {
		s.eei.AddReturnMessage("already unStaked at switchJailedToWaiting")
		return vmcommon.Ok
	}

	if !registrationData.Staked && !registrationData.Waiting {
		log.Debug("stakingSC.unStakeAtEndOfEpoch: cannot unStake node which was already unStaked", "blsKey", hex.EncodeToString(args.Arguments[0]))
		return vmcommon.Ok
	}

	if registrationData.Staked {
		s.removeFromStakedNodes()
	}
	if registrationData.Waiting {
		err = s.removeFromWaitingList(args.Arguments[0])
		if err != nil {
			s.eei.AddReturnMessage(err.Error())
			return vmcommon.UserError
		}
	}

	registrationData.Staked = false
	registrationData.UnStakedEpoch = s.eei.BlockChainHook().CurrentEpoch()
	registrationData.UnStakedNonce = s.eei.BlockChainHook().CurrentNonce()
	registrationData.Waiting = false

	err = s.saveStakingData(args.Arguments[0], registrationData)
	if err != nil {
		s.eei.AddReturnMessage("cannot save staking data: error " + err.Error())
		return vmcommon.UserError
	}

	return vmcommon.Ok
}

func (s *stakingSC) unStake(args *vmcommon.ContractCallInput) vmcommon.ReturnCode {
	if !bytes.Equal(args.CallerAddr, s.stakeAccessAddr) {
		s.eei.AddReturnMessage("unStake function not allowed to be called by address " + string(args.CallerAddr))
		return vmcommon.UserError
	}
	if len(args.Arguments) < 2 {
		s.eei.AddReturnMessage("not enough arguments, needed BLS key and reward address")
		return vmcommon.UserError
	}

	registrationData, err := s.getOrCreateRegisteredData(args.Arguments[0])
	if err != nil {
		s.eei.AddReturnMessage("cannot get or create registered data: error " + err.Error())
		return vmcommon.UserError
	}
	if len(registrationData.RewardAddress) == 0 {
		s.eei.AddReturnMessage("cannot unStake a key that is not registered")
		return vmcommon.UserError
	}
	if !bytes.Equal(args.Arguments[1], registrationData.RewardAddress) {
		s.eei.AddReturnMessage("unStake possible only from staker caller")
		return vmcommon.UserError
	}
	if s.isNodeJailedOrWithBadRating(registrationData, args.Arguments[0]) {
		s.eei.AddReturnMessage("cannot unStake node which is jailed or with bad rating")
		return vmcommon.UserError
	}

	if !registrationData.Staked && !registrationData.Waiting {
		s.eei.AddReturnMessage("cannot unStake node which was already unStaked")
		return vmcommon.UserError
	}

	if !registrationData.Staked {
		registrationData.Waiting = false
		err = s.removeFromWaitingList(args.Arguments[0])
		if err != nil {
			s.eei.AddReturnMessage(err.Error())
			return vmcommon.UserError
		}
		err = s.saveStakingData(args.Arguments[0], registrationData)
		if err != nil {
			s.eei.AddReturnMessage("cannot save staking data: error " + err.Error())
			return vmcommon.UserError
		}

		return vmcommon.Ok
	}

	addOneFromQueue := !s.flagCorrectLastUnjailed.IsSet() || s.canStakeIfOneRemoved()
	if addOneFromQueue {
		_, err = s.moveFirstFromWaitingToStaked()
		if err != nil {
			s.eei.AddReturnMessage(err.Error())
			return vmcommon.UserError
		}
	}

	if !s.canUnStake() {
		s.eei.AddReturnMessage("unStake is not possible as too many left")
		return vmcommon.UserError
	}

	s.removeFromStakedNodes()
	registrationData.Staked = false
	registrationData.UnStakedEpoch = s.eei.BlockChainHook().CurrentEpoch()
	registrationData.UnStakedNonce = s.eei.BlockChainHook().CurrentNonce()
	registrationData.Waiting = false

	err = s.saveStakingData(args.Arguments[0], registrationData)
	if err != nil {
		s.eei.AddReturnMessage("cannot save staking data: error " + err.Error())
		return vmcommon.UserError
	}

	return vmcommon.Ok
}

func (s *stakingSC) moveFirstFromWaitingToStakedIfNeeded(blsKey []byte) (bool, error) {
	waitingElementKey := s.createWaitingListKey(blsKey)
	_, err := s.getWaitingListElement(waitingElementKey)
	if err == nil {
		// node in waiting - remove from it - and that's it
		return false, s.removeFromWaitingList(blsKey)
	}

	return s.moveFirstFromWaitingToStaked()
}

func (s *stakingSC) moveFirstFromWaitingToStaked() (bool, error) {
	waitingList, err := s.getWaitingListHead()
	if err != nil {
		return false, err
	}
	if waitingList.Length == 0 {
		return false, nil
	}
	elementInList, err := s.getWaitingListElement(waitingList.FirstKey)
	if err != nil {
		return false, err
	}
	err = s.removeFromWaitingList(elementInList.BLSPublicKey)
	if err != nil {
		return false, err
	}

	nodeData, err := s.getOrCreateRegisteredData(elementInList.BLSPublicKey)
	if err != nil {
		return false, err
	}
	if len(nodeData.RewardAddress) == 0 || nodeData.Staked {
		return false, vm.ErrInvalidWaitingList
	}

	nodeData.Waiting = false
	nodeData.Staked = true
	nodeData.RegisterNonce = s.eei.BlockChainHook().CurrentNonce()
	nodeData.StakedNonce = s.eei.BlockChainHook().CurrentNonce()
	nodeData.UnStakedNonce = 0
	nodeData.UnStakedEpoch = core.DefaultUnstakedEpoch

	s.addToStakedNodes(1)
	return true, s.saveStakingData(elementInList.BLSPublicKey, nodeData)
}

func (s *stakingSC) unBond(args *vmcommon.ContractCallInput) vmcommon.ReturnCode {
	if !bytes.Equal(args.CallerAddr, s.stakeAccessAddr) {
		s.eei.AddReturnMessage("unBond function not allowed to be called by address " + string(args.CallerAddr))
		return vmcommon.UserError
	}
	if len(args.Arguments) < 1 {
		s.eei.AddReturnMessage("not enough arguments, needed BLS key")
		return vmcommon.UserError
	}

	registrationData, err := s.getOrCreateRegisteredData(args.Arguments[0])
	if err != nil {
		s.eei.AddReturnMessage("cannot get or create registered data: error " + err.Error())
		return vmcommon.UserError
	}

	blsKeyBytes := make([]byte, 2*len(args.Arguments[0]))
	_ = hex.Encode(blsKeyBytes, args.Arguments[0])
	encodedBlsKey := string(blsKeyBytes)

	if len(registrationData.RewardAddress) == 0 {
		s.eei.AddReturnMessage(fmt.Sprintf("cannot unBond key %s that is not registered", encodedBlsKey))
		return vmcommon.UserError
	}
	if registrationData.Staked {
		s.eei.AddReturnMessage(fmt.Sprintf("unBond is not possible for key %s which is staked", encodedBlsKey))
		return vmcommon.UserError
	}
	if s.isNodeJailedOrWithBadRating(registrationData, args.Arguments[0]) {
		s.eei.AddReturnMessage("cannot unBond node which is jailed or with bad rating " + encodedBlsKey)
		return vmcommon.UserError
	}
	if registrationData.Waiting {
		s.eei.AddReturnMessage(fmt.Sprintf("unBond in not possible for key %s which is in waiting list", encodedBlsKey))
		return vmcommon.UserError
	}

	currentNonce := s.eei.BlockChainHook().CurrentNonce()
	if registrationData.UnStakedNonce > 0 && currentNonce-registrationData.UnStakedNonce < s.unBondPeriod {
		s.eei.AddReturnMessage(fmt.Sprintf("unBond is not possible for key %s because unBond period did not pass", encodedBlsKey))
		return vmcommon.UserError
	}

	governanceLockNonce := s.getGovernanceLockNonce(args.CallerAddr)
	if governanceLockNonce > currentNonce {
		s.eei.AddReturnMessage(fmt.Sprintf("unBond is not possible because funds are locked by the governance contract until nonce: %d", governanceLockNonce))
		return vmcommon.UserError
	}

	if !s.canUnBond() {
		s.eei.AddReturnMessage("unBond is currently unavailable: number of total validators in the network is at minimum")
		return vmcommon.UserError
	}
	if s.eei.IsValidator(args.Arguments[0]) {
		s.eei.AddReturnMessage("unBond is not possible: the node with key " + encodedBlsKey + " is still a validator")
		return vmcommon.UserError
	}

	s.eei.SetStorage(args.Arguments[0], nil)
	return vmcommon.Ok
}

// backward compatibility
func (s *stakingSC) slash(_ *vmcommon.ContractCallInput) vmcommon.ReturnCode {
	s.eei.AddReturnMessage("slash function called by not the owners address")
	return vmcommon.UserError
}

func (s *stakingSC) isStaked(args *vmcommon.ContractCallInput) vmcommon.ReturnCode {
	if len(args.Arguments) < 1 {
		s.eei.AddReturnMessage(fmt.Sprintf("invalid number of arguments: expected min %d, got %d", 1, 0))
		return vmcommon.UserError
	}
	if args.CallValue.Cmp(zero) != 0 {
		s.eei.AddReturnMessage(vm.TransactionValueMustBeZero)
		return vmcommon.UserError
	}

	registrationData, err := s.getOrCreateRegisteredData(args.Arguments[0])
	if err != nil {
		s.eei.AddReturnMessage("cannot get or create registered data: error " + err.Error())
		return vmcommon.UserError
	}
	if len(registrationData.RewardAddress) == 0 {
		s.eei.AddReturnMessage("key is not registered")
		return vmcommon.UserError
	}
	if registrationData.Staked {
		return vmcommon.Ok
	}

	s.eei.AddReturnMessage("account not staked")
	return vmcommon.UserError
}

func (s *stakingSC) addToWaitingList(blsKey []byte, addJailed bool) error {
	inWaitingListKey := s.createWaitingListKey(blsKey)
	marshaledData := s.eei.GetStorage(inWaitingListKey)
	if len(marshaledData) != 0 {
		return nil
	}

	waitingList, err := s.getWaitingListHead()
	if err != nil {
		return err
	}

	waitingList.Length += 1
	if waitingList.Length == 1 {
		waitingList.FirstKey = inWaitingListKey
		waitingList.LastKey = inWaitingListKey
		if addJailed {
			waitingList.LastJailedKey = inWaitingListKey
		}

		elementInWaiting := &ElementInList{
			BLSPublicKey: blsKey,
			PreviousKey:  waitingList.LastKey,
			NextKey:      make([]byte, 0),
		}
		return s.saveElementAndList(inWaitingListKey, elementInWaiting, waitingList)
	}

	if addJailed {
		return s.insertAfterLastJailed(waitingList, blsKey)
	}

	return s.addToEndOfTheList(waitingList, blsKey)
}

func (s *stakingSC) addToEndOfTheList(waitingList *WaitingList, blsKey []byte) error {
	inWaitingListKey := s.createWaitingListKey(blsKey)
	oldLastKey := make([]byte, len(waitingList.LastKey))
	copy(oldLastKey, waitingList.LastKey)

	lastElement, err := s.getWaitingListElement(waitingList.LastKey)
	if err != nil {
		return err
	}
	lastElement.NextKey = inWaitingListKey
	elementInWaiting := &ElementInList{
		BLSPublicKey: blsKey,
		PreviousKey:  oldLastKey,
		NextKey:      make([]byte, 0),
	}

	err = s.saveWaitingListElement(oldLastKey, lastElement)
	if err != nil {
		return err
	}

	waitingList.LastKey = inWaitingListKey
	return s.saveElementAndList(inWaitingListKey, elementInWaiting, waitingList)
}

func (s *stakingSC) insertAfterLastJailed(
	waitingList *WaitingList,
	blsKey []byte,
) error {
	inWaitingListKey := s.createWaitingListKey(blsKey)
	if len(waitingList.LastJailedKey) == 0 {
		nextKey := make([]byte, len(waitingList.FirstKey))
		copy(nextKey, waitingList.FirstKey)
		waitingList.FirstKey = inWaitingListKey
		waitingList.LastJailedKey = inWaitingListKey
		elementInWaiting := &ElementInList{
			BLSPublicKey: blsKey,
			PreviousKey:  inWaitingListKey,
			NextKey:      nextKey,
		}
		return s.saveElementAndList(inWaitingListKey, elementInWaiting, waitingList)
	}

	lastJailedElement, err := s.getWaitingListElement(waitingList.LastJailedKey)
	if err != nil {
		return err
	}

	if bytes.Equal(waitingList.LastKey, waitingList.LastJailedKey) {
		waitingList.LastJailedKey = inWaitingListKey
		return s.addToEndOfTheList(waitingList, blsKey)
	}

	firstNonJailedElement, err := s.getWaitingListElement(lastJailedElement.NextKey)
	if err != nil {
		return err
	}

	elementInWaiting := &ElementInList{
		BLSPublicKey: blsKey,
		PreviousKey:  make([]byte, len(inWaitingListKey)),
		NextKey:      make([]byte, len(inWaitingListKey)),
	}
	copy(elementInWaiting.PreviousKey, waitingList.LastJailedKey)
	copy(elementInWaiting.NextKey, lastJailedElement.NextKey)

	lastJailedElement.NextKey = inWaitingListKey
	firstNonJailedElement.PreviousKey = inWaitingListKey
	waitingList.LastJailedKey = inWaitingListKey

	err = s.saveWaitingListElement(elementInWaiting.PreviousKey, lastJailedElement)
	if err != nil {
		return err
	}
	err = s.saveWaitingListElement(elementInWaiting.NextKey, firstNonJailedElement)
	if err != nil {
		return err
	}
	err = s.saveWaitingListElement(inWaitingListKey, elementInWaiting)
	if err != nil {
		return err
	}
	return s.saveWaitingListHead(waitingList)
}

func (s *stakingSC) saveElementAndList(key []byte, element *ElementInList, waitingList *WaitingList) error {
	err := s.saveWaitingListElement(key, element)
	if err != nil {
		return err
	}

	return s.saveWaitingListHead(waitingList)
}

func (s *stakingSC) removeFromWaitingList(blsKey []byte) error {
	inWaitingListKey := s.createWaitingListKey(blsKey)
	marshaledData := s.eei.GetStorage(inWaitingListKey)
	if len(marshaledData) == 0 {
		return nil
	}
	s.eei.SetStorage(inWaitingListKey, nil)

	elementToRemove := &ElementInList{}
	err := s.marshalizer.Unmarshal(elementToRemove, marshaledData)
	if err != nil {
		return err
	}

	waitingList, err := s.getWaitingListHead()
	if err != nil {
		return err
	}
	if waitingList.Length == 0 {
		return vm.ErrInvalidWaitingList
	}
	waitingList.Length -= 1
	if waitingList.Length == 0 {
		s.eei.SetStorage([]byte(waitingListHeadKey), nil)
		return nil
	}

	// remove the first element
	if bytes.Equal(elementToRemove.PreviousKey, inWaitingListKey) {
		if bytes.Equal(inWaitingListKey, waitingList.LastJailedKey) {
			waitingList.LastJailedKey = make([]byte, 0)
		}

		nextElement, errGet := s.getWaitingListElement(elementToRemove.NextKey)
		if errGet != nil {
			return errGet
		}

		nextElement.PreviousKey = elementToRemove.NextKey
		waitingList.FirstKey = elementToRemove.NextKey
		return s.saveElementAndList(elementToRemove.NextKey, nextElement, waitingList)
	}

	if !s.flagCorrectLastUnjailed.IsSet() || bytes.Equal(inWaitingListKey, waitingList.LastJailedKey) {
		waitingList.LastJailedKey = make([]byte, len(elementToRemove.PreviousKey))
		copy(waitingList.LastJailedKey, elementToRemove.PreviousKey)
	}

	previousElement, err := s.getWaitingListElement(elementToRemove.PreviousKey)
	if err != nil {
		return err
	}
	if len(elementToRemove.NextKey) == 0 {
		waitingList.LastKey = elementToRemove.PreviousKey
		previousElement.NextKey = make([]byte, 0)
		return s.saveElementAndList(elementToRemove.PreviousKey, previousElement, waitingList)
	}

	nextElement, err := s.getWaitingListElement(elementToRemove.NextKey)
	if err != nil {
		return err
	}

	nextElement.PreviousKey = elementToRemove.PreviousKey
	previousElement.NextKey = elementToRemove.NextKey

	err = s.saveWaitingListElement(elementToRemove.NextKey, nextElement)
	if err != nil {
		return err
	}
	return s.saveElementAndList(elementToRemove.PreviousKey, previousElement, waitingList)
}

func (s *stakingSC) getWaitingListElement(key []byte) (*ElementInList, error) {
	marshaledData := s.eei.GetStorage(key)
	if len(marshaledData) == 0 {
		return nil, vm.ErrElementNotFound
	}

	element := &ElementInList{}
	err := s.marshalizer.Unmarshal(element, marshaledData)
	if err != nil {
		return nil, err
	}

	return element, nil
}

func (s *stakingSC) saveWaitingListElement(key []byte, element *ElementInList) error {
	marshaledData, err := s.marshalizer.Marshal(element)
	if err != nil {
		return err
	}

	s.eei.SetStorage(key, marshaledData)
	return nil
}

func (s *stakingSC) getWaitingListHead() (*WaitingList, error) {
	waitingList := &WaitingList{
		FirstKey:      make([]byte, 0),
		LastKey:       make([]byte, 0),
		Length:        0,
		LastJailedKey: make([]byte, 0),
	}
	marshaledData := s.eei.GetStorage([]byte(waitingListHeadKey))
	if len(marshaledData) == 0 {
		return waitingList, nil
	}

	err := s.marshalizer.Unmarshal(waitingList, marshaledData)
	if err != nil {
		return nil, err
	}

	return waitingList, nil
}

func (s *stakingSC) saveWaitingListHead(waitingList *WaitingList) error {
	marshaledData, err := s.marshalizer.Marshal(waitingList)
	if err != nil {
		return err
	}

	s.eei.SetStorage([]byte(waitingListHeadKey), marshaledData)
	return nil
}

func (s *stakingSC) createWaitingListKey(blsKey []byte) []byte {
	return []byte(waitingElementPrefix + string(blsKey))
}

func (s *stakingSC) switchJailedWithWaiting(args *vmcommon.ContractCallInput) vmcommon.ReturnCode {
	if !bytes.Equal(args.CallerAddr, s.endOfEpochAccessAddr) {
		s.eei.AddReturnMessage("switchJailedWithWaiting function not allowed to be called by address " + string(args.CallerAddr))
		return vmcommon.UserError
	}
	if len(args.Arguments) != 1 {
		return vmcommon.UserError
	}

	registrationData, err := s.getOrCreateRegisteredData(args.Arguments[0])
	if err != nil {
		s.eei.AddReturnMessage(err.Error())
		return vmcommon.UserError
	}
	if len(registrationData.RewardAddress) == 0 {
		s.eei.AddReturnMessage("no need to jail as not a validator")
		return vmcommon.UserError
	}
	if !registrationData.Staked {
		s.eei.AddReturnMessage("no need to jail as not a validator")
		return vmcommon.UserError
	}
	if registrationData.Jailed {
		s.eei.AddReturnMessage(vm.ErrBLSPublicKeyAlreadyJailed.Error())
		return vmcommon.UserError
	}
	switched, err := s.moveFirstFromWaitingToStakedIfNeeded(args.Arguments[0])
	if err != nil {
		s.eei.AddReturnMessage(err.Error())
		return vmcommon.UserError
	}

	registrationData.NumJailed++
	registrationData.Jailed = true
	registrationData.JailedNonce = s.eei.BlockChainHook().CurrentNonce()
	if !switched {
		s.eei.AddReturnMessage("did not switch as nobody in waiting, but jailed")
	} else {
		s.removeFromStakedNodes()
		registrationData.Staked = false
		registrationData.UnStakedEpoch = s.eei.BlockChainHook().CurrentEpoch()
		registrationData.UnStakedNonce = s.eei.BlockChainHook().CurrentNonce()
		registrationData.StakedNonce = math.MaxUint64
	}

	err = s.saveStakingData(args.Arguments[0], registrationData)
	if err != nil {
		s.eei.AddReturnMessage("cannot save staking data: error " + err.Error())
		return vmcommon.UserError
	}

	return vmcommon.Ok
}

func (s *stakingSC) updateConfigMinNodes(args *vmcommon.ContractCallInput) vmcommon.ReturnCode {
	if !bytes.Equal(args.CallerAddr, s.endOfEpochAccessAddr) {
		s.eei.AddReturnMessage("updateConfigMinNodes function not allowed to be called by address " + string(args.CallerAddr))
		return vmcommon.UserError
	}

	stakeConfig := s.getConfig()
	if len(args.Arguments) != 1 {
		s.eei.AddReturnMessage("number of arguments must be 1")
		return vmcommon.UserError
	}

	newMinNodes := big.NewInt(0).SetBytes(args.Arguments[0]).Int64()
	if newMinNodes <= 0 {
		s.eei.AddReturnMessage("new minimum number of nodes zero or negative")
		return vmcommon.UserError
	}

	if newMinNodes > int64(s.maxNumNodes) {
		s.eei.AddReturnMessage("new minimum number of nodes greater than maximum number of nodes")
		return vmcommon.UserError
	}

	stakeConfig.MinNumNodes = newMinNodes
	s.setConfig(stakeConfig)

	return vmcommon.Ok
}

func (s *stakingSC) updateConfigMaxNodes(args *vmcommon.ContractCallInput) vmcommon.ReturnCode {
	if !s.flagStakingV2.IsSet() {
		s.eei.AddReturnMessage("invalid method to call")
		return vmcommon.UserError
	}
	if !bytes.Equal(args.CallerAddr, s.endOfEpochAccessAddr) {
		s.eei.AddReturnMessage("updateConfigMaxNodes function not allowed to be called by address " + string(args.CallerAddr))
		return vmcommon.UserError
	}

	stakeConfig := s.getConfig()
	if len(args.Arguments) != 1 {
		s.eei.AddReturnMessage("number of arguments must be 1")
		return vmcommon.UserError
	}

	newMaxNodes := big.NewInt(0).SetBytes(args.Arguments[0]).Int64()
	if newMaxNodes <= 0 {
		s.eei.AddReturnMessage("new max number of nodes zero or negative")
		return vmcommon.UserError
	}

	if newMaxNodes < int64(s.minNumNodes) {
		s.eei.AddReturnMessage("new max number of nodes less than min number of nodes")
		return vmcommon.UserError
	}

	prevMaxNumNodes := big.NewInt(stakeConfig.MaxNumNodes)
	s.eei.Finish(prevMaxNumNodes.Bytes())
	stakeConfig.MaxNumNodes = newMaxNodes
	s.setConfig(stakeConfig)

	return vmcommon.Ok
}

func (s *stakingSC) isNodeJailedOrWithBadRating(registrationData *StakedDataV2_0, blsKey []byte) bool {
	return registrationData.Jailed || s.eei.CanUnJail(blsKey) || s.eei.IsBadRating(blsKey)
}

func (s *stakingSC) getWaitingListIndex(args *vmcommon.ContractCallInput) vmcommon.ReturnCode {
	if !bytes.Equal(args.CallerAddr, s.stakeAccessAddr) {
		s.eei.AddReturnMessage("this is only a view function")
		return vmcommon.UserError
	}
	if len(args.Arguments) != 1 {
		s.eei.AddReturnMessage("number of arguments must be equal to 1")
		return vmcommon.UserError
	}

	waitingElementKey := s.createWaitingListKey(args.Arguments[0])
	_, err := s.getWaitingListElement(waitingElementKey)
	if err != nil {
		s.eei.AddReturnMessage(err.Error())
		return vmcommon.UserError
	}

	waitingListHead, err := s.getWaitingListHead()
	if err != nil {
		s.eei.AddReturnMessage(err.Error())
		return vmcommon.UserError
	}

	if bytes.Equal(waitingElementKey, waitingListHead.FirstKey) {
		s.eei.Finish([]byte(strconv.Itoa(1)))
		return vmcommon.Ok
	}
	if bytes.Equal(waitingElementKey, waitingListHead.LastKey) {
		s.eei.Finish([]byte(strconv.Itoa(int(waitingListHead.Length))))
		return vmcommon.Ok
	}

	prevElement, err := s.getWaitingListElement(waitingListHead.FirstKey)
	if err != nil {
		s.eei.AddReturnMessage(err.Error())
		return vmcommon.UserError
	}

	index := uint32(2)
	nextKey := make([]byte, len(waitingElementKey))
	copy(nextKey, prevElement.NextKey)
	for len(nextKey) != 0 && index <= waitingListHead.Length {
		if bytes.Equal(nextKey, waitingElementKey) {
			s.eei.Finish([]byte(strconv.Itoa(int(index))))
			return vmcommon.Ok
		}

		prevElement, err = s.getWaitingListElement(nextKey)
		if err != nil {
			s.eei.AddReturnMessage(err.Error())
			return vmcommon.UserError
		}

		index++
		copy(nextKey, prevElement.NextKey)
	}

	s.eei.AddReturnMessage("element in waiting list not found")
	return vmcommon.UserError
}

func (s *stakingSC) getWaitingListSize(args *vmcommon.ContractCallInput) vmcommon.ReturnCode {
	if args.CallValue.Cmp(zero) != 0 {
		s.eei.AddReturnMessage(vm.TransactionValueMustBeZero)
		return vmcommon.UserError
	}

	err := s.eei.UseGas(s.gasCost.MetaChainSystemSCsCost.Get)
	if err != nil {
		s.eei.AddReturnMessage("insufficient gas")
		return vmcommon.OutOfGas
	}

	waitingListHead, err := s.getWaitingListHead()
	if err != nil {
		s.eei.AddReturnMessage(err.Error())
		return vmcommon.UserError
	}

	s.eei.Finish([]byte(strconv.Itoa(int(waitingListHead.Length))))
	return vmcommon.Ok
}

func (s *stakingSC) getRewardAddress(args *vmcommon.ContractCallInput) vmcommon.ReturnCode {
	if args.CallValue.Cmp(zero) != 0 {
		s.eei.AddReturnMessage(vm.TransactionValueMustBeZero)
		return vmcommon.UserError
	}

	stakedData, returnCode := s.getStakedDataIfExists(args)
	if returnCode != vmcommon.Ok {
		return returnCode
	}

	s.eei.Finish([]byte(hex.EncodeToString(stakedData.RewardAddress)))
	return vmcommon.Ok
}

func (s *stakingSC) getStakedDataIfExists(args *vmcommon.ContractCallInput) (*StakedDataV2_0, vmcommon.ReturnCode) {
	err := s.eei.UseGas(s.gasCost.MetaChainSystemSCsCost.Get)
	if err != nil {
		s.eei.AddReturnMessage("insufficient gas")
		return nil, vmcommon.OutOfGas
	}
	if len(args.Arguments) != 1 {
		s.eei.AddReturnMessage("number of arguments must be equal to 1")
		return nil, vmcommon.UserError
	}
	stakedData, err := s.getOrCreateRegisteredData(args.Arguments[0])
	if err != nil {
		s.eei.AddReturnMessage(err.Error())
		return nil, vmcommon.UserError
	}
	if len(stakedData.RewardAddress) == 0 {
		s.eei.AddReturnMessage("blsKey not registered in staking sc")
		return nil, vmcommon.UserError
	}

	return stakedData, vmcommon.Ok
}

func (s *stakingSC) getBLSKeyStatus(args *vmcommon.ContractCallInput) vmcommon.ReturnCode {
	if args.CallValue.Cmp(zero) != 0 {
		s.eei.AddReturnMessage(vm.TransactionValueMustBeZero)
		return vmcommon.UserError
	}

	stakedData, returnCode := s.getStakedDataIfExists(args)
	if returnCode != vmcommon.Ok {
		return returnCode
	}

	if stakedData.Jailed || s.eei.CanUnJail(args.Arguments[0]) {
		s.eei.Finish([]byte("jailed"))
		return vmcommon.Ok
	}
	if stakedData.Waiting {
		s.eei.Finish([]byte("queued"))
		return vmcommon.Ok
	}
	if stakedData.Staked {
		s.eei.Finish([]byte("staked"))
		return vmcommon.Ok
	}

	s.eei.Finish([]byte("unStaked"))
	return vmcommon.Ok
}

func (s *stakingSC) getRemainingUnbondPeriod(args *vmcommon.ContractCallInput) vmcommon.ReturnCode {
	if args.CallValue.Cmp(zero) != 0 {
		s.eei.AddReturnMessage(vm.TransactionValueMustBeZero)
		return vmcommon.UserError
	}

	stakedData, returnCode := s.getStakedDataIfExists(args)
	if returnCode != vmcommon.Ok {
		return returnCode
	}
	if stakedData.UnStakedNonce == 0 {
		s.eei.AddReturnMessage("not in unbond period")
		return vmcommon.UserError
	}

	currentNonce := s.eei.BlockChainHook().CurrentNonce()
	passedNonce := currentNonce - stakedData.UnStakedNonce
	if passedNonce >= s.unBondPeriod {
		if s.flagStakingV2.IsSet() {
			s.eei.Finish(zero.Bytes())
		} else {
			s.eei.Finish([]byte("0"))
		}
	} else {
		remaining := s.unBondPeriod - passedNonce
		if s.flagStakingV2.IsSet() {
			s.eei.Finish(big.NewInt(0).SetUint64(remaining).Bytes())
		} else {
			s.eei.Finish([]byte(strconv.Itoa(int(remaining))))
		}
	}

	return vmcommon.Ok
}

func (s *stakingSC) getWaitingListRegisterNonceAndRewardAddress(args *vmcommon.ContractCallInput) vmcommon.ReturnCode {
	if !bytes.Equal(args.CallerAddr, s.stakeAccessAddr) {
		s.eei.AddReturnMessage("this is only a view function")
		return vmcommon.UserError
	}
	if len(args.Arguments) != 0 {
		s.eei.AddReturnMessage("number of arguments must be equal to 0")
		return vmcommon.UserError
	}

	waitingListData, err := s.getFirstElementsFromWaitingList(math.MaxUint32)
	if err != nil {
		s.eei.AddReturnMessage(err.Error())
		return vmcommon.UserError
	}
	if len(waitingListData.stakedDataList) == 0 {
		s.eei.AddReturnMessage("no one in waitingList")
		return vmcommon.UserError
	}

	for index, stakedData := range waitingListData.stakedDataList {
		s.eei.Finish(waitingListData.blsKeys[index])
		s.eei.Finish(stakedData.RewardAddress)
		s.eei.Finish(big.NewInt(int64(stakedData.RegisterNonce)).Bytes())
	}

	return vmcommon.Ok
}

func (s *stakingSC) setOwnersOnAddresses(args *vmcommon.ContractCallInput) vmcommon.ReturnCode {
	if !s.flagStakingV2.IsSet() {
		s.eei.AddReturnMessage("invalid method to call")
		return vmcommon.UserError
	}
	if !bytes.Equal(args.CallerAddr, s.endOfEpochAccessAddr) {
		s.eei.AddReturnMessage("setOwnersOnAddresses function not allowed to be called by address " + string(args.CallerAddr))
		return vmcommon.UserError
	}
	if len(args.Arguments)%2 != 0 {
		s.eei.AddReturnMessage("invalid number of arguments: expected an even number of arguments")
		return vmcommon.UserError
	}
	for i := 0; i < len(args.Arguments); i += 2 {
		stakedData, err := s.getOrCreateRegisteredData(args.Arguments[i])
		if err != nil {
			s.eei.AddReturnMessage(err.Error())
			s.eei.AddReturnMessage(fmt.Sprintf("process stopped at index %d, bls key %s", i, hex.EncodeToString(args.Arguments[i])))
			return vmcommon.UserError
		}
		if len(stakedData.RewardAddress) == 0 {
			log.Error("staking data does not exists",
				"bls key", hex.EncodeToString(args.Arguments[i]),
				"owner as hex", hex.EncodeToString(args.Arguments[i+1]))
			continue
		}

		stakedData.OwnerAddress = args.Arguments[i+1]
		err = s.saveStakingData(args.Arguments[i], stakedData)
		if err != nil {
			s.eei.AddReturnMessage(err.Error())
			s.eei.AddReturnMessage(fmt.Sprintf("process stopped at index %d, bls key %s", i, hex.EncodeToString(args.Arguments[i])))
			return vmcommon.UserError
		}
	}

	return vmcommon.Ok
}

func (s *stakingSC) getOwner(args *vmcommon.ContractCallInput) vmcommon.ReturnCode {
	if !s.flagStakingV2.IsSet() {
		s.eei.AddReturnMessage("invalid method to call")
		return vmcommon.UserError
	}
	if !bytes.Equal(args.CallerAddr, s.stakeAccessAddr) {
		s.eei.AddReturnMessage("this is only a view function")
		return vmcommon.UserError
	}
	if len(args.Arguments) < 1 {
		s.eei.AddReturnMessage(fmt.Sprintf("invalid number of arguments: expected min %d, got %d", 1, len(args.Arguments)))
		return vmcommon.UserError
	}

	stakedData, errGet := s.getOrCreateRegisteredData(args.Arguments[0])
	if errGet != nil {
		s.eei.AddReturnMessage(errGet.Error())
		return vmcommon.UserError
	}
	if len(stakedData.OwnerAddress) == 0 {
		s.eei.AddReturnMessage("owner address is nil")
		return vmcommon.UserError
	}

	s.eei.Finish(stakedData.OwnerAddress)
	return vmcommon.Ok
}

func (s *stakingSC) getTotalNumberOfRegisteredNodes(args *vmcommon.ContractCallInput) vmcommon.ReturnCode {
	if !s.flagStakingV2.IsSet() {
		s.eei.AddReturnMessage("invalid method to call")
		return vmcommon.UserError
	}
	if args.CallValue.Cmp(zero) != 0 {
		s.eei.AddReturnMessage(vm.TransactionValueMustBeZero)
		return vmcommon.UserError
	}

	stakeConfig := s.getConfig()
	waitingListHead, err := s.getWaitingListHead()
	if err != nil {
		s.eei.AddReturnMessage(err.Error())
		return vmcommon.UserError
	}

	totalRegistered := stakeConfig.StakedNodes + stakeConfig.JailedNodes + int64(waitingListHead.Length)
	s.eei.Finish(big.NewInt(totalRegistered).Bytes())
	return vmcommon.Ok
}

func (s *stakingSC) resetLastUnJailedFromQueue(args *vmcommon.ContractCallInput) vmcommon.ReturnCode {
	if !s.flagCorrectLastUnjailed.IsSet() {
		// backward compatibility
		return vmcommon.UserError
	}
	if !bytes.Equal(args.CallerAddr, s.endOfEpochAccessAddr) {
		s.eei.AddReturnMessage("stake nodes from waiting list can be called by endOfEpochAccess address only")
		return vmcommon.UserError
	}
	if len(args.Arguments) != 0 {
		s.eei.AddReturnMessage("number of arguments must be equal to 0")
		return vmcommon.UserError
	}

	waitingList, err := s.getWaitingListHead()
	if err != nil {
		s.eei.AddReturnMessage(err.Error())
		return vmcommon.UserError
	}

	if len(waitingList.LastJailedKey) == 0 {
		return vmcommon.Ok
	}

	waitingList.LastJailedKey = make([]byte, 0)
	err = s.saveWaitingListHead(waitingList)
	if err != nil {
		s.eei.AddReturnMessage(err.Error())
		return vmcommon.UserError
	}

	return vmcommon.Ok
}

func (s *stakingSC) cleanAdditionalQueueNotEnoughFunds(
	waitingListData *waitingListReturnData,
) ([]string, map[string][][]byte, error) {

	listOfOwners := make([]string, 0)
	mapOwnersUnStakedNodes := make(map[string][][]byte)
	mapCheckedOwners := make(map[string]*validatorFundInfo)
	for i := len(waitingListData.blsKeys) - 1; i >= 0; i-- {
		stakedData := waitingListData.stakedDataList[i]
		validatorInfo, err := s.checkValidatorFunds(mapCheckedOwners, stakedData.OwnerAddress, s.stakeValue)
		if err != nil {
			return nil, nil, err
		}
		if validatorInfo.numNodesToUnstake == 0 {
			continue
		}

		validatorInfo.numNodesToUnstake--
		blsKey := waitingListData.blsKeys[i]
		err = s.removeFromWaitingList(blsKey)
		if err != nil {
			return nil, nil, err
		}

		registrationData, err := s.getOrCreateRegisteredData(blsKey)
		if err != nil {
			return nil, nil, err
		}

		registrationData.Staked = false
		registrationData.UnStakedEpoch = s.eei.BlockChainHook().CurrentEpoch()
		registrationData.UnStakedNonce = s.eei.BlockChainHook().CurrentNonce()
		registrationData.Waiting = false

		err = s.saveStakingData(blsKey, registrationData)
		if err != nil {
			return nil, nil, err
		}

		_, alreadyAdded := mapOwnersUnStakedNodes[string(stakedData.OwnerAddress)]
		if !alreadyAdded {
			listOfOwners = append(listOfOwners, string(stakedData.OwnerAddress))
		}

		mapOwnersUnStakedNodes[string(stakedData.OwnerAddress)] = append(mapOwnersUnStakedNodes[string(stakedData.OwnerAddress)], blsKey)
	}

	return listOfOwners, mapOwnersUnStakedNodes, nil
}

func (s *stakingSC) stakeNodesFromQueue(args *vmcommon.ContractCallInput) vmcommon.ReturnCode {
	if !s.flagStakingV2.IsSet() {
		s.eei.AddReturnMessage("invalid method to call")
		return vmcommon.UserError
	}
	if !bytes.Equal(args.CallerAddr, s.endOfEpochAccessAddr) {
		s.eei.AddReturnMessage("stake nodes from waiting list can be called by endOfEpochAccess address only")
		return vmcommon.UserError
	}
	if len(args.Arguments) != 1 {
		s.eei.AddReturnMessage("number of arguments must be equal to 1")
		return vmcommon.UserError
	}

	numNodesToStake := big.NewInt(0).SetBytes(args.Arguments[0]).Uint64()
	waitingListData, err := s.getFirstElementsFromWaitingList(math.MaxUint32)
	if err != nil {
		s.eei.AddReturnMessage(err.Error())
		return vmcommon.UserError
	}
	if len(waitingListData.blsKeys) == 0 {
		s.eei.AddReturnMessage("no nodes in queue")
		return vmcommon.Ok
	}

	nodePriceToUse := big.NewInt(0).Set(s.minNodePrice)
	if s.flagCorrectLastUnjailed.IsSet() {
		nodePriceToUse.Set(s.stakeValue)
	}

	stakedNodes := uint64(0)
	mapCheckedOwners := make(map[string]*validatorFundInfo)
	for i, blsKey := range waitingListData.blsKeys {
		stakedData := waitingListData.stakedDataList[i]
		if stakedNodes >= numNodesToStake {
			break
		}

		validatorInfo, errCheck := s.checkValidatorFunds(mapCheckedOwners, stakedData.OwnerAddress, nodePriceToUse)
		if errCheck != nil {
			s.eei.AddReturnMessage(errCheck.Error())
			return vmcommon.UserError
		}
		if validatorInfo.numNodesToUnstake > 0 {
			continue
		}

		s.activeStakingFor(stakedData)
		err = s.saveStakingData(blsKey, stakedData)
		if err != nil {
			s.eei.AddReturnMessage(err.Error())
			return vmcommon.UserError
		}

		// remove from waiting list
		err = s.removeFromWaitingList(blsKey)
		if err != nil {
			s.eei.AddReturnMessage(err.Error())
			return vmcommon.UserError
		}

		stakedNodes++
		// return the change key
		s.eei.Finish(blsKey)
		s.eei.Finish(stakedData.RewardAddress)
	}

	s.addToStakedNodes(int64(stakedNodes))

	return vmcommon.Ok
}

func (s *stakingSC) cleanAdditionalQueue(args *vmcommon.ContractCallInput) vmcommon.ReturnCode {
	if !s.flagCorrectLastUnjailed.IsSet() {
		s.eei.AddReturnMessage("invalid method to call")
		return vmcommon.UserError
	}
	if !bytes.Equal(args.CallerAddr, s.endOfEpochAccessAddr) {
		s.eei.AddReturnMessage("stake nodes from waiting list can be called by endOfEpochAccess address only")
		return vmcommon.UserError
	}
	if len(args.Arguments) != 0 {
		s.eei.AddReturnMessage("number of arguments must be 0")
		return vmcommon.UserError
	}

	waitingListData, err := s.getFirstElementsFromWaitingList(math.MaxUint32)
	if err != nil {
		s.eei.AddReturnMessage(err.Error())
		return vmcommon.UserError
	}
	if len(waitingListData.blsKeys) == 0 {
		s.eei.AddReturnMessage("no nodes in queue")
		return vmcommon.Ok
	}

	listOfOwners, mapOwnersAndBLSKeys, err := s.cleanAdditionalQueueNotEnoughFunds(waitingListData)
	if err != nil {
		s.eei.AddReturnMessage(err.Error())
		return vmcommon.UserError
	}

	for _, owner := range listOfOwners {
		s.eei.Finish([]byte(owner))
		blsKeys := mapOwnersAndBLSKeys[owner]
		for _, blsKey := range blsKeys {
			s.eei.Finish(blsKey)
		}
	}

	return vmcommon.Ok
}

func (s *stakingSC) changeOwnerAndRewardAddress(args *vmcommon.ContractCallInput) vmcommon.ReturnCode {
	if !s.flagValidatorToDelegation.IsSet() {
		return vmcommon.UserError
	}
	if !bytes.Equal(args.CallerAddr, s.stakeAccessAddr) {
		s.eei.AddReturnMessage("change owner and reward address can be called by validator SC only")
		return vmcommon.UserError
	}
	if args.CallValue.Cmp(zero) != 0 {
		s.eei.AddReturnMessage("callValue must be 0")
		return vmcommon.UserError
	}
	if len(args.Arguments) < 2 {
		s.eei.AddReturnMessage("number of arguments is 2 at minimum")
		return vmcommon.UserError
	}

	newOwnerAddress := args.Arguments[0]
	if !core.IsSmartContractAddress(newOwnerAddress) {
		s.eei.AddReturnMessage("new address must be a smart contract address")
		return vmcommon.UserError
	}

	for i := 1; i < len(args.Arguments); i++ {
		blsKey := args.Arguments[i]
		registrationData, err := s.getOrCreateRegisteredData(blsKey)
		if err != nil {
			s.eei.AddReturnMessage(err.Error())
			return vmcommon.UserError
		}

		if len(registrationData.RewardAddress) == 0 {
			s.eei.AddReturnMessage("cannot change owner and reward address for a key which is not registered")
			return vmcommon.UserError
		}

		if registrationData.Jailed || s.eei.CanUnJail(blsKey) {
			s.eei.AddReturnMessage("can not migrate nodes while jailed nodes exists")
			return vmcommon.UserError
		}

		registrationData.OwnerAddress = newOwnerAddress
		registrationData.RewardAddress = newOwnerAddress
		err = s.saveStakingData(blsKey, registrationData)
		if err != nil {
			s.eei.AddReturnMessage(err.Error())
			return vmcommon.UserError
		}
	}

	return vmcommon.Ok
}

type validatorFundInfo struct {
	numNodesToUnstake uint32
}

func (s *stakingSC) checkValidatorFunds(
	mapCheckedOwners map[string]*validatorFundInfo,
	owner []byte,
	nodePrice *big.Int,
) (*validatorFundInfo, error) {
	validatorInfo, okInMap := mapCheckedOwners[string(owner)]
	if okInMap {
		return validatorInfo, nil
	}

	marshaledData := s.eei.GetStorageFromAddress(s.stakeAccessAddr, owner)
	if len(marshaledData) == 0 {
		validatorInfo = &validatorFundInfo{
			numNodesToUnstake: math.MaxUint32,
		}
		mapCheckedOwners[string(owner)] = validatorInfo
		return validatorInfo, nil
	}

	validatorData := &ValidatorDataV2{}
	err := s.marshalizer.Unmarshal(validatorData, marshaledData)
	if err != nil {
		return nil, err
	}

	numRegisteredKeys := int64(len(validatorData.BlsPubKeys))
	numQualified := big.NewInt(0).Div(validatorData.TotalStakeValue, nodePrice).Int64()

	if numQualified >= numRegisteredKeys {
		validatorInfo = &validatorFundInfo{
			numNodesToUnstake: 0,
		}
		mapCheckedOwners[string(owner)] = validatorInfo
		return validatorInfo, nil
	}

	numRegisteredNodesWithMinStake := int64(0)
	for _, blsKey := range validatorData.BlsPubKeys {
		stakedData, errGet := s.getOrCreateRegisteredData(blsKey)
		if errGet != nil {
			return nil, errGet
		}

		if stakedData.Staked || stakedData.Waiting || stakedData.Jailed {
			numRegisteredNodesWithMinStake++
		}
	}

	numToUnStake := uint32(0)
	if numRegisteredNodesWithMinStake > numQualified {
		numToUnStake = uint32(numRegisteredNodesWithMinStake - numQualified)
	}

	validatorInfo = &validatorFundInfo{
		numNodesToUnstake: numToUnStake,
	}
	mapCheckedOwners[string(owner)] = validatorInfo

	return validatorInfo, nil
}

func (s *stakingSC) getFirstElementsFromWaitingList(numNodes uint32) (*waitingListReturnData, error) {
	waitingListData := &waitingListReturnData{}

	waitingListHead, err := s.getWaitingListHead()
	if err != nil {
		return nil, err
	}
	if waitingListHead.Length == 0 {
		return waitingListData, nil
	}

	blsKeysToStake := make([][]byte, 0)
	stakedDataList := make([]*StakedDataV2_0, 0)
	index := uint32(1)
	nextKey := make([]byte, len(waitingListHead.FirstKey))
	copy(nextKey, waitingListHead.FirstKey)
	for len(nextKey) != 0 && index <= waitingListHead.Length && index <= numNodes {
		element, errGet := s.getWaitingListElement(nextKey)
		if errGet != nil {
			return nil, errGet
		}

		if bytes.Equal(nextKey, waitingListHead.LastJailedKey) {
			waitingListData.afterLastjailed = true
		}

		stakedData, errGet := s.getOrCreateRegisteredData(element.BLSPublicKey)
		if errGet != nil {
			return nil, errGet
		}

		blsKeysToStake = append(blsKeysToStake, element.BLSPublicKey)
		stakedDataList = append(stakedDataList, stakedData)
		index++
		copy(nextKey, element.NextKey)
	}

	waitingListData.blsKeys = blsKeysToStake
	waitingListData.stakedDataList = stakedDataList
	waitingListData.lastKey = nextKey
	return waitingListData, nil
}

func (r *stakingSC) getGovernanceLockNonce(address []byte) uint64 {
	governanceLockKey := append([]byte(validatorLockPrefix), address...)
	lock := r.eei.GetStorageFromAddress(r.governanceSCAddr, governanceLockKey)

	return big.NewInt(0).SetBytes(lock).Uint64()
}

// EpochConfirmed is called whenever a new epoch is confirmed
func (s *stakingSC) EpochConfirmed(epoch uint32, _ uint64) {
	s.flagEnableStaking.Toggle(epoch >= s.enableStakingEpoch)
	log.Debug("stakingSC: stake/unstake/unbond", "enabled", s.flagEnableStaking.IsSet())

	s.flagStakingV2.Toggle(epoch >= s.stakingV2Epoch)
	log.Debug("stakingSC: set owner", "enabled", s.flagStakingV2.IsSet())

	s.flagCorrectLastUnjailed.Toggle(epoch >= s.correctLastUnjailedEpoch)
	log.Debug("stakingSC: correct last unjailed", "enabled", s.flagCorrectLastUnjailed.IsSet())

	s.flagValidatorToDelegation.Toggle(epoch >= s.validatorToDelegationEnableEpoch)
	log.Debug("stakingSC: validator to delegation", "enabled", s.flagValidatorToDelegation.IsSet())
}

// CanUseContract returns true if contract can be used
func (s *stakingSC) CanUseContract() bool {
	return true
}

// SetNewGasCost is called whenever a gas cost was changed
func (s *stakingSC) SetNewGasCost(gasCost vm.GasCost) {
	s.mutExecution.Lock()
	s.gasCost = gasCost
	s.mutExecution.Unlock()
}

// IsInterfaceNil verifies if the underlying object is nil or not
func (s *stakingSC) IsInterfaceNil() bool {
	return s == nil
}<|MERGE_RESOLUTION|>--- conflicted
+++ resolved
@@ -28,29 +28,6 @@
 const waitingElementPrefix = "w_"
 
 type stakingSC struct {
-<<<<<<< HEAD
-	eei                      vm.SystemEI
-	unBondPeriod             uint64
-	stakeAccessAddr          []byte //TODO add a viewAddress field and use it on all system SC view functions
-	governanceSCAddr         []byte
-	jailAccessAddr           []byte
-	endOfEpochAccessAddr     []byte
-	numRoundsWithoutBleed    uint64
-	bleedPercentagePerRound  float64
-	maximumPercentageToBleed float64
-	gasCost                  vm.GasCost
-	minNumNodes              uint64
-	maxNumNodes              uint64
-	marshalizer              marshal.Marshalizer
-	enableStakingEpoch       uint32
-	stakeValue               *big.Int
-	flagEnableStaking        atomic.Flag
-	flagStakingV2            atomic.Flag
-	stakingV2Epoch           uint32
-	walletAddressLen         int
-	mutExecution             sync.RWMutex
-	minNodePrice             *big.Int
-=======
 	eei                              vm.SystemEI
 	unBondPeriod                     uint64
 	stakeAccessAddr                  []byte //TODO add a viewAddress field and use it on all system SC view functions
@@ -75,7 +52,6 @@
 	minNodePrice                     *big.Int
 	validatorToDelegationEnableEpoch uint32
 	flagValidatorToDelegation        atomic.Flag
->>>>>>> 9cdfb899
 }
 
 // ArgsNewStakingSmartContract holds the arguments needed to create a StakingSmartContract
@@ -84,7 +60,6 @@
 	MinNumNodes          uint64
 	Eei                  vm.SystemEI
 	StakingAccessAddr    []byte
-	GovernanceSCAddress  []byte
 	JailAccessAddr       []byte
 	EndOfEpochAccessAddr []byte
 	GasCost              vm.GasCost
@@ -110,9 +85,6 @@
 	if len(args.StakingAccessAddr) < 1 {
 		return nil, vm.ErrInvalidStakingAccessAddress
 	}
-	if len(args.GovernanceSCAddress) < 1 {
-		return nil, vm.ErrInvalidGovernanceSCAddress
-	}
 	if len(args.JailAccessAddr) < 1 {
 		return nil, vm.ErrInvalidJailAccessAddress
 	}
@@ -141,28 +113,6 @@
 	}
 
 	reg := &stakingSC{
-<<<<<<< HEAD
-		eei:                      args.Eei,
-		unBondPeriod:             args.StakingSCConfig.UnBondPeriod,
-		stakeAccessAddr:          args.StakingAccessAddr,
-		governanceSCAddr:         args.GovernanceSCAddress,
-		jailAccessAddr:           args.JailAccessAddr,
-		numRoundsWithoutBleed:    args.StakingSCConfig.NumRoundsWithoutBleed,
-		bleedPercentagePerRound:  args.StakingSCConfig.BleedPercentagePerRound,
-		maximumPercentageToBleed: args.StakingSCConfig.MaximumPercentageToBleed,
-		gasCost:                  args.GasCost,
-		minNumNodes:              args.MinNumNodes,
-		maxNumNodes:              args.StakingSCConfig.MaxNumberOfNodesForStake,
-		marshalizer:              args.Marshalizer,
-		endOfEpochAccessAddr:     args.EndOfEpochAccessAddr,
-		enableStakingEpoch:       args.StakingSCConfig.StakeEnableEpoch,
-		stakingV2Epoch:           args.StakingSCConfig.StakingV2Epoch,
-		walletAddressLen:         len(args.StakingAccessAddr),
-		minNodePrice:             minStakeValue,
-	}
-
-	conversionOk := true
-=======
 		eei:                              args.Eei,
 		unBondPeriod:                     args.StakingSCConfig.UnBondPeriod,
 		stakeAccessAddr:                  args.StakingAccessAddr,
@@ -188,7 +138,6 @@
 	log.Debug("staking: enable epoch for validator to delegation", "epoch", reg.validatorToDelegationEnableEpoch)
 
 	var conversionOk bool
->>>>>>> 9cdfb899
 	reg.stakeValue, conversionOk = big.NewInt(0).SetString(args.StakingSCConfig.GenesisNodePrice, conversionBase)
 	if !conversionOk || reg.stakeValue.Cmp(zero) < 0 {
 		return nil, vm.ErrNegativeInitialStakeValue
@@ -811,12 +760,6 @@
 		return vmcommon.UserError
 	}
 
-	governanceLockNonce := s.getGovernanceLockNonce(args.CallerAddr)
-	if governanceLockNonce > currentNonce {
-		s.eei.AddReturnMessage(fmt.Sprintf("unBond is not possible because funds are locked by the governance contract until nonce: %d", governanceLockNonce))
-		return vmcommon.UserError
-	}
-
 	if !s.canUnBond() {
 		s.eei.AddReturnMessage("unBond is currently unavailable: number of total validators in the network is at minimum")
 		return vmcommon.UserError
@@ -1906,13 +1849,6 @@
 	return waitingListData, nil
 }
 
-func (r *stakingSC) getGovernanceLockNonce(address []byte) uint64 {
-	governanceLockKey := append([]byte(validatorLockPrefix), address...)
-	lock := r.eei.GetStorageFromAddress(r.governanceSCAddr, governanceLockKey)
-
-	return big.NewInt(0).SetBytes(lock).Uint64()
-}
-
 // EpochConfirmed is called whenever a new epoch is confirmed
 func (s *stakingSC) EpochConfirmed(epoch uint32, _ uint64) {
 	s.flagEnableStaking.Toggle(epoch >= s.enableStakingEpoch)
