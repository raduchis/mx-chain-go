package systemSmartContracts

import (
	"bytes"
	"encoding/hex"
	"encoding/json"
	"errors"
	"fmt"
	"math"
	"math/big"
	"math/rand"
	"strings"
	"testing"

	"github.com/ElrondNetwork/elrond-go/config"
	"github.com/ElrondNetwork/elrond-go/core"
	"github.com/ElrondNetwork/elrond-go/core/check"
	"github.com/ElrondNetwork/elrond-go/core/parsers"
	"github.com/ElrondNetwork/elrond-go/core/vmcommon"
	"github.com/ElrondNetwork/elrond-go/data/state"
	"github.com/ElrondNetwork/elrond-go/marshal"
	"github.com/ElrondNetwork/elrond-go/process/smartContract/hooks"
	"github.com/ElrondNetwork/elrond-go/vm"
	"github.com/ElrondNetwork/elrond-go/vm/mock"
	"github.com/stretchr/testify/assert"
	"github.com/stretchr/testify/require"
)

func createMockArgumentsForValidatorSCWithSystemScAddresses(
	validatorScAddress []byte,
	stakingScAddress []byte,
	endOfEpochAddress []byte,
) ArgsValidatorSmartContract {
	args := ArgsValidatorSmartContract{
		Eei:                &mock.SystemEIStub{},
		SigVerifier:        &mock.MessageSignVerifierMock{},
		ValidatorSCAddress: validatorScAddress,
		StakingSCAddress:   stakingScAddress,
		EndOfEpochAddress:  endOfEpochAddress,
		StakingSCConfig: config.StakingSystemSCConfig{
			GenesisNodePrice:                     "1000",
			UnJailValue:                          "10",
			MinStepValue:                         "10",
			MinStakeValue:                        "1",
			UnBondPeriod:                         1,
			UnBondPeriodInEpochs:                 1,
			NumRoundsWithoutBleed:                1,
			MaximumPercentageToBleed:             1,
			BleedPercentagePerRound:              1,
			MaxNumberOfNodesForStake:             10,
			ActivateBLSPubKeyMessageVerification: false,
			MinUnstakeTokensValue:                "1",
		},
		Marshalizer:              &mock.MarshalizerMock{},
		GenesisTotalSupply:       big.NewInt(100000000),
		EpochNotifier:            &mock.EpochNotifierStub{},
		MinDeposit:               "0",
		DelegationMgrSCAddress:   vm.DelegationManagerSCAddress,
		DelegationMgrEnableEpoch: 100000,
<<<<<<< HEAD
		EpochConfig: config.EpochConfig{
			EnableEpochs: config.EnableEpochs{
				StakeEnableEpoch:     0,
				StakingV2EnableEpoch: 10,
			},
		},
=======
		ShardCoordinator:         &mock.ShardCoordinatorStub{},
>>>>>>> fd5f221b
	}

	return args
}

func createMockArgumentsForValidatorSC() ArgsValidatorSmartContract {
	return createMockArgumentsForValidatorSCWithSystemScAddresses(
		[]byte("validator"),
		[]byte("staking"),
		[]byte("endOfEpoch"),
	)
}

func createMockArgumentsForValidatorSCWithRealAddresses() ArgsValidatorSmartContract {
	return createMockArgumentsForValidatorSCWithSystemScAddresses(
		vm.ValidatorSCAddress,
		vm.StakingSCAddress,
		vm.EndOfEpochAddress,
	)
}

func createAValidatorData(totalStakeValue uint64, numBlsKeys uint32, maxStakePerNode uint64) ValidatorDataV2 {
	data := ValidatorDataV2{
		RewardAddress:   []byte("addr"),
		RegisterNonce:   0,
		Epoch:           0,
		BlsPubKeys:      nil,
		TotalStakeValue: big.NewInt(0).SetUint64(totalStakeValue),
		LockedStake:     big.NewInt(0).SetUint64(totalStakeValue),
		MaxStakePerNode: big.NewInt(0).SetUint64(maxStakePerNode),
		NumRegistered:   numBlsKeys,
	}

	keys := make([][]byte, 0)
	for i := uint32(0); i < numBlsKeys; i++ {
		keys = append(keys, []byte(fmt.Sprintf("%d", rand.Uint32())))
	}
	data.BlsPubKeys = keys

	return data
}

func TestNewStakingValidatorSmartContract_InvalidUnJailValue(t *testing.T) {
	t.Parallel()

	arguments := createMockArgumentsForValidatorSC()

	arguments.StakingSCConfig.UnJailValue = ""
	asc, err := NewValidatorSmartContract(arguments)
	require.Nil(t, asc)
	require.True(t, errors.Is(err, vm.ErrInvalidUnJailCost))

	arguments.StakingSCConfig.UnJailValue = "0"
	asc, err = NewValidatorSmartContract(arguments)
	require.Nil(t, asc)
	require.True(t, errors.Is(err, vm.ErrInvalidUnJailCost))

	arguments.StakingSCConfig.UnJailValue = "-5"
	asc, err = NewValidatorSmartContract(arguments)
	require.Nil(t, asc)
	require.True(t, errors.Is(err, vm.ErrInvalidUnJailCost))
}

func TestNewStakingValidatorSmartContract_InvalidMinStakeValue(t *testing.T) {
	t.Parallel()

	arguments := createMockArgumentsForValidatorSC()

	arguments.StakingSCConfig.MinStakeValue = ""
	asc, err := NewValidatorSmartContract(arguments)
	require.Nil(t, asc)
	require.True(t, errors.Is(err, vm.ErrInvalidMinStakeValue))

	arguments.StakingSCConfig.MinStakeValue = "0"
	asc, err = NewValidatorSmartContract(arguments)
	require.Nil(t, asc)
	require.True(t, errors.Is(err, vm.ErrInvalidMinStakeValue))

	arguments.StakingSCConfig.MinStakeValue = "-5"
	asc, err = NewValidatorSmartContract(arguments)
	require.Nil(t, asc)
	require.True(t, errors.Is(err, vm.ErrInvalidMinStakeValue))
}

func TestNewStakingValidatorSmartContract_InvalidGenesisNodePrice(t *testing.T) {
	t.Parallel()

	arguments := createMockArgumentsForValidatorSC()

	arguments.StakingSCConfig.GenesisNodePrice = ""
	asc, err := NewValidatorSmartContract(arguments)
	require.Nil(t, asc)
	require.True(t, errors.Is(err, vm.ErrInvalidNodePrice))

	arguments.StakingSCConfig.GenesisNodePrice = "0"
	asc, err = NewValidatorSmartContract(arguments)
	require.Nil(t, asc)
	require.True(t, errors.Is(err, vm.ErrInvalidNodePrice))

	arguments.StakingSCConfig.GenesisNodePrice = "-5"
	asc, err = NewValidatorSmartContract(arguments)
	require.Nil(t, asc)
	require.True(t, errors.Is(err, vm.ErrInvalidNodePrice))
}

func TestNewStakingValidatorSmartContract_InvalidMinStepValue(t *testing.T) {
	t.Parallel()

	arguments := createMockArgumentsForValidatorSC()

	arguments.StakingSCConfig.MinStepValue = ""
	asc, err := NewValidatorSmartContract(arguments)
	require.Nil(t, asc)
	require.True(t, errors.Is(err, vm.ErrInvalidMinStepValue))

	arguments.StakingSCConfig.MinStepValue = "0"
	asc, err = NewValidatorSmartContract(arguments)
	require.Nil(t, asc)
	require.True(t, errors.Is(err, vm.ErrInvalidMinStepValue))

	arguments.StakingSCConfig.MinStepValue = "-5"
	asc, err = NewValidatorSmartContract(arguments)
	require.Nil(t, asc)
	require.True(t, errors.Is(err, vm.ErrInvalidMinStepValue))
}

func TestNewStakingValidatorSmartContract_NilSystemEnvironmentInterface(t *testing.T) {
	t.Parallel()

	arguments := createMockArgumentsForValidatorSC()
	arguments.Eei = nil

	asc, err := NewValidatorSmartContract(arguments)
	require.Nil(t, asc)
	assert.True(t, errors.Is(err, vm.ErrNilSystemEnvironmentInterface))
}

func TestNewStakingValidatorSmartContract_NilStakingSmartContractAddress(t *testing.T) {
	t.Parallel()

	arguments := createMockArgumentsForValidatorSC()
	arguments.StakingSCAddress = nil

	asc, err := NewValidatorSmartContract(arguments)
	require.Nil(t, asc)
	assert.True(t, errors.Is(err, vm.ErrNilStakingSmartContractAddress))
}

func TestNewStakingValidatorSmartContract_NilValidatorSmartContractAddress(t *testing.T) {
	t.Parallel()

	arguments := createMockArgumentsForValidatorSC()
	arguments.ValidatorSCAddress = nil

	asc, err := NewValidatorSmartContract(arguments)
	require.Nil(t, asc)
	assert.True(t, errors.Is(err, vm.ErrNilValidatorSmartContractAddress))
}

func TestNewStakingValidatorSmartContract_NilSigVerifier(t *testing.T) {
	t.Parallel()

	arguments := createMockArgumentsForValidatorSC()
	arguments.SigVerifier = nil

	asc, err := NewValidatorSmartContract(arguments)
	require.Nil(t, asc)
	assert.True(t, errors.Is(err, vm.ErrNilMessageSignVerifier))
}

func TestNewStakingValidatorSmartContract_NilMarshalizer(t *testing.T) {
	t.Parallel()

	arguments := createMockArgumentsForValidatorSC()
	arguments.Marshalizer = nil

	asc, err := NewValidatorSmartContract(arguments)
	require.Nil(t, asc)
	assert.True(t, errors.Is(err, vm.ErrNilMarshalizer))
}

func TestNewStakingValidatorSmartContract_InvalidGenesisTotalSupply(t *testing.T) {
	t.Parallel()

	arguments := createMockArgumentsForValidatorSC()
	arguments.GenesisTotalSupply = nil

	asc, err := NewValidatorSmartContract(arguments)
	require.Nil(t, asc)
	require.True(t, errors.Is(err, vm.ErrInvalidGenesisTotalSupply))

	arguments.GenesisTotalSupply = big.NewInt(0)

	asc, err = NewValidatorSmartContract(arguments)
	require.Nil(t, asc)
	require.True(t, errors.Is(err, vm.ErrInvalidGenesisTotalSupply))

	arguments.GenesisTotalSupply = big.NewInt(-2)

	asc, err = NewValidatorSmartContract(arguments)
	require.Nil(t, asc)
	require.True(t, errors.Is(err, vm.ErrInvalidGenesisTotalSupply))
}

func TestNewStakingValidatorSmartContract_NilEpochNotifier(t *testing.T) {
	t.Parallel()

	arguments := createMockArgumentsForValidatorSC()
	arguments.EpochNotifier = nil

	asc, err := NewValidatorSmartContract(arguments)
	require.Nil(t, asc)
	assert.True(t, errors.Is(err, vm.ErrNilEpochNotifier))
}

func TestNewStakingValidatorSmartContract_EmptyEndOfEpochAddress(t *testing.T) {
	t.Parallel()

	arguments := createMockArgumentsForValidatorSC()
	arguments.EndOfEpochAddress = make([]byte, 0)

	asc, err := NewValidatorSmartContract(arguments)
	require.Nil(t, asc)
	assert.True(t, errors.Is(err, vm.ErrInvalidEndOfEpochAccessAddress))
}

func TestNewStakingValidatorSmartContract_EmptyDelegationManagerAddress(t *testing.T) {
	t.Parallel()

	arguments := createMockArgumentsForValidatorSC()
	arguments.DelegationMgrSCAddress = make([]byte, 0)

	asc, err := NewValidatorSmartContract(arguments)
	require.Nil(t, asc)
	require.True(t, errors.Is(err, vm.ErrInvalidAddress))
}

func TestNewStakingValidatorSmartContract_NilShardCoordinator(t *testing.T) {
	t.Parallel()

	arguments := createMockArgumentsForValidatorSC()
	arguments.ShardCoordinator = nil

	asc, err := NewValidatorSmartContract(arguments)
	require.True(t, check.IfNil(asc))
	require.True(t, errors.Is(err, vm.ErrNilShardCoordinator))
}

func TestStakingValidatorSC_ExecuteStakeWithoutArgumentsShouldWork(t *testing.T) {
	t.Parallel()

	arguments := CreateVmContractCallInput()
	validatorData := createAValidatorData(25000000, 2, 12500000)
	validatorDataBytes, _ := json.Marshal(&validatorData)

	eei := &mock.SystemEIStub{}
	eei.GetStorageCalled = func(key []byte) []byte {
		if bytes.Equal(key, arguments.CallerAddr) {
			return validatorDataBytes
		}
		return nil
	}
	eei.SetStorageCalled = func(key []byte, value []byte) {
		if bytes.Equal(key, arguments.CallerAddr) {
			var validatorDataRecovered ValidatorDataV2
			_ = json.Unmarshal(value, &validatorDataRecovered)
			assert.Equal(t, big.NewInt(26000000), validatorDataRecovered.TotalStakeValue)
		}
	}
	args := createMockArgumentsForValidatorSC()
	args.Eei = eei

	stakingValidatorSc, _ := NewValidatorSmartContract(args)

	arguments.Function = "stake"
	arguments.CallValue = big.NewInt(1000000)

	errCode := stakingValidatorSc.Execute(arguments)
	assert.Equal(t, vmcommon.Ok, errCode)
}

func TestStakingValidatorSC_ExecuteStakeAddedNewPubKeysShouldWork(t *testing.T) {
	t.Parallel()

	arguments := CreateVmContractCallInput()
	validatorData := createAValidatorData(25000000, 2, 12500000)
	validatorDataBytes, _ := json.Marshal(&validatorData)

	key1 := []byte("Key1")
	key2 := []byte("Key2")
	rewardAddr := []byte("tralala2")
	maxStakePerNonce := big.NewInt(500)

	args := createMockArgumentsForValidatorSC()

	atArgParser := parsers.NewCallArgsParser()
	eei, _ := NewVMContext(&mock.BlockChainHookStub{}, hooks.NewVMCryptoHook(), atArgParser, &mock.AccountsStub{}, &mock.RaterMock{})

	argsStaking := createMockStakingScArguments()
	argsStaking.StakingSCConfig.GenesisNodePrice = "10000000"
	argsStaking.Eei = eei
	argsStaking.StakingSCConfig.UnBondPeriod = 100000
	stakingSc, _ := NewStakingSmartContract(argsStaking)

	eei.SetSCAddress([]byte("validator"))
	_ = eei.SetSystemSCContainer(&mock.SystemSCContainerStub{GetCalled: func(key []byte) (contract vm.SystemSmartContract, err error) {
		return stakingSc, nil
	}})

	args.Eei = eei
	eei.SetStorage(arguments.CallerAddr, validatorDataBytes)
	args.StakingSCConfig = argsStaking.StakingSCConfig

	stakingValidatorSc, _ := NewValidatorSmartContract(args)

	arguments.Function = "stake"
	arguments.CallValue = big.NewInt(0).Mul(big.NewInt(2), big.NewInt(10000000))
	arguments.Arguments = [][]byte{big.NewInt(2).Bytes(), key1, []byte("msg1"), key2, []byte("msg2"), maxStakePerNonce.Bytes(), rewardAddr}

	errCode := stakingValidatorSc.Execute(arguments)
	assert.Equal(t, vmcommon.Ok, errCode)
}

func TestStakingValidatorSC_ExecuteStakeDoubleKeyAndCleanup(t *testing.T) {
	t.Parallel()

	arguments := CreateVmContractCallInput()

	key1 := []byte("Key1")
	args := createMockArgumentsForValidatorSC()

	atArgParser := parsers.NewCallArgsParser()
	eei, _ := NewVMContext(&mock.BlockChainHookStub{}, hooks.NewVMCryptoHook(), atArgParser, &mock.AccountsStub{}, &mock.RaterMock{})

	argsStaking := createMockStakingScArguments()
	argsStaking.StakingSCConfig.GenesisNodePrice = "10000000"
	argsStaking.Eei = eei
	argsStaking.StakingSCConfig.UnBondPeriod = 100000
	stakingSc, _ := NewStakingSmartContract(argsStaking)

	eei.SetSCAddress([]byte("auction"))
	_ = eei.SetSystemSCContainer(&mock.SystemSCContainerStub{GetCalled: func(key []byte) (contract vm.SystemSmartContract, err error) {
		return stakingSc, nil
	}})

	args.Eei = eei
	args.StakingSCConfig = argsStaking.StakingSCConfig
	args.EpochConfig.EnableEpochs.DoubleKeyProtectionEnableEpoch = 1000
	validatorSc, _ := NewValidatorSmartContract(args)

	arguments.Function = "stake"
	arguments.CallValue = big.NewInt(0).Mul(big.NewInt(2), big.NewInt(10000000))
	arguments.Arguments = [][]byte{big.NewInt(2).Bytes(), key1, []byte("msg1"), key1, []byte("msg1")}

	errCode := validatorSc.Execute(arguments)
	assert.Equal(t, vmcommon.Ok, errCode)

	registeredData := &ValidatorDataV2{}
	_ = validatorSc.marshalizer.Unmarshal(registeredData, eei.GetStorage(arguments.CallerAddr))
	assert.Equal(t, 2, len(registeredData.BlsPubKeys))

	validatorSc.flagDoubleKey.Set()
	arguments.Function = "cleanRegisteredData"
	arguments.CallValue = big.NewInt(0)
	arguments.Arguments = [][]byte{}

	errCode = validatorSc.Execute(arguments)
	assert.Equal(t, vmcommon.Ok, errCode)

	_ = validatorSc.marshalizer.Unmarshal(registeredData, eei.GetStorage(arguments.CallerAddr))
	assert.Equal(t, 1, len(registeredData.BlsPubKeys))
}

func TestStakingValidatorSC_ExecuteStakeWithRewardAddress(t *testing.T) {
	t.Parallel()

	stakerAddress := []byte("staker1")
	stakerPubKey := []byte("stakerBLSPubKey")

	blockChainHook := &mock.BlockChainHookStub{}
	args := createMockArgumentsForValidatorSC()

	atArgParser := parsers.NewCallArgsParser()
	eei, _ := NewVMContext(blockChainHook, hooks.NewVMCryptoHook(), atArgParser, &mock.AccountsStub{}, &mock.RaterMock{})

	argsStaking := createMockStakingScArguments()
	argsStaking.StakingSCConfig.GenesisNodePrice = "10000000"
	argsStaking.Eei = eei
	argsStaking.StakingSCConfig.UnBondPeriod = 100000
	stakingSc, _ := NewStakingSmartContract(argsStaking)

	eei.SetSCAddress([]byte("addr"))
	_ = eei.SetSystemSCContainer(&mock.SystemSCContainerStub{GetCalled: func(key []byte) (contract vm.SystemSmartContract, err error) {
		return stakingSc, nil
	}})

	args.Eei = eei
	args.StakingSCConfig = argsStaking.StakingSCConfig

	rwdAddress := []byte("reward111")
	sc, _ := NewValidatorSmartContract(args)
	arguments := CreateVmContractCallInput()
	arguments.Function = "stake"
	arguments.CallerAddr = stakerAddress
	arguments.Arguments = [][]byte{big.NewInt(1).Bytes(), stakerPubKey, []byte("signed"), rwdAddress}
	arguments.CallValue = big.NewInt(10000000)

	retCode := sc.Execute(arguments)
	assert.Equal(t, vmcommon.Ok, retCode)

	eei.SetSCAddress(args.StakingSCAddress)
	marshaledData := eei.GetStorage(stakerPubKey)
	stakedData := &StakedDataV2_0{}
	_ = json.Unmarshal(marshaledData, stakedData)
	assert.True(t, bytes.Equal(stakedData.RewardAddress, rwdAddress))
}

func TestStakingValidatorSC_ExecuteStakeUnJail(t *testing.T) {
	t.Parallel()

	stakerAddress := []byte("address")
	stakerPubKey := []byte("blsPubKey")

	blockChainHook := &mock.BlockChainHookStub{}
	args := createMockArgumentsForValidatorSC()

	atArgParser := parsers.NewCallArgsParser()
	eei, _ := NewVMContext(blockChainHook, hooks.NewVMCryptoHook(), atArgParser, &mock.AccountsStub{}, &mock.RaterMock{})

	argsStaking := createMockStakingScArguments()
	argsStaking.StakingSCConfig.GenesisNodePrice = "10000000"
	argsStaking.Eei = eei
	argsStaking.StakingSCConfig.UnBondPeriod = 100000
	argsStaking.StakingSCConfig.UnJailValue = "1000"

	stakingSc, _ := NewStakingSmartContract(argsStaking)

	eei.SetSCAddress([]byte("addr"))
	_ = eei.SetSystemSCContainer(&mock.SystemSCContainerStub{GetCalled: func(key []byte) (contract vm.SystemSmartContract, err error) {
		return stakingSc, nil
	}})

	args.Eei = eei
	args.StakingSCConfig = argsStaking.StakingSCConfig
	sc, _ := NewValidatorSmartContract(args)
	arguments := CreateVmContractCallInput()
	arguments.Function = "stake"
	arguments.CallerAddr = stakerAddress
	arguments.Arguments = [][]byte{big.NewInt(1).Bytes(), stakerPubKey, []byte("signed")}
	arguments.CallValue = big.NewInt(10000000)

	retCode := sc.Execute(arguments)
	assert.Equal(t, vmcommon.Ok, retCode)

	arguments.Function = "unJail"
	arguments.Arguments = [][]byte{stakerPubKey}
	arguments.CallValue = big.NewInt(1000)
	retCode = sc.Execute(arguments)
	assert.Equal(t, vmcommon.Ok, retCode)

	arguments.CallerAddr = []byte("otherAddress")
	retCode = sc.Execute(arguments)
	assert.Equal(t, vmcommon.UserError, retCode)
}

func TestStakingValidatorSC_ExecuteStakeUnStakeOneBlsPubKey(t *testing.T) {
	t.Parallel()

	arguments := CreateVmContractCallInput()
	validatorData := createAValidatorData(25000000, 2, 12500000)
	validatorDataBytes, _ := json.Marshal(&validatorData)

	stakedData := StakedDataV2_0{
		RegisterNonce: 0,
		Staked:        true,
		UnStakedNonce: 1,
		UnStakedEpoch: core.DefaultUnstakedEpoch,
		RewardAddress: []byte("tralala1"),
		StakeValue:    big.NewInt(0),
	}
	stakedDataBytes, _ := json.Marshal(&stakedData)

	eei := &mock.SystemEIStub{}
	eei.GetStorageCalled = func(key []byte) []byte {
		if bytes.Equal(key, arguments.CallerAddr) {
			return validatorDataBytes
		}
		if bytes.Equal(key, validatorData.BlsPubKeys[0]) {
			return stakedDataBytes
		}
		return nil
	}
	eei.SetStorageCalled = func(key []byte, value []byte) {
		var stakedDataRecovered StakedDataV2_0
		_ = json.Unmarshal(value, &stakedDataRecovered)

		assert.Equal(t, false, stakedDataRecovered.Staked)
	}

	args := createMockArgumentsForValidatorSC()
	args.Eei = eei

	stakingValidatorSc, _ := NewValidatorSmartContract(args)

	arguments.Function = "unStake"
	arguments.Arguments = [][]byte{validatorData.BlsPubKeys[0]}
	errCode := stakingValidatorSc.Execute(arguments)
	assert.Equal(t, vmcommon.Ok, errCode)
}

func TestStakingValidatorSC_ExecuteStakeStakeClaim(t *testing.T) {
	t.Parallel()

	stakerAddress := big.NewInt(100)
	stakerPubKey := big.NewInt(100)

	blockChainHook := &mock.BlockChainHookStub{}
	args := createMockArgumentsForValidatorSC()

	atArgParser := parsers.NewCallArgsParser()
	eei, _ := NewVMContext(blockChainHook, hooks.NewVMCryptoHook(), atArgParser, &mock.AccountsStub{}, &mock.RaterMock{})

	argsStaking := createMockStakingScArguments()
	argsStaking.StakingSCConfig.GenesisNodePrice = "10000000"
	argsStaking.Eei = eei
	argsStaking.StakingSCConfig.UnBondPeriod = 100000
	stakingSc, _ := NewStakingSmartContract(argsStaking)

	eei.SetSCAddress([]byte("addr"))
	_ = eei.SetSystemSCContainer(&mock.SystemSCContainerStub{GetCalled: func(key []byte) (contract vm.SystemSmartContract, err error) {
		return stakingSc, nil
	}})

	args.StakingSCConfig = argsStaking.StakingSCConfig
	args.Eei = eei

	sc, _ := NewValidatorSmartContract(args)
	arguments := CreateVmContractCallInput()
	arguments.Function = "stake"
	arguments.CallerAddr = stakerAddress.Bytes()
	arguments.Arguments = [][]byte{big.NewInt(1).Bytes(), stakerPubKey.Bytes(), []byte("signed")}
	arguments.CallValue = big.NewInt(10000000)

	retCode := sc.Execute(arguments)
	assert.Equal(t, vmcommon.Ok, retCode)

	arguments.Function = "stake"
	arguments.Arguments = [][]byte{big.NewInt(1).Bytes(), stakerPubKey.Bytes(), []byte("signed")}
	arguments.CallValue = big.NewInt(0)
	retCode = sc.Execute(arguments)
	assert.Equal(t, vmcommon.Ok, retCode)

	arguments.Function = "stake"
	arguments.Arguments = [][]byte{big.NewInt(1).Bytes(), stakerPubKey.Bytes(), []byte("signed")}
	arguments.CallValue = big.NewInt(10000000)
	retCode = sc.Execute(arguments)
	assert.Equal(t, vmcommon.Ok, retCode)

	arguments.Function = "claim"
	arguments.CallValue = big.NewInt(0)
	retCode = sc.Execute(arguments)
	assert.Equal(t, vmcommon.Ok, retCode)

	vmOutput := eei.CreateVMOutput()
	assert.NotNil(t, vmOutput)
	outputAccount := vmOutput.OutputAccounts[string(arguments.CallerAddr)]
	assert.True(t, outputAccount.BalanceDelta.Cmp(big.NewInt(10000000)) == 0)

	eei.SetSCAddress(args.StakingSCAddress)
	marshaledData := eei.GetStorage(stakerPubKey.Bytes())
	stakedData := &StakedDataV2_0{}
	_ = json.Unmarshal(marshaledData, stakedData)
	assert.True(t, stakedData.Staked)
}

func TestStakingValidatorSC_ExecuteStakeStakeTokensUnBondRestakeUnStake(t *testing.T) {
	t.Parallel()

	stakerAddress := big.NewInt(100)
	stakerPubKey := big.NewInt(100)

	blockChainHook := &mock.BlockChainHookStub{}
	args := createMockArgumentsForValidatorSC()
	args.EpochConfig.EnableEpochs.StakingV2EnableEpoch = 0

	atArgParser := parsers.NewCallArgsParser()
	eei, _ := NewVMContext(blockChainHook, hooks.NewVMCryptoHook(), atArgParser, &mock.AccountsStub{}, &mock.RaterMock{})

	argsStaking := createMockStakingScArguments()
	argsStaking.StakingSCConfig.GenesisNodePrice = "10000000"
	argsStaking.Eei = eei
	argsStaking.StakingSCConfig.UnBondPeriod = 1
	argsStaking.EpochConfig.EnableEpochs.StakingV2EnableEpoch = 0
	argsStaking.MinNumNodes = 0
	stakingSc, _ := NewStakingSmartContract(argsStaking)

	eei.SetSCAddress([]byte("addr"))
	_ = eei.SetSystemSCContainer(&mock.SystemSCContainerStub{GetCalled: func(key []byte) (contract vm.SystemSmartContract, err error) {
		return stakingSc, nil
	}})

	args.StakingSCConfig = argsStaking.StakingSCConfig
	args.Eei = eei

	sc, _ := NewValidatorSmartContract(args)
	arguments := CreateVmContractCallInput()
	arguments.Function = "stake"
	arguments.CallerAddr = stakerAddress.Bytes()
	arguments.Arguments = [][]byte{big.NewInt(1).Bytes(), stakerPubKey.Bytes(), []byte("signed")}
	arguments.CallValue = big.NewInt(10000000)

	retCode := sc.Execute(arguments)
	assert.Equal(t, vmcommon.Ok, retCode)

	arguments.Function = "stake"
	arguments.Arguments = [][]byte{}
	arguments.CallValue = big.NewInt(100)
	retCode = sc.Execute(arguments)
	assert.Equal(t, vmcommon.Ok, retCode)

	arguments.Function = "unStakeTokens"
	arguments.Arguments = [][]byte{big.NewInt(100).Bytes()}
	arguments.CallValue = big.NewInt(0)
	retCode = sc.Execute(arguments)
	assert.Equal(t, vmcommon.Ok, retCode)

	blockChainHook.CurrentNonceCalled = func() uint64 {
		return 1
	}

	arguments.Function = "unStake"
	arguments.Arguments = [][]byte{stakerPubKey.Bytes()}
	arguments.CallValue = big.NewInt(0)
	retCode = sc.Execute(arguments)
	assert.Equal(t, vmcommon.Ok, retCode)

	blockChainHook.CurrentNonceCalled = func() uint64 {
		return 100
	}
	blockChainHook.CurrentEpochCalled = func() uint32 {
		return 10
	}

	arguments.Function = "unBondTokens"
	arguments.Arguments = [][]byte{}
	arguments.CallValue = big.NewInt(0)
	retCode = sc.Execute(arguments)
	assert.Equal(t, vmcommon.Ok, retCode)

	arguments.Function = "stake"
	arguments.CallerAddr = stakerAddress.Bytes()
	arguments.Arguments = [][]byte{big.NewInt(1).Bytes(), stakerPubKey.Bytes(), []byte("signed")}
	arguments.CallValue = big.NewInt(10000000)
	retCode = sc.Execute(arguments)
	assert.Equal(t, vmcommon.Ok, retCode)

	marshaledData := eei.GetStorageFromAddress(args.StakingSCAddress, stakerPubKey.Bytes())
	stakedData := &StakedDataV2_0{}
	_ = json.Unmarshal(marshaledData, stakedData)
	assert.True(t, stakedData.Staked)

	arguments.Function = "stake"
	arguments.Arguments = [][]byte{}
	arguments.CallValue = big.NewInt(100)
	retCode = sc.Execute(arguments)
	assert.Equal(t, vmcommon.Ok, retCode)

	arguments.Function = "unStakeTokens"
	arguments.Arguments = [][]byte{big.NewInt(100).Bytes()}
	arguments.CallValue = big.NewInt(0)
	retCode = sc.Execute(arguments)
	assert.Equal(t, vmcommon.Ok, retCode)

	arguments.Function = "unStake"
	arguments.Arguments = [][]byte{stakerPubKey.Bytes()}
	arguments.CallValue = big.NewInt(0)
	retCode = sc.Execute(arguments)
	assert.Equal(t, vmcommon.Ok, retCode)
}

func TestStakingValidatorSC_ExecuteStakeUnStakeStakeClaim(t *testing.T) {
	t.Parallel()

	stakerAddress := big.NewInt(100)
	stakerPubKey := big.NewInt(100)

	blockChainHook := &mock.BlockChainHookStub{
		CurrentNonceCalled: func() uint64 {
			return 100
		},
		CurrentEpochCalled: func() uint32 {
			return 10
		},
	}
	args := createMockArgumentsForValidatorSC()

	atArgParser := parsers.NewCallArgsParser()
	eei, _ := NewVMContext(blockChainHook, hooks.NewVMCryptoHook(), atArgParser, &mock.AccountsStub{}, &mock.RaterMock{})

	argsStaking := createMockStakingScArguments()
	argsStaking.StakingSCConfig.GenesisNodePrice = "10000000"
	argsStaking.Eei = eei
	argsStaking.StakingSCConfig.UnBondPeriod = 100000
	argsStaking.MinNumNodes = 0
	stakingSc, _ := NewStakingSmartContract(argsStaking)

	eei.SetSCAddress([]byte("addr"))
	_ = eei.SetSystemSCContainer(&mock.SystemSCContainerStub{GetCalled: func(key []byte) (contract vm.SystemSmartContract, err error) {
		return stakingSc, nil
	}})

	args.StakingSCConfig = argsStaking.StakingSCConfig
	args.Eei = eei

	sc, _ := NewValidatorSmartContract(args)
	arguments := CreateVmContractCallInput()
	arguments.Function = "stake"
	arguments.CallerAddr = stakerAddress.Bytes()
	arguments.Arguments = [][]byte{big.NewInt(1).Bytes(), stakerPubKey.Bytes(), []byte("signed")}
	arguments.CallValue = big.NewInt(10000000)

	retCode := sc.Execute(arguments)
	assert.Equal(t, vmcommon.Ok, retCode)

	arguments.Function = "unStake"
	arguments.Arguments = [][]byte{stakerPubKey.Bytes()}
	arguments.CallValue = big.NewInt(0)
	retCode = sc.Execute(arguments)
	assert.Equal(t, vmcommon.Ok, retCode)

	arguments.Function = "stake"
	arguments.Arguments = [][]byte{big.NewInt(1).Bytes(), stakerPubKey.Bytes(), []byte("signed")}
	arguments.CallValue = big.NewInt(10000000)
	retCode = sc.Execute(arguments)
	assert.Equal(t, vmcommon.Ok, retCode)

	arguments.Function = "claim"
	arguments.CallValue = big.NewInt(0)
	retCode = sc.Execute(arguments)
	assert.Equal(t, vmcommon.Ok, retCode)

	vmOutput := eei.CreateVMOutput()
	assert.NotNil(t, vmOutput)
	outputAccount := vmOutput.OutputAccounts[string(arguments.CallerAddr)]
	assert.True(t, outputAccount.BalanceDelta.Cmp(big.NewInt(10000000)) == 0)

	eei.SetSCAddress(args.StakingSCAddress)
	marshaledData := eei.GetStorage(stakerPubKey.Bytes())
	stakedData := &StakedDataV2_0{}
	_ = json.Unmarshal(marshaledData, stakedData)
	assert.True(t, stakedData.Staked)
}

func TestStakingValidatorSC_ExecuteStakeUnStakeOneBlsPubKeyAndRestake(t *testing.T) {
	t.Parallel()

	stakerAddress := big.NewInt(100)
	stakerPubKey := big.NewInt(100)

	blockChainHook := &mock.BlockChainHookStub{}
	args := createMockArgumentsForValidatorSC()

	atArgParser := parsers.NewCallArgsParser()
	eei, _ := NewVMContext(blockChainHook, hooks.NewVMCryptoHook(), atArgParser, &mock.AccountsStub{}, &mock.RaterMock{})

	argsStaking := createMockStakingScArguments()
	argsStaking.StakingSCConfig.GenesisNodePrice = "10000000"
	argsStaking.Eei = eei
	argsStaking.StakingSCConfig.UnBondPeriod = 100000
	stakingSc, _ := NewStakingSmartContract(argsStaking)

	eei.SetSCAddress([]byte("addr"))
	_ = eei.SetSystemSCContainer(&mock.SystemSCContainerStub{GetCalled: func(key []byte) (contract vm.SystemSmartContract, err error) {
		return stakingSc, nil
	}})

	args.Eei = eei
	args.StakingSCConfig = argsStaking.StakingSCConfig
	sc, _ := NewValidatorSmartContract(args)
	arguments := CreateVmContractCallInput()
	arguments.Function = "stake"
	arguments.CallerAddr = stakerAddress.Bytes()
	arguments.Arguments = [][]byte{big.NewInt(1).Bytes(), stakerPubKey.Bytes(), []byte("signed")}
	arguments.CallValue = big.NewInt(10000000)

	retCode := sc.Execute(arguments)
	assert.Equal(t, vmcommon.Ok, retCode)

	arguments.Function = "unStake"
	arguments.Arguments = [][]byte{stakerPubKey.Bytes()}
	arguments.CallValue = big.NewInt(0)

	retCode = sc.Execute(arguments)
	assert.Equal(t, vmcommon.Ok, retCode)

	arguments.Function = "stake"
	arguments.Arguments = [][]byte{big.NewInt(1).Bytes(), stakerPubKey.Bytes(), []byte("signed")}
	arguments.CallValue = big.NewInt(0)
	retCode = sc.Execute(arguments)
	assert.Equal(t, vmcommon.Ok, retCode)

	arguments.Function = "unStake"
	arguments.Arguments = [][]byte{stakerPubKey.Bytes()}
	arguments.CallValue = big.NewInt(0)

	retCode = sc.Execute(arguments)
	assert.Equal(t, vmcommon.Ok, retCode)

	addToStakeValue := big.NewInt(10000)
	arguments.Function = "stake"
	arguments.Arguments = [][]byte{big.NewInt(1).Bytes(), stakerPubKey.Bytes(), []byte("signed")}
	arguments.CallValue = addToStakeValue
	retCode = sc.Execute(arguments)
	assert.Equal(t, vmcommon.Ok, retCode)

	arguments.Function = "claim"
	arguments.CallValue = big.NewInt(0)
	retCode = sc.Execute(arguments)
	assert.Equal(t, vmcommon.Ok, retCode)

	vmOutput := eei.CreateVMOutput()
	assert.NotNil(t, vmOutput)
	outputAccount := vmOutput.OutputAccounts[string(arguments.CallerAddr)]
	assert.True(t, outputAccount.BalanceDelta.Cmp(addToStakeValue) == 0)

	eei.SetSCAddress(args.StakingSCAddress)
	marshaledData := eei.GetStorage(stakerPubKey.Bytes())
	stakedData := &StakedDataV2_0{}
	_ = json.Unmarshal(marshaledData, stakedData)
	assert.True(t, stakedData.Staked)
}

func TestStakingValidatorSC_ExecuteStakeUnStake1Stake1More(t *testing.T) {
	t.Parallel()

	blockChainHook := &mock.BlockChainHookStub{}
	args := createMockArgumentsForValidatorSC()

	atArgParser := parsers.NewCallArgsParser()
	eei, _ := NewVMContext(blockChainHook, hooks.NewVMCryptoHook(), atArgParser, &mock.AccountsStub{}, &mock.RaterMock{})

	argsStaking := createMockStakingScArguments()
	argsStaking.StakingSCConfig.GenesisNodePrice = "10000000"
	argsStaking.MinNumNodes = 0
	argsStaking.Eei = eei
	argsStaking.StakingSCConfig.UnBondPeriod = 100000
	argsStaking.EpochConfig.EnableEpochs.StakingV2EnableEpoch = 0
	stakingSc, _ := NewStakingSmartContract(argsStaking)

	eei.SetSCAddress([]byte("addr"))
	_ = eei.SetSystemSCContainer(&mock.SystemSCContainerStub{GetCalled: func(key []byte) (contract vm.SystemSmartContract, err error) {
		return stakingSc, nil
	}})

	blockChainHook.CurrentNonceCalled = func() uint64 {
		return 10
	}

	staker := []byte("staker")
	args.Eei = eei
	args.StakingSCConfig = argsStaking.StakingSCConfig
	args.EpochConfig.EnableEpochs.StakingV2EnableEpoch = 0
	sc, _ := NewValidatorSmartContract(args)
	arguments := CreateVmContractCallInput()
	arguments.Function = "stake"
	arguments.CallerAddr = staker
	arguments.Arguments = [][]byte{big.NewInt(1).Bytes(), []byte("blsKey1"), []byte("signed")}
	arguments.CallValue = big.NewInt(10000000)

	retCode := sc.Execute(arguments)
	assert.Equal(t, vmcommon.Ok, retCode)

	arguments.Function = "unStake"
	arguments.Arguments = [][]byte{[]byte("blsKey1")}
	arguments.CallValue = big.NewInt(0)

	retCode = sc.Execute(arguments)
	assert.Equal(t, vmcommon.Ok, retCode)

	arguments.Function = "stake"
	arguments.Arguments = [][]byte{big.NewInt(1).Bytes(), []byte("blsKey2"), []byte("signed")}
	arguments.CallValue = big.NewInt(10000000)
	retCode = sc.Execute(arguments)
	assert.Equal(t, vmcommon.Ok, retCode)

	arguments.Function = "unStake"
	arguments.Arguments = [][]byte{[]byte("blsKey2")}
	arguments.CallValue = big.NewInt(0)

	retCode = sc.Execute(arguments)
	assert.Equal(t, vmcommon.Ok, retCode)

	arguments.Function = "stake"
	arguments.Arguments = [][]byte{big.NewInt(2).Bytes(), []byte("blsKey3"), []byte("blsKey4"), []byte("signed")}
	arguments.CallValue = big.NewInt(10000000)
	retCode = sc.Execute(arguments)
	assert.Equal(t, vmcommon.UserError, retCode)

	arguments.Function = "stake"
	arguments.Arguments = [][]byte{big.NewInt(1).Bytes(), []byte("blsKey3"), []byte("signed")}
	arguments.CallValue = big.NewInt(10000000)
	retCode = sc.Execute(arguments)
	assert.Equal(t, vmcommon.Ok, retCode)

	arguments.Function = "stake"
	arguments.Arguments = [][]byte{big.NewInt(1).Bytes(), []byte("blsKey4"), []byte("signed")}
	arguments.CallValue = big.NewInt(0)
	retCode = sc.Execute(arguments)
	assert.Equal(t, vmcommon.UserError, retCode)

	marshaledData := eei.GetStorageFromAddress(args.StakingSCAddress, []byte("blsKey3"))
	stakedData := &StakedDataV2_0{}
	_ = json.Unmarshal(marshaledData, stakedData)
	assert.True(t, stakedData.Staked)

	marshaledData = eei.GetStorageFromAddress(args.StakingSCAddress, []byte("blsKey2"))
	stakedData = &StakedDataV2_0{}
	_ = json.Unmarshal(marshaledData, stakedData)
	assert.False(t, stakedData.Staked)

	marshaledData = eei.GetStorageFromAddress(args.StakingSCAddress, []byte("blsKey1"))
	stakedData = &StakedDataV2_0{}
	_ = json.Unmarshal(marshaledData, stakedData)
	assert.False(t, stakedData.Staked)
}

func TestStakingValidatorSC_ExecuteStakeUnStakeUnBondUnStakeUnBondOneBlsPubKey(t *testing.T) {
	t.Parallel()

	stakerAddress := []byte("staker1")
	stakerPubKey := []byte("bls1")

	unBondPeriod := uint64(5)
	blockChainHook := &mock.BlockChainHookStub{}
	args := createMockArgumentsForValidatorSC()

	atArgParser := parsers.NewCallArgsParser()
	eei, _ := NewVMContext(blockChainHook, hooks.NewVMCryptoHook(), atArgParser, &mock.AccountsStub{}, &mock.RaterMock{})

	argsStaking := createMockStakingScArguments()
	argsStaking.StakingSCConfig.GenesisNodePrice = "10000000"
	argsStaking.Eei = eei
	argsStaking.StakingSCConfig.UnBondPeriod = unBondPeriod
	stakingSc, _ := NewStakingSmartContract(argsStaking)

	eei.SetSCAddress([]byte("addr"))
	_ = eei.SetSystemSCContainer(&mock.SystemSCContainerStub{GetCalled: func(key []byte) (contract vm.SystemSmartContract, err error) {
		return stakingSc, nil
	}})

	args.StakingSCConfig = argsStaking.StakingSCConfig
	args.Eei = eei

	sc, _ := NewValidatorSmartContract(args)
	arguments := CreateVmContractCallInput()
	arguments.Function = "stake"
	arguments.CallerAddr = stakerAddress
	arguments.Arguments = [][]byte{big.NewInt(1).Bytes(), stakerPubKey, []byte("signed")}
	arguments.CallValue = big.NewInt(10000000)

	retCode := sc.Execute(arguments)
	assert.Equal(t, vmcommon.Ok, retCode)

	arguments.CallerAddr = []byte("anotherAddress")
	arguments.Arguments = [][]byte{big.NewInt(1).Bytes(), []byte("anotherKey"), []byte("signed")}
	retCode = sc.Execute(arguments)
	assert.Equal(t, vmcommon.Ok, retCode)

	blockChainHook.CurrentNonceCalled = func() uint64 {
		return 100
	}
	blockChainHook.CurrentEpochCalled = func() uint32 {
		return 10
	}

	arguments.CallerAddr = stakerAddress
	arguments.Function = "unStake"
	arguments.Arguments = [][]byte{stakerPubKey}
	arguments.CallValue = big.NewInt(0)
	retCode = sc.Execute(arguments)
	assert.Equal(t, vmcommon.Ok, retCode)

	blockChainHook.CurrentNonceCalled = func() uint64 {
		return 103
	}
	arguments.Function = "unBond"
	arguments.Arguments = [][]byte{stakerPubKey}
	arguments.CallValue = big.NewInt(0)
	retCode = sc.Execute(arguments)
	assert.Equal(t, vmcommon.Ok, retCode)

	blockChainHook.CurrentNonceCalled = func() uint64 {
		return 120
	}
	arguments.Function = "unStake"
	arguments.Arguments = [][]byte{stakerPubKey}
	arguments.CallValue = big.NewInt(0)
	retCode = sc.Execute(arguments)
	assert.Equal(t, vmcommon.Ok, retCode)

	blockChainHook.CurrentNonceCalled = func() uint64 {
		return 220
	}
	arguments.Function = "unStake"
	arguments.Arguments = [][]byte{stakerPubKey}
	arguments.CallValue = big.NewInt(0)
	retCode = sc.Execute(arguments)
	assert.Equal(t, vmcommon.Ok, retCode)

	blockChainHook.CurrentNonceCalled = func() uint64 {
		return 320
	}
	arguments.Function = "unBond"
	arguments.Arguments = [][]byte{stakerPubKey}
	arguments.CallValue = big.NewInt(0)
	retCode = sc.Execute(arguments)
	assert.Equal(t, vmcommon.Ok, retCode)

	eei.SetSCAddress(args.StakingSCAddress)
	marshaledData := eei.GetStorage(stakerPubKey)
	assert.Equal(t, 0, len(marshaledData))
}

func TestStakingValidatorSC_StakeUnStake3XUnBond2xWaitingList(t *testing.T) {
	t.Parallel()

	stakerAddress := []byte("address")
	stakerPubKey1 := []byte("blsKey1")
	stakerPubKey2 := []byte("blsKey2")
	stakerPubKey3 := []byte("blsKey3")

	blockChainHook := &mock.BlockChainHookStub{}
	args := createMockArgumentsForValidatorSC()
	args.StakingSCConfig.MaxNumberOfNodesForStake = 1
	atArgParser := parsers.NewCallArgsParser()
	eei, _ := NewVMContext(blockChainHook, hooks.NewVMCryptoHook(), atArgParser, &mock.AccountsStub{}, &mock.RaterMock{})

	argsStaking := createMockStakingScArguments()
	argsStaking.StakingSCConfig.GenesisNodePrice = "10000000"
	argsStaking.Eei = eei
	argsStaking.StakingSCConfig.UnBondPeriod = 100000
	stakingSc, _ := NewStakingSmartContract(argsStaking)
	eei.SetSCAddress([]byte("addr"))
	_ = eei.SetSystemSCContainer(&mock.SystemSCContainerStub{GetCalled: func(key []byte) (contract vm.SystemSmartContract, err error) {
		return stakingSc, nil
	}})

	args.StakingSCConfig = argsStaking.StakingSCConfig
	args.Eei = eei

	sc, _ := NewValidatorSmartContract(args)
	arguments := CreateVmContractCallInput()
	arguments.Function = "stake"
	arguments.CallerAddr = stakerAddress
	arguments.Arguments = [][]byte{big.NewInt(1).Bytes(), stakerPubKey1, []byte("signed")}
	arguments.CallValue = big.NewInt(10000000)

	retCode := sc.Execute(arguments)
	assert.Equal(t, vmcommon.Ok, retCode)

	arguments.Function = "unStake"
	arguments.Arguments = [][]byte{stakerPubKey1}
	arguments.CallValue = big.NewInt(0)
	retCode = sc.Execute(arguments)
	assert.Equal(t, vmcommon.Ok, retCode)

	arguments.Function = "stake"
	arguments.Arguments = [][]byte{big.NewInt(1).Bytes(), stakerPubKey2, []byte("signed")}
	arguments.CallValue = big.NewInt(10000000)

	retCode = sc.Execute(arguments)
	assert.Equal(t, vmcommon.Ok, retCode)

	arguments.Function = "unStake"
	arguments.Arguments = [][]byte{stakerPubKey2}
	arguments.CallValue = big.NewInt(0)
	retCode = sc.Execute(arguments)
	assert.Equal(t, vmcommon.Ok, retCode)

	arguments.Function = "stake"
	arguments.Arguments = [][]byte{big.NewInt(1).Bytes(), stakerPubKey3, []byte("signed")}
	arguments.CallValue = big.NewInt(10000000)

	retCode = sc.Execute(arguments)
	assert.Equal(t, vmcommon.Ok, retCode)

	arguments.Function = "unStake"
	arguments.Arguments = [][]byte{stakerPubKey3}
	arguments.CallValue = big.NewInt(0)
	retCode = sc.Execute(arguments)
	assert.Equal(t, vmcommon.Ok, retCode)

	arguments.Function = "unBond"
	arguments.Arguments = [][]byte{stakerPubKey2}
	arguments.CallValue = big.NewInt(0)
	retCode = sc.Execute(arguments)
	assert.Equal(t, vmcommon.Ok, retCode)

	arguments.Function = "unBond"
	arguments.Arguments = [][]byte{stakerPubKey3}
	arguments.CallValue = big.NewInt(0)
	retCode = sc.Execute(arguments)
	assert.Equal(t, vmcommon.Ok, retCode)
}

func TestStakingValidatorSC_StakeUnStake3XRestake2(t *testing.T) {
	t.Parallel()

	stakerAddress := []byte("address")
	stakerPubKey1 := []byte("blsKey1")
	stakerPubKey2 := []byte("blsKey2")
	stakerPubKey3 := []byte("blsKey3")

	blockChainHook := &mock.BlockChainHookStub{}
	args := createMockArgumentsForValidatorSC()
	args.StakingSCConfig.MaxNumberOfNodesForStake = 1
	args.EpochConfig.EnableEpochs.StakingV2EnableEpoch = 0
	atArgParser := parsers.NewCallArgsParser()
	eei, _ := NewVMContext(blockChainHook, hooks.NewVMCryptoHook(), atArgParser, &mock.AccountsStub{}, &mock.RaterMock{})

	argsStaking := createMockStakingScArguments()
	argsStaking.StakingSCConfig.GenesisNodePrice = "10000000"
	argsStaking.Eei = eei
	argsStaking.StakingSCConfig.UnBondPeriod = 100000
	argsStaking.EpochConfig.EnableEpochs.StakingV2EnableEpoch = 0
	stakingSc, _ := NewStakingSmartContract(argsStaking)
	eei.SetSCAddress([]byte("addr"))
	_ = eei.SetSystemSCContainer(&mock.SystemSCContainerStub{GetCalled: func(key []byte) (contract vm.SystemSmartContract, err error) {
		return stakingSc, nil
	}})

	args.StakingSCConfig = argsStaking.StakingSCConfig
	args.Eei = eei

	sc, _ := NewValidatorSmartContract(args)
	arguments := CreateVmContractCallInput()
	arguments.Function = "stake"
	arguments.CallerAddr = stakerAddress
	arguments.Arguments = [][]byte{big.NewInt(1).Bytes(), stakerPubKey1, []byte("signed")}
	arguments.CallValue = big.NewInt(10000000)

	retCode := sc.Execute(arguments)
	assert.Equal(t, vmcommon.Ok, retCode)

	arguments.Function = "stake"
	arguments.Arguments = [][]byte{big.NewInt(1).Bytes(), stakerPubKey2, []byte("signed")}
	arguments.CallValue = big.NewInt(10000000)

	retCode = sc.Execute(arguments)
	assert.Equal(t, vmcommon.Ok, retCode)

	arguments.Function = "stake"
	arguments.Arguments = [][]byte{big.NewInt(1).Bytes(), stakerPubKey3, []byte("signed")}
	arguments.CallValue = big.NewInt(10000000)

	retCode = sc.Execute(arguments)
	assert.Equal(t, vmcommon.Ok, retCode)

	blockChainHook.CurrentNonceCalled = func() uint64 {
		return 10
	}

	arguments.Function = "unStakeNodes"
	arguments.Arguments = [][]byte{stakerPubKey1}
	arguments.CallValue = big.NewInt(0)
	retCode = sc.Execute(arguments)
	assert.Equal(t, vmcommon.Ok, retCode)

	arguments.Function = "unStakeNodes"
	arguments.Arguments = [][]byte{stakerPubKey2}
	arguments.CallValue = big.NewInt(0)
	retCode = sc.Execute(arguments)
	assert.Equal(t, vmcommon.Ok, retCode)

	arguments.Function = "reStakeUnStakedNodes"
	arguments.Arguments = [][]byte{stakerPubKey1, stakerPubKey2}
	arguments.CallValue = big.NewInt(0)
	retCode = sc.Execute(arguments)
	assert.Equal(t, vmcommon.Ok, retCode)
}

func TestStakingValidatorSC_StakeShouldSetOwnerIfStakingV2IsEnabled(t *testing.T) {
	t.Parallel()

	ownerAddress := []byte("owner")
	blsKey := []byte("blsKey")

	blockChainHook := &mock.BlockChainHookStub{}
	args := createMockArgumentsForValidatorSC()
	args.EpochConfig.EnableEpochs.StakingV2EnableEpoch = 0
	args.StakingSCConfig.MaxNumberOfNodesForStake = 1
	atArgParser := parsers.NewCallArgsParser()

	argsStaking := createMockStakingScArguments()
	argsStaking.StakingSCConfig.GenesisNodePrice = "10000000"
	eei, _ := NewVMContext(blockChainHook, hooks.NewVMCryptoHook(), atArgParser, &mock.AccountsStub{}, &mock.RaterMock{})
	argsStaking.Eei = eei
	eei.SetSCAddress(args.ValidatorSCAddress)
	argsStaking.StakingSCConfig.UnBondPeriod = 100000
	argsStaking.EpochConfig.EnableEpochs.StakingV2EnableEpoch = 0
	stakingSc, _ := NewStakingSmartContract(argsStaking)
	_ = eei.SetSystemSCContainer(&mock.SystemSCContainerStub{GetCalled: func(key []byte) (contract vm.SystemSmartContract, err error) {
		return stakingSc, nil
	}})

	args.StakingSCConfig = argsStaking.StakingSCConfig
	args.Eei = eei

	sc, _ := NewValidatorSmartContract(args)
	arguments := CreateVmContractCallInput()
	arguments.Function = "stake"
	arguments.CallerAddr = ownerAddress
	arguments.Arguments = [][]byte{big.NewInt(1).Bytes(), blsKey, []byte("signed")}
	arguments.CallValue = big.NewInt(10000000)

	retCode := sc.Execute(arguments)
	assert.Equal(t, vmcommon.Ok, retCode)

	eei.SetSCAddress(args.StakingSCAddress)
	registeredData, err := sc.getStakedData(blsKey)
	require.Nil(t, err)
	assert.Equal(t, ownerAddress, registeredData.OwnerAddress)
}

func TestStakingValidatorSC_ExecuteStakeChangeRewardAddresStakeUnStake(t *testing.T) {
	t.Parallel()

	stakerAddress := []byte("staker111")
	stakerPubKey := []byte("bls1")

	blockChainHook := &mock.BlockChainHookStub{}
	args := createMockArgumentsForValidatorSC()

	atArgParser := parsers.NewCallArgsParser()
	eei, _ := NewVMContext(blockChainHook, hooks.NewVMCryptoHook(), atArgParser, &mock.AccountsStub{}, &mock.RaterMock{})

	argsStaking := createMockStakingScArguments()
	argsStaking.StakingSCConfig.GenesisNodePrice = "10000000"
	argsStaking.Eei = eei
	argsStaking.StakingSCConfig.UnBondPeriod = 1000
	stakingSc, _ := NewStakingSmartContract(argsStaking)

	eei.SetSCAddress([]byte("addr"))
	_ = eei.SetSystemSCContainer(&mock.SystemSCContainerStub{GetCalled: func(key []byte) (contract vm.SystemSmartContract, err error) {
		return stakingSc, nil
	}})

	args.StakingSCConfig = argsStaking.StakingSCConfig
	args.Eei = eei

	sc, _ := NewValidatorSmartContract(args)
	arguments := CreateVmContractCallInput()
	arguments.Function = "stake"
	arguments.CallerAddr = stakerAddress
	arguments.Arguments = [][]byte{big.NewInt(1).Bytes(), stakerPubKey, []byte("signed")}
	arguments.CallValue = big.NewInt(10000000)

	retCode := sc.Execute(arguments)
	assert.Equal(t, vmcommon.Ok, retCode)

	rewardAddress := []byte("staker222")
	arguments.Function = "changeRewardAddress"
	arguments.Arguments = [][]byte{rewardAddress}
	arguments.CallValue = big.NewInt(0)

	retCode = sc.Execute(arguments)
	assert.Equal(t, vmcommon.Ok, retCode)

	blsKey2 := []byte("blsKey2")
	arguments.Function = "stake"
	arguments.Arguments = [][]byte{big.NewInt(1).Bytes(), blsKey2, []byte("signed")}
	arguments.CallValue = big.NewInt(10000000)
	retCode = sc.Execute(arguments)
	assert.Equal(t, vmcommon.Ok, retCode)

	arguments.Function = "unStake"
	arguments.Arguments = [][]byte{blsKey2}
	arguments.CallValue = big.NewInt(0)

	retCode = sc.Execute(arguments)
	assert.Equal(t, vmcommon.Ok, retCode)

	eei.SetSCAddress(args.StakingSCAddress)
	marshaledData := eei.GetStorage(stakerPubKey)
	stakedData := &StakedDataV2_0{}
	_ = json.Unmarshal(marshaledData, stakedData)
	assert.True(t, stakedData.Staked)
	assert.True(t, bytes.Equal(rewardAddress, stakedData.RewardAddress))

	marshaledData = eei.GetStorage(blsKey2)
	stakedData = &StakedDataV2_0{}
	_ = json.Unmarshal(marshaledData, stakedData)
	assert.False(t, stakedData.Staked)
	assert.True(t, bytes.Equal(rewardAddress, stakedData.RewardAddress))
}

func TestStakingValidatorSC_ExecuteStakeUnStakeUnBondBlsPubKeyAndReStake(t *testing.T) {
	t.Parallel()

	stakerAddress := big.NewInt(100)
	stakerPubKey := big.NewInt(100)
	nonce := uint64(1)
	blockChainHook := &mock.BlockChainHookStub{
		CurrentNonceCalled: func() uint64 {
			return nonce
		},
	}
	args := createMockArgumentsForValidatorSC()

	atArgParser := parsers.NewCallArgsParser()
	eei, _ := NewVMContext(blockChainHook, hooks.NewVMCryptoHook(), atArgParser, &mock.AccountsStub{}, &mock.RaterMock{})

	argsStaking := createMockStakingScArguments()
	argsStaking.StakingSCConfig.GenesisNodePrice = "10000000"
	argsStaking.Eei = eei
	argsStaking.StakingSCConfig.UnBondPeriod = 1000
	argsStaking.EpochConfig.EnableEpochs.StakingV2EnableEpoch = 100000000
	stakingSc, _ := NewStakingSmartContract(argsStaking)

	eei.SetSCAddress([]byte("addr"))
	_ = eei.SetSystemSCContainer(&mock.SystemSCContainerStub{GetCalled: func(key []byte) (contract vm.SystemSmartContract, err error) {
		return stakingSc, nil
	}})

	args.StakingSCConfig = argsStaking.StakingSCConfig
	args.Eei = eei

	sc, _ := NewValidatorSmartContract(args)
	arguments := CreateVmContractCallInput()
	arguments.Function = "stake"
	arguments.CallerAddr = stakerAddress.Bytes()
	arguments.Arguments = [][]byte{big.NewInt(1).Bytes(), stakerPubKey.Bytes(), []byte("signed")}
	arguments.CallValue = big.NewInt(10000000)

	retCode := sc.Execute(arguments)
	assert.Equal(t, vmcommon.Ok, retCode)

	arguments.CallerAddr = []byte("anotherCaller")
	arguments.Arguments = [][]byte{big.NewInt(1).Bytes(), []byte("anotherKey"), []byte("signed")}
	retCode = sc.Execute(arguments)
	assert.Equal(t, vmcommon.Ok, retCode)

	nonce += 1
	arguments.CallerAddr = stakerAddress.Bytes()
	arguments.Function = "unStake"
	arguments.Arguments = [][]byte{stakerPubKey.Bytes()}
	arguments.CallValue = big.NewInt(0)

	retCode = sc.Execute(arguments)
	assert.Equal(t, vmcommon.Ok, retCode)

	nonce += args.StakingSCConfig.UnBondPeriod + 1
	arguments.Function = "unBond"
	arguments.Arguments = [][]byte{stakerPubKey.Bytes()}
	arguments.CallValue = big.NewInt(0)
	retCode = sc.Execute(arguments)
	assert.Equal(t, vmcommon.Ok, retCode)

	arguments.Function = "stake"
	arguments.Arguments = [][]byte{big.NewInt(1).Bytes(), stakerPubKey.Bytes(), []byte("signed")}
	arguments.CallValue = big.NewInt(0)
	retCode = sc.Execute(arguments)
	assert.Equal(t, vmcommon.UserError, retCode)

	arguments.CallValue = big.NewInt(10000000)
	retCode = sc.Execute(arguments)
	assert.Equal(t, vmcommon.Ok, retCode)

	eei.SetSCAddress(args.StakingSCAddress)
	marshaledData := eei.GetStorage(stakerPubKey.Bytes())
	stakedData := &StakedDataV2_0{}
	_ = json.Unmarshal(marshaledData, stakedData)
	assert.True(t, stakedData.Staked)
}

func TestStakingValidatorSC_ExecuteUnBond(t *testing.T) {
	t.Parallel()

	arguments := CreateVmContractCallInput()
	totalStake := uint64(25000000)

	validatorData := createAValidatorData(totalStake, 2, 12500000)
	validatorDataBytes, _ := json.Marshal(&validatorData)

	stakedData := StakedDataV2_0{
		RegisterNonce: 0,
		Staked:        false,
		UnStakedNonce: 1,
		UnStakedEpoch: core.DefaultUnstakedEpoch,
		RewardAddress: []byte("tralala1"),
		StakeValue:    big.NewInt(12500000),
	}
	stakedDataBytes, _ := json.Marshal(&stakedData)

	eei := &mock.SystemEIStub{}
	eei.GetStorageCalled = func(key []byte) []byte {
		if bytes.Equal(arguments.CallerAddr, key) {
			return validatorDataBytes
		}
		if bytes.Equal(key, validatorData.BlsPubKeys[0]) {
			return stakedDataBytes
		}

		return nil
	}

	args := createMockArgumentsForValidatorSC()
	args.Eei = eei

	stakingValidatorSc, _ := NewValidatorSmartContract(args)

	arguments.Function = "unBond"
	arguments.Arguments = [][]byte{validatorData.BlsPubKeys[0]}
	errCode := stakingValidatorSc.Execute(arguments)
	assert.Equal(t, vmcommon.Ok, errCode)
}

func TestValidatorStakingSC_ExecuteInit(t *testing.T) {
	t.Parallel()

	eei, _ := NewVMContext(&mock.BlockChainHookStub{}, hooks.NewVMCryptoHook(), parsers.NewCallArgsParser(), &mock.AccountsStub{}, &mock.RaterMock{})
	eei.SetSCAddress([]byte("addr"))

	args := createMockArgumentsForValidatorSC()
	args.Eei = eei

	stakingSmartContract, _ := NewValidatorSmartContract(args)
	arguments := CreateVmContractCallInput()
	arguments.Function = core.SCDeployInitFunctionName

	retCode := stakingSmartContract.Execute(arguments)
	assert.Equal(t, vmcommon.Ok, retCode)

	ownerAddr := stakingSmartContract.eei.GetStorage([]byte(ownerKey))
	assert.Equal(t, arguments.CallerAddr, ownerAddr)

	ownerBalanceBytes := stakingSmartContract.eei.GetStorage(arguments.CallerAddr)
	ownerBalance := big.NewInt(0).SetBytes(ownerBalanceBytes)
	assert.Equal(t, big.NewInt(0), ownerBalance)

}

func TestValidatorStakingSC_ExecuteInitTwoTimeShouldReturnUserError(t *testing.T) {
	t.Parallel()

	eei, _ := NewVMContext(&mock.BlockChainHookStub{}, hooks.NewVMCryptoHook(), parsers.NewCallArgsParser(), &mock.AccountsStub{}, &mock.RaterMock{})
	eei.SetSCAddress([]byte("addr"))

	args := createMockArgumentsForValidatorSC()
	args.Eei = eei

	stakingSmartContract, _ := NewValidatorSmartContract(args)
	arguments := CreateVmContractCallInput()
	arguments.Function = core.SCDeployInitFunctionName

	retCode := stakingSmartContract.Execute(arguments)
	assert.Equal(t, vmcommon.Ok, retCode)

	retCode = stakingSmartContract.Execute(arguments)
	assert.Equal(t, vmcommon.UserError, retCode)
}

func TestValidatorStakingSC_ExecuteStakeOutOfGasShouldErr(t *testing.T) {
	t.Parallel()

	blockChainHook := &mock.BlockChainHookStub{
		CurrentNonceCalled: func() uint64 {
			return 2
		},
	}
	eei, _ := NewVMContext(blockChainHook, hooks.NewVMCryptoHook(), parsers.NewCallArgsParser(), &mock.AccountsStub{}, &mock.RaterMock{})
	eei.SetSCAddress([]byte("addr"))

	args := createMockArgumentsForValidatorSC()
	args.Eei = eei
	args.GasCost.MetaChainSystemSCsCost.Stake = 10
	stakingSmartContract, err := NewValidatorSmartContract(args)
	require.Nil(t, err)
	arguments := CreateVmContractCallInput()
	arguments.GasProvided = 5
	arguments.Function = "stake"

	retCode := stakingSmartContract.Execute(arguments)
	assert.Equal(t, vmcommon.OutOfGas, retCode)

	assert.Equal(t, vm.InsufficientGasLimit, eei.returnMessage)
}

func TestValidatorStakingSC_ExecuteStakeWrongStakeValueShouldErr(t *testing.T) {
	t.Parallel()

	blockChainHook := &mock.BlockChainHookStub{
		GetUserAccountCalled: func(address []byte) (vmcommon.UserAccountHandler, error) {
			return nil, state.ErrAccNotFound
		},
	}
	eei, _ := NewVMContext(blockChainHook, hooks.NewVMCryptoHook(), parsers.NewCallArgsParser(), &mock.AccountsStub{}, &mock.RaterMock{})
	eei.SetSCAddress([]byte("addr"))

	args := createMockArgumentsForValidatorSC()
	args.Eei = eei
	args.StakingSCConfig.GenesisNodePrice = "10"
	stakingSmartContract, _ := NewValidatorSmartContract(args)
	arguments := CreateVmContractCallInput()
	arguments.Function = "stake"
	arguments.CallValue = big.NewInt(2)

	retCode := stakingSmartContract.Execute(arguments)
	assert.Equal(t, vmcommon.UserError, retCode)
	assert.Equal(t, eei.returnMessage, fmt.Sprintf("insufficient stake value: expected %s, got %v",
		args.StakingSCConfig.GenesisNodePrice, arguments.CallValue))

	balance := eei.GetBalance(arguments.CallerAddr)
	assert.Equal(t, big.NewInt(0), balance)
}

func TestValidatorStakingSC_ExecuteStakeWrongUnmarshalDataShouldErr(t *testing.T) {
	t.Parallel()

	eei := &mock.SystemEIStub{}
	eei.GetStorageCalled = func(key []byte) []byte {
		return []byte("data")
	}
	args := createMockArgumentsForValidatorSC()
	args.Eei = eei

	stakingSmartContract, _ := NewValidatorSmartContract(args)
	arguments := CreateVmContractCallInput()
	arguments.Function = "stake"

	retCode := stakingSmartContract.Execute(arguments)
	assert.Equal(t, vmcommon.UserError, retCode)
}

func TestValidatorStakingSC_ExecuteStakeAlreadyStakedShouldNotErr(t *testing.T) {
	t.Parallel()

	stakerBlsKey1 := big.NewInt(101)
	expectedCallerAddress := []byte("caller")
	stakedRegistrationData := StakedDataV2_0{
		RegisterNonce: 0,
		Staked:        true,
		UnStakedNonce: 0,
		RewardAddress: expectedCallerAddress,
		StakeValue:    nil,
	}

	eei, _ := NewVMContext(&mock.BlockChainHookStub{}, hooks.NewVMCryptoHook(), parsers.NewCallArgsParser(), &mock.AccountsStub{}, &mock.RaterMock{})
	eei.SetSCAddress([]byte("addr"))
	args := createMockArgumentsForValidatorSC()
	args.Eei = eei

	argsStaking := createMockStakingScArguments()
	argsStaking.StakingSCConfig = args.StakingSCConfig
	argsStaking.Eei = eei
	stakingSc, _ := NewStakingSmartContract(argsStaking)
	_ = eei.SetSystemSCContainer(&mock.SystemSCContainerStub{GetCalled: func(key []byte) (contract vm.SystemSmartContract, err error) {
		return stakingSc, nil
	}})

	stakingSmartContract, _ := NewValidatorSmartContract(args)
	nodePrice, _ := big.NewInt(0).SetString(args.StakingSCConfig.GenesisNodePrice, 10)

	arguments := CreateVmContractCallInput()
	arguments.Function = "stake"
	arguments.CallValue = nodePrice
	arguments.CallerAddr = expectedCallerAddress
	arguments.Arguments = [][]byte{
		big.NewInt(1).Bytes(),
		stakerBlsKey1.Bytes(), []byte("signed"),
	}
	marshalizedExpectedRegData, _ := json.Marshal(&stakedRegistrationData)
	eei.SetSCAddress(args.StakingSCAddress)
	eei.SetStorage(stakerBlsKey1.Bytes(), marshalizedExpectedRegData)

	validatorData := ValidatorDataV2{
		RewardAddress:   arguments.CallerAddr,
		RegisterNonce:   0,
		Epoch:           0,
		BlsPubKeys:      [][]byte{stakerBlsKey1.Bytes()},
		TotalStakeValue: nodePrice,
		LockedStake:     nodePrice,
		MaxStakePerNode: nodePrice,
		NumRegistered:   1,
	}
	marshaledRegistrationData, _ := json.Marshal(validatorData)

	eei.SetSCAddress(args.ValidatorSCAddress)
	eei.SetStorage(arguments.CallerAddr, marshaledRegistrationData)
	retCode := stakingSmartContract.Execute(arguments)

	assert.Equal(t, vmcommon.Ok, retCode)
	var registrationData ValidatorDataV2
	data := stakingSmartContract.eei.GetStorage(arguments.CallerAddr)
	_ = json.Unmarshal(data, &registrationData)

	validatorData.TotalStakeValue = big.NewInt(0).Mul(nodePrice, big.NewInt(2))
	validatorData.MaxStakePerNode = big.NewInt(0).Mul(nodePrice, big.NewInt(2))

	assert.Equal(t, validatorData, registrationData)
}

func TestValidatorStakingSC_ExecuteStakeStakedInStakingButNotInValidatorShouldErr(t *testing.T) {
	t.Parallel()

	stakerBlsKey1 := big.NewInt(101)
	expectedCallerAddress := []byte("caller")
	stakedRegistrationData := StakedDataV2_0{
		RegisterNonce: 0,
		Staked:        true,
		UnStakedNonce: 0,
		RewardAddress: expectedCallerAddress,
		StakeValue:    nil,
	}

	eei, _ := NewVMContext(&mock.BlockChainHookStub{}, hooks.NewVMCryptoHook(), parsers.NewCallArgsParser(), &mock.AccountsStub{}, &mock.RaterMock{})
	eei.SetSCAddress([]byte("addr"))
	args := createMockArgumentsForValidatorSC()
	args.Eei = eei

	argsStaking := createMockStakingScArguments()
	argsStaking.StakingSCConfig = args.StakingSCConfig
	argsStaking.Eei = eei
	stakingSc, _ := NewStakingSmartContract(argsStaking)
	_ = eei.SetSystemSCContainer(&mock.SystemSCContainerStub{GetCalled: func(key []byte) (contract vm.SystemSmartContract, err error) {
		return stakingSc, nil
	}})

	stakingSmartContract, _ := NewValidatorSmartContract(args)
	nodePrice, _ := big.NewInt(0).SetString(args.StakingSCConfig.GenesisNodePrice, 10)

	arguments := CreateVmContractCallInput()
	arguments.Function = "stake"
	arguments.CallValue = nodePrice
	arguments.CallerAddr = expectedCallerAddress
	maxStakePerNode := big.NewInt(0).Mul(nodePrice, big.NewInt(2))
	arguments.Arguments = [][]byte{
		big.NewInt(1).Bytes(),
		stakerBlsKey1.Bytes(),
		[]byte("signed"),
		maxStakePerNode.Bytes(),
	}
	marshalizedExpectedRegData, _ := json.Marshal(&stakedRegistrationData)
	eei.SetSCAddress(args.StakingSCAddress)
	eei.SetStorage(stakerBlsKey1.Bytes(), marshalizedExpectedRegData)

	validatorData := ValidatorDataV2{
		RewardAddress:   arguments.CallerAddr,
		RegisterNonce:   0,
		Epoch:           0,
		BlsPubKeys:      nil,
		TotalStakeValue: big.NewInt(0),
		LockedStake:     big.NewInt(0),
		MaxStakePerNode: big.NewInt(0),
		NumRegistered:   0,
	}
	marshaledRegistrationData, _ := json.Marshal(validatorData)

	eei.SetSCAddress(args.ValidatorSCAddress)
	eei.SetStorage(arguments.CallerAddr, marshaledRegistrationData)
	retCode := stakingSmartContract.Execute(arguments)

	assert.Equal(t, vmcommon.UserError, retCode)
	assert.True(t, strings.Contains(eei.returnMessage, "bls key already registered"))
	var registrationData ValidatorDataV2
	data := stakingSmartContract.eei.GetStorage(arguments.CallerAddr)
	_ = json.Unmarshal(data, &registrationData)

	assert.Equal(t, validatorData, registrationData)
}

func TestValidatorStakingSC_ExecuteStakeWithMaxStakePerNode(t *testing.T) {
	t.Parallel()

	stakerBlsKey1 := big.NewInt(101)
	expectedCallerAddress := []byte("caller")

	eei, _ := NewVMContext(&mock.BlockChainHookStub{}, hooks.NewVMCryptoHook(), parsers.NewCallArgsParser(), &mock.AccountsStub{}, &mock.RaterMock{})
	eei.SetSCAddress([]byte("addr"))
	args := createMockArgumentsForValidatorSC()
	args.Eei = eei

	argsStaking := createMockStakingScArguments()
	argsStaking.StakingSCConfig = args.StakingSCConfig
	argsStaking.Eei = eei
	stakingSc, _ := NewStakingSmartContract(argsStaking)
	_ = eei.SetSystemSCContainer(&mock.SystemSCContainerStub{GetCalled: func(key []byte) (contract vm.SystemSmartContract, err error) {
		return stakingSc, nil
	}})

	stakingSmartContract, _ := NewValidatorSmartContract(args)
	nodePrice, _ := big.NewInt(0).SetString(args.StakingSCConfig.GenesisNodePrice, 10)

	arguments := CreateVmContractCallInput()
	arguments.Function = "stake"
	arguments.CallValue = nodePrice
	arguments.CallerAddr = expectedCallerAddress
	maxStakePerNode := big.NewInt(0).Mul(nodePrice, big.NewInt(2))
	arguments.Arguments = [][]byte{
		big.NewInt(1).Bytes(),
		stakerBlsKey1.Bytes(),
		[]byte("signed"),
		maxStakePerNode.Bytes(),
	}

	eei.SetSCAddress(args.StakingSCAddress)
	eei.SetStorage(stakerBlsKey1.Bytes(), nil)

	validatorData := ValidatorDataV2{
		RewardAddress:   arguments.CallerAddr,
		RegisterNonce:   0,
		Epoch:           0,
		BlsPubKeys:      nil,
		TotalStakeValue: big.NewInt(0),
		LockedStake:     big.NewInt(0),
		MaxStakePerNode: big.NewInt(0),
		NumRegistered:   0,
	}
	marshaledRegistrationData, _ := json.Marshal(validatorData)

	eei.SetSCAddress(args.ValidatorSCAddress)
	eei.SetStorage(arguments.CallerAddr, marshaledRegistrationData)
	retCode := stakingSmartContract.Execute(arguments)

	assert.Equal(t, vmcommon.Ok, retCode)
	var registrationData ValidatorDataV2
	data := stakingSmartContract.eei.GetStorage(arguments.CallerAddr)
	_ = json.Unmarshal(data, &registrationData)

	assert.Equal(t, maxStakePerNode, registrationData.MaxStakePerNode)
}

func TestValidatorStakingSC_ExecuteStakeNotEnoughArgsShouldErr(t *testing.T) {
	t.Parallel()

	eei := &mock.SystemEIStub{}
	eei.GetStorageCalled = func(key []byte) []byte {
		registrationDataMarshalized, _ := json.Marshal(&StakedDataV2_0{})
		return registrationDataMarshalized
	}
	args := createMockArgumentsForValidatorSC()
	args.Eei = eei

	stakingSmartContract, _ := NewValidatorSmartContract(args)
	arguments := CreateVmContractCallInput()
	arguments.Function = "stake"

	retCode := stakingSmartContract.Execute(arguments)
	assert.Equal(t, vmcommon.UserError, retCode)
}

func TestValidatorStakingSC_ExecuteStakeNotEnoughFundsForMultipleNodesShouldErr(t *testing.T) {
	t.Parallel()
	stakerPubKey1 := big.NewInt(101)
	stakerPubKey2 := big.NewInt(102)
	args := createMockArgumentsForValidatorSC()

	blockChainHook := &mock.BlockChainHookStub{}
	eei, _ := NewVMContext(blockChainHook, hooks.NewVMCryptoHook(), parsers.NewCallArgsParser(), &mock.AccountsStub{}, &mock.RaterMock{})

	argsStaking := createMockStakingScArguments()
	argsStaking.StakingSCConfig = args.StakingSCConfig
	argsStaking.Eei = eei
	stakingSc, _ := NewStakingSmartContract(argsStaking)

	eei.SetSCAddress([]byte("addr"))
	_ = eei.SetSystemSCContainer(&mock.SystemSCContainerStub{GetCalled: func(key []byte) (contract vm.SystemSmartContract, err error) {
		return stakingSc, nil
	}})

	args.Eei = eei
	args.StakingSCConfig.GenesisNodePrice = "10"
	stakingSmartContract, _ := NewValidatorSmartContract(args)
	arguments := CreateVmContractCallInput()
	arguments.Function = "stake"
	eei.SetGasProvided(arguments.GasProvided)
	arguments.CallValue = big.NewInt(15)
	arguments.Arguments = [][]byte{
		big.NewInt(2).Bytes(),
		stakerPubKey1.Bytes(), []byte("signed"),
		stakerPubKey2.Bytes(), []byte("signed"),
	}

	retCode := stakingSmartContract.Execute(arguments)
	assert.Equal(t, vmcommon.OutOfFunds, retCode)

	balance := eei.GetBalance(arguments.CallerAddr)
	assert.Equal(t, big.NewInt(0), balance)
}

func TestValidatorStakingSC_ExecuteStakeNotEnoughGasForMultipleNodesShouldErr(t *testing.T) {
	t.Parallel()
	stakerPubKey1 := big.NewInt(101)
	stakerPubKey2 := big.NewInt(102)
	args := createMockArgumentsForValidatorSC()

	blockChainHook := &mock.BlockChainHookStub{
		GetUserAccountCalled: func(address []byte) (vmcommon.UserAccountHandler, error) {
			return nil, state.ErrAccNotFound
		},
	}
	eei, _ := NewVMContext(blockChainHook, hooks.NewVMCryptoHook(), parsers.NewCallArgsParser(), &mock.AccountsStub{}, &mock.RaterMock{})

	argsStaking := createMockStakingScArguments()
	argsStaking.StakingSCConfig = args.StakingSCConfig
	argsStaking.Eei = eei
	stakingSc, _ := NewStakingSmartContract(argsStaking)

	eei.SetSCAddress([]byte("addr"))
	_ = eei.SetSystemSCContainer(&mock.SystemSCContainerStub{GetCalled: func(key []byte) (contract vm.SystemSmartContract, err error) {
		return stakingSc, nil
	}})

	args.Eei = eei
	args.StakingSCConfig.GenesisNodePrice = "10"
	args.GasCost.MetaChainSystemSCsCost.Stake = 10
	stakingSmartContract, _ := NewValidatorSmartContract(args)
	arguments := CreateVmContractCallInput()
	arguments.Function = "stake"
	arguments.GasProvided = 15
	eei.SetGasProvided(arguments.GasProvided)
	arguments.CallValue = big.NewInt(15)
	arguments.Arguments = [][]byte{
		big.NewInt(2).Bytes(),
		stakerPubKey1.Bytes(), []byte("signed"),
		stakerPubKey2.Bytes(), []byte("signed"),
	}

	retCode := stakingSmartContract.Execute(arguments)
	assert.Equal(t, vmcommon.OutOfGas, retCode)

	balance := eei.GetBalance(arguments.CallerAddr)
	assert.Equal(t, big.NewInt(0), balance)
}

func TestValidatorStakingSC_ExecuteStakeOneKeyFailsOneRegisterStakeSCShouldErr(t *testing.T) {
	t.Parallel()

	args := createMockArgumentsForValidatorSC()

	stakerAddress := big.NewInt(100)
	stakerPubKey := big.NewInt(100)

	blockChainHook := &mock.BlockChainHookStub{}
	nodePrice, _ := big.NewInt(0).SetString(args.StakingSCConfig.GenesisNodePrice, 10)

	atArgParser := parsers.NewCallArgsParser()
	eei, _ := NewVMContext(blockChainHook, hooks.NewVMCryptoHook(), atArgParser, &mock.AccountsStub{}, &mock.RaterMock{})

	argsStaking := createMockStakingScArguments()
	argsStaking.StakingSCConfig = args.StakingSCConfig
	args.Eei = eei
	executeSecond := true
	stakingSc := &mock.SystemSCStub{ExecuteCalled: func(args *vmcommon.ContractCallInput) vmcommon.ReturnCode {
		if args.Function != "register" {
			return vmcommon.Ok
		}

		if executeSecond {
			executeSecond = false
			return vmcommon.Ok
		}
		return vmcommon.UserError
	}}

	arguments := CreateVmContractCallInput()
	arguments.Function = "stake"
	arguments.CallerAddr = stakerAddress.Bytes()
	arguments.CallValue = big.NewInt(nodePrice.Int64() * 2)
	arguments.Arguments = [][]byte{
		big.NewInt(2).Bytes(),
		stakerPubKey.Bytes(), []byte("signed"),
		stakerPubKey.Bytes(), []byte("signed"),
	}

	eei.SetSCAddress([]byte("addr"))
	_ = eei.SetSystemSCContainer(&mock.SystemSCContainerStub{GetCalled: func(key []byte) (contract vm.SystemSmartContract, err error) {
		return stakingSc, nil
	}})

	sc, _ := NewValidatorSmartContract(args)

	retCode := sc.Execute(arguments)
	assert.Equal(t, vmcommon.UserError, retCode)
	assert.True(t, strings.Contains(eei.returnMessage, "cannot register bls key"))

	data := sc.eei.GetStorage(arguments.CallerAddr)
	assert.Nil(t, data)
}

func TestValidatorStakingSC_ExecuteStakeBeforeValidatorEnableNonce(t *testing.T) {
	t.Parallel()

	stakerAddress := big.NewInt(100)
	stakerPubKey := big.NewInt(100)

	blockChainHook := &mock.BlockChainHookStub{
		CurrentEpochCalled: func() uint32 {
			return 99
		},
	}
	args := createMockArgumentsForValidatorSC()
	args.EpochConfig.EnableEpochs.StakingV2EnableEpoch = 100
	nodePrice, _ := big.NewInt(0).SetString(args.StakingSCConfig.GenesisNodePrice, 10)
	expectedRegistrationData := ValidatorDataV2{
		RewardAddress:   stakerAddress.Bytes(),
		RegisterNonce:   0,
		Epoch:           99,
		BlsPubKeys:      [][]byte{stakerPubKey.Bytes()},
		TotalStakeValue: nodePrice,
		LockedStake:     nodePrice,
		MaxStakePerNode: nodePrice,
		NumRegistered:   1,
	}

	atArgParser := parsers.NewCallArgsParser()
	eei, _ := NewVMContext(blockChainHook, hooks.NewVMCryptoHook(), atArgParser, &mock.AccountsStub{}, &mock.RaterMock{})

	argsStaking := createMockStakingScArguments()
	argsStaking.StakingSCConfig = args.StakingSCConfig
	argsStaking.Eei = eei
	stakingSc, _ := NewStakingSmartContract(argsStaking)

	eei.SetSCAddress([]byte("addr"))
	_ = eei.SetSystemSCContainer(&mock.SystemSCContainerStub{GetCalled: func(key []byte) (contract vm.SystemSmartContract, err error) {
		return stakingSc, nil
	}})

	args.Eei = eei

	sc, _ := NewValidatorSmartContract(args)
	arguments := CreateVmContractCallInput()
	arguments.Function = "stake"
	arguments.CallerAddr = stakerAddress.Bytes()
	arguments.Arguments = [][]byte{big.NewInt(1).Bytes(), stakerPubKey.Bytes(), []byte("signed")}
	arguments.CallValue = big.NewInt(0).Set(nodePrice)

	retCode := sc.Execute(arguments)
	assert.Equal(t, vmcommon.Ok, retCode)

	var registrationData ValidatorDataV2
	data := sc.eei.GetStorage(arguments.CallerAddr)
	err := json.Unmarshal(data, &registrationData)
	assert.Nil(t, err)
	assert.Equal(t, expectedRegistrationData, registrationData)
}

func TestValidatorStakingSC_ExecuteStake(t *testing.T) {
	t.Parallel()

	stakerAddress := big.NewInt(100)
	stakerPubKey := big.NewInt(100)

	blockChainHook := &mock.BlockChainHookStub{}
	args := createMockArgumentsForValidatorSC()
	nodePrice, _ := big.NewInt(0).SetString(args.StakingSCConfig.GenesisNodePrice, 10)
	expectedRegistrationData := ValidatorDataV2{
		RewardAddress:   stakerAddress.Bytes(),
		RegisterNonce:   0,
		Epoch:           0,
		BlsPubKeys:      [][]byte{stakerPubKey.Bytes()},
		TotalStakeValue: nodePrice,
		LockedStake:     nodePrice,
		MaxStakePerNode: nodePrice,
		NumRegistered:   1,
	}

	atArgParser := parsers.NewCallArgsParser()
	eei, _ := NewVMContext(blockChainHook, hooks.NewVMCryptoHook(), atArgParser, &mock.AccountsStub{}, &mock.RaterMock{})

	argsStaking := createMockStakingScArguments()
	argsStaking.StakingSCConfig = args.StakingSCConfig
	argsStaking.Eei = eei
	stakingSc, _ := NewStakingSmartContract(argsStaking)

	eei.SetSCAddress([]byte("addr"))
	_ = eei.SetSystemSCContainer(&mock.SystemSCContainerStub{GetCalled: func(key []byte) (contract vm.SystemSmartContract, err error) {
		return stakingSc, nil
	}})

	args.Eei = eei

	sc, _ := NewValidatorSmartContract(args)
	arguments := CreateVmContractCallInput()
	arguments.Function = "stake"
	arguments.CallerAddr = stakerAddress.Bytes()
	arguments.Arguments = [][]byte{big.NewInt(1).Bytes(), stakerPubKey.Bytes(), []byte("signed")}
	arguments.CallValue = big.NewInt(100).Set(nodePrice)

	retCode := sc.Execute(arguments)
	assert.Equal(t, vmcommon.Ok, retCode)

	var registrationData ValidatorDataV2
	data := sc.eei.GetStorage(arguments.CallerAddr)
	err := json.Unmarshal(data, &registrationData)
	assert.Nil(t, err)
	assert.Equal(t, expectedRegistrationData, registrationData)
}

func TestValidatorStakingSC_ExecuteUnStakeValueNotZeroShouldErr(t *testing.T) {
	t.Parallel()

	eei := &mock.SystemEIStub{}
	args := createMockArgumentsForValidatorSC()
	args.Eei = eei

	stakingSmartContract, _ := NewValidatorSmartContract(args)
	arguments := CreateVmContractCallInput()
	arguments.CallValue = big.NewInt(1)
	arguments.Function = "unStake"

	retCode := stakingSmartContract.Execute(arguments)
	assert.Equal(t, vmcommon.UserError, retCode)
	assert.Equal(t, vm.TransactionValueMustBeZero, eei.ReturnMessage)
}

func TestValidatorStakingSC_ExecuteUnStakeAddressNotStakedShouldErr(t *testing.T) {
	t.Parallel()

	notFoundkey := []byte("abc")
	eei := &mock.SystemEIStub{}
	args := createMockArgumentsForValidatorSC()
	args.Eei = eei

	stakingSmartContract, _ := NewValidatorSmartContract(args)
	arguments := CreateVmContractCallInput()
	arguments.Function = "unStake"
	arguments.Arguments = [][]byte{notFoundkey}

	retCode := stakingSmartContract.Execute(arguments)
	assert.Equal(t, vmcommon.UserError, retCode)
	assert.Equal(t, vm.CannotGetAllBlsKeysFromRegistrationData+
		fmt.Errorf("%w, key %s not found", vm.ErrBLSPublicKeyMismatch, hex.EncodeToString(notFoundkey)).Error(), eei.ReturnMessage)
}

func TestValidatorStakingSC_ExecuteUnStakeUnmarshalErr(t *testing.T) {
	t.Parallel()

	eei := &mock.SystemEIStub{}
	eei.GetStorageCalled = func(key []byte) []byte {
		return []byte("data")
	}
	args := createMockArgumentsForValidatorSC()
	args.Eei = eei
	args.Marshalizer = &mock.MarshalizerMock{Fail: true}

	stakingSmartContract, _ := NewValidatorSmartContract(args)
	arguments := CreateVmContractCallInput()
	arguments.Function = "unStake"
	arguments.Arguments = [][]byte{[]byte("abc")}

	retCode := stakingSmartContract.Execute(arguments)
	assert.Equal(t, vmcommon.UserError, retCode)
	assert.Equal(t, vm.CannotGetOrCreateRegistrationData+mock.ErrMockMarshalizer.Error(), eei.ReturnMessage)
}

func TestValidatorStakingSC_ExecuteUnStakeAlreadyUnStakedAddrShouldNotErr(t *testing.T) {
	t.Parallel()

	expectedCallerAddress := []byte("caller")
	stakedRegistrationData := StakedDataV2_0{
		RegisterNonce: 0,
		Staked:        false,
		UnStakedNonce: 0,
		RewardAddress: expectedCallerAddress,
		StakeValue:    nil,
	}

	eei, _ := NewVMContext(&mock.BlockChainHookStub{}, hooks.NewVMCryptoHook(), parsers.NewCallArgsParser(), &mock.AccountsStub{}, &mock.RaterMock{})
	eei.SetSCAddress([]byte("addr"))
	args := createMockArgumentsForValidatorSC()
	args.Eei = eei

	argsStaking := createMockStakingScArguments()
	argsStaking.StakingSCConfig = args.StakingSCConfig
	argsStaking.Eei = eei
	stakingSc, _ := NewStakingSmartContract(argsStaking)
	_ = eei.SetSystemSCContainer(&mock.SystemSCContainerStub{GetCalled: func(key []byte) (contract vm.SystemSmartContract, err error) {
		return stakingSc, nil
	}})

	stakingSmartContract, _ := NewValidatorSmartContract(args)

	arguments := CreateVmContractCallInput()
	arguments.Function = "unStake"
	arguments.CallerAddr = expectedCallerAddress
	arguments.Arguments = [][]byte{[]byte("abc")}
	marshalizedExpectedRegData, _ := json.Marshal(&stakedRegistrationData)
	eei.SetSCAddress(args.StakingSCAddress)
	eei.SetStorage(arguments.Arguments[0], marshalizedExpectedRegData)

	nodePrice, _ := big.NewInt(0).SetString(args.StakingSCConfig.GenesisNodePrice, 10)
	validatorData := ValidatorDataV2{
		RewardAddress:   arguments.CallerAddr,
		RegisterNonce:   0,
		Epoch:           0,
		BlsPubKeys:      [][]byte{arguments.Arguments[0]},
		TotalStakeValue: nodePrice,
		LockedStake:     nodePrice,
		MaxStakePerNode: nodePrice,
		NumRegistered:   1,
	}
	marshaledRegistrationData, _ := json.Marshal(validatorData)

	eei.SetSCAddress(args.ValidatorSCAddress)
	eei.SetStorage(arguments.CallerAddr, marshaledRegistrationData)
	retCode := stakingSmartContract.Execute(arguments)

	assert.Equal(t, vmcommon.Ok, retCode)
	assert.True(t, strings.Contains(eei.returnMessage, "cannot unStake node which was already unStaked"))
}

func TestValidatorStakingSC_ExecuteUnStakeFailsWithWrongCaller(t *testing.T) {
	t.Parallel()

	expectedCallerAddress := []byte("caller")
	wrongCallerAddress := []byte("wrongCaller")

	stakedRegistrationData := StakedDataV2_0{
		RegisterNonce: 0,
		Staked:        true,
		UnStakedNonce: 0,
		RewardAddress: expectedCallerAddress,
		StakeValue:    nil,
	}

	eei, _ := NewVMContext(&mock.BlockChainHookStub{}, hooks.NewVMCryptoHook(), parsers.NewCallArgsParser(), &mock.AccountsStub{}, &mock.RaterMock{})
	eei.SetSCAddress([]byte("addr"))
	args := createMockArgumentsForValidatorSC()
	args.Eei = eei

	stakingSmartContract, _ := NewValidatorSmartContract(args)
	arguments := CreateVmContractCallInput()
	arguments.Function = "unStake"
	arguments.CallerAddr = wrongCallerAddress
	arguments.Arguments = [][]byte{[]byte("abc")}
	marshalizedExpectedRegData, _ := json.Marshal(&stakedRegistrationData)
	stakingSmartContract.eei.SetStorage(arguments.Arguments[0], marshalizedExpectedRegData)

	retCode := stakingSmartContract.Execute(arguments)
	assert.Equal(t, vmcommon.UserError, retCode)
}

func TestValidatorStakingSC_ExecuteUnStake(t *testing.T) {
	t.Parallel()

	args := createMockArgumentsForValidatorSC()
	args.StakingSCConfig.UnBondPeriod = 10
	callerAddress := []byte("caller")
	nodePrice, _ := big.NewInt(0).SetString(args.StakingSCConfig.GenesisNodePrice, 10)
	expectedRegistrationData := StakedDataV2_0{
		RegisterNonce: 0,
		Staked:        false,
		UnStakedNonce: 0,
		RewardAddress: callerAddress,
		StakeValue:    nodePrice,
		JailedRound:   math.MaxUint64,
		SlashValue:    big.NewInt(0),
	}

	stakedRegistrationData := StakedDataV2_0{
		RegisterNonce: 0,
		Staked:        true,
		UnStakedNonce: 0,
		RewardAddress: callerAddress,
		StakeValue:    nil,
	}

	atArgParser := parsers.NewCallArgsParser()
	eei, _ := NewVMContext(&mock.BlockChainHookStub{}, hooks.NewVMCryptoHook(), atArgParser, &mock.AccountsStub{}, &mock.RaterMock{})

	argsStaking := createMockStakingScArguments()
	argsStaking.StakingSCConfig = args.StakingSCConfig
	argsStaking.Eei = eei
	stakingSc, _ := NewStakingSmartContract(argsStaking)
	_ = eei.SetSystemSCContainer(&mock.SystemSCContainerStub{GetCalled: func(key []byte) (contract vm.SystemSmartContract, err error) {
		return stakingSc, nil
	}})

	args.Eei = eei
	eei.SetSCAddress(args.ValidatorSCAddress)

	stakingSmartContract, _ := NewValidatorSmartContract(args)
	arguments := CreateVmContractCallInput()
	arguments.Function = "unStake"
	arguments.Arguments = [][]byte{[]byte("abc")}
	arguments.CallerAddr = callerAddress
	marshalizedExpectedRegData, _ := json.Marshal(&stakedRegistrationData)
	stakingSmartContract.eei.SetStorage(arguments.Arguments[0], marshalizedExpectedRegData)

	validatorData := ValidatorDataV2{
		RewardAddress:   arguments.CallerAddr,
		RegisterNonce:   0,
		Epoch:           0,
		BlsPubKeys:      [][]byte{arguments.Arguments[0]},
		TotalStakeValue: nodePrice,
		LockedStake:     nodePrice,
		MaxStakePerNode: nodePrice,
		NumRegistered:   1,
	}
	marshaledRegistrationData, _ := json.Marshal(validatorData)
	eei.SetStorage(arguments.CallerAddr, marshaledRegistrationData)

	stakedData := StakedDataV2_0{
		RegisterNonce: 0,
		Staked:        true,
		UnStakedNonce: 0,
		UnStakedEpoch: core.DefaultUnstakedEpoch,
		RewardAddress: arguments.CallerAddr,
		StakeValue:    nodePrice,
		JailedRound:   math.MaxUint64,
		SlashValue:    big.NewInt(0),
	}
	marshaledStakedData, _ := json.Marshal(stakedData)
	eei.SetSCAddress(args.StakingSCAddress)
	eei.SetStorage(arguments.Arguments[0], marshaledStakedData)
	stakingSc.setConfig(&StakingNodesConfig{MinNumNodes: 5, StakedNodes: 10})
	eei.SetSCAddress(args.ValidatorSCAddress)

	retCode := stakingSmartContract.Execute(arguments)
	assert.Equal(t, vmcommon.Ok, retCode)

	var registrationData StakedDataV2_0
	eei.SetSCAddress(args.StakingSCAddress)
	data := eei.GetStorage(arguments.Arguments[0])
	err := json.Unmarshal(data, &registrationData)
	assert.Nil(t, err)
	assert.Equal(t, expectedRegistrationData, registrationData)
}

func TestValidatorStakingSC_ExecuteUnBondUnmarshalErr(t *testing.T) {
	t.Parallel()

	eei := &mock.SystemEIStub{}
	eei.GetStorageCalled = func(key []byte) []byte {
		return []byte("data")
	}
	args := createMockArgumentsForValidatorSC()
	args.Eei = eei

	stakingSmartContract, _ := NewValidatorSmartContract(args)
	arguments := CreateVmContractCallInput()
	arguments.CallerAddr = []byte("data")
	arguments.Function = "unBond"
	arguments.Arguments = [][]byte{big.NewInt(100).Bytes(), big.NewInt(200).Bytes()}

	retCode := stakingSmartContract.Execute(arguments)
	assert.Equal(t, vmcommon.UserError, retCode)
}

func TestValidatorStakingSC_ExecuteUnBondValidatorNotUnStakeShouldErr(t *testing.T) {
	t.Parallel()

	eei := &mock.SystemEIStub{}
	eei.GetStorageCalled = func(key []byte) []byte {
		switch {
		case bytes.Equal(key, []byte(ownerKey)):
			return []byte("data")
		default:
			registrationDataMarshalized, _ := json.Marshal(
				&StakedDataV2_0{
					UnStakedNonce: 0,
				})
			return registrationDataMarshalized
		}
	}
	eei.BlockChainHookCalled = func() vm.BlockchainHook {
		return &mock.BlockChainHookStub{CurrentNonceCalled: func() uint64 {
			return 10000
		}}
	}
	args := createMockArgumentsForValidatorSC()
	args.Eei = eei

	stakingSmartContract, _ := NewValidatorSmartContract(args)
	arguments := CreateVmContractCallInput()
	arguments.CallerAddr = []byte("data")
	arguments.Function = "unBond"
	arguments.Arguments = [][]byte{big.NewInt(100).Bytes()}

	retCode := stakingSmartContract.Execute(arguments)
	assert.Equal(t, vmcommon.UserError, retCode)
}

func TestValidatorStakingSC_ExecuteStakeUnStakeReturnsErrAsNotEnabled(t *testing.T) {
	t.Parallel()

	eei := &mock.SystemEIStub{}
	eei.BlockChainHookCalled = func() vm.BlockchainHook {
		return &mock.BlockChainHookStub{
			CurrentEpochCalled: func() uint32 {
				return 100
			},
			CurrentNonceCalled: func() uint64 {
				return 100
			}}
	}
	args := createMockArgumentsForValidatorSC()
	args.EpochConfig.EnableEpochs.StakeEnableEpoch = eei.BlockChainHook().CurrentEpoch() + uint32(1)
	args.Eei = eei

	stakingSmartContract, _ := NewValidatorSmartContract(args)
	arguments := CreateVmContractCallInput()
	arguments.CallerAddr = []byte("data")
	arguments.Function = "unBond"
	arguments.Arguments = [][]byte{big.NewInt(100).Bytes()}

	retCode := stakingSmartContract.Execute(arguments)
	assert.Equal(t, vmcommon.UserError, retCode)
	assert.Equal(t, vm.UnBondNotEnabled, eei.ReturnMessage)

	arguments.Function = "unStake"
	retCode = stakingSmartContract.Execute(arguments)
	assert.Equal(t, vmcommon.UserError, retCode)
	assert.Equal(t, vm.UnStakeNotEnabled, eei.ReturnMessage)

	arguments.Function = "stake"
	retCode = stakingSmartContract.Execute(arguments)
	assert.Equal(t, vmcommon.UserError, retCode)
	assert.Equal(t, vm.StakeNotEnabled, eei.ReturnMessage)
}

func TestValidatorStakingSC_ExecuteUnBondBeforePeriodEnds(t *testing.T) {
	t.Parallel()

	minStakeValue := big.NewInt(1000)
	unbondPeriod := uint64(100)
	blockChainHook := &mock.BlockChainHookStub{
		CurrentNonceCalled: func() uint64 {
			return 10
		},
	}
	args := createMockArgumentsForValidatorSC()
	args.EpochConfig.EnableEpochs.StakingV2EnableEpoch = 10000
	args.StakingSCConfig.UnBondPeriod = 1000
	eei := createVmContextWithStakingSc(minStakeValue, unbondPeriod, blockChainHook)
	args.Eei = eei
	caller := []byte("caller")
	validatorSc, _ := NewValidatorSmartContract(args)
	eei.SetSCAddress([]byte("staking"))

	blsPubKey := []byte("pubkey")
	_ = validatorSc.saveRegistrationData(
		caller,
		&ValidatorDataV2{
			RewardAddress: caller,
			UnstakedInfo: []*UnstakedValue{
				{
					UnstakedEpoch: 1,
					UnstakedValue: big.NewInt(1000),
				},
			},
			BlsPubKeys:      [][]byte{blsPubKey},
			TotalStakeValue: big.NewInt(1000), //in v1 this was still set to the unstaked value
			LockedStake:     big.NewInt(0),
			TotalUnstaked:   big.NewInt(1000),
		},
	)

	systemSc, _ := eei.GetContract(nil)
	stakingSc := systemSc.(*stakingSC)
	registrationData := &StakedDataV2_0{
		RegisterNonce: 0,
		UnStakedNonce: uint64(1),
		RewardAddress: caller,
		StakeValue:    big.NewInt(100),
	}
	_ = stakingSc.saveAsStakingDataV1P1(blsPubKey, registrationData)

	arguments := CreateVmContractCallInput()
	arguments.CallerAddr = caller
	arguments.Function = "unBond"
	arguments.Arguments = [][]byte{blsPubKey}

	retCode := validatorSc.Execute(arguments)
	assert.Equal(t, vmcommon.Ok, retCode)
	assert.True(t, strings.Contains(eei.returnMessage, "unBond is not possible"))
	assert.True(t, strings.Contains(eei.returnMessage, "unBond period did not pass"))
	assert.True(t, len(eei.GetStorage(caller)) != 0) //should have not removed the account data
}

func TestValidatorSC_ExecuteUnBondBeforePeriodEndsForV2(t *testing.T) {
	t.Parallel()

	minStakeValue := big.NewInt(1000)
	unbondPeriod := uint64(100)
	blockChainHook := &mock.BlockChainHookStub{
		CurrentNonceCalled: func() uint64 {
			return 10
		},
	}
	args := createMockArgumentsForValidatorSC()
	args.EpochConfig.EnableEpochs.StakingV2EnableEpoch = 0
	args.StakingSCConfig.UnBondPeriod = 1000
	eei := createVmContextWithStakingSc(minStakeValue, unbondPeriod, blockChainHook)
	args.Eei = eei
	caller := []byte("caller")
	validatorSc, _ := NewValidatorSmartContract(args)
	eei.SetSCAddress([]byte("staking"))

	blsPubKey := []byte("pubkey")
	_ = validatorSc.saveRegistrationData(
		caller,
		&ValidatorDataV2{
			RewardAddress: caller,
			UnstakedInfo: []*UnstakedValue{
				{
					UnstakedEpoch: 1,
					UnstakedValue: big.NewInt(1000),
				},
			},
			BlsPubKeys:      [][]byte{blsPubKey},
			TotalStakeValue: big.NewInt(0),
			LockedStake:     big.NewInt(0),
			TotalUnstaked:   big.NewInt(1000),
		},
	)

	systemSc, _ := eei.GetContract(nil)
	stakingSc := systemSc.(*stakingSC)
	registrationData := &StakedDataV2_0{
		RegisterNonce: 0,
		UnStakedNonce: uint64(1),
		RewardAddress: caller,
		StakeValue:    big.NewInt(100),
	}
	_ = stakingSc.saveAsStakingDataV1P1(blsPubKey, registrationData)

	arguments := CreateVmContractCallInput()
	arguments.CallerAddr = caller
	arguments.Function = "unBond"
	arguments.Arguments = [][]byte{blsPubKey}

	retCode := validatorSc.Execute(arguments)
	assert.Equal(t, vmcommon.Ok, retCode)
	assert.True(t, strings.Contains(eei.returnMessage, "unBond is not possible"))
	assert.True(t, strings.Contains(eei.returnMessage, "unBond period did not pass"))
	assert.True(t, len(eei.GetStorage(caller)) != 0) //should have not removed the account data
}

func TestValidatorStakingSC_ExecuteUnBond(t *testing.T) {
	t.Parallel()

	unBondPeriod := uint64(100)
	unStakedNonce := uint64(10)
	stakeValue := big.NewInt(100)
	stakedData := StakedDataV2_0{
		RegisterNonce: 0,
		Staked:        false,
		UnStakedNonce: unStakedNonce,
		RewardAddress: []byte("reward"),
		StakeValue:    big.NewInt(0).Set(stakeValue),
		JailedRound:   math.MaxUint64,
	}

	marshalizedStakedData, _ := json.Marshal(&stakedData)
	atArgParser := parsers.NewCallArgsParser()
	eei, _ := NewVMContext(&mock.BlockChainHookStub{
		CurrentNonceCalled: func() uint64 {
			return unStakedNonce + unBondPeriod + 1
		},
	}, hooks.NewVMCryptoHook(), atArgParser, &mock.AccountsStub{}, &mock.RaterMock{})

	scAddress := []byte("owner")
	eei.SetSCAddress(scAddress)
	eei.SetStorage([]byte(ownerKey), scAddress)

	args := createMockArgumentsForValidatorSC()
	args.Eei = eei
	args.StakingSCConfig.GenesisNodePrice = stakeValue.Text(10)
	args.StakingSCConfig.UnBondPeriod = unBondPeriod
	args.EpochConfig.EnableEpochs.StakeEnableEpoch = 0

	argsStaking := createMockStakingScArguments()
	argsStaking.Eei = eei
	argsStaking.StakingSCConfig = args.StakingSCConfig
	stakingSc, _ := NewStakingSmartContract(argsStaking)

	_ = eei.SetSystemSCContainer(&mock.SystemSCContainerStub{GetCalled: func(key []byte) (contract vm.SystemSmartContract, err error) {
		return stakingSc, nil
	}})

	stakingSmartContract, _ := NewValidatorSmartContract(args)

	arguments := CreateVmContractCallInput()
	arguments.CallerAddr = []byte("address")
	arguments.Function = "unBond"
	arguments.Arguments = [][]byte{[]byte("abc")}
	arguments.RecipientAddr = scAddress

	eei.SetSCAddress(args.StakingSCAddress)
	eei.SetStorage(arguments.Arguments[0], marshalizedStakedData)
	stakingSc.setConfig(&StakingNodesConfig{MinNumNodes: 5, StakedNodes: 10})
	eei.SetSCAddress(args.ValidatorSCAddress)

	validatorData := ValidatorDataV2{
		RewardAddress:   arguments.CallerAddr,
		RegisterNonce:   0,
		Epoch:           0,
		BlsPubKeys:      [][]byte{arguments.Arguments[0]},
		TotalStakeValue: stakeValue,
		LockedStake:     stakeValue,
		MaxStakePerNode: stakeValue,
		NumRegistered:   1,
	}
	marshaledRegistrationData, _ := json.Marshal(validatorData)
	eei.SetStorage(arguments.CallerAddr, marshaledRegistrationData)

	retCode := stakingSmartContract.Execute(arguments)
	assert.Equal(t, vmcommon.Ok, retCode)

	eei.SetSCAddress(args.StakingSCAddress)
	data := eei.GetStorage(arguments.Arguments[0])
	assert.Equal(t, 0, len(data))

	destinationBalance := stakingSmartContract.eei.GetBalance(arguments.CallerAddr)
	scBalance := stakingSmartContract.eei.GetBalance(scAddress)
	assert.Equal(t, 0, destinationBalance.Cmp(stakeValue))
	assert.Equal(t, 0, scBalance.Cmp(big.NewInt(0).Mul(stakeValue, big.NewInt(-1))))
}

func TestValidatorStakingSC_ExecuteSlashOwnerAddrNotOkShouldErr(t *testing.T) {
	t.Parallel()

	eei := &mock.SystemEIStub{}
	args := createMockArgumentsForValidatorSC()
	args.Eei = eei

	stakingSmartContract, _ := NewValidatorSmartContract(args)
	arguments := CreateVmContractCallInput()
	arguments.Function = "slash"

	retCode := stakingSmartContract.Execute(arguments)
	assert.Equal(t, vmcommon.UserError, retCode)
}

func TestValidatorStakingSC_ExecuteUnStakeAndUnBondStake(t *testing.T) {
	t.Parallel()

	// Preparation
	unBondPeriod := uint64(100)
	valueStakedByTheCaller := big.NewInt(100)
	stakerAddress := []byte("address")
	stakerPubKey := []byte("pubKey")
	blockChainHook := &mock.BlockChainHookStub{}
	atArgParser := parsers.NewCallArgsParser()
	eei, _ := NewVMContext(blockChainHook, hooks.NewVMCryptoHook(), atArgParser, &mock.AccountsStub{}, &mock.RaterMock{})

	smartcontractAddress := "validator"
	eei.SetSCAddress([]byte(smartcontractAddress))

	args := createMockArgumentsForValidatorSC()
	args.Eei = eei
	args.StakingSCConfig.UnBondPeriod = unBondPeriod
	args.StakingSCConfig.GenesisNodePrice = valueStakedByTheCaller.Text(10)
	args.EpochConfig.EnableEpochs.StakingV2EnableEpoch = 0
	args.EpochConfig.EnableEpochs.StakeEnableEpoch = 0

	argsStaking := createMockStakingScArguments()
	argsStaking.StakingSCConfig = args.StakingSCConfig
	argsStaking.Eei = eei
	stakingSc, _ := NewStakingSmartContract(argsStaking)
	_ = eei.SetSystemSCContainer(&mock.SystemSCContainerStub{GetCalled: func(key []byte) (contract vm.SystemSmartContract, err error) {
		return stakingSc, nil
	}})

	stakingSmartContract, _ := NewValidatorSmartContract(args)

	arguments := CreateVmContractCallInput()
	arguments.Arguments = [][]byte{stakerPubKey}
	arguments.CallerAddr = stakerAddress
	arguments.RecipientAddr = []byte(smartcontractAddress)

	stakedRegistrationData := StakedDataV2_0{
		RegisterNonce: 0,
		Staked:        true,
		UnStakedNonce: 0,
		RewardAddress: stakerAddress,
		StakeValue:    valueStakedByTheCaller,
		JailedRound:   math.MaxUint64,
		SlashValue:    big.NewInt(0),
	}
	marshalizedExpectedRegData, _ := json.Marshal(&stakedRegistrationData)
	eei.SetSCAddress(args.StakingSCAddress)
	eei.SetStorage(arguments.Arguments[0], marshalizedExpectedRegData)
	stakingSc.setConfig(&StakingNodesConfig{MinNumNodes: 5, StakedNodes: 10})

	validatorData := ValidatorDataV2{
		RewardAddress:   arguments.CallerAddr,
		RegisterNonce:   0,
		Epoch:           0,
		BlsPubKeys:      [][]byte{arguments.Arguments[0]},
		TotalStakeValue: valueStakedByTheCaller,
		LockedStake:     valueStakedByTheCaller,
		MaxStakePerNode: valueStakedByTheCaller,
		NumRegistered:   1,
		TotalUnstaked:   big.NewInt(0),
	}
	marshaledRegistrationData, _ := json.Marshal(validatorData)
	eei.SetSCAddress(args.ValidatorSCAddress)
	eei.SetStorage(arguments.CallerAddr, marshaledRegistrationData)

	arguments.Function = "unStake"

	unStakeNonce := uint64(10)
	blockChainHook.CurrentNonceCalled = func() uint64 {
		return unStakeNonce
	}
	blockChainHook.CurrentEpochCalled = func() uint32 {
		return uint32(unStakeNonce)
	}
	retCode := stakingSmartContract.Execute(arguments)
	assert.Equal(t, vmcommon.Ok, retCode)

	var registrationData StakedDataV2_0
	eei.SetSCAddress(args.StakingSCAddress)
	data := eei.GetStorage(arguments.Arguments[0])
	err := json.Unmarshal(data, &registrationData)
	assert.Nil(t, err)

	expectedRegistrationData := StakedDataV2_0{
		RegisterNonce: 0,
		Staked:        false,
		UnStakedNonce: unStakeNonce,
		UnStakedEpoch: uint32(unStakeNonce),
		RewardAddress: stakerAddress,
		StakeValue:    valueStakedByTheCaller,
		JailedRound:   math.MaxUint64,
		SlashValue:    big.NewInt(0),
	}
	assert.Equal(t, expectedRegistrationData, registrationData)

	arguments.Function = "unBond"

	blockChainHook.CurrentNonceCalled = func() uint64 {
		return unStakeNonce + unBondPeriod + 1
	}
	blockChainHook.CurrentEpochCalled = func() uint32 {
		return uint32(unStakeNonce + unBondPeriod + 1)
	}
	eei.SetSCAddress(args.ValidatorSCAddress)
	retCode = stakingSmartContract.Execute(arguments)
	assert.Equal(t, vmcommon.Ok, retCode)

	destinationBalance := eei.GetBalance(arguments.CallerAddr)
	senderBalance := eei.GetBalance([]byte(smartcontractAddress))
	assert.Equal(t, big.NewInt(100), destinationBalance)
	assert.Equal(t, big.NewInt(-100), senderBalance)
}

func TestValidatorStakingSC_ExecuteGetShouldReturnUserErr(t *testing.T) {
	t.Parallel()

	arguments := CreateVmContractCallInput()
	arguments.Function = "get"
	eei, _ := NewVMContext(&mock.BlockChainHookStub{}, hooks.NewVMCryptoHook(), parsers.NewCallArgsParser(), &mock.AccountsStub{}, &mock.RaterMock{})
	args := createMockArgumentsForValidatorSC()
	args.Eei = eei

	stakingSmartContract, _ := NewValidatorSmartContract(args)
	err := stakingSmartContract.Execute(arguments)

	assert.Equal(t, vmcommon.UserError, err)
}

func TestValidatorStakingSC_ExecuteGetShouldOk(t *testing.T) {
	t.Parallel()

	arguments := CreateVmContractCallInput()
	arguments.Function = "get"
	arguments.Arguments = [][]byte{arguments.CallerAddr}
	eei, _ := NewVMContext(&mock.BlockChainHookStub{}, hooks.NewVMCryptoHook(), parsers.NewCallArgsParser(), &mock.AccountsStub{}, &mock.RaterMock{})
	args := createMockArgumentsForValidatorSC()
	args.Eei = eei

	stakingSmartContract, _ := NewValidatorSmartContract(args)
	err := stakingSmartContract.Execute(arguments)

	assert.Equal(t, vmcommon.Ok, err)
}

// Test scenario
// 1 -- will call claim from a account that does not stake -> will return error code
// 2 -- will do stake and lock all the stake value and claim should return error code because all the stake value is locked
// 3 -- will do stake and stake value will not be locked and after that claim should work
func TestValidatorStakingSC_Claim(t *testing.T) {
	t.Parallel()

	receiverAddr := []byte("receiverAddress")
	stakerAddress := []byte("stakerAddr")
	stakerPubKey := []byte("stakerPubKey")
	minStakeValue := big.NewInt(1000)
	unboundPeriod := uint64(10)
	nodesToRunBytes := big.NewInt(1).Bytes()

	nonce := uint64(0)
	blockChainHook := &mock.BlockChainHookStub{
		CurrentNonceCalled: func() uint64 {
			defer func() {
				nonce++
			}()

			return nonce
		},
	}

	args := createMockArgumentsForValidatorSC()
	args.Eei = createVmContextWithStakingSc(minStakeValue, unboundPeriod, blockChainHook)

	sc, _ := NewValidatorSmartContract(args)

	//do claim should ret error
	doClaim(t, sc, stakerAddress, receiverAddr, vmcommon.UserError)

	//do stake
	nodePrice, _ := big.NewInt(0).SetString(args.StakingSCConfig.GenesisNodePrice, 10)
	stake(t, sc, nodePrice, receiverAddr, stakerAddress, stakerPubKey, nodesToRunBytes)

	//do claim all stake is locked should return Ok
	doClaim(t, sc, stakerAddress, receiverAddr, vmcommon.Ok)

	// do stake to add more money but not lock the stake
	nonce = 0
	stake(t, sc, big.NewInt(1000), receiverAddr, stakerAddress, stakerPubKey, nodesToRunBytes)

	// do claim should work because not all the stake is locked
	doClaim(t, sc, stakerAddress, receiverAddr, vmcommon.Ok)
}

// Test scenario
// 1 -- call setConfig with wrong owner address should return error
// 2 -- call validator smart contract init and after that call setConfig with wrong number of arguments should return error
// 3 -- call setConfig after init was done successfully should work and config should be set correctly
func TestValidatorStakingSC_SetConfig(t *testing.T) {
	t.Parallel()

	ownerAddr := []byte("ownerAddress")
	minStakeValue := big.NewInt(1000)
	unboundPeriod := uint64(10)
	blockChainHook := &mock.BlockChainHookStub{}
	args := createMockArgumentsForValidatorSC()
	args.Eei = createVmContextWithStakingSc(minStakeValue, unboundPeriod, blockChainHook)

	sc, _ := NewValidatorSmartContract(args)

	// call setConfig should return error -> wrong owner address
	arguments := CreateVmContractCallInput()
	arguments.Function = "setConfig"
	retCode := sc.Execute(arguments)
	require.Equal(t, vmcommon.UserError, retCode)

	// call validator smart contract init
	arguments.Function = core.SCDeployInitFunctionName
	arguments.CallerAddr = ownerAddr
	retCode = sc.Execute(arguments)
	require.Equal(t, vmcommon.Ok, retCode)

	// call setConfig return error -> wrong number of arguments
	arguments.Function = "setConfig"
	retCode = sc.Execute(arguments)
	require.Equal(t, vmcommon.UserError, retCode)

	// call setConfig
	totalSupply := big.NewInt(10000000)
	minStep := big.NewInt(100)
	nodPrice := big.NewInt(20000)
	epoch := big.NewInt(1)
	unjailPrice := big.NewInt(100)
	arguments.Function = "setConfig"
	arguments.Arguments = [][]byte{minStakeValue.Bytes(), totalSupply.Bytes(), minStep.Bytes(),
		nodPrice.Bytes(), unjailPrice.Bytes(), epoch.Bytes()}
	retCode = sc.Execute(arguments)
	require.Equal(t, vmcommon.Ok, retCode)

	validatorConfig := sc.getConfig(1)
	require.NotNil(t, validatorConfig)
	require.Equal(t, totalSupply, validatorConfig.TotalSupply)
	require.Equal(t, minStep, validatorConfig.MinStep)
	require.Equal(t, nodPrice, validatorConfig.NodePrice)
	require.Equal(t, unjailPrice, validatorConfig.UnJailPrice)
	require.Equal(t, minStakeValue, validatorConfig.MinStakeValue)
}

func TestValidatorStakingSC_SetConfig_InvalidParameters(t *testing.T) {
	t.Parallel()

	ownerAddr := []byte("ownerAddress")
	minStakeValue := big.NewInt(1000)
	unboundPeriod := uint64(10)
	blockChainHook := &mock.BlockChainHookStub{}
	args := createMockArgumentsForValidatorSC()
	eei := createVmContextWithStakingSc(minStakeValue, unboundPeriod, blockChainHook)
	args.Eei = eei

	sc, _ := NewValidatorSmartContract(args)

	// call setConfig should return error -> wrong owner address
	arguments := CreateVmContractCallInput()
	arguments.Function = "setConfig"

	// call validator smart contract init
	arguments.Function = core.SCDeployInitFunctionName
	arguments.CallerAddr = ownerAddr
	_ = sc.Execute(arguments)

	totalSupply := big.NewInt(10000000)
	minStep := big.NewInt(100)
	nodPrice := big.NewInt(20000)
	epoch := big.NewInt(1)
	unjailPrice := big.NewInt(100)
	arguments.Function = "setConfig"

	arguments.Arguments = [][]byte{minStakeValue.Bytes(), zero.Bytes(), minStep.Bytes(),
		nodPrice.Bytes(), unjailPrice.Bytes(), epoch.Bytes()}
	retCode := sc.Execute(arguments)
	require.Equal(t, vmcommon.UserError, retCode)
	require.True(t, strings.Contains(eei.returnMessage, vm.ErrInvalidGenesisTotalSupply.Error()))

	arguments.Arguments = [][]byte{minStakeValue.Bytes(), totalSupply.Bytes(), zero.Bytes(),
		nodPrice.Bytes(), unjailPrice.Bytes(), epoch.Bytes()}
	retCode = sc.Execute(arguments)
	require.Equal(t, vmcommon.UserError, retCode)
	require.True(t, strings.Contains(eei.returnMessage, vm.ErrInvalidMinStepValue.Error()))

	arguments.Arguments = [][]byte{minStakeValue.Bytes(), totalSupply.Bytes(), minStep.Bytes(),
		zero.Bytes(), unjailPrice.Bytes(), epoch.Bytes()}
	retCode = sc.Execute(arguments)
	require.Equal(t, vmcommon.UserError, retCode)
	require.True(t, strings.Contains(eei.returnMessage, vm.ErrInvalidNodePrice.Error()))

	arguments.Arguments = [][]byte{minStakeValue.Bytes(), totalSupply.Bytes(), minStep.Bytes(),
		nodPrice.Bytes(), zero.Bytes(), epoch.Bytes()}
	retCode = sc.Execute(arguments)
	require.Equal(t, vmcommon.UserError, retCode)
	require.True(t, strings.Contains(eei.returnMessage, vm.ErrInvalidUnJailCost.Error()))
}

func TestValidatorStakingSC_getBlsStatusWrongCaller(t *testing.T) {
	t.Parallel()

	minStakeValue := big.NewInt(1000)
	unboundPeriod := uint64(10)
	blockChainHook := &mock.BlockChainHookStub{}
	args := createMockArgumentsForValidatorSC()
	eei := createVmContextWithStakingSc(minStakeValue, unboundPeriod, blockChainHook)
	args.Eei = eei

	sc, _ := NewValidatorSmartContract(args)
	arguments := CreateVmContractCallInput()
	arguments.Function = "getBlsKeysStatus"
	arguments.CallerAddr = []byte("wrong caller")

	returnCode := sc.Execute(arguments)
	assert.Equal(t, vmcommon.UserError, returnCode)
	assert.True(t, strings.Contains(eei.returnMessage, "this is only a view function"))
}

func TestValidatorStakingSC_getBlsStatusWrongNumOfArguments(t *testing.T) {
	t.Parallel()

	minStakeValue := big.NewInt(1000)
	unboundPeriod := uint64(10)
	blockChainHook := &mock.BlockChainHookStub{}
	args := createMockArgumentsForValidatorSC()
	eei := createVmContextWithStakingSc(minStakeValue, unboundPeriod, blockChainHook)
	args.Eei = eei

	sc, _ := NewValidatorSmartContract(args)
	arguments := CreateVmContractCallInput()
	arguments.Function = "getBlsKeysStatus"

	returnCode := sc.Execute(arguments)
	assert.Equal(t, vmcommon.UserError, returnCode)
	assert.True(t, strings.Contains(eei.returnMessage, "number of arguments must be equal to 1"))
}

func TestValidatorStakingSC_getBlsStatusWrongRegistrationData(t *testing.T) {
	t.Parallel()

	minStakeValue := big.NewInt(1000)
	unboundPeriod := uint64(10)
	blockChainHook := &mock.BlockChainHookStub{}
	args := createMockArgumentsForValidatorSC()
	eei := createVmContextWithStakingSc(minStakeValue, unboundPeriod, blockChainHook)

	wrongStorageEntry := make(map[string][]byte)
	wrongStorageEntry["erdKey"] = []byte("entry val")
	eei.storageUpdate["addr"] = wrongStorageEntry
	args.Eei = eei

	sc, _ := NewValidatorSmartContract(args)
	arguments := CreateVmContractCallInput()
	arguments.Arguments = append(arguments.Arguments, []byte("erdKey"))
	arguments.Function = "getBlsKeysStatus"

	returnCode := sc.Execute(arguments)
	assert.Equal(t, vmcommon.UserError, returnCode)
	assert.True(t, strings.Contains(eei.returnMessage, "cannot get or create registration data: error "))
}

func TestValidatorStakingSC_getBlsStatusNoBlsKeys(t *testing.T) {
	t.Parallel()

	minStakeValue := big.NewInt(1000)
	unboundPeriod := uint64(10)
	blockChainHook := &mock.BlockChainHookStub{}
	args := createMockArgumentsForValidatorSC()
	eei := createVmContextWithStakingSc(minStakeValue, unboundPeriod, blockChainHook)
	args.Eei = eei

	sc, _ := NewValidatorSmartContract(args)
	arguments := CreateVmContractCallInput()
	arguments.Function = "getBlsKeysStatus"
	arguments.Arguments = append(arguments.Arguments, []byte("erd key"))

	returnCode := sc.Execute(arguments)
	assert.Equal(t, vmcommon.Ok, returnCode)
	assert.True(t, strings.Contains(eei.returnMessage, "no bls keys"))
}

func TestValidatorStakingSC_getBlsStatusShouldWork(t *testing.T) {
	t.Parallel()

	minStakeValue := big.NewInt(1000)
	unboundPeriod := uint64(10)
	blockChainHook := &mock.BlockChainHookStub{}
	args := createMockArgumentsForValidatorSC()
	eei := createVmContextWithStakingSc(minStakeValue, unboundPeriod, blockChainHook)

	firstAddr := "addr 1"
	secondAddr := "addr 2"
	validatorData := ValidatorDataV2{
		BlsPubKeys: [][]byte{[]byte(firstAddr), []byte(secondAddr)},
	}
	serializedValidatorData, _ := args.Marshalizer.Marshal(validatorData)

	registrationData1 := &StakedDataV2_0{
		Staked:        true,
		UnStakedEpoch: core.DefaultUnstakedEpoch,
		RewardAddress: []byte("rewards addr"),
		JailedRound:   math.MaxUint64,
		StakedNonce:   math.MaxUint64,
	}
	serializedRegistrationData1, _ := args.Marshalizer.Marshal(registrationData1)

	registrationData2 := &StakedDataV2_0{
		UnStakedEpoch: core.DefaultUnstakedEpoch,
		RewardAddress: []byte("rewards addr"),
		JailedRound:   math.MaxUint64,
		StakedNonce:   math.MaxUint64,
	}
	serializedRegistrationData2, _ := args.Marshalizer.Marshal(registrationData2)

	storageEntry := make(map[string][]byte)
	storageEntry["erdKey"] = serializedValidatorData
	eei.storageUpdate["addr"] = storageEntry

	stakingEntry := make(map[string][]byte)
	stakingEntry[firstAddr] = serializedRegistrationData1
	stakingEntry[secondAddr] = serializedRegistrationData2
	eei.storageUpdate["staking"] = stakingEntry
	args.Eei = eei

	sc, _ := NewValidatorSmartContract(args)
	arguments := CreateVmContractCallInput()
	arguments.Arguments = append(arguments.Arguments, []byte("erdKey"))
	arguments.Function = "getBlsKeysStatus"

	returnCode := sc.Execute(arguments)
	assert.Equal(t, vmcommon.Ok, returnCode)

	output := eei.CreateVMOutput()
	assert.Equal(t, 4, len(output.ReturnData))
	assert.Equal(t, []byte(firstAddr), output.ReturnData[0])
	assert.Equal(t, []byte("staked"), output.ReturnData[1])
	assert.Equal(t, []byte(secondAddr), output.ReturnData[2])
	assert.Equal(t, []byte("unStaked"), output.ReturnData[3])
}

func TestValidatorStakingSC_getBlsStatusShouldWorkEvenIfAnErrorOccursForOneOfTheBlsKeys(t *testing.T) {
	t.Parallel()

	minStakeValue := big.NewInt(1000)
	unboundPeriod := uint64(10)
	blockChainHook := &mock.BlockChainHookStub{}
	args := createMockArgumentsForValidatorSC()
	eei := createVmContextWithStakingSc(minStakeValue, unboundPeriod, blockChainHook)

	firstAddr := "addr 1"
	secondAddr := "addr 2"
	validatorData := ValidatorDataV2{
		BlsPubKeys: [][]byte{[]byte(firstAddr), []byte(secondAddr)},
	}
	serializedValidatorData, _ := args.Marshalizer.Marshal(validatorData)

	registrationData := &StakedDataV2_0{
		Staked:        true,
		UnStakedEpoch: core.DefaultUnstakedEpoch,
		RewardAddress: []byte("rewards addr"),
		JailedRound:   math.MaxUint64,
		StakedNonce:   math.MaxUint64,
	}
	serializedRegistrationData, _ := args.Marshalizer.Marshal(registrationData)

	storageEntry := make(map[string][]byte)
	storageEntry["erdKey"] = serializedValidatorData
	eei.storageUpdate["addr"] = storageEntry

	stakingEntry := make(map[string][]byte)
	stakingEntry[firstAddr] = []byte("wrong data for first bls key")
	stakingEntry[secondAddr] = serializedRegistrationData
	eei.storageUpdate["staking"] = stakingEntry
	args.Eei = eei

	sc, _ := NewValidatorSmartContract(args)
	arguments := CreateVmContractCallInput()
	arguments.Arguments = append(arguments.Arguments, []byte("erdKey"))
	arguments.Function = "getBlsKeysStatus"

	returnCode := sc.Execute(arguments)
	assert.Equal(t, vmcommon.Ok, returnCode)

	output := eei.CreateVMOutput()
	assert.Equal(t, 2, len(output.ReturnData))
	assert.Equal(t, []byte(secondAddr), output.ReturnData[0])
	assert.Equal(t, []byte("staked"), output.ReturnData[1])
}

func TestValidatorStakingSC_ChangeRewardAddress(t *testing.T) {
	t.Parallel()

	receiverAddr := []byte("receiverAddress")
	stakerAddress := []byte("stakerA")
	stakerPubKey := []byte("stakerP")
	minStakeValue := big.NewInt(1000)
	unbondPeriod := uint64(10)
	nodesToRunBytes := big.NewInt(1).Bytes()
	blockChainHook := &mock.BlockChainHookStub{}
	args := createMockArgumentsForValidatorSC()
	args.ValidatorToDelegationEnableEpoch = 1000
	eei := createVmContextWithStakingSc(minStakeValue, unbondPeriod, blockChainHook)
	args.Eei = eei

	sc, _ := NewValidatorSmartContract(args)

	//change reward address should error nil arguments
	changeRewardAddress(t, sc, stakerAddress, nil, vmcommon.UserError)
	// change reward address should error wrong address
	eei.returnMessage = ""
	changeRewardAddress(t, sc, stakerAddress, []byte("wrongAddress"), vmcommon.UserError)
	assert.Equal(t, "wrong reward address", eei.returnMessage)
	// change reward address should error because address is not belongs to any validator
	newRewardAddr := []byte("newAddr11")
	changeRewardAddress(t, sc, stakerAddress, newRewardAddr, vmcommon.UserError)
	//do stake
	nodePrice, _ := big.NewInt(0).SetString(args.StakingSCConfig.GenesisNodePrice, 10)
	stake(t, sc, nodePrice, receiverAddr, stakerAddress, stakerPubKey, nodesToRunBytes)

	// change reward address should error because new reward address is equal with old reward address
	changeRewardAddress(t, sc, stakerAddress, stakerAddress, vmcommon.UserError)
	// change reward address should work
	changeRewardAddress(t, sc, stakerAddress, newRewardAddr, vmcommon.Ok)
}

func TestValidatorStakingSC_ChangeRewardAddressWithExtraChecks(t *testing.T) {
	t.Parallel()

	currentShard := uint32(0)

	receiverAddr := bytes.Repeat([]byte{2}, len(vm.JailingAddress))
	stakerAddress := bytes.Repeat([]byte{1}, len(vm.JailingAddress))
	stakerPubKey := []byte("stakerP")
	minStakeValue := big.NewInt(1000)
	unbondPeriod := uint64(10)
	nodesToRunBytes := big.NewInt(1).Bytes()
	blockChainHook := &mock.BlockChainHookStub{}
	args := createMockArgumentsForValidatorSCWithRealAddresses()
	args.ValidatorToDelegationEnableEpoch = 0
	args.ValidatorSCAddress = vm.ValidatorSCAddress
	args.ShardCoordinator = &mock.ShardCoordinatorStub{
		ComputeIdCalled: func(address []byte) uint32 {
			return currentShard
		},
	}
	eei := createVmContextWithStakingScWithRealAddresses(minStakeValue, unbondPeriod, blockChainHook)
	args.Eei = eei

	sc, _ := NewValidatorSmartContract(args)
	nodePrice, _ := big.NewInt(0).SetString(args.StakingSCConfig.GenesisNodePrice, 10)
	stake(t, sc, nodePrice, receiverAddr, stakerAddress, stakerPubKey, nodesToRunBytes)

	eei.returnMessage = ""
	changeRewardAddress(t, sc, stakerAddress, vm.JailingAddress, vmcommon.UserError)
	expectedErr := fmt.Errorf("%w when trying to set the jailing address", vm.ErrWrongRewardAddress)
	assert.Equal(t, expectedErr.Error(), eei.returnMessage)

	eei.returnMessage = ""
	changeRewardAddress(t, sc, stakerAddress, vm.EndOfEpochAddress, vmcommon.UserError)
	expectedErr = fmt.Errorf("%w when trying to set the end-of-epoch reserved address", vm.ErrWrongRewardAddress)
	assert.Equal(t, expectedErr.Error(), eei.returnMessage)

	eei.returnMessage = ""
	currentShard = core.MetachainShardId
	changeRewardAddress(t, sc, stakerAddress, bytes.Repeat([]byte{8}, len(vm.JailingAddress)), vmcommon.UserError)
	expectedErr = fmt.Errorf("%w when trying to set a metachain address", vm.ErrWrongRewardAddress)
	assert.Equal(t, expectedErr.Error(), eei.returnMessage)
}

func TestStakingValidatorSC_UnstakeTokensNotEnabledShouldError(t *testing.T) {
	t.Parallel()

	minStakeValue := big.NewInt(1000)
	unbondPeriod := uint64(10)
	blockChainHook := &mock.BlockChainHookStub{}
	args := createMockArgumentsForValidatorSC()
	eei := createVmContextWithStakingSc(minStakeValue, unbondPeriod, blockChainHook)
	args.Eei = eei
	caller := []byte("caller")
	sc, _ := NewValidatorSmartContract(args)

	callFunctionAndCheckResult(t, "unStakeTokens", sc, caller, [][]byte{big.NewInt(1).Bytes()}, zero, vmcommon.UserError)
	vmOutput := eei.CreateVMOutput()
	assert.Equal(t, "invalid method to call", vmOutput.ReturnMessage)
}

func TestStakingValidatorSC_UnstakeTokensInvalidArgumentsShouldError(t *testing.T) {
	t.Parallel()

	minStakeValue := big.NewInt(1000)
	unbondPeriod := uint64(10)
	blockChainHook := &mock.BlockChainHookStub{}
	args := createMockArgumentsForValidatorSC()
	args.EpochConfig.EnableEpochs.StakingV2EnableEpoch = 0
	eei := createVmContextWithStakingSc(minStakeValue, unbondPeriod, blockChainHook)
	args.Eei = eei
	caller := []byte("caller")
	sc, _ := NewValidatorSmartContract(args)

	registrationData := &ValidatorDataV2{RewardAddress: caller}
	marshaledData, _ := args.Marshalizer.Marshal(registrationData)
	eei.SetStorage(caller, marshaledData)
	callFunctionAndCheckResult(t, "unStakeTokens", sc, caller, nil, zero, vmcommon.UserError)
	vmOutput := eei.CreateVMOutput()
	assert.Equal(t, "should have specified one argument containing the unstake value", vmOutput.ReturnMessage)

	eei = createVmContextWithStakingSc(minStakeValue, unbondPeriod, blockChainHook)
	args.Eei = eei
	caller = []byte("caller")
	sc, _ = NewValidatorSmartContract(args)

	eei.SetStorage(caller, marshaledData)
	callFunctionAndCheckResult(t, "unStakeTokens", sc, caller, [][]byte{[]byte("a"), []byte("b")}, zero, vmcommon.UserError)
	vmOutput = eei.CreateVMOutput()
	assert.Equal(t, "should have specified one argument containing the unstake value", vmOutput.ReturnMessage)
}

func TestStakingValidatorSC_UnstakeTokensWithCallValueShouldError(t *testing.T) {
	t.Parallel()

	minStakeValue := big.NewInt(1000)
	unbondPeriod := uint64(10)
	blockChainHook := &mock.BlockChainHookStub{}
	args := createMockArgumentsForValidatorSC()
	args.EpochConfig.EnableEpochs.StakingV2EnableEpoch = 0
	eei := createVmContextWithStakingSc(minStakeValue, unbondPeriod, blockChainHook)
	args.Eei = eei
	caller := []byte("caller")
	sc, _ := NewValidatorSmartContract(args)

	callFunctionAndCheckResult(t, "unStakeTokens", sc, caller, [][]byte{big.NewInt(1).Bytes()}, big.NewInt(1), vmcommon.UserError)
	vmOutput := eei.CreateVMOutput()
	assert.Equal(t, vm.TransactionValueMustBeZero, vmOutput.ReturnMessage)
}

func TestStakingValidatorSC_UnstakeTokensOverMaxShouldUnStake(t *testing.T) {
	t.Parallel()

	minStakeValue := big.NewInt(1000)
	unbondPeriod := uint64(10)
	startNonce := uint64(56)
	nonce := startNonce
	blockChainHook := &mock.BlockChainHookStub{
		CurrentNonceCalled: func() uint64 {
			nonce++
			return nonce
		},
	}
	args := createMockArgumentsForValidatorSC()
	args.EpochConfig.EnableEpochs.StakingV2EnableEpoch = 0
	eei := createVmContextWithStakingSc(minStakeValue, unbondPeriod, blockChainHook)
	args.Eei = eei
	caller := []byte("caller")
	sc, _ := NewValidatorSmartContract(args)
	_ = sc.saveRegistrationData(
		caller,
		&ValidatorDataV2{
			RegisterNonce:   0,
			Epoch:           0,
			RewardAddress:   caller,
			TotalStakeValue: big.NewInt(1010),
			LockedStake:     big.NewInt(1000),
			MaxStakePerNode: big.NewInt(0),
			BlsPubKeys:      [][]byte{[]byte("key")},
			NumRegistered:   1,
			UnstakedInfo:    nil,
			TotalUnstaked:   nil,
		},
	)

	callFunctionAndCheckResult(t, "unStakeTokens", sc, caller, [][]byte{big.NewInt(11).Bytes()}, zero, vmcommon.Ok)

	registrationData, _ := sc.getOrCreateRegistrationData(caller)
	assert.Equal(t, 1, len(registrationData.UnstakedInfo))
	assert.True(t, big.NewInt(999).Cmp(registrationData.TotalStakeValue) == 0)
	assert.True(t, registrationData.UnstakedInfo[0].UnstakedValue.Cmp(big.NewInt(11)) == 0)
}

func TestStakingValidatorSC_UnstakeTokensUnderMinimumAllowedShouldErr(t *testing.T) {
	t.Parallel()

	minStakeValue := big.NewInt(1000)
	unbondPeriod := uint64(10)
	startNonce := uint64(56)
	nonce := startNonce
	blockChainHook := &mock.BlockChainHookStub{
		CurrentNonceCalled: func() uint64 {
			nonce++
			return nonce
		},
	}
	args := createMockArgumentsForValidatorSC()
	args.EpochConfig.EnableEpochs.StakingV2EnableEpoch = 0
	args.StakingSCConfig.MinUnstakeTokensValue = "2"
	eei := createVmContextWithStakingSc(minStakeValue, unbondPeriod, blockChainHook)
	args.Eei = eei
	caller := []byte("caller")
	sc, _ := NewValidatorSmartContract(args)
	_ = sc.saveRegistrationData(
		caller,
		&ValidatorDataV2{
			RegisterNonce:   0,
			Epoch:           0,
			RewardAddress:   caller,
			TotalStakeValue: big.NewInt(1010),
			LockedStake:     big.NewInt(1000),
			MaxStakePerNode: big.NewInt(0),
			BlsPubKeys:      [][]byte{[]byte("key")},
			NumRegistered:   1,
			UnstakedInfo:    nil,
			TotalUnstaked:   nil,
		},
	)

	callFunctionAndCheckResult(t, "unStakeTokens", sc, caller, [][]byte{big.NewInt(1).Bytes()}, zero, vmcommon.UserError)
	vmOutput := eei.CreateVMOutput()
	assert.True(t, strings.Contains(vmOutput.ReturnMessage, "can not unstake the provided value either because is under the minimum threshold"))
}

func TestStakingValidatorSC_UnstakeAllTokensWithActiveNodesShouldError(t *testing.T) {
	t.Parallel()

	minStakeValue := big.NewInt(1000)
	unbondPeriod := uint64(10)
	startNonce := uint64(56)
	nonce := startNonce
	blockChainHook := &mock.BlockChainHookStub{
		CurrentNonceCalled: func() uint64 {
			nonce++
			return nonce
		},
	}
	args := createMockArgumentsForValidatorSC()
	args.EpochConfig.EnableEpochs.StakingV2EnableEpoch = 0
	args.MinDeposit = "1000"
	eei := createVmContextWithStakingSc(minStakeValue, unbondPeriod, blockChainHook)
	args.Eei = eei
	caller := []byte("caller")
	sc, _ := NewValidatorSmartContract(args)
	_ = sc.saveRegistrationData(
		caller,
		&ValidatorDataV2{
			RegisterNonce:   0,
			Epoch:           0,
			RewardAddress:   caller,
			TotalStakeValue: big.NewInt(1010),
			LockedStake:     big.NewInt(1000),
			MaxStakePerNode: big.NewInt(0),
			BlsPubKeys:      [][]byte{[]byte("key")},
			NumRegistered:   1,
			UnstakedInfo:    nil,
			TotalUnstaked:   nil,
		},
	)

	callFunctionAndCheckResult(t, "unStakeTokens", sc, caller, [][]byte{big.NewInt(11).Bytes()}, zero, vmcommon.UserError)
	vmOutput := eei.CreateVMOutput()
	assert.True(t, strings.Contains(vmOutput.ReturnMessage, "cannot unStake tokens, the validator would remain without min deposit, nodes are still active"))
}

func TestStakingValidatorSC_UnstakeTokensShouldWork(t *testing.T) {
	t.Parallel()

	minStakeValue := big.NewInt(1000)
	unbondPeriod := uint64(10)
	startEpoch := uint32(56)
	epoch := startEpoch
	blockChainHook := &mock.BlockChainHookStub{
		CurrentEpochCalled: func() uint32 {
			epoch++
			return epoch
		},
	}
	args := createMockArgumentsForValidatorSC()
	args.EpochConfig.EnableEpochs.StakingV2EnableEpoch = 0
	eei := createVmContextWithStakingSc(minStakeValue, unbondPeriod, blockChainHook)
	args.Eei = eei
	caller := []byte("caller")
	sc, _ := NewValidatorSmartContract(args)
	_ = sc.saveRegistrationData(
		caller,
		&ValidatorDataV2{
			RegisterNonce:   0,
			Epoch:           0,
			RewardAddress:   caller,
			TotalStakeValue: big.NewInt(1010),
			LockedStake:     big.NewInt(1000),
			MaxStakePerNode: big.NewInt(0),
			BlsPubKeys:      [][]byte{[]byte("key")},
			NumRegistered:   1,
			UnstakedInfo:    nil,
			TotalUnstaked:   nil,
		},
	)

	callFunctionAndCheckResult(t, "unStakeTokens", sc, caller, [][]byte{big.NewInt(1).Bytes()}, zero, vmcommon.Ok)
	callFunctionAndCheckResult(t, "unStakeTokens", sc, caller, [][]byte{big.NewInt(2).Bytes()}, zero, vmcommon.Ok)

	expected := &ValidatorDataV2{
		RegisterNonce:   0,
		Epoch:           0,
		RewardAddress:   caller,
		TotalStakeValue: big.NewInt(1007),
		LockedStake:     big.NewInt(1000),
		MaxStakePerNode: big.NewInt(0),
		BlsPubKeys:      [][]byte{[]byte("key")},
		NumRegistered:   1,
		UnstakedInfo: []*UnstakedValue{
			{
				UnstakedEpoch: startEpoch + 1,
				UnstakedValue: big.NewInt(1),
			},
			{
				UnstakedEpoch: startEpoch + 2,
				UnstakedValue: big.NewInt(2),
			},
		},
		TotalUnstaked: big.NewInt(3),
	}

	recovered, err := sc.getOrCreateRegistrationData(caller)
	require.Nil(t, err)

	assert.Equal(t, expected, recovered)
}

func TestStakingValidatorSC_UnstakeTokensHavingUnstakedShouldWork(t *testing.T) {
	t.Parallel()

	minStakeValue := big.NewInt(1000)
	unbondPeriod := uint64(10)
	startEpoch := uint32(32)
	epoch := startEpoch
	blockChainHook := &mock.BlockChainHookStub{
		CurrentEpochCalled: func() uint32 {
			epoch++
			return epoch
		},
	}
	args := createMockArgumentsForValidatorSC()
	args.EpochConfig.EnableEpochs.StakingV2EnableEpoch = 0
	eei := createVmContextWithStakingSc(minStakeValue, unbondPeriod, blockChainHook)
	args.Eei = eei
	caller := []byte("caller")
	sc, _ := NewValidatorSmartContract(args)
	_ = sc.saveRegistrationData(
		caller,
		&ValidatorDataV2{
			RegisterNonce:   0,
			Epoch:           0,
			RewardAddress:   caller,
			TotalStakeValue: big.NewInt(1010),
			LockedStake:     big.NewInt(1000),
			MaxStakePerNode: big.NewInt(0),
			BlsPubKeys:      [][]byte{[]byte("key")},
			NumRegistered:   1,
			UnstakedInfo: []*UnstakedValue{
				{
					UnstakedEpoch: 1,
					UnstakedValue: big.NewInt(5),
				},
			},
			TotalUnstaked: big.NewInt(5),
		},
	)

	callFunctionAndCheckResult(t, "unStakeTokens", sc, caller, [][]byte{big.NewInt(6).Bytes()}, zero, vmcommon.Ok)

	expected := &ValidatorDataV2{
		RegisterNonce:   0,
		Epoch:           0,
		RewardAddress:   caller,
		TotalStakeValue: big.NewInt(1004),
		LockedStake:     big.NewInt(1000),
		MaxStakePerNode: big.NewInt(0),
		BlsPubKeys:      [][]byte{[]byte("key")},
		NumRegistered:   1,
		UnstakedInfo: []*UnstakedValue{
			{
				UnstakedEpoch: 1,
				UnstakedValue: big.NewInt(5),
			},
			{
				UnstakedEpoch: startEpoch + 1,
				UnstakedValue: big.NewInt(6),
			},
		},
		TotalUnstaked: big.NewInt(11),
	}

	recovered, err := sc.getOrCreateRegistrationData(caller)
	require.Nil(t, err)

	assert.Equal(t, expected, recovered)
}

func TestStakingValidatorSC_UnstakeAllTokensShouldWork(t *testing.T) {
	t.Parallel()

	minStakeValue := big.NewInt(1000)
	unbondPeriod := uint32(10)
	startEpoch := uint32(56)
	blockChainHook := &mock.BlockChainHookStub{
		CurrentEpochCalled: func() uint32 {
			return startEpoch + unbondPeriod
		},
		CurrentNonceCalled: func() uint64 {
			return uint64(startEpoch + unbondPeriod)
		},
	}
	args := createMockArgumentsForValidatorSC()
	args.EpochConfig.EnableEpochs.StakingV2EnableEpoch = 0
	eei := createVmContextWithStakingSc(minStakeValue, uint64(unbondPeriod), blockChainHook)
	args.Eei = eei
	caller := []byte("caller")
	sc, _ := NewValidatorSmartContract(args)
	_ = sc.saveRegistrationData(
		caller,
		&ValidatorDataV2{
			RegisterNonce:   0,
			Epoch:           0,
			RewardAddress:   caller,
			TotalStakeValue: big.NewInt(1010),
			LockedStake:     big.NewInt(1000),
			MaxStakePerNode: big.NewInt(0),
			BlsPubKeys:      [][]byte{[]byte("key")},
			NumRegistered:   1,
			UnstakedInfo:    nil,
			TotalUnstaked:   nil,
		},
	)

	callFunctionAndCheckResult(t, "unStakeTokens", sc, caller, [][]byte{big.NewInt(10).Bytes()}, zero, vmcommon.Ok)

	expected := &ValidatorDataV2{
		RegisterNonce:   0,
		Epoch:           0,
		RewardAddress:   caller,
		TotalStakeValue: big.NewInt(1000),
		LockedStake:     big.NewInt(1000),
		MaxStakePerNode: big.NewInt(0),
		BlsPubKeys:      [][]byte{[]byte("key")},
		NumRegistered:   1,
		UnstakedInfo: []*UnstakedValue{
			{
				UnstakedEpoch: startEpoch + unbondPeriod,
				UnstakedValue: big.NewInt(10),
			},
		},
		TotalUnstaked: big.NewInt(10),
	}

	recovered, err := sc.getOrCreateRegistrationData(caller)
	require.Nil(t, err)

	assert.Equal(t, expected, recovered)
}

func TestStakingValidatorSC_UnbondTokensNotEnabledShouldError(t *testing.T) {
	t.Parallel()

	minStakeValue := big.NewInt(1000)
	unbondPeriod := uint64(10)
	blockChainHook := &mock.BlockChainHookStub{}
	args := createMockArgumentsForValidatorSC()
	eei := createVmContextWithStakingSc(minStakeValue, unbondPeriod, blockChainHook)
	args.Eei = eei
	caller := []byte("caller")
	sc, _ := NewValidatorSmartContract(args)

	callFunctionAndCheckResult(t, "unBondTokens", sc, caller, nil, zero, vmcommon.UserError)
	vmOutput := eei.CreateVMOutput()
	assert.Equal(t, "invalid method to call", vmOutput.ReturnMessage)
}

func TestStakingValidatorSC_UnbondTokensOneArgument(t *testing.T) {
	t.Parallel()

	minStakeValue := big.NewInt(1000)
	unbondPeriod := uint32(10)
	startEpoch := uint32(56)
	blockChainHook := &mock.BlockChainHookStub{
		CurrentEpochCalled: func() uint32 {
			return startEpoch + unbondPeriod
		},
		CurrentNonceCalled: func() uint64 {
			return uint64(startEpoch + unbondPeriod)
		},
	}
	args := createMockArgumentsForValidatorSC()
	args.EpochConfig.EnableEpochs.StakingV2EnableEpoch = 0
	args.StakingSCConfig.UnBondPeriodInEpochs = unbondPeriod
	eei := createVmContextWithStakingSc(minStakeValue, uint64(unbondPeriod), blockChainHook)
	args.Eei = eei
	caller := []byte("caller")
	sc, _ := NewValidatorSmartContract(args)
	_ = sc.saveRegistrationData(
		caller,
		&ValidatorDataV2{
			RegisterNonce:   0,
			Epoch:           0,
			RewardAddress:   caller,
			TotalStakeValue: big.NewInt(1000),
			LockedStake:     big.NewInt(1000),
			MaxStakePerNode: big.NewInt(0),
			BlsPubKeys:      [][]byte{[]byte("key")},
			NumRegistered:   1,
			UnstakedInfo: []*UnstakedValue{
				{
					UnstakedEpoch: startEpoch - 2,
					UnstakedValue: big.NewInt(1),
				},
				{
					UnstakedEpoch: startEpoch - 1,
					UnstakedValue: big.NewInt(2),
				},
				{
					UnstakedEpoch: startEpoch,
					UnstakedValue: big.NewInt(3),
				},
				{
					UnstakedEpoch: startEpoch + 1,
					UnstakedValue: big.NewInt(4),
				},
			},
			TotalUnstaked: big.NewInt(10),
		},
	)

	unBondRequest := big.NewInt(4)
	callFunctionAndCheckResult(t, "unBondTokens", sc, caller, [][]byte{unBondRequest.Bytes()}, zero, vmcommon.Ok)

	expected := &ValidatorDataV2{
		RegisterNonce:   0,
		Epoch:           0,
		RewardAddress:   caller,
		TotalStakeValue: big.NewInt(1000),
		LockedStake:     big.NewInt(1000),
		MaxStakePerNode: big.NewInt(0),
		BlsPubKeys:      [][]byte{[]byte("key")},
		NumRegistered:   1,
		UnstakedInfo: []*UnstakedValue{
			{
				UnstakedEpoch: startEpoch,
				UnstakedValue: big.NewInt(2),
			},
			{
				UnstakedEpoch: startEpoch + 1,
				UnstakedValue: big.NewInt(4),
			},
		},
		TotalUnstaked: big.NewInt(6),
	}

	recovered, err := sc.getOrCreateRegistrationData(caller)
	require.Nil(t, err)
	assert.Equal(t, expected, recovered)

	outTransferValue := eei.outputAccounts[string(caller)].OutputTransfers[0].Value
	assert.True(t, unBondRequest.Cmp(outTransferValue) == 0)
}

func TestStakingValidatorSC_UnbondTokensWithCallValueShouldError(t *testing.T) {
	t.Parallel()

	minStakeValue := big.NewInt(1000)
	unbondPeriod := uint64(10)
	blockChainHook := &mock.BlockChainHookStub{}
	args := createMockArgumentsForValidatorSC()
	args.EpochConfig.EnableEpochs.StakingV2EnableEpoch = 0
	eei := createVmContextWithStakingSc(minStakeValue, unbondPeriod, blockChainHook)
	args.Eei = eei
	caller := []byte("caller")
	sc, _ := NewValidatorSmartContract(args)

	callFunctionAndCheckResult(t, "unBondTokens", sc, caller, nil, big.NewInt(1), vmcommon.UserError)
	vmOutput := eei.CreateVMOutput()
	assert.Equal(t, vm.TransactionValueMustBeZero, vmOutput.ReturnMessage)
}

func TestStakingValidatorSC_UnBondTokensV1ShouldWork(t *testing.T) {
	t.Parallel()

	minStakeValue := big.NewInt(1000)
	unbondPeriod := uint32(10)
	startEpoch := uint32(56)
	blockChainHook := &mock.BlockChainHookStub{
		CurrentEpochCalled: func() uint32 {
			return startEpoch + unbondPeriod
		},
		CurrentNonceCalled: func() uint64 {
			return uint64(startEpoch + unbondPeriod)
		},
	}
	args := createMockArgumentsForValidatorSC()
	args.EpochConfig.EnableEpochs.StakingV2EnableEpoch = 0
	args.EpochConfig.EnableEpochs.UnbondTokensV2EnableEpoch = 1000
	args.StakingSCConfig.UnBondPeriodInEpochs = unbondPeriod
	eei := createVmContextWithStakingSc(minStakeValue, uint64(unbondPeriod), blockChainHook)
	args.Eei = eei
	caller := []byte("caller")
	sc, _ := NewValidatorSmartContract(args)
	_ = sc.saveRegistrationData(
		caller,
		&ValidatorDataV2{
			RegisterNonce:   0,
			Epoch:           0,
			RewardAddress:   caller,
			TotalStakeValue: big.NewInt(1000),
			LockedStake:     big.NewInt(1000),
			MaxStakePerNode: big.NewInt(0),
			BlsPubKeys:      [][]byte{[]byte("key")},
			NumRegistered:   1,
			UnstakedInfo: []*UnstakedValue{
				{
					UnstakedEpoch: startEpoch - 2,
					UnstakedValue: big.NewInt(1),
				},
				{
					UnstakedEpoch: startEpoch - 1,
					UnstakedValue: big.NewInt(2),
				},
				{
					UnstakedEpoch: startEpoch,
					UnstakedValue: big.NewInt(3),
				},
				{
					UnstakedEpoch: startEpoch + 1,
					UnstakedValue: big.NewInt(4),
				},
			},
			TotalUnstaked: big.NewInt(10),
		},
	)

	callFunctionAndCheckResult(t, "unBondTokens", sc, caller, nil, zero, vmcommon.Ok)

	expected := &ValidatorDataV2{
		RegisterNonce:   0,
		Epoch:           0,
		RewardAddress:   caller,
		TotalStakeValue: big.NewInt(1000),
		LockedStake:     big.NewInt(1000),
		MaxStakePerNode: big.NewInt(0),
		BlsPubKeys:      [][]byte{[]byte("key")},
		NumRegistered:   1,
		UnstakedInfo: []*UnstakedValue{
			{
				UnstakedEpoch: startEpoch + 1,
				UnstakedValue: big.NewInt(4),
			},
		},
		TotalUnstaked: big.NewInt(4),
	}

	recovered, err := sc.getOrCreateRegistrationData(caller)
	require.Nil(t, err)

	assert.Equal(t, expected, recovered)
}

func TestStakingValidatorSC_UnBondTokensV2ShouldWork(t *testing.T) {
	t.Parallel()

	minStakeValue := big.NewInt(1000)
	unbondPeriod := uint32(10)
	startEpoch := uint32(56)
	blockChainHook := &mock.BlockChainHookStub{
		CurrentEpochCalled: func() uint32 {
			return startEpoch + unbondPeriod
		},
		CurrentNonceCalled: func() uint64 {
			return uint64(startEpoch + unbondPeriod)
		},
	}
	args := createMockArgumentsForValidatorSC()
	args.EpochConfig.EnableEpochs.StakingV2EnableEpoch = 0
	args.StakingSCConfig.UnBondPeriodInEpochs = unbondPeriod
	args.EpochConfig.EnableEpochs.UnbondTokensV2EnableEpoch = 0
	eei := createVmContextWithStakingSc(minStakeValue, uint64(unbondPeriod), blockChainHook)
	args.Eei = eei
	caller := []byte("caller")
	sc, _ := NewValidatorSmartContract(args)
	_ = sc.saveRegistrationData(
		caller,
		&ValidatorDataV2{
			RegisterNonce:   0,
			Epoch:           0,
			RewardAddress:   caller,
			TotalStakeValue: big.NewInt(1000),
			LockedStake:     big.NewInt(1000),
			MaxStakePerNode: big.NewInt(0),
			BlsPubKeys:      [][]byte{[]byte("key")},
			NumRegistered:   1,
			UnstakedInfo: []*UnstakedValue{
				{
					UnstakedEpoch: startEpoch + 1,
					UnstakedValue: big.NewInt(4),
				},
				{
					UnstakedEpoch: startEpoch - 2,
					UnstakedValue: big.NewInt(1),
				},
				{
					UnstakedEpoch: startEpoch - 1,
					UnstakedValue: big.NewInt(2),
				},
				{
					UnstakedEpoch: startEpoch,
					UnstakedValue: big.NewInt(3),
				},
			},
			TotalUnstaked: big.NewInt(10),
		},
	)

	callFunctionAndCheckResult(t, "unBondTokens", sc, caller, nil, zero, vmcommon.Ok)

	expected := &ValidatorDataV2{
		RegisterNonce:   0,
		Epoch:           0,
		RewardAddress:   caller,
		TotalStakeValue: big.NewInt(1000),
		LockedStake:     big.NewInt(1000),
		MaxStakePerNode: big.NewInt(0),
		BlsPubKeys:      [][]byte{[]byte("key")},
		NumRegistered:   1,
		UnstakedInfo: []*UnstakedValue{
			{
				UnstakedEpoch: startEpoch + 1,
				UnstakedValue: big.NewInt(4),
			},
		},
		TotalUnstaked: big.NewInt(4),
	}

	recovered, err := sc.getOrCreateRegistrationData(caller)
	require.Nil(t, err)

	assert.Equal(t, expected, recovered)
}

func TestStakingValidatorSC_UnBondTokensV2WithTooMuchToUnbondShouldWork(t *testing.T) {
	t.Parallel()

	minStakeValue := big.NewInt(1000)
	unbondPeriod := uint32(10)
	startEpoch := uint32(56)
	blockChainHook := &mock.BlockChainHookStub{
		CurrentEpochCalled: func() uint32 {
			return startEpoch + unbondPeriod
		},
		CurrentNonceCalled: func() uint64 {
			return uint64(startEpoch + unbondPeriod)
		},
	}
	args := createMockArgumentsForValidatorSC()
	args.EpochConfig.EnableEpochs.StakingV2EnableEpoch = 0
	args.StakingSCConfig.UnBondPeriodInEpochs = unbondPeriod
	args.EpochConfig.EnableEpochs.UnbondTokensV2EnableEpoch = 0
	eei := createVmContextWithStakingSc(minStakeValue, uint64(unbondPeriod), blockChainHook)
	args.Eei = eei
	caller := []byte("caller")
	sc, _ := NewValidatorSmartContract(args)
	_ = sc.saveRegistrationData(
		caller,
		&ValidatorDataV2{
			RegisterNonce:   0,
			Epoch:           0,
			RewardAddress:   caller,
			TotalStakeValue: big.NewInt(1000),
			LockedStake:     big.NewInt(1000),
			MaxStakePerNode: big.NewInt(0),
			BlsPubKeys:      [][]byte{[]byte("key")},
			NumRegistered:   1,
			UnstakedInfo: []*UnstakedValue{
				{
					UnstakedEpoch: startEpoch + 1,
					UnstakedValue: big.NewInt(4),
				},
				{
					UnstakedEpoch: startEpoch - 2,
					UnstakedValue: big.NewInt(1),
				},
				{
					UnstakedEpoch: startEpoch - 1,
					UnstakedValue: big.NewInt(2),
				},
				{
					UnstakedEpoch: startEpoch,
					UnstakedValue: big.NewInt(3),
				},
			},
			TotalUnstaked: big.NewInt(10),
		},
	)

	unbondValueBytes := big.NewInt(7).Bytes()
	callFunctionAndCheckResult(t, "unBondTokens", sc, caller, [][]byte{unbondValueBytes}, zero, vmcommon.Ok)

	expected := &ValidatorDataV2{
		RegisterNonce:   0,
		Epoch:           0,
		RewardAddress:   caller,
		TotalStakeValue: big.NewInt(1000),
		LockedStake:     big.NewInt(1000),
		MaxStakePerNode: big.NewInt(0),
		BlsPubKeys:      [][]byte{[]byte("key")},
		NumRegistered:   1,
		UnstakedInfo: []*UnstakedValue{
			{
				UnstakedEpoch: startEpoch + 1,
				UnstakedValue: big.NewInt(4),
			},
		},
		TotalUnstaked: big.NewInt(4),
	}

	recovered, err := sc.getOrCreateRegistrationData(caller)
	require.Nil(t, err)

	assert.Equal(t, expected, recovered)
}

func TestStakingValidatorSC_UnBondTokensV2WithSplitShouldWork(t *testing.T) {
	t.Parallel()

	minStakeValue := big.NewInt(1000)
	unbondPeriod := uint32(10)
	startEpoch := uint32(56)
	blockChainHook := &mock.BlockChainHookStub{
		CurrentEpochCalled: func() uint32 {
			return startEpoch + unbondPeriod
		},
		CurrentNonceCalled: func() uint64 {
			return uint64(startEpoch + unbondPeriod)
		},
	}
	args := createMockArgumentsForValidatorSC()
	args.EpochConfig.EnableEpochs.StakingV2EnableEpoch = 0
	args.StakingSCConfig.UnBondPeriodInEpochs = unbondPeriod
	args.EpochConfig.EnableEpochs.UnbondTokensV2EnableEpoch = 0
	eei := createVmContextWithStakingSc(minStakeValue, uint64(unbondPeriod), blockChainHook)
	args.Eei = eei
	caller := []byte("caller")
	sc, _ := NewValidatorSmartContract(args)
	_ = sc.saveRegistrationData(
		caller,
		&ValidatorDataV2{
			RegisterNonce:   0,
			Epoch:           0,
			RewardAddress:   caller,
			TotalStakeValue: big.NewInt(1000),
			LockedStake:     big.NewInt(1000),
			MaxStakePerNode: big.NewInt(0),
			BlsPubKeys:      [][]byte{[]byte("key")},
			NumRegistered:   1,
			UnstakedInfo: []*UnstakedValue{
				{
					UnstakedEpoch: startEpoch + 1,
					UnstakedValue: big.NewInt(4),
				},
				{
					UnstakedEpoch: startEpoch - 2,
					UnstakedValue: big.NewInt(1),
				},
				{
					UnstakedEpoch: startEpoch - 1,
					UnstakedValue: big.NewInt(2),
				},
				{
					UnstakedEpoch: startEpoch,
					UnstakedValue: big.NewInt(3),
				},
			},
			TotalUnstaked: big.NewInt(10),
		},
	)

	unbondValueBytes := big.NewInt(2).Bytes()
	callFunctionAndCheckResult(t, "unBondTokens", sc, caller, [][]byte{unbondValueBytes}, zero, vmcommon.Ok)

	expected := &ValidatorDataV2{
		RegisterNonce:   0,
		Epoch:           0,
		RewardAddress:   caller,
		TotalStakeValue: big.NewInt(1000),
		LockedStake:     big.NewInt(1000),
		MaxStakePerNode: big.NewInt(0),
		BlsPubKeys:      [][]byte{[]byte("key")},
		NumRegistered:   1,
		UnstakedInfo: []*UnstakedValue{
			{
				UnstakedEpoch: startEpoch + 1,
				UnstakedValue: big.NewInt(4),
			},
			{
				UnstakedEpoch: startEpoch - 1,
				UnstakedValue: big.NewInt(1),
			},
			{
				UnstakedEpoch: startEpoch,
				UnstakedValue: big.NewInt(3),
			},
		},
		TotalUnstaked: big.NewInt(8),
	}

	recovered, err := sc.getOrCreateRegistrationData(caller)
	require.Nil(t, err)

	assert.Equal(t, expected, recovered)
}

func TestStakingValidatorSC_UnBondAllTokensWithMinDepositShouldError(t *testing.T) {
	t.Parallel()

	minStakeValue := big.NewInt(1000)
	unbondPeriod := uint32(10)
	startEpoch := uint32(56)
	blockChainHook := &mock.BlockChainHookStub{
		CurrentEpochCalled: func() uint32 {
			return startEpoch + unbondPeriod
		},
		CurrentNonceCalled: func() uint64 {
			return uint64(startEpoch + unbondPeriod)
		},
	}
	args := createMockArgumentsForValidatorSC()
	args.EpochConfig.EnableEpochs.StakingV2EnableEpoch = 0
	args.MinDeposit = "1000"
	args.StakingSCConfig.UnBondPeriodInEpochs = unbondPeriod
	eei := createVmContextWithStakingSc(minStakeValue, uint64(unbondPeriod), blockChainHook)
	args.Eei = eei
	caller := []byte("caller")
	sc, _ := NewValidatorSmartContract(args)
	_ = sc.saveRegistrationData(
		caller,
		&ValidatorDataV2{
			RegisterNonce:   0,
			Epoch:           0,
			RewardAddress:   caller,
			TotalStakeValue: big.NewInt(999),
			LockedStake:     big.NewInt(1000),
			MaxStakePerNode: big.NewInt(0),
			BlsPubKeys:      [][]byte{[]byte("key")},
			NumRegistered:   1,
			UnstakedInfo: []*UnstakedValue{
				{
					UnstakedEpoch: startEpoch - 2,
					UnstakedValue: big.NewInt(1),
				},
			},
			TotalUnstaked: big.NewInt(10),
		},
	)

	callFunctionAndCheckResult(t, "unBondTokens", sc, caller, nil, zero, vmcommon.UserError)
	vmOutput := eei.CreateVMOutput()
	assert.True(t, strings.Contains(vmOutput.ReturnMessage, "cannot unBond tokens, the validator would remain without min deposit, nodes are still active"))
}

func TestStakingValidatorSC_UnBondAllTokensShouldWork(t *testing.T) {
	t.Parallel()

	minStakeValue := big.NewInt(1000)
	unbondPeriod := uint32(10)
	startEpoch := uint32(56)
	blockChainHook := &mock.BlockChainHookStub{
		CurrentEpochCalled: func() uint32 {
			return startEpoch + unbondPeriod
		},
		CurrentNonceCalled: func() uint64 {
			return uint64(startEpoch + unbondPeriod)
		},
	}
	args := createMockArgumentsForValidatorSC()
	args.EpochConfig.EnableEpochs.StakingV2EnableEpoch = 0
	args.StakingSCConfig.UnBondPeriodInEpochs = unbondPeriod
	eei := createVmContextWithStakingSc(minStakeValue, uint64(unbondPeriod), blockChainHook)
	args.Eei = eei
	caller := []byte("caller")
	sc, _ := NewValidatorSmartContract(args)
	_ = sc.saveRegistrationData(
		caller,
		&ValidatorDataV2{
			RegisterNonce:   0,
			Epoch:           0,
			RewardAddress:   caller,
			TotalStakeValue: big.NewInt(1000),
			LockedStake:     big.NewInt(1000),
			MaxStakePerNode: big.NewInt(0),
			BlsPubKeys:      [][]byte{[]byte("key")},
			NumRegistered:   1,
			UnstakedInfo: []*UnstakedValue{
				{
					UnstakedEpoch: startEpoch - 2,
					UnstakedValue: big.NewInt(1),
				},
				{
					UnstakedEpoch: startEpoch - 1,
					UnstakedValue: big.NewInt(2),
				},
				{
					UnstakedEpoch: startEpoch,
					UnstakedValue: big.NewInt(3),
				},
				{
					UnstakedEpoch: startEpoch,
					UnstakedValue: big.NewInt(4),
				},
			},
			TotalUnstaked: big.NewInt(10),
		},
	)

	callFunctionAndCheckResult(t, "unBondTokens", sc, caller, nil, zero, vmcommon.Ok)

	expected := &ValidatorDataV2{
		RegisterNonce:   0,
		Epoch:           0,
		RewardAddress:   caller,
		TotalStakeValue: big.NewInt(1000),
		LockedStake:     big.NewInt(1000),
		MaxStakePerNode: big.NewInt(0),
		BlsPubKeys:      [][]byte{[]byte("key")},
		NumRegistered:   1,
		UnstakedInfo:    make([]*UnstakedValue, 0),
		TotalUnstaked:   big.NewInt(0),
	}

	recovered, err := sc.getOrCreateRegistrationData(caller)
	require.Nil(t, err)

	assert.Equal(t, expected, recovered)
}

func TestStakingValidatorSC_UpdateStakingV2NotEnabledShouldError(t *testing.T) {
	t.Parallel()

	minStakeValue := big.NewInt(1000)
	unbondPeriod := uint64(10)
	blockChainHook := &mock.BlockChainHookStub{}
	args := createMockArgumentsForValidatorSC()
	args.EpochConfig.EnableEpochs.StakingV2EnableEpoch = 10
	eei := createVmContextWithStakingSc(minStakeValue, unbondPeriod, blockChainHook)
	args.Eei = eei
	sc, _ := NewValidatorSmartContract(args)

	callFunctionAndCheckResult(t, "updateStakingV2", sc, args.ValidatorSCAddress, make([][]byte, 0), zero, vmcommon.UserError)

	vmOutput := eei.CreateVMOutput()
	assert.Equal(t, "invalid method to call", vmOutput.ReturnMessage)
}

func TestStakingValidatorSC_GetTopUpNotEnabledShouldError(t *testing.T) {
	t.Parallel()

	minStakeValue := big.NewInt(1000)
	unbondPeriod := uint64(10)
	blockChainHook := &mock.BlockChainHookStub{}
	args := createMockArgumentsForValidatorSC()
	eei := createVmContextWithStakingSc(minStakeValue, unbondPeriod, blockChainHook)
	args.Eei = eei
	caller := []byte("caller")
	sc, _ := NewValidatorSmartContract(args)

	callFunctionAndCheckResult(t, "getTopUp", sc, caller, nil, zero, vmcommon.UserError)
	vmOutput := eei.CreateVMOutput()
	assert.Equal(t, "invalid method to call", vmOutput.ReturnMessage)
}

func TestStakingValidatorSC_GetTopUpTotalStakedWithValueShouldError(t *testing.T) {
	t.Parallel()

	minStakeValue := big.NewInt(1000)
	unbondPeriod := uint64(10)
	blockChainHook := &mock.BlockChainHookStub{}
	args := createMockArgumentsForValidatorSC()
	args.EpochConfig.EnableEpochs.StakingV2EnableEpoch = 0
	eei := createVmContextWithStakingSc(minStakeValue, unbondPeriod, blockChainHook)
	args.Eei = eei
	caller := []byte("caller")
	sc, _ := NewValidatorSmartContract(args)

	callFunctionAndCheckResult(t, "getTotalStakedTopUpStakedBlsKeys", sc, caller, [][]byte{caller}, big.NewInt(1), vmcommon.UserError)
	vmOutput := eei.CreateVMOutput()
	assert.Equal(t, vm.TransactionValueMustBeZero, vmOutput.ReturnMessage)
}

func TestStakingValidatorSC_GetTopUpTotalStakedInsufficientGasShouldError(t *testing.T) {
	t.Parallel()

	minStakeValue := big.NewInt(1000)
	unbondPeriod := uint64(10)
	blockChainHook := &mock.BlockChainHookStub{}
	args := createMockArgumentsForValidatorSC()
	args.EpochConfig.EnableEpochs.StakingV2EnableEpoch = 0
	eei := createVmContextWithStakingSc(minStakeValue, unbondPeriod, blockChainHook)
	args.Eei = eei
	args.GasCost.MetaChainSystemSCsCost.Get = 1
	caller := []byte("caller")
	sc, _ := NewValidatorSmartContract(args)

	callFunctionAndCheckResult(t, "getTotalStakedTopUpStakedBlsKeys", sc, caller, [][]byte{caller}, big.NewInt(0), vmcommon.OutOfGas)
	vmOutput := eei.CreateVMOutput()
	assert.Equal(t, vm.InsufficientGasLimit, vmOutput.ReturnMessage)
}

func TestStakingValidatorSC_GetTopUpTotalStakedCallerDoesNotExistShouldError(t *testing.T) {
	t.Parallel()

	minStakeValue := big.NewInt(1000)
	unbondPeriod := uint64(10)
	blockChainHook := &mock.BlockChainHookStub{}
	args := createMockArgumentsForValidatorSC()
	args.EpochConfig.EnableEpochs.StakingV2EnableEpoch = 0
	eei := createVmContextWithStakingSc(minStakeValue, unbondPeriod, blockChainHook)
	args.Eei = eei
	caller := []byte("caller")
	sc, _ := NewValidatorSmartContract(args)

	callFunctionAndCheckResult(t, "getTotalStakedTopUpStakedBlsKeys", sc, caller, [][]byte{caller}, big.NewInt(0), vmcommon.UserError)
	vmOutput := eei.CreateVMOutput()
	assert.Equal(t, "caller not registered in staking/validator sc", vmOutput.ReturnMessage)
}

func TestStakingValidatorSC_GetTopUpTotalStakedShouldWork(t *testing.T) {
	t.Parallel()

	minStakeValue := big.NewInt(1000)
	unbondPeriod := uint64(10)
	blockChainHook := &mock.BlockChainHookStub{}
	args := createMockArgumentsForValidatorSC()
	args.EpochConfig.EnableEpochs.StakingV2EnableEpoch = 0
	eei := createVmContextWithStakingSc(minStakeValue, unbondPeriod, blockChainHook)
	args.Eei = eei
	caller := []byte("caller")
	sc, _ := NewValidatorSmartContract(args)

	totalStake := big.NewInt(33827)
	lockedStake := big.NewInt(4564)
	_ = sc.saveRegistrationData(
		caller,
		&ValidatorDataV2{
			RegisterNonce:   0,
			Epoch:           0,
			RewardAddress:   caller,
			TotalStakeValue: totalStake,
			LockedStake:     lockedStake,
			MaxStakePerNode: big.NewInt(0),
			BlsPubKeys:      make([][]byte, 0),
			NumRegistered:   1,
			UnstakedInfo:    nil,
			TotalUnstaked:   nil,
		},
	)

	callFunctionAndCheckResult(t, "getTotalStakedTopUpStakedBlsKeys", sc, caller, [][]byte{caller}, big.NewInt(0), vmcommon.Ok)
	vmOutput := eei.CreateVMOutput()

	assert.Equal(t, totalStake.Bytes(), vmOutput.ReturnData[0])
	assert.Equal(t, totalStake.Bytes(), vmOutput.ReturnData[1])

	eei.output = make([][]byte, 0)
	callFunctionAndCheckResult(t, "getTotalStaked", sc, caller, [][]byte{caller}, big.NewInt(0), vmcommon.Ok)
	vmOutput = eei.CreateVMOutput()
	assert.Equal(t, totalStake.String(), string(vmOutput.ReturnData[0]))
}

func TestMarshalingBetweenValidatorV1AndValidatorV2(t *testing.T) {
	t.Parallel()

	validatorV1 := &ValidatorDataV1{
		RegisterNonce:   1,
		Epoch:           2,
		RewardAddress:   []byte("reward address"),
		TotalStakeValue: big.NewInt(3),
		LockedStake:     big.NewInt(4),
		MaxStakePerNode: big.NewInt(5),
		BlsPubKeys:      [][]byte{[]byte("bls1"), []byte("bls2")},
		NumRegistered:   6,
	}

	marshalizer := &marshal.GogoProtoMarshalizer{}

	buff, err := marshalizer.Marshal(validatorV1)
	require.Nil(t, err)

	validatorV2 := &ValidatorDataV2{}

	err = marshalizer.Unmarshal(validatorV2, buff)
	require.Nil(t, err)
}

func TestStakingValidatorSC_UnStakeUnBondFromWaitingList(t *testing.T) {
	t.Parallel()

	stakerAddress := []byte("address")
	stakerPubKey1 := []byte("blsKey1")
	stakerPubKey2 := []byte("blsKey2")
	stakerPubKey3 := []byte("blsKey3")

	blockChainHook := &mock.BlockChainHookStub{
		CurrentNonceCalled: func() uint64 {
			return 100000
		},
	}
	atArgParser := parsers.NewCallArgsParser()
	eei, _ := NewVMContext(blockChainHook, hooks.NewVMCryptoHook(), atArgParser, &mock.AccountsStub{}, &mock.RaterMock{})

	argsStaking := createMockStakingScArguments()
	argsStaking.StakingSCConfig.GenesisNodePrice = "10000000"
	argsStaking.Eei = eei
	argsStaking.StakingSCConfig.UnBondPeriod = 100000
	argsStaking.EpochConfig.EnableEpochs.StakingV2EnableEpoch = 0
	argsStaking.StakingSCConfig.MaxNumberOfNodesForStake = 1
	stakingSc, _ := NewStakingSmartContract(argsStaking)
	eei.SetSCAddress([]byte("addr"))
	_ = eei.SetSystemSCContainer(&mock.SystemSCContainerStub{GetCalled: func(key []byte) (contract vm.SystemSmartContract, err error) {
		return stakingSc, nil
	}})

	args := createMockArgumentsForValidatorSC()
	args.StakingSCConfig = argsStaking.StakingSCConfig
	args.Eei = eei
	args.EpochConfig.EnableEpochs.StakingV2EnableEpoch = 0

	sc, _ := NewValidatorSmartContract(args)
	arguments := CreateVmContractCallInput()
	arguments.Function = "stake"
	arguments.CallerAddr = stakerAddress
	arguments.Arguments = [][]byte{big.NewInt(1).Bytes(), stakerPubKey1, []byte("signed")}
	arguments.CallValue = big.NewInt(10000000)

	retCode := sc.Execute(arguments)
	assert.Equal(t, vmcommon.Ok, retCode)

	arguments.Function = "stake"
	arguments.Arguments = [][]byte{big.NewInt(1).Bytes(), stakerPubKey2, []byte("signed")}
	arguments.CallValue = big.NewInt(10000000)

	retCode = sc.Execute(arguments)
	assert.Equal(t, vmcommon.Ok, retCode)

	arguments.Function = "stake"
	arguments.Arguments = [][]byte{big.NewInt(1).Bytes(), stakerPubKey3, []byte("signed")}
	arguments.CallValue = big.NewInt(10000000)
	retCode = sc.Execute(arguments)
	assert.Equal(t, vmcommon.Ok, retCode)

	arguments.Function = "unStake"
	arguments.Arguments = [][]byte{stakerPubKey2, stakerPubKey3}
	arguments.CallValue = big.NewInt(0)
	retCode = sc.Execute(arguments)
	assert.Equal(t, vmcommon.Ok, retCode)

	arguments.Function = "unBond"
	arguments.Arguments = [][]byte{stakerPubKey2, stakerPubKey3}
	arguments.CallValue = big.NewInt(0)
	retCode = sc.Execute(arguments)
	assert.Equal(t, vmcommon.Ok, retCode)

	registrationData, _ := sc.getOrCreateRegistrationData(arguments.CallerAddr)
	assert.Equal(t, len(registrationData.UnstakedInfo), 0)

	eei.returnMessage = ""
	arguments.Function = "unStake"
	arguments.Arguments = [][]byte{stakerPubKey1}
	arguments.CallValue = big.NewInt(0)
	retCode = sc.Execute(arguments)
	assert.Equal(t, vmcommon.UserError, retCode)
	assert.Contains(t, eei.returnMessage, "could not unstake any nodes")
}

func TestStakingValidatorSC_StakeUnStakeUnBondTokensNoNodes(t *testing.T) {
	t.Parallel()

	blockChainHook := &mock.BlockChainHookStub{
		CurrentNonceCalled: func() uint64 {
			return 100000
		},
	}
	atArgParser := parsers.NewCallArgsParser()
	eei, _ := NewVMContext(blockChainHook, hooks.NewVMCryptoHook(), atArgParser, &mock.AccountsStub{}, &mock.RaterMock{})

	argsStaking := createMockStakingScArguments()
	argsStaking.StakingSCConfig.GenesisNodePrice = "10000000"
	argsStaking.Eei = eei
	argsStaking.StakingSCConfig.UnBondPeriod = 100000
	argsStaking.EpochConfig.EnableEpochs.StakingV2EnableEpoch = 0
	argsStaking.StakingSCConfig.MaxNumberOfNodesForStake = 1
	stakingSc, _ := NewStakingSmartContract(argsStaking)
	eei.SetSCAddress([]byte("addr"))
	_ = eei.SetSystemSCContainer(&mock.SystemSCContainerStub{GetCalled: func(key []byte) (contract vm.SystemSmartContract, err error) {
		return stakingSc, nil
	}})

	args := createMockArgumentsForValidatorSC()
	args.StakingSCConfig = argsStaking.StakingSCConfig
	args.EpochConfig.EnableEpochs.StakingV2EnableEpoch = 0
	args.Eei = eei

	sc, _ := NewValidatorSmartContract(args)
	arguments := CreateVmContractCallInput()
	arguments.CallerAddr = vm.DelegationManagerSCAddress
	arguments.Function = "stake"
	arguments.Arguments = [][]byte{}
	arguments.CallValue = big.NewInt(10000000)

	retCode := sc.Execute(arguments)
	assert.Equal(t, vmcommon.Ok, retCode)

	arguments.Function = "unStakeTokens"
	arguments.Arguments = [][]byte{big.NewInt(10000000).Bytes()}
	arguments.CallValue = big.NewInt(0)
	retCode = sc.Execute(arguments)
	assert.Equal(t, vmcommon.Ok, retCode)

	arguments.Function = "unBondTokens"
	arguments.Arguments = [][]byte{big.NewInt(10000000).Bytes()}
	arguments.CallValue = big.NewInt(0)
	retCode = sc.Execute(arguments)
	assert.Equal(t, vmcommon.Ok, retCode)
}

func TestValidatorStakingSC_UnStakeUnBondPaused(t *testing.T) {
	t.Parallel()

	receiverAddr := []byte("receiverAddress")
	stakerAddress := []byte("stakerAddr")
	stakerPubKey := []byte("stakerPubKey")
	minStakeValue := big.NewInt(1000)
	unboundPeriod := uint64(10)
	nodesToRunBytes := big.NewInt(1).Bytes()

	nonce := uint64(0)
	blockChainHook := &mock.BlockChainHookStub{
		CurrentNonceCalled: func() uint64 {
			defer func() {
				nonce++
			}()
			return nonce
		},
	}

	args := createMockArgumentsForValidatorSC()
	args.EpochConfig.EnableEpochs.StakingV2EnableEpoch = 0
	eei := createVmContextWithStakingSc(minStakeValue, unboundPeriod, blockChainHook)
	args.Eei = eei

	sc, _ := NewValidatorSmartContract(args)

	//do stake
	nodePrice, _ := big.NewInt(0).SetString(args.StakingSCConfig.GenesisNodePrice, 10)
	stake(t, sc, nodePrice, receiverAddr, stakerAddress, stakerPubKey, nodesToRunBytes)

	togglePauseUnStakeUnBond(t, sc, true)

	expectedReturnMessage := "unStake/unBond is paused as not enough total staked in protocol"
	arguments := CreateVmContractCallInput()
	arguments.Function = "unStake"
	arguments.CallerAddr = stakerAddress
	arguments.Arguments = [][]byte{stakerPubKey}

	eei.returnMessage = ""
	errCode := sc.Execute(arguments)
	assert.Equal(t, vmcommon.UserError, errCode)
	assert.Equal(t, eei.returnMessage, expectedReturnMessage)

	arguments.Function = "unStakeNodes"
	eei.returnMessage = ""
	errCode = sc.Execute(arguments)
	assert.Equal(t, vmcommon.UserError, errCode)
	assert.Equal(t, eei.returnMessage, expectedReturnMessage)

	arguments.Function = "unStakeTokens"
	eei.returnMessage = ""
	errCode = sc.Execute(arguments)
	assert.Equal(t, vmcommon.UserError, errCode)
	assert.Equal(t, eei.returnMessage, expectedReturnMessage)

	arguments.Function = "unBond"
	eei.returnMessage = ""
	errCode = sc.Execute(arguments)
	assert.Equal(t, vmcommon.UserError, errCode)
	assert.Equal(t, eei.returnMessage, expectedReturnMessage)

	arguments.Function = "unBondNodes"
	eei.returnMessage = ""
	errCode = sc.Execute(arguments)
	assert.Equal(t, vmcommon.UserError, errCode)
	assert.Equal(t, eei.returnMessage, expectedReturnMessage)

	arguments.Function = "unBondTokens"
	eei.returnMessage = ""
	errCode = sc.Execute(arguments)
	assert.Equal(t, vmcommon.UserError, errCode)
	assert.Equal(t, eei.returnMessage, expectedReturnMessage)

	togglePauseUnStakeUnBond(t, sc, false)
}

func TestValidatorSC_getUnStakedTokensList_InvalidArgumentsCountShouldErr(t *testing.T) {
	t.Parallel()

	arguments := CreateVmContractCallInput()
	args := createMockArgumentsForValidatorSC()

	retMessage := ""

	eei := &mock.SystemEIStub{
		AddReturnMessageCalled: func(msg string) {
			retMessage = msg
		},
	}
	args.Eei = eei

	stakingValidatorSc, _ := NewValidatorSmartContract(args)

	stakingValidatorSc.flagEnableTopUp.Set()

	arguments.Function = "getUnStakedTokensList"
	arguments.CallValue = big.NewInt(10)
	arguments.Arguments = make([][]byte, 0)

	errCode := stakingValidatorSc.Execute(arguments)
	assert.Equal(t, vmcommon.UserError, errCode)

	assert.Contains(t, retMessage, "number of arguments")
}

func TestValidatorSC_getUnStakedTokensList_CallValueNotZeroShouldErr(t *testing.T) {
	t.Parallel()

	arguments := CreateVmContractCallInput()
	args := createMockArgumentsForValidatorSC()

	retMessage := ""

	eei := &mock.SystemEIStub{
		AddReturnMessageCalled: func(msg string) {
			retMessage = msg
		},
	}
	args.Eei = eei

	stakingValidatorSc, _ := NewValidatorSmartContract(args)

	stakingValidatorSc.flagEnableTopUp.Set()

	arguments.Function = "getUnStakedTokensList"
	arguments.CallValue = big.NewInt(10)
	arguments.Arguments = append(arguments.Arguments, []byte("pubKey"))

	errCode := stakingValidatorSc.Execute(arguments)
	assert.Equal(t, vmcommon.UserError, errCode)

	assert.Equal(t, vm.TransactionValueMustBeZero, retMessage)
}

func TestValidatorSC_getUnStakedTokensList(t *testing.T) {
	t.Parallel()

	currentNonce := uint64(12)
	unBondPeriod := uint32(5)

	eeiFinishedValues := make([][]byte, 0)
	arguments := CreateVmContractCallInput()
	validatorData := createAValidatorData(25000000, 2, 12500000)
	validatorData.UnstakedInfo = append(validatorData.UnstakedInfo,
		&UnstakedValue{
			UnstakedEpoch: 6,
			UnstakedValue: big.NewInt(10),
		},
		&UnstakedValue{
			UnstakedEpoch: 10,
			UnstakedValue: big.NewInt(11),
		},
	)
	validatorDataBytes, _ := json.Marshal(&validatorData)

	eei := &mock.SystemEIStub{}
	eei.GetStorageCalled = func(key []byte) []byte {
		return validatorDataBytes
	}
	eei.SetStorageCalled = func(key []byte, value []byte) {
		if bytes.Equal(key, arguments.CallerAddr) {
			var validatorDataRecovered ValidatorDataV2
			_ = json.Unmarshal(value, &validatorDataRecovered)
			assert.Equal(t, big.NewInt(26000000), validatorDataRecovered.TotalStakeValue)
		}
	}
	eei.BlockChainHookCalled = func() vm.BlockchainHook {
		return &mock.BlockChainHookStub{
			CurrentNonceCalled: func() uint64 {
				return currentNonce
			},
			CurrentEpochCalled: func() uint32 {
				return uint32(currentNonce)
			},
		}
	}
	eei.FinishCalled = func(value []byte) {
		eeiFinishedValues = append(eeiFinishedValues, value)
	}

	args := createMockArgumentsForValidatorSC()
	args.Eei = eei

	stakingValidatorSc, _ := NewValidatorSmartContract(args)

	stakingValidatorSc.unBondPeriodInEpochs = unBondPeriod
	stakingValidatorSc.flagEnableTopUp.Set()

	arguments.Function = "getUnStakedTokensList"
	arguments.CallValue = big.NewInt(0)
	arguments.Arguments = append(arguments.Arguments, []byte("pubKey"))

	errCode := stakingValidatorSc.Execute(arguments)
	assert.Equal(t, vmcommon.Ok, errCode)

	assert.Equal(t, 4, len(eeiFinishedValues))

	expectedValues := [][]byte{
		{10}, // value 10
		{},   // elapsed nonces > unbond period
		{11}, // value 11
		{3},  // number of nonces remaining
	}

	assert.Equal(t, expectedValues, eeiFinishedValues)
}

func TestValidatorSC_getMinUnStakeTokensValueDelegationManagerNotActive(t *testing.T) {
	t.Parallel()

	minUnstakeTokens := 12345
	eei := &mock.SystemEIStub{}
	args := createMockArgumentsForValidatorSC()
	args.Eei = eei
	args.DelegationMgrEnableEpoch = 10000
	args.StakingSCConfig.MinUnstakeTokensValue = fmt.Sprintf("%d", minUnstakeTokens)

	stakingValidatorSc, _ := NewValidatorSmartContract(args)
	currentMinUnstakeTokens, err := stakingValidatorSc.getMinUnStakeTokensValue()
	require.Nil(t, err)
	assert.Equal(t, big.NewInt(int64(minUnstakeTokens)), currentMinUnstakeTokens)
}

func TestValidatorSC_getMinUnStakeTokensValueFromDelegationManager(t *testing.T) {
	t.Parallel()

	args := createMockArgumentsForValidatorSC()
	storedDelegationManagementData := &DelegationManagement{
		MinDelegationAmount: big.NewInt(457293),
	}
	buff, _ := args.Marshalizer.Marshal(storedDelegationManagementData)

	minUnstakeTokens := 12345
	eei := &mock.SystemEIStub{
		GetStorageFromAddressCalled: func(address []byte, key []byte) []byte {
			return buff
		},
	}

	args.Eei = eei
	args.DelegationMgrEnableEpoch = 0
	args.StakingSCConfig.MinUnstakeTokensValue = fmt.Sprintf("%d", minUnstakeTokens)

	stakingValidatorSc, _ := NewValidatorSmartContract(args)
	currentMinUnstakeTokens, err := stakingValidatorSc.getMinUnStakeTokensValue()
	require.Nil(t, err)
	assert.Equal(t, storedDelegationManagementData.MinDelegationAmount, currentMinUnstakeTokens)
}

func TestStakingValidatorSC_checkInputArgsForValidatorToDelegationErrors(t *testing.T) {
	t.Parallel()

	blockChainHook := &mock.BlockChainHookStub{}
	atArgParser := parsers.NewCallArgsParser()
	eei, _ := NewVMContext(blockChainHook, hooks.NewVMCryptoHook(), atArgParser, &mock.AccountsStub{}, &mock.RaterMock{})
	args := createMockArgumentsForValidatorSC()
	args.Eei = eei

	sc, _ := NewValidatorSmartContract(args)

	arguments := CreateVmContractCallInput()
	sc.flagValidatorToDelegation.Unset()
	returnCode := sc.checkInputArgsForValidatorToDelegation(arguments)
	assert.Equal(t, vmcommon.UserError, returnCode)
	assert.Equal(t, eei.returnMessage, "invalid method to call")

	sc.flagValidatorToDelegation.Set()
	eei.returnMessage = ""
	returnCode = sc.checkInputArgsForValidatorToDelegation(arguments)
	assert.Equal(t, vmcommon.UserError, returnCode)
	assert.Equal(t, eei.returnMessage, "invalid caller address")

	eei.returnMessage = ""
	arguments.CallerAddr = sc.delegationMgrSCAddress
	arguments.CallValue.SetUint64(10)
	returnCode = sc.checkInputArgsForValidatorToDelegation(arguments)
	assert.Equal(t, vmcommon.UserError, returnCode)
	assert.Equal(t, eei.returnMessage, "callValue must be 0")

	eei.returnMessage = ""
	arguments.CallValue.SetUint64(0)
	returnCode = sc.checkInputArgsForValidatorToDelegation(arguments)
	assert.Equal(t, vmcommon.UserError, returnCode)
	assert.Equal(t, eei.returnMessage, "invalid number of arguments")

	eei.returnMessage = ""
	arguments.Arguments = [][]byte{[]byte("arg1"), []byte("arg2")}
	returnCode = sc.checkInputArgsForValidatorToDelegation(arguments)
	assert.Equal(t, vmcommon.UserError, returnCode)
	assert.Equal(t, eei.returnMessage, "invalid argument, wanted an address for the first and second argument")

	eei.returnMessage = ""
	randomAddress := bytes.Repeat([]byte{1}, len(arguments.CallerAddr))
	arguments.Arguments = [][]byte{randomAddress, randomAddress}
	returnCode = sc.checkInputArgsForValidatorToDelegation(arguments)
	assert.Equal(t, vmcommon.UserError, returnCode)
	assert.Equal(t, eei.returnMessage, "destination address must be a delegation smart contract")

	eei.returnMessage = ""
	randomAddress = bytes.Repeat([]byte{0}, len(arguments.CallerAddr))
	arguments.Arguments = [][]byte{randomAddress, randomAddress}
	returnCode = sc.checkInputArgsForValidatorToDelegation(arguments)
	assert.Equal(t, vmcommon.UserError, returnCode)
	assert.Equal(t, eei.returnMessage, "sender and destination addresses are equal")

	eei.returnMessage = ""
	arguments.Arguments = [][]byte{vm.StakingSCAddress, randomAddress}
	returnCode = sc.checkInputArgsForValidatorToDelegation(arguments)
	assert.Equal(t, vmcommon.UserError, returnCode)
	assert.Equal(t, eei.returnMessage, "sender address must not be a smart contract")
}

func TestStakingValidatorSC_getAndValidateRegistrationDataErrors(t *testing.T) {
	t.Parallel()

	blockChainHook := &mock.BlockChainHookStub{}
	atArgParser := parsers.NewCallArgsParser()
	eei, _ := NewVMContext(blockChainHook, hooks.NewVMCryptoHook(), atArgParser, &mock.AccountsStub{}, &mock.RaterMock{})
	args := createMockArgumentsForValidatorSC()
	args.Eei = eei

	sc, _ := NewValidatorSmartContract(args)
	addr := []byte("address")

	eei.returnMessage = ""
	_, returnCode := sc.getAndValidateRegistrationData(addr)
	assert.Equal(t, vmcommon.UserError, returnCode)
	assert.Equal(t, eei.returnMessage, "address does not contain any staked nodes")

	validatorData := &ValidatorDataV2{
		RewardAddress: []byte("a"),
		UnstakedInfo:  []*UnstakedValue{{UnstakedValue: big.NewInt(10)}},
		TotalUnstaked: big.NewInt(10),
		TotalSlashed:  big.NewInt(10),
		BlsPubKeys:    [][]byte{[]byte("first key"), []byte("second key")},
	}
	marshaledData, _ := sc.marshalizer.Marshal(validatorData)
	eei.SetStorage(addr, marshaledData)
	eei.returnMessage = ""
	_, returnCode = sc.getAndValidateRegistrationData(addr)
	assert.Equal(t, vmcommon.UserError, returnCode)
	assert.Equal(t, eei.returnMessage, "reward address mismatch")

	eei.SetStorage(addr, []byte("randomValue"))
	eei.returnMessage = ""
	_, returnCode = sc.getAndValidateRegistrationData(addr)
	assert.Equal(t, vmcommon.UserError, returnCode)
	assert.Equal(t, eei.returnMessage, "invalid character 'r' looking for beginning of value")

	validatorData = &ValidatorDataV2{
		RewardAddress: addr,
		UnstakedInfo:  []*UnstakedValue{{UnstakedValue: big.NewInt(10)}},
		TotalUnstaked: big.NewInt(10),
		TotalSlashed:  big.NewInt(10),
		BlsPubKeys:    [][]byte{[]byte("first key"), []byte("second key")},
	}
	marshaledData, _ = sc.marshalizer.Marshal(validatorData)
	eei.SetStorage(addr, marshaledData)
	eei.returnMessage = ""
	_, returnCode = sc.getAndValidateRegistrationData(addr)
	assert.Equal(t, vmcommon.UserError, returnCode)
	assert.Equal(t, eei.returnMessage, "clean unstaked info before merge")

	validatorData.UnstakedInfo = nil
	marshaledData, _ = sc.marshalizer.Marshal(validatorData)
	eei.SetStorage(addr, marshaledData)
	eei.returnMessage = ""
	_, returnCode = sc.getAndValidateRegistrationData(addr)
	assert.Equal(t, vmcommon.UserError, returnCode)
	assert.Equal(t, eei.returnMessage, "cannot merge with validator who was slashed")

	validatorData.TotalSlashed.SetUint64(0)
	marshaledData, _ = sc.marshalizer.Marshal(validatorData)
	eei.SetStorage(addr, marshaledData)
	eei.returnMessage = ""
	_, returnCode = sc.getAndValidateRegistrationData(addr)
	assert.Equal(t, vmcommon.UserError, returnCode)
	assert.Equal(t, eei.returnMessage, "cannot merge with validator who has unStaked tokens")
}

func TestStakingValidatorSC_ChangeOwnerOfValidatorData(t *testing.T) {
	blockChainHook := &mock.BlockChainHookStub{
		CurrentNonceCalled: func() uint64 {
			return 100000
		},
	}
	atArgParser := parsers.NewCallArgsParser()
	eei, _ := NewVMContext(blockChainHook, hooks.NewVMCryptoHook(), atArgParser, &mock.AccountsStub{}, &mock.RaterMock{})

	argsStaking := createMockStakingScArguments()
	argsStaking.Eei = eei
	argsStaking.EpochConfig.EnableEpochs.StakingV2EnableEpoch = 0
	stakingSc, _ := NewStakingSmartContract(argsStaking)
	eei.SetSCAddress([]byte("addr"))
	_ = eei.SetSystemSCContainer(&mock.SystemSCContainerStub{GetCalled: func(key []byte) (contract vm.SystemSmartContract, err error) {
		return stakingSc, nil
	}})

	args := createMockArgumentsForValidatorSC()
	args.StakingSCConfig = argsStaking.StakingSCConfig
	args.Eei = eei

	sc, _ := NewValidatorSmartContract(args)
	arguments := CreateVmContractCallInput()
	arguments.CallerAddr = vm.ESDTSCAddress
	arguments.Function = "changeOwnerOfValidatorData"
	arguments.Arguments = [][]byte{}
	arguments.CallValue = big.NewInt(10000000)

	retCode := sc.Execute(arguments)
	assert.Equal(t, vmcommon.UserError, retCode)
	assert.Equal(t, eei.returnMessage, "invalid caller address")

	arguments.CallValue.SetUint64(0)
	arguments.CallerAddr = sc.delegationMgrSCAddress
	randomAddress := bytes.Repeat([]byte{1}, len(arguments.CallerAddr))
	arguments.Arguments = [][]byte{randomAddress, vm.FirstDelegationSCAddress}

	eei.returnMessage = ""
	retCode = sc.Execute(arguments)
	assert.Equal(t, vmcommon.UserError, retCode)
	assert.Equal(t, eei.returnMessage, "address does not contain any staked nodes")

	validatorData := &ValidatorDataV2{
		RewardAddress:   []byte("not a valid address"),
		TotalSlashed:    big.NewInt(0),
		TotalUnstaked:   big.NewInt(0),
		TotalStakeValue: big.NewInt(0),
		NumRegistered:   3,
		BlsPubKeys:      [][]byte{[]byte("firsstKey"), []byte("secondKey"), []byte("thirddKey")},
	}
	marshaledData, _ := sc.marshalizer.Marshal(validatorData)
	eei.SetStorage(randomAddress, marshaledData)
	eei.returnMessage = ""
	retCode = sc.Execute(arguments)
	assert.Equal(t, vmcommon.UserError, retCode)
	assert.Equal(t, eei.returnMessage, "reward address mismatch")

	validatorData = &ValidatorDataV2{
		RewardAddress:   randomAddress,
		TotalSlashed:    big.NewInt(0),
		TotalUnstaked:   big.NewInt(0),
		TotalStakeValue: big.NewInt(0),
		NumRegistered:   3,
		BlsPubKeys:      [][]byte{[]byte("firsstKey"), []byte("secondKey"), []byte("thirddKey")},
	}
	marshaledData, _ = sc.marshalizer.Marshal(validatorData)
	eei.SetStorage(randomAddress, marshaledData)

	eei.SetStorage(vm.FirstDelegationSCAddress, []byte("something"))
	eei.returnMessage = ""
	retCode = sc.Execute(arguments)
	assert.Equal(t, vmcommon.UserError, retCode)
	assert.Equal(t, eei.returnMessage, "there is already a validator data under the new address")

	eei.SetStorage(vm.FirstDelegationSCAddress, nil)
	eei.returnMessage = ""
	retCode = sc.Execute(arguments)
	assert.Equal(t, vmcommon.UserError, retCode)
	assert.Equal(t, eei.returnMessage, "cannot change owner and reward address for a key which is not registered")

	eei.SetStorage(randomAddress, nil)
	stake(t, sc, stakingSc.stakeValue, randomAddress, randomAddress, []byte("firsstKey"), big.NewInt(1).Bytes())
	stake(t, sc, stakingSc.stakeValue, randomAddress, randomAddress, []byte("secondKey"), big.NewInt(1).Bytes())
	stake(t, sc, stakingSc.stakeValue, randomAddress, randomAddress, []byte("thirddKey"), big.NewInt(1).Bytes())

	retCode = sc.Execute(arguments)
	assert.Equal(t, vmcommon.Ok, retCode)
	assert.Equal(t, len(eei.GetStorage(randomAddress)), 0)

	stakedData, _ := sc.getStakedData([]byte("secondKey"))
	assert.Equal(t, stakedData.OwnerAddress, vm.FirstDelegationSCAddress)
	assert.Equal(t, stakedData.RewardAddress, vm.FirstDelegationSCAddress)
}

func TestStakingValidatorSC_MergeValidatorData(t *testing.T) {
	t.Parallel()

	blockChainHook := &mock.BlockChainHookStub{
		CurrentNonceCalled: func() uint64 {
			return 100000
		},
	}
	atArgParser := parsers.NewCallArgsParser()
	eei, _ := NewVMContext(blockChainHook, hooks.NewVMCryptoHook(), atArgParser, &mock.AccountsStub{}, &mock.RaterMock{})

	argsStaking := createMockStakingScArguments()
	argsStaking.Eei = eei
	argsStaking.EpochConfig.EnableEpochs.StakingV2EnableEpoch = 0
	stakingSc, _ := NewStakingSmartContract(argsStaking)
	eei.SetSCAddress([]byte("addr"))
	_ = eei.SetSystemSCContainer(&mock.SystemSCContainerStub{GetCalled: func(key []byte) (contract vm.SystemSmartContract, err error) {
		return stakingSc, nil
	}})

	args := createMockArgumentsForValidatorSC()
	args.StakingSCConfig = argsStaking.StakingSCConfig
	args.Eei = eei

	sc, _ := NewValidatorSmartContract(args)
	arguments := CreateVmContractCallInput()
	arguments.CallerAddr = vm.ESDTSCAddress
	arguments.Function = "mergeValidatorData"
	arguments.Arguments = [][]byte{}
	arguments.CallValue = big.NewInt(10000000)

	retCode := sc.Execute(arguments)
	assert.Equal(t, vmcommon.UserError, retCode)
	assert.Equal(t, eei.returnMessage, "invalid caller address")

	arguments.CallValue.SetUint64(0)
	arguments.CallerAddr = sc.delegationMgrSCAddress
	randomAddress := bytes.Repeat([]byte{1}, len(arguments.CallerAddr))
	arguments.Arguments = [][]byte{randomAddress, vm.FirstDelegationSCAddress}

	eei.returnMessage = ""
	retCode = sc.Execute(arguments)
	assert.Equal(t, vmcommon.UserError, retCode)
	assert.Equal(t, eei.returnMessage, "address does not contain any staked nodes")

	validatorData := &ValidatorDataV2{
		RewardAddress:   []byte("not a valid address"),
		TotalSlashed:    big.NewInt(0),
		TotalUnstaked:   big.NewInt(0),
		TotalStakeValue: big.NewInt(0),
		NumRegistered:   3,
		BlsPubKeys:      [][]byte{[]byte("firsstKey"), []byte("secondKey"), []byte("thirddKey")},
	}
	marshaledData, _ := sc.marshalizer.Marshal(validatorData)
	eei.SetStorage(randomAddress, marshaledData)

	eei.returnMessage = ""
	retCode = sc.Execute(arguments)
	assert.Equal(t, vmcommon.UserError, retCode)
	assert.Equal(t, eei.returnMessage, "reward address mismatch")

	validatorData = &ValidatorDataV2{
		RewardAddress:   randomAddress,
		TotalSlashed:    big.NewInt(0),
		TotalUnstaked:   big.NewInt(0),
		TotalStakeValue: big.NewInt(0),
		NumRegistered:   3,
		BlsPubKeys:      [][]byte{[]byte("firsstKey"), []byte("secondKey"), []byte("thirddKey")},
	}
	marshaledData, _ = sc.marshalizer.Marshal(validatorData)
	eei.SetStorage(randomAddress, marshaledData)

	eei.SetStorage(vm.FirstDelegationSCAddress, []byte("something"))
	eei.returnMessage = ""
	retCode = sc.Execute(arguments)
	assert.Equal(t, vmcommon.UserError, retCode)
	assert.Equal(t, eei.returnMessage, "invalid character 's' looking for beginning of value")

	eei.SetStorage(vm.FirstDelegationSCAddress, nil)
	eei.returnMessage = ""
	retCode = sc.Execute(arguments)
	assert.Equal(t, vmcommon.UserError, retCode)
	assert.Equal(t, eei.returnMessage, "cannot merge with an empty state")

	eei.SetStorage(randomAddress, nil)
	stake(t, sc, stakingSc.stakeValue, randomAddress, randomAddress, []byte("firsstKey"), big.NewInt(1).Bytes())
	stake(t, sc, stakingSc.stakeValue, randomAddress, randomAddress, []byte("secondKey"), big.NewInt(1).Bytes())
	stake(t, sc, stakingSc.stakeValue, randomAddress, randomAddress, []byte("thirddKey"), big.NewInt(1).Bytes())

	stake(t, sc, stakingSc.stakeValue, vm.FirstDelegationSCAddress, vm.FirstDelegationSCAddress, []byte("fourthKey"), big.NewInt(1).Bytes())
	stake(t, sc, stakingSc.stakeValue, vm.FirstDelegationSCAddress, vm.FirstDelegationSCAddress, []byte("fifthhKey"), big.NewInt(1).Bytes())
	stake(t, sc, stakingSc.stakeValue, vm.FirstDelegationSCAddress, vm.FirstDelegationSCAddress, []byte("sixthhKey"), big.NewInt(1).Bytes())

	retCode = sc.Execute(arguments)
	assert.Equal(t, vmcommon.Ok, retCode)
	assert.Equal(t, len(eei.GetStorage(randomAddress)), 0)

	stakedData, _ := sc.getStakedData([]byte("secondKey"))
	assert.Equal(t, stakedData.OwnerAddress, vm.FirstDelegationSCAddress)
	assert.Equal(t, stakedData.RewardAddress, vm.FirstDelegationSCAddress)
}

func TestValidatorSC_getMinUnStakeTokensValueFromDelegationManagerMarshalizerFail(t *testing.T) {
	t.Parallel()

	expectedErr := errors.New("expected error")
	args := createMockArgumentsForValidatorSC()
	args.Marshalizer = &mock.MarshalizerStub{
		UnmarshalCalled: func(obj interface{}, buff []byte) error {
			return expectedErr
		},
	}

	minUnstakeTokens := 12345
	eei := &mock.SystemEIStub{
		GetStorageFromAddressCalled: func(address []byte, key []byte) []byte {
			return make([]byte, 1)
		},
	}

	args.Eei = eei
	args.DelegationMgrEnableEpoch = 0
	args.StakingSCConfig.MinUnstakeTokensValue = fmt.Sprintf("%d", minUnstakeTokens)

	stakingValidatorSc, _ := NewValidatorSmartContract(args)
	currentMinUnstakeTokens, err := stakingValidatorSc.getMinUnStakeTokensValue()
	require.Nil(t, currentMinUnstakeTokens)
	assert.Equal(t, expectedErr, err)
}

func createVmContextWithStakingSc(stakeValue *big.Int, unboundPeriod uint64, blockChainHook vm.BlockchainHook) *vmContext {
	atArgParser := parsers.NewCallArgsParser()
	eei, _ := NewVMContext(blockChainHook, hooks.NewVMCryptoHook(), atArgParser, &mock.AccountsStub{}, &mock.RaterMock{})

	argsStaking := createMockStakingScArguments()
	argsStaking.StakingSCConfig.GenesisNodePrice = stakeValue.Text(10)
	argsStaking.Eei = eei
	argsStaking.StakingSCConfig.UnBondPeriod = unboundPeriod
	stakingSc, _ := NewStakingSmartContract(argsStaking)

	eei.SetSCAddress([]byte("addr"))
	_ = eei.SetSystemSCContainer(&mock.SystemSCContainerStub{GetCalled: func(key []byte) (contract vm.SystemSmartContract, err error) {
		return stakingSc, nil
	}})

	return eei
}

func createVmContextWithStakingScWithRealAddresses(stakeValue *big.Int, unboundPeriod uint64, blockChainHook vm.BlockchainHook) *vmContext {
	atArgParser := parsers.NewCallArgsParser()
	eei, _ := NewVMContext(blockChainHook, hooks.NewVMCryptoHook(), atArgParser, &mock.AccountsStub{}, &mock.RaterMock{})

	argsStaking := createMockStakingScArgumentsWithRealSystemScAddresses()
	argsStaking.StakingSCConfig.GenesisNodePrice = stakeValue.Text(10)
	argsStaking.Eei = eei
	argsStaking.StakingSCConfig.UnBondPeriod = unboundPeriod
	stakingSc, _ := NewStakingSmartContract(argsStaking)

	eei.SetSCAddress([]byte("addr"))
	_ = eei.SetSystemSCContainer(&mock.SystemSCContainerStub{GetCalled: func(key []byte) (contract vm.SystemSmartContract, err error) {
		return stakingSc, nil
	}})

	return eei
}

func doClaim(t *testing.T, asc *validatorSC, stakerAddr, receiverAdd []byte, expectedCode vmcommon.ReturnCode) {
	arguments := CreateVmContractCallInput()
	arguments.Function = "claim"
	arguments.RecipientAddr = receiverAdd
	arguments.CallerAddr = stakerAddr

	retCode := asc.Execute(arguments)
	assert.Equal(t, expectedCode, retCode)
}

func stake(t *testing.T, asc *validatorSC, stakeValue *big.Int, receiverAdd, stakerAddr, stakerPubKey, nodesToRunBytes []byte) {
	arguments := CreateVmContractCallInput()
	arguments.Function = "stake"
	arguments.RecipientAddr = receiverAdd
	arguments.CallerAddr = stakerAddr
	arguments.Arguments = [][]byte{nodesToRunBytes, stakerPubKey, []byte("signed")}
	arguments.CallValue = big.NewInt(0).Set(stakeValue)

	retCode := asc.Execute(arguments)
	assert.Equal(t, vmcommon.Ok, retCode)
}

func togglePauseUnStakeUnBond(t *testing.T, v *validatorSC, value bool) {
	arguments := CreateVmContractCallInput()
	arguments.Function = "unPauseUnStakeUnBond"
	arguments.CallerAddr = v.endOfEpochAddress
	arguments.CallValue = big.NewInt(0)

	if value {
		arguments.Function = "pauseUnStakeUnBond"
	}

	retCode := v.Execute(arguments)
	assert.Equal(t, vmcommon.Ok, retCode)

	assert.Equal(t, value, v.isUnStakeUnBondPaused())
}

func changeRewardAddress(t *testing.T, asc *validatorSC, callerAddr, newRewardAddr []byte, expectedCode vmcommon.ReturnCode) {
	arguments := CreateVmContractCallInput()
	arguments.Function = "changeRewardAddress"
	arguments.CallerAddr = callerAddr
	if newRewardAddr == nil {
		arguments.Arguments = nil
	} else {
		arguments.Arguments = [][]byte{newRewardAddr}
	}

	retCode := asc.Execute(arguments)
	assert.Equal(t, expectedCode, retCode)
}

func callFunctionAndCheckResult(
	t *testing.T,
	function string,
	asc *validatorSC,
	callerAddr []byte,
	args [][]byte,
	callValue *big.Int,
	expectedCode vmcommon.ReturnCode,
) {
	arguments := CreateVmContractCallInput()
	arguments.Function = function
	arguments.CallerAddr = callerAddr
	arguments.Arguments = args
	arguments.CallValue = callValue

	retCode := asc.Execute(arguments)
	assert.Equal(t, expectedCode, retCode)
}<|MERGE_RESOLUTION|>--- conflicted
+++ resolved
@@ -57,16 +57,13 @@
 		MinDeposit:               "0",
 		DelegationMgrSCAddress:   vm.DelegationManagerSCAddress,
 		DelegationMgrEnableEpoch: 100000,
-<<<<<<< HEAD
 		EpochConfig: config.EpochConfig{
 			EnableEpochs: config.EnableEpochs{
 				StakeEnableEpoch:     0,
 				StakingV2EnableEpoch: 10,
 			},
 		},
-=======
 		ShardCoordinator:         &mock.ShardCoordinatorStub{},
->>>>>>> fd5f221b
 	}
 
 	return args
