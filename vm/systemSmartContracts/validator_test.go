package systemSmartContracts

import (
	"bytes"
	"encoding/hex"
	"encoding/json"
	"errors"
	"fmt"
	"math"
	"math/big"
	"math/rand"
	"strings"
	"testing"

	"github.com/multiversx/mx-chain-core-go/core"
	"github.com/multiversx/mx-chain-core-go/core/check"
	"github.com/multiversx/mx-chain-core-go/marshal"
	"github.com/multiversx/mx-chain-go/common"
	"github.com/multiversx/mx-chain-go/config"
	"github.com/multiversx/mx-chain-go/state"
	"github.com/multiversx/mx-chain-go/testscommon/enableEpochsHandlerMock"
	"github.com/multiversx/mx-chain-go/vm"
	"github.com/multiversx/mx-chain-go/vm/mock"
	vmcommon "github.com/multiversx/mx-chain-vm-common-go"
	"github.com/multiversx/mx-chain-vm-common-go/parsers"
	"github.com/stretchr/testify/assert"
	"github.com/stretchr/testify/require"
)

func createMockArgumentsForValidatorSCWithSystemScAddresses(
	validatorScAddress []byte,
	stakingScAddress []byte,
	endOfEpochAddress []byte,
) ArgsValidatorSmartContract {
	args := ArgsValidatorSmartContract{
		Eei:                &mock.SystemEIStub{},
		SigVerifier:        &mock.MessageSignVerifierMock{},
		ValidatorSCAddress: validatorScAddress,
		StakingSCAddress:   stakingScAddress,
		EndOfEpochAddress:  endOfEpochAddress,
		StakingSCConfig: config.StakingSystemSCConfig{
			GenesisNodePrice:                     "1000",
			UnJailValue:                          "10",
			MinStepValue:                         "10",
			MinStakeValue:                        "1",
			UnBondPeriod:                         1,
			UnBondPeriodInEpochs:                 1,
			NumRoundsWithoutBleed:                1,
			MaximumPercentageToBleed:             1,
			BleedPercentagePerRound:              1,
			MaxNumberOfNodesForStake:             10,
			ActivateBLSPubKeyMessageVerification: false,
			MinUnstakeTokensValue:                "1",
		},
		Marshalizer:            &mock.MarshalizerMock{},
		GenesisTotalSupply:     big.NewInt(100000000),
		MinDeposit:             "0",
		DelegationMgrSCAddress: vm.DelegationManagerSCAddress,
		GovernanceSCAddress:    vm.GovernanceSCAddress,
		ShardCoordinator:       &mock.ShardCoordinatorStub{},
		EnableEpochsHandler: &enableEpochsHandlerMock.EnableEpochsHandlerStub{
			IsStakeFlagEnabledField:                 true,
			IsUnBondTokensV2FlagEnabledField:        true,
			IsValidatorToDelegationFlagEnabledField: true,
			IsDoubleKeyProtectionFlagEnabledField:   true,
			IsMultiClaimOnDelegationEnabledField:    true,
		},
	}

	return args
}

func createMockArgumentsForValidatorSC() ArgsValidatorSmartContract {
	return createMockArgumentsForValidatorSCWithSystemScAddresses(
		[]byte("validator"),
		[]byte("staking"),
		[]byte("endOfEpoch"),
	)
}

func createMockArgumentsForValidatorSCWithRealAddresses() ArgsValidatorSmartContract {
	return createMockArgumentsForValidatorSCWithSystemScAddresses(
		vm.ValidatorSCAddress,
		vm.StakingSCAddress,
		vm.EndOfEpochAddress,
	)
}

func createAValidatorData(totalStakeValue uint64, numBlsKeys uint32, maxStakePerNode uint64) ValidatorDataV2 {
	data := ValidatorDataV2{
		RewardAddress:   []byte("addr"),
		RegisterNonce:   0,
		Epoch:           0,
		BlsPubKeys:      nil,
		TotalStakeValue: big.NewInt(0).SetUint64(totalStakeValue),
		LockedStake:     big.NewInt(0).SetUint64(totalStakeValue),
		MaxStakePerNode: big.NewInt(0).SetUint64(maxStakePerNode),
		NumRegistered:   numBlsKeys,
	}

	keys := make([][]byte, 0)
	for i := uint32(0); i < numBlsKeys; i++ {
		keys = append(keys, []byte(fmt.Sprintf("%d", rand.Uint32())))
	}
	data.BlsPubKeys = keys

	return data
}

func TestNewStakingValidatorSmartContract_InvalidUnJailValue(t *testing.T) {
	t.Parallel()

	arguments := createMockArgumentsForValidatorSC()

	arguments.StakingSCConfig.UnJailValue = ""
	asc, err := NewValidatorSmartContract(arguments)
	require.Nil(t, asc)
	require.True(t, errors.Is(err, vm.ErrInvalidUnJailCost))

	arguments.StakingSCConfig.UnJailValue = "0"
	asc, err = NewValidatorSmartContract(arguments)
	require.Nil(t, asc)
	require.True(t, errors.Is(err, vm.ErrInvalidUnJailCost))

	arguments.StakingSCConfig.UnJailValue = "-5"
	asc, err = NewValidatorSmartContract(arguments)
	require.Nil(t, asc)
	require.True(t, errors.Is(err, vm.ErrInvalidUnJailCost))
}

func TestNewStakingValidatorSmartContract_InvalidMinStakeValue(t *testing.T) {
	t.Parallel()

	arguments := createMockArgumentsForValidatorSC()

	arguments.StakingSCConfig.MinStakeValue = ""
	asc, err := NewValidatorSmartContract(arguments)
	require.Nil(t, asc)
	require.True(t, errors.Is(err, vm.ErrInvalidMinStakeValue))

	arguments.StakingSCConfig.MinStakeValue = "0"
	asc, err = NewValidatorSmartContract(arguments)
	require.Nil(t, asc)
	require.True(t, errors.Is(err, vm.ErrInvalidMinStakeValue))

	arguments.StakingSCConfig.MinStakeValue = "-5"
	asc, err = NewValidatorSmartContract(arguments)
	require.Nil(t, asc)
	require.True(t, errors.Is(err, vm.ErrInvalidMinStakeValue))
}

func TestNewStakingValidatorSmartContract_InvalidGenesisNodePrice(t *testing.T) {
	t.Parallel()

	arguments := createMockArgumentsForValidatorSC()

	arguments.StakingSCConfig.GenesisNodePrice = ""
	asc, err := NewValidatorSmartContract(arguments)
	require.Nil(t, asc)
	require.True(t, errors.Is(err, vm.ErrInvalidNodePrice))

	arguments.StakingSCConfig.GenesisNodePrice = "0"
	asc, err = NewValidatorSmartContract(arguments)
	require.Nil(t, asc)
	require.True(t, errors.Is(err, vm.ErrInvalidNodePrice))

	arguments.StakingSCConfig.GenesisNodePrice = "-5"
	asc, err = NewValidatorSmartContract(arguments)
	require.Nil(t, asc)
	require.True(t, errors.Is(err, vm.ErrInvalidNodePrice))
}

func TestNewStakingValidatorSmartContract_InvalidMinStepValue(t *testing.T) {
	t.Parallel()

	arguments := createMockArgumentsForValidatorSC()

	arguments.StakingSCConfig.MinStepValue = ""
	asc, err := NewValidatorSmartContract(arguments)
	require.Nil(t, asc)
	require.True(t, errors.Is(err, vm.ErrInvalidMinStepValue))

	arguments.StakingSCConfig.MinStepValue = "0"
	asc, err = NewValidatorSmartContract(arguments)
	require.Nil(t, asc)
	require.True(t, errors.Is(err, vm.ErrInvalidMinStepValue))

	arguments.StakingSCConfig.MinStepValue = "-5"
	asc, err = NewValidatorSmartContract(arguments)
	require.Nil(t, asc)
	require.True(t, errors.Is(err, vm.ErrInvalidMinStepValue))
}

func TestNewStakingValidatorSmartContract_NilSystemEnvironmentInterface(t *testing.T) {
	t.Parallel()

	arguments := createMockArgumentsForValidatorSC()
	arguments.Eei = nil

	asc, err := NewValidatorSmartContract(arguments)
	require.Nil(t, asc)
	assert.True(t, errors.Is(err, vm.ErrNilSystemEnvironmentInterface))
}

func TestNewStakingValidatorSmartContract_NilStakingSmartContractAddress(t *testing.T) {
	t.Parallel()

	arguments := createMockArgumentsForValidatorSC()
	arguments.StakingSCAddress = nil

	asc, err := NewValidatorSmartContract(arguments)
	require.Nil(t, asc)
	assert.True(t, errors.Is(err, vm.ErrNilStakingSmartContractAddress))
}

func TestNewStakingValidatorSmartContract_NilValidatorSmartContractAddress(t *testing.T) {
	t.Parallel()

	arguments := createMockArgumentsForValidatorSC()
	arguments.ValidatorSCAddress = nil

	asc, err := NewValidatorSmartContract(arguments)
	require.Nil(t, asc)
	assert.True(t, errors.Is(err, vm.ErrNilValidatorSmartContractAddress))
}

func TestNewStakingValidatorSmartContract_NilSigVerifier(t *testing.T) {
	t.Parallel()

	arguments := createMockArgumentsForValidatorSC()
	arguments.SigVerifier = nil

	asc, err := NewValidatorSmartContract(arguments)
	require.Nil(t, asc)
	assert.True(t, errors.Is(err, vm.ErrNilMessageSignVerifier))
}

func TestNewStakingValidatorSmartContract_NilMarshalizer(t *testing.T) {
	t.Parallel()

	arguments := createMockArgumentsForValidatorSC()
	arguments.Marshalizer = nil

	asc, err := NewValidatorSmartContract(arguments)
	require.Nil(t, asc)
	assert.True(t, errors.Is(err, vm.ErrNilMarshalizer))
}

func TestNewStakingValidatorSmartContract_InvalidGenesisTotalSupply(t *testing.T) {
	t.Parallel()

	arguments := createMockArgumentsForValidatorSC()
	arguments.GenesisTotalSupply = nil

	asc, err := NewValidatorSmartContract(arguments)
	require.Nil(t, asc)
	require.True(t, errors.Is(err, vm.ErrInvalidGenesisTotalSupply))

	arguments.GenesisTotalSupply = big.NewInt(0)

	asc, err = NewValidatorSmartContract(arguments)
	require.Nil(t, asc)
	require.True(t, errors.Is(err, vm.ErrInvalidGenesisTotalSupply))

	arguments.GenesisTotalSupply = big.NewInt(-2)

	asc, err = NewValidatorSmartContract(arguments)
	require.Nil(t, asc)
	require.True(t, errors.Is(err, vm.ErrInvalidGenesisTotalSupply))
}

func TestNewStakingValidatorSmartContract_NilEnableEpochsHandler(t *testing.T) {
	t.Parallel()

	arguments := createMockArgumentsForValidatorSC()
	arguments.EnableEpochsHandler = nil

	asc, err := NewValidatorSmartContract(arguments)
	require.Nil(t, asc)
	assert.True(t, errors.Is(err, vm.ErrNilEnableEpochsHandler))
}

func TestNewStakingValidatorSmartContract_EmptyEndOfEpochAddress(t *testing.T) {
	t.Parallel()

	arguments := createMockArgumentsForValidatorSC()
	arguments.EndOfEpochAddress = make([]byte, 0)

	asc, err := NewValidatorSmartContract(arguments)
	require.Nil(t, asc)
	assert.True(t, errors.Is(err, vm.ErrInvalidEndOfEpochAccessAddress))
}

func TestNewStakingValidatorSmartContract_EmptyDelegationManagerAddress(t *testing.T) {
	t.Parallel()

	arguments := createMockArgumentsForValidatorSC()
	arguments.DelegationMgrSCAddress = make([]byte, 0)

	asc, err := NewValidatorSmartContract(arguments)
	require.Nil(t, asc)
	require.True(t, errors.Is(err, vm.ErrInvalidAddress))
}

func TestNewStakingValidatorSmartContract_EmptyGovernanceAddress(t *testing.T) {
	t.Parallel()

	arguments := createMockArgumentsForValidatorSC()
	arguments.GovernanceSCAddress = make([]byte, 0)

	asc, err := NewValidatorSmartContract(arguments)
	require.Nil(t, asc)
	require.True(t, errors.Is(err, vm.ErrInvalidAddress))
}

func TestNewStakingValidatorSmartContract_NilShardCoordinator(t *testing.T) {
	t.Parallel()

	arguments := createMockArgumentsForValidatorSC()
	arguments.ShardCoordinator = nil

	asc, err := NewValidatorSmartContract(arguments)
	require.True(t, check.IfNil(asc))
	require.True(t, errors.Is(err, vm.ErrNilShardCoordinator))
}

func TestStakingValidatorSC_ExecuteStakeWithoutArgumentsShouldWork(t *testing.T) {
	t.Parallel()

	arguments := CreateVmContractCallInput()
	validatorData := createAValidatorData(25000000, 2, 12500000)
	validatorDataBytes, _ := json.Marshal(&validatorData)

	eei := &mock.SystemEIStub{}
	eei.GetStorageCalled = func(key []byte) []byte {
		if bytes.Equal(key, arguments.CallerAddr) {
			return validatorDataBytes
		}
		return nil
	}
	eei.SetStorageCalled = func(key []byte, value []byte) {
		if bytes.Equal(key, arguments.CallerAddr) {
			var validatorDataRecovered ValidatorDataV2
			_ = json.Unmarshal(value, &validatorDataRecovered)
			assert.Equal(t, big.NewInt(26000000), validatorDataRecovered.TotalStakeValue)
		}
	}
	args := createMockArgumentsForValidatorSC()
	args.Eei = eei

	stakingValidatorSc, _ := NewValidatorSmartContract(args)

	arguments.Function = "stake"
	arguments.CallValue = big.NewInt(1000000)

	errCode := stakingValidatorSc.Execute(arguments)
	assert.Equal(t, vmcommon.Ok, errCode)
}

func TestStakingValidatorSC_ExecuteStakeAddedNewPubKeysShouldWork(t *testing.T) {
	t.Parallel()

	arguments := CreateVmContractCallInput()
	validatorData := createAValidatorData(25000000, 2, 12500000)
	validatorDataBytes, _ := json.Marshal(&validatorData)

	key1 := []byte("Key1")
	key2 := []byte("Key2")
	rewardAddr := []byte("dummyAddress2")
	maxStakePerNonce := big.NewInt(500)

	args := createMockArgumentsForValidatorSC()

	atArgParser := parsers.NewCallArgsParser()
	eei := createDefaultEei()
	eei.inputParser = atArgParser

	argsStaking := createMockStakingScArguments()
	argsStaking.StakingSCConfig.GenesisNodePrice = "10000000"
	argsStaking.Eei = eei
	argsStaking.StakingSCConfig.UnBondPeriod = 100000
	stakingSc, _ := NewStakingSmartContract(argsStaking)

	eei.SetSCAddress([]byte("validator"))
	_ = eei.SetSystemSCContainer(&mock.SystemSCContainerStub{GetCalled: func(key []byte) (contract vm.SystemSmartContract, err error) {
		return stakingSc, nil
	}})

	args.Eei = eei
	eei.SetStorage(arguments.CallerAddr, validatorDataBytes)
	args.StakingSCConfig = argsStaking.StakingSCConfig

	stakingValidatorSc, _ := NewValidatorSmartContract(args)

	arguments.Function = "stake"
	arguments.CallValue = big.NewInt(0).Mul(big.NewInt(2), big.NewInt(10000000))
	arguments.Arguments = [][]byte{big.NewInt(2).Bytes(), key1, []byte("msg1"), key2, []byte("msg2"), maxStakePerNonce.Bytes(), rewardAddr}

	errCode := stakingValidatorSc.Execute(arguments)
	assert.Equal(t, vmcommon.Ok, errCode)
}

func TestStakingValidatorSC_ExecuteStakeDoubleKeyAndCleanup(t *testing.T) {
	t.Parallel()

	arguments := CreateVmContractCallInput()

	key1 := []byte("Key1")
	args := createMockArgumentsForValidatorSC()

	atArgParser := parsers.NewCallArgsParser()
	eei := createDefaultEei()
	eei.inputParser = atArgParser

	argsStaking := createMockStakingScArguments()
	argsStaking.StakingSCConfig.GenesisNodePrice = "10000000"
	argsStaking.Eei = eei
	argsStaking.StakingSCConfig.UnBondPeriod = 100000
	stakingSc, _ := NewStakingSmartContract(argsStaking)

	eei.SetSCAddress([]byte("auction"))
	_ = eei.SetSystemSCContainer(&mock.SystemSCContainerStub{GetCalled: func(key []byte) (contract vm.SystemSmartContract, err error) {
		return stakingSc, nil
	}})

	args.Eei = eei
	args.StakingSCConfig = argsStaking.StakingSCConfig
	enableEpochsHandler, _ := args.EnableEpochsHandler.(*enableEpochsHandlerMock.EnableEpochsHandlerStub)
	enableEpochsHandler.IsDoubleKeyProtectionFlagEnabledField = false
	validatorSc, _ := NewValidatorSmartContract(args)

	arguments.Function = "stake"
	arguments.CallValue = big.NewInt(0).Mul(big.NewInt(2), big.NewInt(10000000))
	arguments.Arguments = [][]byte{big.NewInt(2).Bytes(), key1, []byte("msg1"), key1, []byte("msg1")}

	errCode := validatorSc.Execute(arguments)
	assert.Equal(t, vmcommon.Ok, errCode)

	registeredData := &ValidatorDataV2{}
	_ = validatorSc.marshalizer.Unmarshal(registeredData, eei.GetStorage(arguments.CallerAddr))
	assert.Equal(t, 2, len(registeredData.BlsPubKeys))

	enableEpochsHandler.IsDoubleKeyProtectionFlagEnabledField = true
	arguments.Function = "cleanRegisteredData"
	arguments.CallValue = big.NewInt(0)
	arguments.Arguments = [][]byte{}

	errCode = validatorSc.Execute(arguments)
	assert.Equal(t, vmcommon.Ok, errCode)

	_ = validatorSc.marshalizer.Unmarshal(registeredData, eei.GetStorage(arguments.CallerAddr))
	assert.Equal(t, 1, len(registeredData.BlsPubKeys))
}

func TestStakingValidatorSC_ExecuteStakeWithRewardAddress(t *testing.T) {
	t.Parallel()

	stakerAddress := []byte("staker1")
	stakerPubKey := []byte("stakerBLSPubKey")

	args := createMockArgumentsForValidatorSC()

	atArgParser := parsers.NewCallArgsParser()
	eei := createDefaultEei()
	eei.inputParser = atArgParser

	argsStaking := createMockStakingScArguments()
	argsStaking.StakingSCConfig.GenesisNodePrice = "10000000"
	argsStaking.Eei = eei
	argsStaking.StakingSCConfig.UnBondPeriod = 100000
	stakingSc, _ := NewStakingSmartContract(argsStaking)

	eei.SetSCAddress([]byte("addr"))
	_ = eei.SetSystemSCContainer(&mock.SystemSCContainerStub{GetCalled: func(key []byte) (contract vm.SystemSmartContract, err error) {
		return stakingSc, nil
	}})

	args.Eei = eei
	args.StakingSCConfig = argsStaking.StakingSCConfig

	rwdAddress := []byte("reward111")
	sc, _ := NewValidatorSmartContract(args)
	arguments := CreateVmContractCallInput()
	arguments.Function = "stake"
	arguments.CallerAddr = stakerAddress
	arguments.Arguments = [][]byte{big.NewInt(1).Bytes(), stakerPubKey, []byte("signed"), rwdAddress}
	arguments.CallValue = big.NewInt(10000000)

	retCode := sc.Execute(arguments)
	assert.Equal(t, vmcommon.Ok, retCode)

	eei.SetSCAddress(args.StakingSCAddress)
	marshaledData := eei.GetStorage(stakerPubKey)
	stakedData := &StakedDataV2_0{}
	_ = json.Unmarshal(marshaledData, stakedData)
	assert.True(t, bytes.Equal(stakedData.RewardAddress, rwdAddress))
}

func TestStakingValidatorSC_ExecuteStakeUnJail(t *testing.T) {
	t.Parallel()

	stakerAddress := []byte("address")
	stakerPubKey := []byte("blsPubKey")

	args := createMockArgumentsForValidatorSC()

	atArgParser := parsers.NewCallArgsParser()
	eei := createDefaultEei()
	eei.inputParser = atArgParser

	argsStaking := createMockStakingScArguments()
	argsStaking.StakingSCConfig.GenesisNodePrice = "10000000"
	argsStaking.Eei = eei
	argsStaking.StakingSCConfig.UnBondPeriod = 100000
	argsStaking.StakingSCConfig.UnJailValue = "1000"

	stakingSc, _ := NewStakingSmartContract(argsStaking)

	eei.SetSCAddress([]byte("addr"))
	_ = eei.SetSystemSCContainer(&mock.SystemSCContainerStub{GetCalled: func(key []byte) (contract vm.SystemSmartContract, err error) {
		return stakingSc, nil
	}})

	args.Eei = eei
	args.StakingSCConfig = argsStaking.StakingSCConfig
	sc, _ := NewValidatorSmartContract(args)
	arguments := CreateVmContractCallInput()
	arguments.Function = "stake"
	arguments.CallerAddr = stakerAddress
	arguments.Arguments = [][]byte{big.NewInt(1).Bytes(), stakerPubKey, []byte("signed")}
	arguments.CallValue = big.NewInt(10000000)

	retCode := sc.Execute(arguments)
	assert.Equal(t, vmcommon.Ok, retCode)

	arguments.Function = "unJail"
	arguments.Arguments = [][]byte{stakerPubKey}
	arguments.CallValue = big.NewInt(1000)
	retCode = sc.Execute(arguments)
	assert.Equal(t, vmcommon.Ok, retCode)

	arguments.CallerAddr = []byte("otherAddress")
	retCode = sc.Execute(arguments)
	assert.Equal(t, vmcommon.UserError, retCode)
}

func TestStakingValidatorSC_ExecuteStakeUnStakeOneBlsPubKey(t *testing.T) {
	t.Parallel()

	arguments := CreateVmContractCallInput()
	validatorData := createAValidatorData(25000000, 2, 12500000)
	validatorDataBytes, _ := json.Marshal(&validatorData)

	stakedData := StakedDataV2_0{
		RegisterNonce: 0,
		Staked:        true,
		UnStakedNonce: 1,
		UnStakedEpoch: common.DefaultUnstakedEpoch,
		RewardAddress: []byte("address"),
		StakeValue:    big.NewInt(0),
	}
	stakedDataBytes, _ := json.Marshal(&stakedData)

	eei := &mock.SystemEIStub{}
	eei.GetStorageCalled = func(key []byte) []byte {
		if bytes.Equal(key, arguments.CallerAddr) {
			return validatorDataBytes
		}
		if bytes.Equal(key, validatorData.BlsPubKeys[0]) {
			return stakedDataBytes
		}
		return nil
	}
	eei.SetStorageCalled = func(key []byte, value []byte) {
		var stakedDataRecovered StakedDataV2_0
		_ = json.Unmarshal(value, &stakedDataRecovered)

		assert.Equal(t, false, stakedDataRecovered.Staked)
	}

	args := createMockArgumentsForValidatorSC()
	args.Eei = eei

	stakingValidatorSc, _ := NewValidatorSmartContract(args)

	arguments.Function = "unStake"
	arguments.Arguments = [][]byte{validatorData.BlsPubKeys[0]}
	errCode := stakingValidatorSc.Execute(arguments)
	assert.Equal(t, vmcommon.Ok, errCode)
}

func TestStakingValidatorSC_ExecuteStakeStakeClaim(t *testing.T) {
	t.Parallel()

	stakerAddress := big.NewInt(100)
	stakerPubKey := big.NewInt(100)

	args := createMockArgumentsForValidatorSC()

	atArgParser := parsers.NewCallArgsParser()
	eei := createDefaultEei()
	eei.inputParser = atArgParser

	argsStaking := createMockStakingScArguments()
	argsStaking.StakingSCConfig.GenesisNodePrice = "10000000"
	argsStaking.Eei = eei
	argsStaking.StakingSCConfig.UnBondPeriod = 100000
	stakingSc, _ := NewStakingSmartContract(argsStaking)

	eei.SetSCAddress([]byte("addr"))
	_ = eei.SetSystemSCContainer(&mock.SystemSCContainerStub{GetCalled: func(key []byte) (contract vm.SystemSmartContract, err error) {
		return stakingSc, nil
	}})

	args.StakingSCConfig = argsStaking.StakingSCConfig
	args.Eei = eei

	sc, _ := NewValidatorSmartContract(args)
	arguments := CreateVmContractCallInput()
	arguments.Function = "stake"
	arguments.CallerAddr = stakerAddress.Bytes()
	arguments.Arguments = [][]byte{big.NewInt(1).Bytes(), stakerPubKey.Bytes(), []byte("signed")}
	arguments.CallValue = big.NewInt(10000000)

	retCode := sc.Execute(arguments)
	assert.Equal(t, vmcommon.Ok, retCode)

	arguments.Function = "stake"
	arguments.Arguments = [][]byte{big.NewInt(1).Bytes(), stakerPubKey.Bytes(), []byte("signed")}
	arguments.CallValue = big.NewInt(0)
	retCode = sc.Execute(arguments)
	assert.Equal(t, vmcommon.Ok, retCode)

	arguments.Function = "stake"
	arguments.Arguments = [][]byte{big.NewInt(1).Bytes(), stakerPubKey.Bytes(), []byte("signed")}
	arguments.CallValue = big.NewInt(10000000)
	retCode = sc.Execute(arguments)
	assert.Equal(t, vmcommon.Ok, retCode)

	arguments.Function = "claim"
	arguments.CallValue = big.NewInt(0)
	retCode = sc.Execute(arguments)
	assert.Equal(t, vmcommon.Ok, retCode)

	vmOutput := eei.CreateVMOutput()
	assert.NotNil(t, vmOutput)
	outputAccount := vmOutput.OutputAccounts[string(arguments.CallerAddr)]
	assert.True(t, outputAccount.BalanceDelta.Cmp(big.NewInt(10000000)) == 0)

	eei.SetSCAddress(args.StakingSCAddress)
	marshaledData := eei.GetStorage(stakerPubKey.Bytes())
	stakedData := &StakedDataV2_0{}
	_ = json.Unmarshal(marshaledData, stakedData)
	assert.True(t, stakedData.Staked)
}

func TestStakingValidatorSC_ExecuteStakeStakeTokensUnBondRestakeUnStake(t *testing.T) {
	t.Parallel()

	stakerAddress := big.NewInt(100)
	stakerPubKey := big.NewInt(100)

	blockChainHook := &mock.BlockChainHookStub{}
	args := createMockArgumentsForValidatorSC()
	enableEpochsHandler, _ := args.EnableEpochsHandler.(*enableEpochsHandlerMock.EnableEpochsHandlerStub)
	enableEpochsHandler.IsStakingV2FlagEnabledField = true

	atArgParser := parsers.NewCallArgsParser()
	eei := createDefaultEei()
	eei.blockChainHook = blockChainHook
	eei.inputParser = atArgParser

	argsStaking := createMockStakingScArguments()
	argsStaking.StakingSCConfig.GenesisNodePrice = "10000000"
	argsStaking.Eei = eei
	argsStaking.StakingSCConfig.UnBondPeriod = 1
	stubStaking, _ := argsStaking.EnableEpochsHandler.(*enableEpochsHandlerMock.EnableEpochsHandlerStub)
	stubStaking.IsStakingV2FlagEnabledField = true
	argsStaking.MinNumNodes = 0
	stakingSc, _ := NewStakingSmartContract(argsStaking)

	eei.SetSCAddress([]byte("addr"))
	_ = eei.SetSystemSCContainer(&mock.SystemSCContainerStub{GetCalled: func(key []byte) (contract vm.SystemSmartContract, err error) {
		return stakingSc, nil
	}})

	args.StakingSCConfig = argsStaking.StakingSCConfig
	args.Eei = eei

	sc, _ := NewValidatorSmartContract(args)
	arguments := CreateVmContractCallInput()
	arguments.Function = "stake"
	arguments.CallerAddr = stakerAddress.Bytes()
	arguments.Arguments = [][]byte{big.NewInt(1).Bytes(), stakerPubKey.Bytes(), []byte("signed")}
	arguments.CallValue = big.NewInt(10000000)

	retCode := sc.Execute(arguments)
	assert.Equal(t, vmcommon.Ok, retCode)

	arguments.Function = "stake"
	arguments.Arguments = [][]byte{}
	arguments.CallValue = big.NewInt(100)
	retCode = sc.Execute(arguments)
	assert.Equal(t, vmcommon.Ok, retCode)

	arguments.Function = "unStakeTokens"
	arguments.Arguments = [][]byte{big.NewInt(100).Bytes()}
	arguments.CallValue = big.NewInt(0)
	retCode = sc.Execute(arguments)
	assert.Equal(t, vmcommon.Ok, retCode)

	blockChainHook.CurrentNonceCalled = func() uint64 {
		return 1
	}

	arguments.Function = "unStake"
	arguments.Arguments = [][]byte{stakerPubKey.Bytes()}
	arguments.CallValue = big.NewInt(0)
	retCode = sc.Execute(arguments)
	assert.Equal(t, vmcommon.Ok, retCode)

	blockChainHook.CurrentNonceCalled = func() uint64 {
		return 100
	}
	blockChainHook.CurrentEpochCalled = func() uint32 {
		return 10
	}

	arguments.Function = "unBondTokens"
	arguments.Arguments = [][]byte{}
	arguments.CallValue = big.NewInt(0)
	retCode = sc.Execute(arguments)
	assert.Equal(t, vmcommon.Ok, retCode)

	arguments.Function = "stake"
	arguments.CallerAddr = stakerAddress.Bytes()
	arguments.Arguments = [][]byte{big.NewInt(1).Bytes(), stakerPubKey.Bytes(), []byte("signed")}
	arguments.CallValue = big.NewInt(10000000)
	retCode = sc.Execute(arguments)
	assert.Equal(t, vmcommon.Ok, retCode)

	marshaledData := eei.GetStorageFromAddress(args.StakingSCAddress, stakerPubKey.Bytes())
	stakedData := &StakedDataV2_0{}
	_ = json.Unmarshal(marshaledData, stakedData)
	assert.True(t, stakedData.Staked)

	arguments.Function = "stake"
	arguments.Arguments = [][]byte{}
	arguments.CallValue = big.NewInt(100)
	retCode = sc.Execute(arguments)
	assert.Equal(t, vmcommon.Ok, retCode)

	arguments.Function = "unStakeTokens"
	arguments.Arguments = [][]byte{big.NewInt(100).Bytes()}
	arguments.CallValue = big.NewInt(0)
	retCode = sc.Execute(arguments)
	assert.Equal(t, vmcommon.Ok, retCode)

	arguments.Function = "unStake"
	arguments.Arguments = [][]byte{stakerPubKey.Bytes()}
	arguments.CallValue = big.NewInt(0)
	retCode = sc.Execute(arguments)
	assert.Equal(t, vmcommon.Ok, retCode)
}

func TestStakingValidatorSC_ExecuteStakeUnStakeStakeClaim(t *testing.T) {
	t.Parallel()

	stakerAddress := big.NewInt(100)
	stakerPubKey := big.NewInt(100)

	blockChainHook := &mock.BlockChainHookStub{
		CurrentNonceCalled: func() uint64 {
			return 100
		},
		CurrentEpochCalled: func() uint32 {
			return 10
		},
	}
	args := createMockArgumentsForValidatorSC()

	atArgParser := parsers.NewCallArgsParser()
	eei := createDefaultEei()
	eei.blockChainHook = blockChainHook
	eei.inputParser = atArgParser

	argsStaking := createMockStakingScArguments()
	argsStaking.StakingSCConfig.GenesisNodePrice = "10000000"
	argsStaking.Eei = eei
	argsStaking.StakingSCConfig.UnBondPeriod = 100000
	argsStaking.MinNumNodes = 0
	stakingSc, _ := NewStakingSmartContract(argsStaking)

	eei.SetSCAddress([]byte("addr"))
	_ = eei.SetSystemSCContainer(&mock.SystemSCContainerStub{GetCalled: func(key []byte) (contract vm.SystemSmartContract, err error) {
		return stakingSc, nil
	}})

	args.StakingSCConfig = argsStaking.StakingSCConfig
	args.Eei = eei

	sc, _ := NewValidatorSmartContract(args)
	arguments := CreateVmContractCallInput()
	arguments.Function = "stake"
	arguments.CallerAddr = stakerAddress.Bytes()
	arguments.Arguments = [][]byte{big.NewInt(1).Bytes(), stakerPubKey.Bytes(), []byte("signed")}
	arguments.CallValue = big.NewInt(10000000)

	retCode := sc.Execute(arguments)
	assert.Equal(t, vmcommon.Ok, retCode)

	arguments.Function = "unStake"
	arguments.Arguments = [][]byte{stakerPubKey.Bytes()}
	arguments.CallValue = big.NewInt(0)
	retCode = sc.Execute(arguments)
	assert.Equal(t, vmcommon.Ok, retCode)

	arguments.Function = "stake"
	arguments.Arguments = [][]byte{big.NewInt(1).Bytes(), stakerPubKey.Bytes(), []byte("signed")}
	arguments.CallValue = big.NewInt(10000000)
	retCode = sc.Execute(arguments)
	assert.Equal(t, vmcommon.Ok, retCode)

	arguments.Function = "claim"
	arguments.CallValue = big.NewInt(0)
	retCode = sc.Execute(arguments)
	assert.Equal(t, vmcommon.Ok, retCode)

	vmOutput := eei.CreateVMOutput()
	assert.NotNil(t, vmOutput)
	outputAccount := vmOutput.OutputAccounts[string(arguments.CallerAddr)]
	assert.True(t, outputAccount.BalanceDelta.Cmp(big.NewInt(10000000)) == 0)

	eei.SetSCAddress(args.StakingSCAddress)
	marshaledData := eei.GetStorage(stakerPubKey.Bytes())
	stakedData := &StakedDataV2_0{}
	_ = json.Unmarshal(marshaledData, stakedData)
	assert.True(t, stakedData.Staked)
}

func TestStakingValidatorSC_ExecuteStakeUnStakeOneBlsPubKeyAndRestake(t *testing.T) {
	t.Parallel()

	stakerAddress := big.NewInt(100)
	stakerPubKey := big.NewInt(100)

	args := createMockArgumentsForValidatorSC()

	atArgParser := parsers.NewCallArgsParser()
	eei := createDefaultEei()
	eei.inputParser = atArgParser

	argsStaking := createMockStakingScArguments()
	argsStaking.StakingSCConfig.GenesisNodePrice = "10000000"
	argsStaking.Eei = eei
	argsStaking.StakingSCConfig.UnBondPeriod = 100000
	stakingSc, _ := NewStakingSmartContract(argsStaking)

	eei.SetSCAddress([]byte("addr"))
	_ = eei.SetSystemSCContainer(&mock.SystemSCContainerStub{GetCalled: func(key []byte) (contract vm.SystemSmartContract, err error) {
		return stakingSc, nil
	}})

	args.Eei = eei
	args.StakingSCConfig = argsStaking.StakingSCConfig
	sc, _ := NewValidatorSmartContract(args)
	arguments := CreateVmContractCallInput()
	arguments.Function = "stake"
	arguments.CallerAddr = stakerAddress.Bytes()
	arguments.Arguments = [][]byte{big.NewInt(1).Bytes(), stakerPubKey.Bytes(), []byte("signed")}
	arguments.CallValue = big.NewInt(10000000)

	retCode := sc.Execute(arguments)
	assert.Equal(t, vmcommon.Ok, retCode)

	arguments.Function = "unStake"
	arguments.Arguments = [][]byte{stakerPubKey.Bytes()}
	arguments.CallValue = big.NewInt(0)

	retCode = sc.Execute(arguments)
	assert.Equal(t, vmcommon.Ok, retCode)

	arguments.Function = "stake"
	arguments.Arguments = [][]byte{big.NewInt(1).Bytes(), stakerPubKey.Bytes(), []byte("signed")}
	arguments.CallValue = big.NewInt(0)
	retCode = sc.Execute(arguments)
	assert.Equal(t, vmcommon.Ok, retCode)

	arguments.Function = "unStake"
	arguments.Arguments = [][]byte{stakerPubKey.Bytes()}
	arguments.CallValue = big.NewInt(0)

	retCode = sc.Execute(arguments)
	assert.Equal(t, vmcommon.Ok, retCode)

	addToStakeValue := big.NewInt(10000)
	arguments.Function = "stake"
	arguments.Arguments = [][]byte{big.NewInt(1).Bytes(), stakerPubKey.Bytes(), []byte("signed")}
	arguments.CallValue = addToStakeValue
	retCode = sc.Execute(arguments)
	assert.Equal(t, vmcommon.Ok, retCode)

	arguments.Function = "claim"
	arguments.CallValue = big.NewInt(0)
	retCode = sc.Execute(arguments)
	assert.Equal(t, vmcommon.Ok, retCode)

	vmOutput := eei.CreateVMOutput()
	assert.NotNil(t, vmOutput)
	outputAccount := vmOutput.OutputAccounts[string(arguments.CallerAddr)]
	assert.True(t, outputAccount.BalanceDelta.Cmp(addToStakeValue) == 0)

	eei.SetSCAddress(args.StakingSCAddress)
	marshaledData := eei.GetStorage(stakerPubKey.Bytes())
	stakedData := &StakedDataV2_0{}
	_ = json.Unmarshal(marshaledData, stakedData)
	assert.True(t, stakedData.Staked)
}

func TestStakingValidatorSC_ExecuteStakeUnStake1Stake1More(t *testing.T) {
	t.Parallel()

	blockChainHook := &mock.BlockChainHookStub{}
	args := createMockArgumentsForValidatorSC()

	atArgParser := parsers.NewCallArgsParser()
	eei := createDefaultEei()
	eei.blockChainHook = blockChainHook
	eei.inputParser = atArgParser

	argsStaking := createMockStakingScArguments()
	argsStaking.StakingSCConfig.GenesisNodePrice = "10000000"
	argsStaking.MinNumNodes = 0
	argsStaking.Eei = eei
	argsStaking.StakingSCConfig.UnBondPeriod = 100000
	stubStaking, _ := argsStaking.EnableEpochsHandler.(*enableEpochsHandlerMock.EnableEpochsHandlerStub)
	stubStaking.IsStakingV2FlagEnabledField = true
	stakingSc, _ := NewStakingSmartContract(argsStaking)

	eei.SetSCAddress([]byte("addr"))
	_ = eei.SetSystemSCContainer(&mock.SystemSCContainerStub{GetCalled: func(key []byte) (contract vm.SystemSmartContract, err error) {
		return stakingSc, nil
	}})

	blockChainHook.CurrentNonceCalled = func() uint64 {
		return 10
	}

	staker := []byte("staker")
	args.Eei = eei
	args.StakingSCConfig = argsStaking.StakingSCConfig
	enableEpochsHandler, _ := args.EnableEpochsHandler.(*enableEpochsHandlerMock.EnableEpochsHandlerStub)
	enableEpochsHandler.IsStakingV2FlagEnabledField = true
	sc, _ := NewValidatorSmartContract(args)
	arguments := CreateVmContractCallInput()
	arguments.Function = "stake"
	arguments.CallerAddr = staker
	arguments.Arguments = [][]byte{big.NewInt(1).Bytes(), []byte("blsKey1"), []byte("signed")}
	arguments.CallValue = big.NewInt(10000000)

	retCode := sc.Execute(arguments)
	assert.Equal(t, vmcommon.Ok, retCode)

	arguments.Function = "unStake"
	arguments.Arguments = [][]byte{[]byte("blsKey1")}
	arguments.CallValue = big.NewInt(0)

	retCode = sc.Execute(arguments)
	assert.Equal(t, vmcommon.Ok, retCode)

	arguments.Function = "stake"
	arguments.Arguments = [][]byte{big.NewInt(1).Bytes(), []byte("blsKey2"), []byte("signed")}
	arguments.CallValue = big.NewInt(10000000)
	retCode = sc.Execute(arguments)
	assert.Equal(t, vmcommon.Ok, retCode)

	arguments.Function = "unStake"
	arguments.Arguments = [][]byte{[]byte("blsKey2")}
	arguments.CallValue = big.NewInt(0)

	retCode = sc.Execute(arguments)
	assert.Equal(t, vmcommon.Ok, retCode)

	arguments.Function = "stake"
	arguments.Arguments = [][]byte{big.NewInt(2).Bytes(), []byte("blsKey3"), []byte("blsKey4"), []byte("signed")}
	arguments.CallValue = big.NewInt(10000000)
	retCode = sc.Execute(arguments)
	assert.Equal(t, vmcommon.UserError, retCode)

	arguments.Function = "stake"
	arguments.Arguments = [][]byte{big.NewInt(1).Bytes(), []byte("blsKey3"), []byte("signed")}
	arguments.CallValue = big.NewInt(10000000)
	retCode = sc.Execute(arguments)
	assert.Equal(t, vmcommon.Ok, retCode)

	arguments.Function = "stake"
	arguments.Arguments = [][]byte{big.NewInt(1).Bytes(), []byte("blsKey4"), []byte("signed")}
	arguments.CallValue = big.NewInt(0)
	retCode = sc.Execute(arguments)
	assert.Equal(t, vmcommon.UserError, retCode)

	marshaledData := eei.GetStorageFromAddress(args.StakingSCAddress, []byte("blsKey3"))
	stakedData := &StakedDataV2_0{}
	_ = json.Unmarshal(marshaledData, stakedData)
	assert.True(t, stakedData.Staked)

	marshaledData = eei.GetStorageFromAddress(args.StakingSCAddress, []byte("blsKey2"))
	stakedData = &StakedDataV2_0{}
	_ = json.Unmarshal(marshaledData, stakedData)
	assert.False(t, stakedData.Staked)

	marshaledData = eei.GetStorageFromAddress(args.StakingSCAddress, []byte("blsKey1"))
	stakedData = &StakedDataV2_0{}
	_ = json.Unmarshal(marshaledData, stakedData)
	assert.False(t, stakedData.Staked)
}

func TestStakingValidatorSC_ExecuteStakeUnStakeUnBondUnStakeUnBondOneBlsPubKey(t *testing.T) {
	t.Parallel()

	stakerAddress := []byte("staker1")
	stakerPubKey := []byte("bls1")

	unBondPeriod := uint64(5)
	blockChainHook := &mock.BlockChainHookStub{}
	args := createMockArgumentsForValidatorSC()

	atArgParser := parsers.NewCallArgsParser()
	eei := createDefaultEei()
	eei.blockChainHook = blockChainHook
	eei.inputParser = atArgParser

	argsStaking := createMockStakingScArguments()
	argsStaking.StakingSCConfig.GenesisNodePrice = "10000000"
	argsStaking.Eei = eei
	argsStaking.StakingSCConfig.UnBondPeriod = unBondPeriod
	stakingSc, _ := NewStakingSmartContract(argsStaking)

	eei.SetSCAddress([]byte("addr"))
	_ = eei.SetSystemSCContainer(&mock.SystemSCContainerStub{GetCalled: func(key []byte) (contract vm.SystemSmartContract, err error) {
		return stakingSc, nil
	}})

	args.StakingSCConfig = argsStaking.StakingSCConfig
	args.Eei = eei

	sc, _ := NewValidatorSmartContract(args)
	arguments := CreateVmContractCallInput()
	arguments.Function = "stake"
	arguments.CallerAddr = stakerAddress
	arguments.Arguments = [][]byte{big.NewInt(1).Bytes(), stakerPubKey, []byte("signed")}
	arguments.CallValue = big.NewInt(10000000)

	retCode := sc.Execute(arguments)
	assert.Equal(t, vmcommon.Ok, retCode)

	arguments.CallerAddr = []byte("anotherAddress")
	arguments.Arguments = [][]byte{big.NewInt(1).Bytes(), []byte("anotherKey"), []byte("signed")}
	retCode = sc.Execute(arguments)
	assert.Equal(t, vmcommon.Ok, retCode)

	blockChainHook.CurrentNonceCalled = func() uint64 {
		return 100
	}
	blockChainHook.CurrentEpochCalled = func() uint32 {
		return 10
	}

	arguments.CallerAddr = stakerAddress
	arguments.Function = "unStake"
	arguments.Arguments = [][]byte{stakerPubKey}
	arguments.CallValue = big.NewInt(0)
	retCode = sc.Execute(arguments)
	assert.Equal(t, vmcommon.Ok, retCode)

	blockChainHook.CurrentNonceCalled = func() uint64 {
		return 103
	}
	arguments.Function = "unBond"
	arguments.Arguments = [][]byte{stakerPubKey}
	arguments.CallValue = big.NewInt(0)
	retCode = sc.Execute(arguments)
	assert.Equal(t, vmcommon.Ok, retCode)

	blockChainHook.CurrentNonceCalled = func() uint64 {
		return 120
	}
	arguments.Function = "unStake"
	arguments.Arguments = [][]byte{stakerPubKey}
	arguments.CallValue = big.NewInt(0)
	retCode = sc.Execute(arguments)
	assert.Equal(t, vmcommon.Ok, retCode)

	blockChainHook.CurrentNonceCalled = func() uint64 {
		return 220
	}
	arguments.Function = "unStake"
	arguments.Arguments = [][]byte{stakerPubKey}
	arguments.CallValue = big.NewInt(0)
	retCode = sc.Execute(arguments)
	assert.Equal(t, vmcommon.Ok, retCode)

	blockChainHook.CurrentNonceCalled = func() uint64 {
		return 320
	}
	arguments.Function = "unBond"
	arguments.Arguments = [][]byte{stakerPubKey}
	arguments.CallValue = big.NewInt(0)
	retCode = sc.Execute(arguments)
	assert.Equal(t, vmcommon.Ok, retCode)

	eei.SetSCAddress(args.StakingSCAddress)
	marshaledData := eei.GetStorage(stakerPubKey)
	assert.Equal(t, 0, len(marshaledData))
}

func TestStakingValidatorSC_StakeUnStake3XUnBond2xWaitingList(t *testing.T) {
	t.Parallel()

	stakerAddress := []byte("address")
	stakerPubKey1 := []byte("blsKey1")
	stakerPubKey2 := []byte("blsKey2")
	stakerPubKey3 := []byte("blsKey3")

	blockChainHook := &mock.BlockChainHookStub{}
	args := createMockArgumentsForValidatorSC()
	args.StakingSCConfig.MaxNumberOfNodesForStake = 1
	atArgParser := parsers.NewCallArgsParser()
	eei := createDefaultEei()
	eei.blockChainHook = blockChainHook
	eei.inputParser = atArgParser

	argsStaking := createMockStakingScArguments()
	argsStaking.StakingSCConfig.GenesisNodePrice = "10000000"
	argsStaking.Eei = eei
	argsStaking.StakingSCConfig.UnBondPeriod = 100000
	stakingSc, _ := NewStakingSmartContract(argsStaking)
	eei.SetSCAddress([]byte("addr"))
	_ = eei.SetSystemSCContainer(&mock.SystemSCContainerStub{GetCalled: func(key []byte) (contract vm.SystemSmartContract, err error) {
		return stakingSc, nil
	}})

	args.StakingSCConfig = argsStaking.StakingSCConfig
	args.Eei = eei

	sc, _ := NewValidatorSmartContract(args)
	arguments := CreateVmContractCallInput()
	arguments.Function = "stake"
	arguments.CallerAddr = stakerAddress
	arguments.Arguments = [][]byte{big.NewInt(1).Bytes(), stakerPubKey1, []byte("signed")}
	arguments.CallValue = big.NewInt(10000000)

	retCode := sc.Execute(arguments)
	assert.Equal(t, vmcommon.Ok, retCode)

	arguments.Function = "unStake"
	arguments.Arguments = [][]byte{stakerPubKey1}
	arguments.CallValue = big.NewInt(0)
	retCode = sc.Execute(arguments)
	assert.Equal(t, vmcommon.Ok, retCode)

	arguments.Function = "stake"
	arguments.Arguments = [][]byte{big.NewInt(1).Bytes(), stakerPubKey2, []byte("signed")}
	arguments.CallValue = big.NewInt(10000000)

	retCode = sc.Execute(arguments)
	assert.Equal(t, vmcommon.Ok, retCode)

	arguments.Function = "unStake"
	arguments.Arguments = [][]byte{stakerPubKey2}
	arguments.CallValue = big.NewInt(0)
	retCode = sc.Execute(arguments)
	assert.Equal(t, vmcommon.Ok, retCode)

	arguments.Function = "stake"
	arguments.Arguments = [][]byte{big.NewInt(1).Bytes(), stakerPubKey3, []byte("signed")}
	arguments.CallValue = big.NewInt(10000000)

	retCode = sc.Execute(arguments)
	assert.Equal(t, vmcommon.Ok, retCode)

	arguments.Function = "unStake"
	arguments.Arguments = [][]byte{stakerPubKey3}
	arguments.CallValue = big.NewInt(0)
	retCode = sc.Execute(arguments)
	assert.Equal(t, vmcommon.Ok, retCode)

	arguments.Function = "unBond"
	arguments.Arguments = [][]byte{stakerPubKey2}
	arguments.CallValue = big.NewInt(0)
	retCode = sc.Execute(arguments)
	assert.Equal(t, vmcommon.Ok, retCode)

	arguments.Function = "unBond"
	arguments.Arguments = [][]byte{stakerPubKey3}
	arguments.CallValue = big.NewInt(0)
	retCode = sc.Execute(arguments)
	assert.Equal(t, vmcommon.Ok, retCode)
}

func TestStakingValidatorSC_StakeUnStake3XRestake2(t *testing.T) {
	t.Parallel()

	stakerAddress := []byte("address")
	stakerPubKey1 := []byte("blsKey1")
	stakerPubKey2 := []byte("blsKey2")
	stakerPubKey3 := []byte("blsKey3")

	blockChainHook := &mock.BlockChainHookStub{}
	args := createMockArgumentsForValidatorSC()
	args.StakingSCConfig.MaxNumberOfNodesForStake = 1
	enableEpochsHandler, _ := args.EnableEpochsHandler.(*enableEpochsHandlerMock.EnableEpochsHandlerStub)
	enableEpochsHandler.IsStakingV2FlagEnabledField = true
	atArgParser := parsers.NewCallArgsParser()
	eei := createDefaultEei()
	eei.blockChainHook = blockChainHook
	eei.inputParser = atArgParser

	argsStaking := createMockStakingScArguments()
	argsStaking.StakingSCConfig.GenesisNodePrice = "10000000"
	argsStaking.Eei = eei
	argsStaking.StakingSCConfig.UnBondPeriod = 100000
	stubStaking, _ := argsStaking.EnableEpochsHandler.(*enableEpochsHandlerMock.EnableEpochsHandlerStub)
	stubStaking.IsStakingV2FlagEnabledField = true
	stakingSc, _ := NewStakingSmartContract(argsStaking)
	eei.SetSCAddress([]byte("addr"))
	_ = eei.SetSystemSCContainer(&mock.SystemSCContainerStub{GetCalled: func(key []byte) (contract vm.SystemSmartContract, err error) {
		return stakingSc, nil
	}})

	args.StakingSCConfig = argsStaking.StakingSCConfig
	args.Eei = eei

	sc, _ := NewValidatorSmartContract(args)
	arguments := CreateVmContractCallInput()
	arguments.Function = "stake"
	arguments.CallerAddr = stakerAddress
	arguments.Arguments = [][]byte{big.NewInt(1).Bytes(), stakerPubKey1, []byte("signed")}
	arguments.CallValue = big.NewInt(10000000)

	retCode := sc.Execute(arguments)
	assert.Equal(t, vmcommon.Ok, retCode)

	arguments.Function = "stake"
	arguments.Arguments = [][]byte{big.NewInt(1).Bytes(), stakerPubKey2, []byte("signed")}
	arguments.CallValue = big.NewInt(10000000)

	retCode = sc.Execute(arguments)
	assert.Equal(t, vmcommon.Ok, retCode)

	arguments.Function = "stake"
	arguments.Arguments = [][]byte{big.NewInt(1).Bytes(), stakerPubKey3, []byte("signed")}
	arguments.CallValue = big.NewInt(10000000)

	retCode = sc.Execute(arguments)
	assert.Equal(t, vmcommon.Ok, retCode)

	blockChainHook.CurrentNonceCalled = func() uint64 {
		return 10
	}

	arguments.Function = "unStakeNodes"
	arguments.Arguments = [][]byte{stakerPubKey1}
	arguments.CallValue = big.NewInt(0)
	retCode = sc.Execute(arguments)
	assert.Equal(t, vmcommon.Ok, retCode)

	arguments.Function = "unStakeNodes"
	arguments.Arguments = [][]byte{stakerPubKey2}
	arguments.CallValue = big.NewInt(0)
	retCode = sc.Execute(arguments)
	assert.Equal(t, vmcommon.Ok, retCode)

	arguments.Function = "reStakeUnStakedNodes"
	arguments.Arguments = [][]byte{stakerPubKey1, stakerPubKey2}
	arguments.CallValue = big.NewInt(0)
	retCode = sc.Execute(arguments)
	assert.Equal(t, vmcommon.Ok, retCode)
}

func TestStakingValidatorSC_StakeShouldSetOwnerIfStakingV2IsEnabled(t *testing.T) {
	t.Parallel()

	ownerAddress := []byte("owner")
	blsKey := []byte("blsKey")

	args := createMockArgumentsForValidatorSC()
	enableEpochsHandler, _ := args.EnableEpochsHandler.(*enableEpochsHandlerMock.EnableEpochsHandlerStub)
	enableEpochsHandler.IsStakingV2FlagEnabledField = true
	args.StakingSCConfig.MaxNumberOfNodesForStake = 1
	atArgParser := parsers.NewCallArgsParser()

	argsStaking := createMockStakingScArguments()
	argsStaking.StakingSCConfig.GenesisNodePrice = "10000000"
	eei := createDefaultEei()
	eei.inputParser = atArgParser
	argsStaking.Eei = eei
	eei.SetSCAddress(args.ValidatorSCAddress)
	argsStaking.StakingSCConfig.UnBondPeriod = 100000
	stubStaking, _ := argsStaking.EnableEpochsHandler.(*enableEpochsHandlerMock.EnableEpochsHandlerStub)
	stubStaking.IsStakingV2FlagEnabledField = true
	stakingSc, _ := NewStakingSmartContract(argsStaking)
	_ = eei.SetSystemSCContainer(&mock.SystemSCContainerStub{GetCalled: func(key []byte) (contract vm.SystemSmartContract, err error) {
		return stakingSc, nil
	}})

	args.StakingSCConfig = argsStaking.StakingSCConfig
	args.Eei = eei

	sc, _ := NewValidatorSmartContract(args)
	arguments := CreateVmContractCallInput()
	arguments.Function = "stake"
	arguments.CallerAddr = ownerAddress
	arguments.Arguments = [][]byte{big.NewInt(1).Bytes(), blsKey, []byte("signed")}
	arguments.CallValue = big.NewInt(10000000)

	retCode := sc.Execute(arguments)
	assert.Equal(t, vmcommon.Ok, retCode)

	eei.SetSCAddress(args.StakingSCAddress)
	registeredData, err := sc.getStakedData(blsKey)
	require.Nil(t, err)
	assert.Equal(t, ownerAddress, registeredData.OwnerAddress)
}

func TestStakingValidatorSC_ExecuteStakeChangeRewardAddresStakeUnStake(t *testing.T) {
	t.Parallel()

	stakerAddress := []byte("staker111")
	stakerPubKey := []byte("bls1")

	args := createMockArgumentsForValidatorSC()

	atArgParser := parsers.NewCallArgsParser()
	eei := createDefaultEei()
	eei.inputParser = atArgParser

	argsStaking := createMockStakingScArguments()
	argsStaking.StakingSCConfig.GenesisNodePrice = "10000000"
	argsStaking.Eei = eei
	argsStaking.StakingSCConfig.UnBondPeriod = 1000
	stakingSc, _ := NewStakingSmartContract(argsStaking)

	eei.SetSCAddress([]byte("addr"))
	_ = eei.SetSystemSCContainer(&mock.SystemSCContainerStub{GetCalled: func(key []byte) (contract vm.SystemSmartContract, err error) {
		return stakingSc, nil
	}})

	args.StakingSCConfig = argsStaking.StakingSCConfig
	args.Eei = eei

	sc, _ := NewValidatorSmartContract(args)
	arguments := CreateVmContractCallInput()
	arguments.Function = "stake"
	arguments.CallerAddr = stakerAddress
	arguments.Arguments = [][]byte{big.NewInt(1).Bytes(), stakerPubKey, []byte("signed")}
	arguments.CallValue = big.NewInt(10000000)

	retCode := sc.Execute(arguments)
	assert.Equal(t, vmcommon.Ok, retCode)

	rewardAddress := []byte("staker222")
	arguments.Function = "changeRewardAddress"
	arguments.Arguments = [][]byte{rewardAddress}
	arguments.CallValue = big.NewInt(0)

	retCode = sc.Execute(arguments)
	assert.Equal(t, vmcommon.Ok, retCode)

	blsKey2 := []byte("blsKey2")
	arguments.Function = "stake"
	arguments.Arguments = [][]byte{big.NewInt(1).Bytes(), blsKey2, []byte("signed")}
	arguments.CallValue = big.NewInt(10000000)
	retCode = sc.Execute(arguments)
	assert.Equal(t, vmcommon.Ok, retCode)

	arguments.Function = "unStake"
	arguments.Arguments = [][]byte{blsKey2}
	arguments.CallValue = big.NewInt(0)

	retCode = sc.Execute(arguments)
	assert.Equal(t, vmcommon.Ok, retCode)

	eei.SetSCAddress(args.StakingSCAddress)
	marshaledData := eei.GetStorage(stakerPubKey)
	stakedData := &StakedDataV2_0{}
	_ = json.Unmarshal(marshaledData, stakedData)
	assert.True(t, stakedData.Staked)
	assert.True(t, bytes.Equal(rewardAddress, stakedData.RewardAddress))

	marshaledData = eei.GetStorage(blsKey2)
	stakedData = &StakedDataV2_0{}
	_ = json.Unmarshal(marshaledData, stakedData)
	assert.False(t, stakedData.Staked)
	assert.True(t, bytes.Equal(rewardAddress, stakedData.RewardAddress))
}

func TestStakingValidatorSC_ExecuteStakeUnStakeUnBondBlsPubKeyAndReStake(t *testing.T) {
	t.Parallel()

	stakerAddress := big.NewInt(100)
	stakerPubKey := big.NewInt(100)
	nonce := uint64(1)
	blockChainHook := &mock.BlockChainHookStub{
		CurrentNonceCalled: func() uint64 {
			return nonce
		},
	}
	args := createMockArgumentsForValidatorSC()

	atArgParser := parsers.NewCallArgsParser()
	eei := createDefaultEei()
	eei.blockChainHook = blockChainHook
	eei.inputParser = atArgParser

	argsStaking := createMockStakingScArguments()
	argsStaking.StakingSCConfig.GenesisNodePrice = "10000000"
	argsStaking.Eei = eei
	argsStaking.StakingSCConfig.UnBondPeriod = 1000
	stakingSc, _ := NewStakingSmartContract(argsStaking)

	eei.SetSCAddress([]byte("addr"))
	_ = eei.SetSystemSCContainer(&mock.SystemSCContainerStub{GetCalled: func(key []byte) (contract vm.SystemSmartContract, err error) {
		return stakingSc, nil
	}})

	args.StakingSCConfig = argsStaking.StakingSCConfig
	args.Eei = eei

	sc, _ := NewValidatorSmartContract(args)
	arguments := CreateVmContractCallInput()
	arguments.Function = "stake"
	arguments.CallerAddr = stakerAddress.Bytes()
	arguments.Arguments = [][]byte{big.NewInt(1).Bytes(), stakerPubKey.Bytes(), []byte("signed")}
	arguments.CallValue = big.NewInt(10000000)

	retCode := sc.Execute(arguments)
	assert.Equal(t, vmcommon.Ok, retCode)

	arguments.CallerAddr = []byte("anotherCaller")
	arguments.Arguments = [][]byte{big.NewInt(1).Bytes(), []byte("anotherKey"), []byte("signed")}
	retCode = sc.Execute(arguments)
	assert.Equal(t, vmcommon.Ok, retCode)

	nonce += 1
	arguments.CallerAddr = stakerAddress.Bytes()
	arguments.Function = "unStake"
	arguments.Arguments = [][]byte{stakerPubKey.Bytes()}
	arguments.CallValue = big.NewInt(0)

	retCode = sc.Execute(arguments)
	assert.Equal(t, vmcommon.Ok, retCode)

	nonce += args.StakingSCConfig.UnBondPeriod + 1
	arguments.Function = "unBond"
	arguments.Arguments = [][]byte{stakerPubKey.Bytes()}
	arguments.CallValue = big.NewInt(0)
	retCode = sc.Execute(arguments)
	assert.Equal(t, vmcommon.Ok, retCode)

	arguments.Function = "stake"
	arguments.Arguments = [][]byte{big.NewInt(1).Bytes(), stakerPubKey.Bytes(), []byte("signed")}
	arguments.CallValue = big.NewInt(0)
	retCode = sc.Execute(arguments)
	assert.Equal(t, vmcommon.UserError, retCode)

	arguments.CallValue = big.NewInt(10000000)
	retCode = sc.Execute(arguments)
	assert.Equal(t, vmcommon.Ok, retCode)

	eei.SetSCAddress(args.StakingSCAddress)
	marshaledData := eei.GetStorage(stakerPubKey.Bytes())
	stakedData := &StakedDataV2_0{}
	_ = json.Unmarshal(marshaledData, stakedData)
	assert.True(t, stakedData.Staked)
}

func TestStakingValidatorSC_ExecuteUnBond(t *testing.T) {
	t.Parallel()

	arguments := CreateVmContractCallInput()
	totalStake := uint64(25000000)

	validatorData := createAValidatorData(totalStake, 2, 12500000)
	validatorDataBytes, _ := json.Marshal(&validatorData)

	stakedData := StakedDataV2_0{
		RegisterNonce: 0,
		Staked:        false,
		UnStakedNonce: 1,
		UnStakedEpoch: common.DefaultUnstakedEpoch,
		RewardAddress: []byte("dummyAddress1"),
		StakeValue:    big.NewInt(12500000),
	}
	stakedDataBytes, _ := json.Marshal(&stakedData)

	eei := &mock.SystemEIStub{}
	eei.GetStorageCalled = func(key []byte) []byte {
		if bytes.Equal(arguments.CallerAddr, key) {
			return validatorDataBytes
		}
		if bytes.Equal(key, validatorData.BlsPubKeys[0]) {
			return stakedDataBytes
		}

		return nil
	}

	args := createMockArgumentsForValidatorSC()
	args.Eei = eei

	stakingValidatorSc, _ := NewValidatorSmartContract(args)

	arguments.Function = "unBond"
	arguments.Arguments = [][]byte{validatorData.BlsPubKeys[0]}
	errCode := stakingValidatorSc.Execute(arguments)
	assert.Equal(t, vmcommon.Ok, errCode)
}

func TestValidatorStakingSC_ExecuteInit(t *testing.T) {
	t.Parallel()

	eei := createDefaultEei()
	eei.SetSCAddress([]byte("addr"))

	args := createMockArgumentsForValidatorSC()
	args.Eei = eei

	stakingSmartContract, _ := NewValidatorSmartContract(args)
	arguments := CreateVmContractCallInput()
	arguments.Function = core.SCDeployInitFunctionName

	retCode := stakingSmartContract.Execute(arguments)
	assert.Equal(t, vmcommon.Ok, retCode)

	ownerAddr := stakingSmartContract.eei.GetStorage([]byte(ownerKey))
	assert.Equal(t, arguments.CallerAddr, ownerAddr)

	ownerBalanceBytes := stakingSmartContract.eei.GetStorage(arguments.CallerAddr)
	ownerBalance := big.NewInt(0).SetBytes(ownerBalanceBytes)
	assert.Equal(t, big.NewInt(0), ownerBalance)

}

func TestValidatorStakingSC_ExecuteInitTwoTimeShouldReturnUserError(t *testing.T) {
	t.Parallel()

	eei := createDefaultEei()
	eei.SetSCAddress([]byte("addr"))

	args := createMockArgumentsForValidatorSC()
	args.Eei = eei

	stakingSmartContract, _ := NewValidatorSmartContract(args)
	arguments := CreateVmContractCallInput()
	arguments.Function = core.SCDeployInitFunctionName

	retCode := stakingSmartContract.Execute(arguments)
	assert.Equal(t, vmcommon.Ok, retCode)

	retCode = stakingSmartContract.Execute(arguments)
	assert.Equal(t, vmcommon.UserError, retCode)
}

func TestValidatorStakingSC_ExecuteStakeOutOfGasShouldErr(t *testing.T) {
	t.Parallel()

	blockChainHook := &mock.BlockChainHookStub{
		CurrentNonceCalled: func() uint64 {
			return 2
		},
	}
	eei := createDefaultEei()
	eei.blockChainHook = blockChainHook
	eei.inputParser = parsers.NewCallArgsParser()
	eei.SetSCAddress([]byte("addr"))

	args := createMockArgumentsForValidatorSC()
	args.Eei = eei
	args.GasCost.MetaChainSystemSCsCost.Stake = 10
	stakingSmartContract, err := NewValidatorSmartContract(args)
	require.Nil(t, err)
	arguments := CreateVmContractCallInput()
	arguments.GasProvided = 5
	arguments.Function = "stake"

	retCode := stakingSmartContract.Execute(arguments)
	assert.Equal(t, vmcommon.OutOfGas, retCode)

	assert.Equal(t, vm.InsufficientGasLimit, eei.returnMessage)
}

func TestValidatorStakingSC_ExecuteStakeWrongStakeValueShouldErr(t *testing.T) {
	t.Parallel()

	blockChainHook := &mock.BlockChainHookStub{
		GetUserAccountCalled: func(address []byte) (vmcommon.UserAccountHandler, error) {
			return nil, state.ErrAccNotFound
		},
	}
	eei := createDefaultEei()
	eei.blockChainHook = blockChainHook
	eei.inputParser = parsers.NewCallArgsParser()
	eei.SetSCAddress([]byte("addr"))

	args := createMockArgumentsForValidatorSC()
	args.Eei = eei
	args.StakingSCConfig.GenesisNodePrice = "10"
	stakingSmartContract, _ := NewValidatorSmartContract(args)
	arguments := CreateVmContractCallInput()
	arguments.Function = "stake"
	arguments.CallValue = big.NewInt(2)

	retCode := stakingSmartContract.Execute(arguments)
	assert.Equal(t, vmcommon.UserError, retCode)
	assert.Equal(t, eei.returnMessage, fmt.Sprintf("insufficient stake value: expected %s, got %v",
		args.StakingSCConfig.GenesisNodePrice, arguments.CallValue))

	balance := eei.GetBalance(arguments.CallerAddr)
	assert.Equal(t, big.NewInt(0), balance)
}

func TestValidatorStakingSC_ExecuteStakeWrongUnmarshalDataShouldErr(t *testing.T) {
	t.Parallel()

	eei := &mock.SystemEIStub{}
	eei.GetStorageCalled = func(key []byte) []byte {
		return []byte("data")
	}
	args := createMockArgumentsForValidatorSC()
	args.Eei = eei

	stakingSmartContract, _ := NewValidatorSmartContract(args)
	arguments := CreateVmContractCallInput()
	arguments.Function = "stake"

	retCode := stakingSmartContract.Execute(arguments)
	assert.Equal(t, vmcommon.UserError, retCode)
}

func TestValidatorStakingSC_ExecuteStakeAlreadyStakedShouldNotErr(t *testing.T) {
	t.Parallel()

	stakerBlsKey1 := big.NewInt(101)
	expectedCallerAddress := []byte("caller")
	stakedRegistrationData := StakedDataV2_0{
		RegisterNonce: 0,
		Staked:        true,
		UnStakedNonce: 0,
		RewardAddress: expectedCallerAddress,
		StakeValue:    nil,
	}

	eei := createDefaultEei()
	eei.SetSCAddress([]byte("addr"))
	args := createMockArgumentsForValidatorSC()
	args.Eei = eei

	argsStaking := createMockStakingScArguments()
	argsStaking.StakingSCConfig = args.StakingSCConfig
	argsStaking.Eei = eei
	stakingSc, _ := NewStakingSmartContract(argsStaking)
	_ = eei.SetSystemSCContainer(&mock.SystemSCContainerStub{GetCalled: func(key []byte) (contract vm.SystemSmartContract, err error) {
		return stakingSc, nil
	}})

	stakingSmartContract, _ := NewValidatorSmartContract(args)
	nodePrice, _ := big.NewInt(0).SetString(args.StakingSCConfig.GenesisNodePrice, 10)

	arguments := CreateVmContractCallInput()
	arguments.Function = "stake"
	arguments.CallValue = nodePrice
	arguments.CallerAddr = expectedCallerAddress
	arguments.Arguments = [][]byte{
		big.NewInt(1).Bytes(),
		stakerBlsKey1.Bytes(), []byte("signed"),
	}
	marshalizedExpectedRegData, _ := json.Marshal(&stakedRegistrationData)
	eei.SetSCAddress(args.StakingSCAddress)
	eei.SetStorage(stakerBlsKey1.Bytes(), marshalizedExpectedRegData)

	validatorData := ValidatorDataV2{
		RewardAddress:   arguments.CallerAddr,
		RegisterNonce:   0,
		Epoch:           0,
		BlsPubKeys:      [][]byte{stakerBlsKey1.Bytes()},
		TotalStakeValue: nodePrice,
		LockedStake:     nodePrice,
		MaxStakePerNode: nodePrice,
		NumRegistered:   1,
	}
	marshaledRegistrationData, _ := json.Marshal(validatorData)

	eei.SetSCAddress(args.ValidatorSCAddress)
	eei.SetStorage(arguments.CallerAddr, marshaledRegistrationData)
	retCode := stakingSmartContract.Execute(arguments)

	assert.Equal(t, vmcommon.Ok, retCode)
	var registrationData ValidatorDataV2
	data := stakingSmartContract.eei.GetStorage(arguments.CallerAddr)
	_ = json.Unmarshal(data, &registrationData)

	validatorData.TotalStakeValue = big.NewInt(0).Mul(nodePrice, big.NewInt(2))
	validatorData.MaxStakePerNode = big.NewInt(0).Mul(nodePrice, big.NewInt(2))

	assert.Equal(t, validatorData, registrationData)
}

func TestValidatorStakingSC_ExecuteStakeStakedInStakingButNotInValidatorShouldErr(t *testing.T) {
	t.Parallel()

	stakerBlsKey1 := big.NewInt(101)
	expectedCallerAddress := []byte("caller")
	stakedRegistrationData := StakedDataV2_0{
		RegisterNonce: 0,
		Staked:        true,
		UnStakedNonce: 0,
		RewardAddress: expectedCallerAddress,
		StakeValue:    nil,
	}

	eei := createDefaultEei()
	eei.SetSCAddress([]byte("addr"))
	args := createMockArgumentsForValidatorSC()
	args.Eei = eei

	argsStaking := createMockStakingScArguments()
	argsStaking.StakingSCConfig = args.StakingSCConfig
	argsStaking.Eei = eei
	stakingSc, _ := NewStakingSmartContract(argsStaking)
	_ = eei.SetSystemSCContainer(&mock.SystemSCContainerStub{GetCalled: func(key []byte) (contract vm.SystemSmartContract, err error) {
		return stakingSc, nil
	}})

	stakingSmartContract, _ := NewValidatorSmartContract(args)
	nodePrice, _ := big.NewInt(0).SetString(args.StakingSCConfig.GenesisNodePrice, 10)

	arguments := CreateVmContractCallInput()
	arguments.Function = "stake"
	arguments.CallValue = nodePrice
	arguments.CallerAddr = expectedCallerAddress
	maxStakePerNode := big.NewInt(0).Mul(nodePrice, big.NewInt(2))
	arguments.Arguments = [][]byte{
		big.NewInt(1).Bytes(),
		stakerBlsKey1.Bytes(),
		[]byte("signed"),
		maxStakePerNode.Bytes(),
	}
	marshalizedExpectedRegData, _ := json.Marshal(&stakedRegistrationData)
	eei.SetSCAddress(args.StakingSCAddress)
	eei.SetStorage(stakerBlsKey1.Bytes(), marshalizedExpectedRegData)

	validatorData := ValidatorDataV2{
		RewardAddress:   arguments.CallerAddr,
		RegisterNonce:   0,
		Epoch:           0,
		BlsPubKeys:      nil,
		TotalStakeValue: big.NewInt(0),
		LockedStake:     big.NewInt(0),
		MaxStakePerNode: big.NewInt(0),
		NumRegistered:   0,
	}
	marshaledRegistrationData, _ := json.Marshal(validatorData)

	eei.SetSCAddress(args.ValidatorSCAddress)
	eei.SetStorage(arguments.CallerAddr, marshaledRegistrationData)
	retCode := stakingSmartContract.Execute(arguments)

	assert.Equal(t, vmcommon.UserError, retCode)
	assert.True(t, strings.Contains(eei.returnMessage, "bls key already registered"))
	var registrationData ValidatorDataV2
	data := stakingSmartContract.eei.GetStorage(arguments.CallerAddr)
	_ = json.Unmarshal(data, &registrationData)

	assert.Equal(t, validatorData, registrationData)
}

func TestValidatorStakingSC_ExecuteStakeWithMaxStakePerNode(t *testing.T) {
	t.Parallel()

	stakerBlsKey1 := big.NewInt(101)
	expectedCallerAddress := []byte("caller")

	eei := createDefaultEei()
	eei.SetSCAddress([]byte("addr"))
	args := createMockArgumentsForValidatorSC()
	args.Eei = eei

	argsStaking := createMockStakingScArguments()
	argsStaking.StakingSCConfig = args.StakingSCConfig
	argsStaking.Eei = eei
	stakingSc, _ := NewStakingSmartContract(argsStaking)
	_ = eei.SetSystemSCContainer(&mock.SystemSCContainerStub{GetCalled: func(key []byte) (contract vm.SystemSmartContract, err error) {
		return stakingSc, nil
	}})

	stakingSmartContract, _ := NewValidatorSmartContract(args)
	nodePrice, _ := big.NewInt(0).SetString(args.StakingSCConfig.GenesisNodePrice, 10)

	arguments := CreateVmContractCallInput()
	arguments.Function = "stake"
	arguments.CallValue = nodePrice
	arguments.CallerAddr = expectedCallerAddress
	maxStakePerNode := big.NewInt(0).Mul(nodePrice, big.NewInt(2))
	arguments.Arguments = [][]byte{
		big.NewInt(1).Bytes(),
		stakerBlsKey1.Bytes(),
		[]byte("signed"),
		maxStakePerNode.Bytes(),
	}

	eei.SetSCAddress(args.StakingSCAddress)
	eei.SetStorage(stakerBlsKey1.Bytes(), nil)

	validatorData := ValidatorDataV2{
		RewardAddress:   arguments.CallerAddr,
		RegisterNonce:   0,
		Epoch:           0,
		BlsPubKeys:      nil,
		TotalStakeValue: big.NewInt(0),
		LockedStake:     big.NewInt(0),
		MaxStakePerNode: big.NewInt(0),
		NumRegistered:   0,
	}
	marshaledRegistrationData, _ := json.Marshal(validatorData)

	eei.SetSCAddress(args.ValidatorSCAddress)
	eei.SetStorage(arguments.CallerAddr, marshaledRegistrationData)
	retCode := stakingSmartContract.Execute(arguments)

	assert.Equal(t, vmcommon.Ok, retCode)
	var registrationData ValidatorDataV2
	data := stakingSmartContract.eei.GetStorage(arguments.CallerAddr)
	_ = json.Unmarshal(data, &registrationData)

	assert.Equal(t, maxStakePerNode, registrationData.MaxStakePerNode)
}

func TestValidatorStakingSC_ExecuteStakeNotEnoughArgsShouldErr(t *testing.T) {
	t.Parallel()

	eei := &mock.SystemEIStub{}
	eei.GetStorageCalled = func(key []byte) []byte {
		registrationDataMarshalized, _ := json.Marshal(&StakedDataV2_0{})
		return registrationDataMarshalized
	}
	args := createMockArgumentsForValidatorSC()
	args.Eei = eei

	stakingSmartContract, _ := NewValidatorSmartContract(args)
	arguments := CreateVmContractCallInput()
	arguments.Function = "stake"

	retCode := stakingSmartContract.Execute(arguments)
	assert.Equal(t, vmcommon.UserError, retCode)
}

func TestValidatorStakingSC_ExecuteStakeNotEnoughFundsForMultipleNodesShouldErr(t *testing.T) {
	t.Parallel()
	stakerPubKey1 := big.NewInt(101)
	stakerPubKey2 := big.NewInt(102)
	args := createMockArgumentsForValidatorSC()

	eei := createDefaultEei()
	eei.inputParser = parsers.NewCallArgsParser()

	argsStaking := createMockStakingScArguments()
	argsStaking.StakingSCConfig = args.StakingSCConfig
	argsStaking.Eei = eei
	stakingSc, _ := NewStakingSmartContract(argsStaking)

	eei.SetSCAddress([]byte("addr"))
	_ = eei.SetSystemSCContainer(&mock.SystemSCContainerStub{GetCalled: func(key []byte) (contract vm.SystemSmartContract, err error) {
		return stakingSc, nil
	}})

	args.Eei = eei
	args.StakingSCConfig.GenesisNodePrice = "10"
	stakingSmartContract, _ := NewValidatorSmartContract(args)
	arguments := CreateVmContractCallInput()
	arguments.Function = "stake"
	eei.SetGasProvided(arguments.GasProvided)
	arguments.CallValue = big.NewInt(15)
	arguments.Arguments = [][]byte{
		big.NewInt(2).Bytes(),
		stakerPubKey1.Bytes(), []byte("signed"),
		stakerPubKey2.Bytes(), []byte("signed"),
	}

	retCode := stakingSmartContract.Execute(arguments)
	assert.Equal(t, vmcommon.OutOfFunds, retCode)

	balance := eei.GetBalance(arguments.CallerAddr)
	assert.Equal(t, big.NewInt(0), balance)
}

func TestValidatorStakingSC_ExecuteStakeNotEnoughGasForMultipleNodesShouldErr(t *testing.T) {
	t.Parallel()
	stakerPubKey1 := big.NewInt(101)
	stakerPubKey2 := big.NewInt(102)
	args := createMockArgumentsForValidatorSC()

	blockChainHook := &mock.BlockChainHookStub{
		GetUserAccountCalled: func(address []byte) (vmcommon.UserAccountHandler, error) {
			return nil, state.ErrAccNotFound
		},
	}
	eei := createDefaultEei()
	eei.blockChainHook = blockChainHook
	eei.inputParser = parsers.NewCallArgsParser()

	argsStaking := createMockStakingScArguments()
	argsStaking.StakingSCConfig = args.StakingSCConfig
	argsStaking.Eei = eei
	stakingSc, _ := NewStakingSmartContract(argsStaking)

	eei.SetSCAddress([]byte("addr"))
	_ = eei.SetSystemSCContainer(&mock.SystemSCContainerStub{GetCalled: func(key []byte) (contract vm.SystemSmartContract, err error) {
		return stakingSc, nil
	}})

	args.Eei = eei
	args.StakingSCConfig.GenesisNodePrice = "10"
	args.GasCost.MetaChainSystemSCsCost.Stake = 10
	stakingSmartContract, _ := NewValidatorSmartContract(args)
	arguments := CreateVmContractCallInput()
	arguments.Function = "stake"
	arguments.GasProvided = 15
	eei.SetGasProvided(arguments.GasProvided)
	arguments.CallValue = big.NewInt(15)
	arguments.Arguments = [][]byte{
		big.NewInt(2).Bytes(),
		stakerPubKey1.Bytes(), []byte("signed"),
		stakerPubKey2.Bytes(), []byte("signed"),
	}

	retCode := stakingSmartContract.Execute(arguments)
	assert.Equal(t, vmcommon.OutOfGas, retCode)

	balance := eei.GetBalance(arguments.CallerAddr)
	assert.Equal(t, big.NewInt(0), balance)
}

func TestValidatorStakingSC_ExecuteStakeOneKeyFailsOneRegisterStakeSCShouldErr(t *testing.T) {
	t.Parallel()

	args := createMockArgumentsForValidatorSC()

	stakerAddress := big.NewInt(100)
	stakerPubKey := big.NewInt(100)

	blockChainHook := &mock.BlockChainHookStub{}
	nodePrice, _ := big.NewInt(0).SetString(args.StakingSCConfig.GenesisNodePrice, 10)

	atArgParser := parsers.NewCallArgsParser()
	eei := createDefaultEei()
	eei.blockChainHook = blockChainHook
	eei.inputParser = atArgParser

	argsStaking := createMockStakingScArguments()
	argsStaking.StakingSCConfig = args.StakingSCConfig
	args.Eei = eei
	executeSecond := true
	stakingSc := &mock.SystemSCStub{ExecuteCalled: func(args *vmcommon.ContractCallInput) vmcommon.ReturnCode {
		if args.Function != "register" {
			return vmcommon.Ok
		}

		if executeSecond {
			executeSecond = false
			return vmcommon.Ok
		}
		return vmcommon.UserError
	}}

	arguments := CreateVmContractCallInput()
	arguments.Function = "stake"
	arguments.CallerAddr = stakerAddress.Bytes()
	arguments.CallValue = big.NewInt(nodePrice.Int64() * 2)
	arguments.Arguments = [][]byte{
		big.NewInt(2).Bytes(),
		stakerPubKey.Bytes(), []byte("signed"),
		stakerPubKey.Bytes(), []byte("signed"),
	}

	eei.SetSCAddress([]byte("addr"))
	_ = eei.SetSystemSCContainer(&mock.SystemSCContainerStub{GetCalled: func(key []byte) (contract vm.SystemSmartContract, err error) {
		return stakingSc, nil
	}})

	sc, _ := NewValidatorSmartContract(args)

	retCode := sc.Execute(arguments)
	assert.Equal(t, vmcommon.UserError, retCode)
	assert.True(t, strings.Contains(eei.returnMessage, "cannot register bls key"))

	data := sc.eei.GetStorage(arguments.CallerAddr)
	assert.Nil(t, data)
}

func TestValidatorStakingSC_ExecuteStakeBeforeValidatorEnableNonce(t *testing.T) {
	t.Parallel()

	stakerAddress := big.NewInt(100)
	stakerPubKey := big.NewInt(100)

	blockChainHook := &mock.BlockChainHookStub{
		CurrentEpochCalled: func() uint32 {
			return 99
		},
	}
	args := createMockArgumentsForValidatorSC()
	nodePrice, _ := big.NewInt(0).SetString(args.StakingSCConfig.GenesisNodePrice, 10)
	expectedRegistrationData := ValidatorDataV2{
		RewardAddress:   stakerAddress.Bytes(),
		RegisterNonce:   0,
		Epoch:           99,
		BlsPubKeys:      [][]byte{stakerPubKey.Bytes()},
		TotalStakeValue: nodePrice,
		LockedStake:     nodePrice,
		MaxStakePerNode: nodePrice,
		NumRegistered:   1,
	}

	eei := createDefaultEei()
	eei.blockChainHook = blockChainHook
	eei.inputParser = parsers.NewCallArgsParser()

	argsStaking := createMockStakingScArguments()
	argsStaking.StakingSCConfig = args.StakingSCConfig
	argsStaking.Eei = eei
	stakingSc, _ := NewStakingSmartContract(argsStaking)

	eei.SetSCAddress([]byte("addr"))
	_ = eei.SetSystemSCContainer(&mock.SystemSCContainerStub{GetCalled: func(key []byte) (contract vm.SystemSmartContract, err error) {
		return stakingSc, nil
	}})

	args.Eei = eei

	sc, _ := NewValidatorSmartContract(args)
	arguments := CreateVmContractCallInput()
	arguments.Function = "stake"
	arguments.CallerAddr = stakerAddress.Bytes()
	arguments.Arguments = [][]byte{big.NewInt(1).Bytes(), stakerPubKey.Bytes(), []byte("signed")}
	arguments.CallValue = big.NewInt(0).Set(nodePrice)

	retCode := sc.Execute(arguments)
	assert.Equal(t, vmcommon.Ok, retCode)

	var registrationData ValidatorDataV2
	data := sc.eei.GetStorage(arguments.CallerAddr)
	err := json.Unmarshal(data, &registrationData)
	assert.Nil(t, err)
	assert.Equal(t, expectedRegistrationData, registrationData)
}

func TestValidatorStakingSC_ExecuteStake(t *testing.T) {
	t.Parallel()

	stakerAddress := big.NewInt(100)
	stakerPubKey := big.NewInt(100)

	blockChainHook := &mock.BlockChainHookStub{}
	args := createMockArgumentsForValidatorSC()
	nodePrice, _ := big.NewInt(0).SetString(args.StakingSCConfig.GenesisNodePrice, 10)
	expectedRegistrationData := ValidatorDataV2{
		RewardAddress:   stakerAddress.Bytes(),
		RegisterNonce:   0,
		Epoch:           0,
		BlsPubKeys:      [][]byte{stakerPubKey.Bytes()},
		TotalStakeValue: nodePrice,
		LockedStake:     nodePrice,
		MaxStakePerNode: nodePrice,
		NumRegistered:   1,
	}

	eei := createDefaultEei()
	eei.blockChainHook = blockChainHook
	eei.inputParser = parsers.NewCallArgsParser()

	argsStaking := createMockStakingScArguments()
	argsStaking.StakingSCConfig = args.StakingSCConfig
	argsStaking.Eei = eei
	stakingSc, _ := NewStakingSmartContract(argsStaking)

	eei.SetSCAddress([]byte("addr"))
	_ = eei.SetSystemSCContainer(&mock.SystemSCContainerStub{GetCalled: func(key []byte) (contract vm.SystemSmartContract, err error) {
		return stakingSc, nil
	}})

	args.Eei = eei

	sc, _ := NewValidatorSmartContract(args)
	arguments := CreateVmContractCallInput()
	arguments.Function = "stake"
	arguments.CallerAddr = stakerAddress.Bytes()
	arguments.Arguments = [][]byte{big.NewInt(1).Bytes(), stakerPubKey.Bytes(), []byte("signed")}
	arguments.CallValue = big.NewInt(100).Set(nodePrice)

	retCode := sc.Execute(arguments)
	assert.Equal(t, vmcommon.Ok, retCode)

	var registrationData ValidatorDataV2
	data := sc.eei.GetStorage(arguments.CallerAddr)
	err := json.Unmarshal(data, &registrationData)
	assert.Nil(t, err)
	assert.Equal(t, expectedRegistrationData, registrationData)
}

func TestValidatorStakingSC_ExecuteUnStakeValueNotZeroShouldErr(t *testing.T) {
	t.Parallel()

	eei := &mock.SystemEIStub{}
	args := createMockArgumentsForValidatorSC()
	args.Eei = eei

	stakingSmartContract, _ := NewValidatorSmartContract(args)
	arguments := CreateVmContractCallInput()
	arguments.CallValue = big.NewInt(1)
	arguments.Function = "unStake"

	retCode := stakingSmartContract.Execute(arguments)
	assert.Equal(t, vmcommon.UserError, retCode)
	assert.Equal(t, vm.TransactionValueMustBeZero, eei.ReturnMessage)
}

func TestValidatorStakingSC_ExecuteUnStakeAddressNotStakedShouldErr(t *testing.T) {
	t.Parallel()

	notFoundkey := []byte("abc")
	eei := &mock.SystemEIStub{}
	args := createMockArgumentsForValidatorSC()
	args.Eei = eei

	stakingSmartContract, _ := NewValidatorSmartContract(args)
	arguments := CreateVmContractCallInput()
	arguments.Function = "unStake"
	arguments.Arguments = [][]byte{notFoundkey}

	retCode := stakingSmartContract.Execute(arguments)
	assert.Equal(t, vmcommon.UserError, retCode)
	assert.Equal(t, vm.CannotGetAllBlsKeysFromRegistrationData+
		fmt.Errorf("%w, key %s not found", vm.ErrBLSPublicKeyMismatch, hex.EncodeToString(notFoundkey)).Error(), eei.ReturnMessage)
}

func TestValidatorStakingSC_ExecuteUnStakeUnmarshalErr(t *testing.T) {
	t.Parallel()

	eei := &mock.SystemEIStub{}
	eei.GetStorageCalled = func(key []byte) []byte {
		return []byte("data")
	}
	args := createMockArgumentsForValidatorSC()
	args.Eei = eei
	args.Marshalizer = &mock.MarshalizerMock{Fail: true}

	stakingSmartContract, _ := NewValidatorSmartContract(args)
	arguments := CreateVmContractCallInput()
	arguments.Function = "unStake"
	arguments.Arguments = [][]byte{[]byte("abc")}

	retCode := stakingSmartContract.Execute(arguments)
	assert.Equal(t, vmcommon.UserError, retCode)
	assert.Equal(t, vm.CannotGetOrCreateRegistrationData+mock.ErrMockMarshalizer.Error(), eei.ReturnMessage)
}

func TestValidatorStakingSC_ExecuteUnStakeAlreadyUnStakedAddrShouldNotErr(t *testing.T) {
	t.Parallel()

	expectedCallerAddress := []byte("caller")
	stakedRegistrationData := StakedDataV2_0{
		RegisterNonce: 0,
		Staked:        false,
		UnStakedNonce: 0,
		RewardAddress: expectedCallerAddress,
		StakeValue:    nil,
	}

	eei := createDefaultEei()
	eei.SetSCAddress([]byte("addr"))
	args := createMockArgumentsForValidatorSC()
	args.Eei = eei

	argsStaking := createMockStakingScArguments()
	argsStaking.StakingSCConfig = args.StakingSCConfig
	argsStaking.Eei = eei
	stakingSc, _ := NewStakingSmartContract(argsStaking)
	_ = eei.SetSystemSCContainer(&mock.SystemSCContainerStub{GetCalled: func(key []byte) (contract vm.SystemSmartContract, err error) {
		return stakingSc, nil
	}})

	stakingSmartContract, _ := NewValidatorSmartContract(args)

	arguments := CreateVmContractCallInput()
	arguments.Function = "unStake"
	arguments.CallerAddr = expectedCallerAddress
	arguments.Arguments = [][]byte{[]byte("abc")}
	marshalizedExpectedRegData, _ := json.Marshal(&stakedRegistrationData)
	eei.SetSCAddress(args.StakingSCAddress)
	eei.SetStorage(arguments.Arguments[0], marshalizedExpectedRegData)

	nodePrice, _ := big.NewInt(0).SetString(args.StakingSCConfig.GenesisNodePrice, 10)
	validatorData := ValidatorDataV2{
		RewardAddress:   arguments.CallerAddr,
		RegisterNonce:   0,
		Epoch:           0,
		BlsPubKeys:      [][]byte{arguments.Arguments[0]},
		TotalStakeValue: nodePrice,
		LockedStake:     nodePrice,
		MaxStakePerNode: nodePrice,
		NumRegistered:   1,
	}
	marshaledRegistrationData, _ := json.Marshal(validatorData)

	eei.SetSCAddress(args.ValidatorSCAddress)
	eei.SetStorage(arguments.CallerAddr, marshaledRegistrationData)
	retCode := stakingSmartContract.Execute(arguments)

	assert.Equal(t, vmcommon.Ok, retCode)
	assert.True(t, strings.Contains(eei.returnMessage, "cannot unStake node which was already unStaked"))
}

func TestValidatorStakingSC_ExecuteUnStakeFailsWithWrongCaller(t *testing.T) {
	t.Parallel()

	expectedCallerAddress := []byte("caller")
	wrongCallerAddress := []byte("wrongCaller")

	stakedRegistrationData := StakedDataV2_0{
		RegisterNonce: 0,
		Staked:        true,
		UnStakedNonce: 0,
		RewardAddress: expectedCallerAddress,
		StakeValue:    nil,
	}

	eei := createDefaultEei()
	eei.SetSCAddress([]byte("addr"))
	args := createMockArgumentsForValidatorSC()
	args.Eei = eei

	stakingSmartContract, _ := NewValidatorSmartContract(args)
	arguments := CreateVmContractCallInput()
	arguments.Function = "unStake"
	arguments.CallerAddr = wrongCallerAddress
	arguments.Arguments = [][]byte{[]byte("abc")}
	marshalizedExpectedRegData, _ := json.Marshal(&stakedRegistrationData)
	stakingSmartContract.eei.SetStorage(arguments.Arguments[0], marshalizedExpectedRegData)

	retCode := stakingSmartContract.Execute(arguments)
	assert.Equal(t, vmcommon.UserError, retCode)
}

func TestValidatorStakingSC_ExecuteUnStake(t *testing.T) {
	t.Parallel()

	args := createMockArgumentsForValidatorSC()
	args.StakingSCConfig.UnBondPeriod = 10
	callerAddress := []byte("caller")
	nodePrice, _ := big.NewInt(0).SetString(args.StakingSCConfig.GenesisNodePrice, 10)
	expectedRegistrationData := StakedDataV2_0{
		RegisterNonce: 0,
		Staked:        false,
		UnStakedNonce: 0,
		RewardAddress: callerAddress,
		StakeValue:    nodePrice,
		JailedRound:   math.MaxUint64,
		SlashValue:    big.NewInt(0),
	}

	stakedRegistrationData := StakedDataV2_0{
		RegisterNonce: 0,
		Staked:        true,
		UnStakedNonce: 0,
		RewardAddress: callerAddress,
		StakeValue:    nil,
	}

	eei := createDefaultEei()
	eei.inputParser = parsers.NewCallArgsParser()

	argsStaking := createMockStakingScArguments()
	argsStaking.StakingSCConfig = args.StakingSCConfig
	argsStaking.Eei = eei
	stakingSc, _ := NewStakingSmartContract(argsStaking)
	_ = eei.SetSystemSCContainer(&mock.SystemSCContainerStub{GetCalled: func(key []byte) (contract vm.SystemSmartContract, err error) {
		return stakingSc, nil
	}})

	args.Eei = eei
	eei.SetSCAddress(args.ValidatorSCAddress)

	stakingSmartContract, _ := NewValidatorSmartContract(args)
	arguments := CreateVmContractCallInput()
	arguments.Function = "unStake"
	arguments.Arguments = [][]byte{[]byte("abc")}
	arguments.CallerAddr = callerAddress
	marshalizedExpectedRegData, _ := json.Marshal(&stakedRegistrationData)
	stakingSmartContract.eei.SetStorage(arguments.Arguments[0], marshalizedExpectedRegData)

	validatorData := ValidatorDataV2{
		RewardAddress:   arguments.CallerAddr,
		RegisterNonce:   0,
		Epoch:           0,
		BlsPubKeys:      [][]byte{arguments.Arguments[0]},
		TotalStakeValue: nodePrice,
		LockedStake:     nodePrice,
		MaxStakePerNode: nodePrice,
		NumRegistered:   1,
	}
	marshaledRegistrationData, _ := json.Marshal(validatorData)
	eei.SetStorage(arguments.CallerAddr, marshaledRegistrationData)

	stakedData := StakedDataV2_0{
		RegisterNonce: 0,
		Staked:        true,
		UnStakedNonce: 0,
		UnStakedEpoch: common.DefaultUnstakedEpoch,
		RewardAddress: arguments.CallerAddr,
		StakeValue:    nodePrice,
		JailedRound:   math.MaxUint64,
		SlashValue:    big.NewInt(0),
	}
	marshaledStakedData, _ := json.Marshal(stakedData)
	eei.SetSCAddress(args.StakingSCAddress)
	eei.SetStorage(arguments.Arguments[0], marshaledStakedData)
	stakingSc.setConfig(&StakingNodesConfig{MinNumNodes: 5, StakedNodes: 10})
	eei.SetSCAddress(args.ValidatorSCAddress)

	retCode := stakingSmartContract.Execute(arguments)
	assert.Equal(t, vmcommon.Ok, retCode)

	var registrationData StakedDataV2_0
	eei.SetSCAddress(args.StakingSCAddress)
	data := eei.GetStorage(arguments.Arguments[0])
	err := json.Unmarshal(data, &registrationData)
	assert.Nil(t, err)
	assert.Equal(t, expectedRegistrationData, registrationData)
}

func TestValidatorStakingSC_ExecuteUnBondUnmarshalErr(t *testing.T) {
	t.Parallel()

	eei := &mock.SystemEIStub{}
	eei.GetStorageCalled = func(key []byte) []byte {
		return []byte("data")
	}
	args := createMockArgumentsForValidatorSC()
	args.Eei = eei

	stakingSmartContract, _ := NewValidatorSmartContract(args)
	arguments := CreateVmContractCallInput()
	arguments.CallerAddr = []byte("data")
	arguments.Function = "unBond"
	arguments.Arguments = [][]byte{big.NewInt(100).Bytes(), big.NewInt(200).Bytes()}

	retCode := stakingSmartContract.Execute(arguments)
	assert.Equal(t, vmcommon.UserError, retCode)
}

func TestValidatorStakingSC_ExecuteUnBondValidatorNotUnStakeShouldErr(t *testing.T) {
	t.Parallel()

	eei := &mock.SystemEIStub{}
	eei.GetStorageCalled = func(key []byte) []byte {
		switch {
		case bytes.Equal(key, []byte(ownerKey)):
			return []byte("data")
		default:
			registrationDataMarshalized, _ := json.Marshal(
				&StakedDataV2_0{
					UnStakedNonce: 0,
				})
			return registrationDataMarshalized
		}
	}
	eei.BlockChainHookCalled = func() vm.BlockchainHook {
		return &mock.BlockChainHookStub{CurrentNonceCalled: func() uint64 {
			return 10000
		}}
	}
	args := createMockArgumentsForValidatorSC()
	args.Eei = eei

	stakingSmartContract, _ := NewValidatorSmartContract(args)
	arguments := CreateVmContractCallInput()
	arguments.CallerAddr = []byte("data")
	arguments.Function = "unBond"
	arguments.Arguments = [][]byte{big.NewInt(100).Bytes()}

	retCode := stakingSmartContract.Execute(arguments)
	assert.Equal(t, vmcommon.UserError, retCode)
}

func TestValidatorStakingSC_ExecuteStakeUnStakeReturnsErrAsNotEnabled(t *testing.T) {
	t.Parallel()

	eei := &mock.SystemEIStub{}
	eei.BlockChainHookCalled = func() vm.BlockchainHook {
		return &mock.BlockChainHookStub{
			CurrentEpochCalled: func() uint32 {
				return 100
			},
			CurrentNonceCalled: func() uint64 {
				return 100
			}}
	}
	args := createMockArgumentsForValidatorSC()
	enableEpochsHandler, _ := args.EnableEpochsHandler.(*enableEpochsHandlerMock.EnableEpochsHandlerStub)
	enableEpochsHandler.IsStakeFlagEnabledField = false
	args.Eei = eei

	stakingSmartContract, _ := NewValidatorSmartContract(args)
	arguments := CreateVmContractCallInput()
	arguments.CallerAddr = []byte("data")
	arguments.Function = "unBond"
	arguments.Arguments = [][]byte{big.NewInt(100).Bytes()}

	retCode := stakingSmartContract.Execute(arguments)
	assert.Equal(t, vmcommon.UserError, retCode)
	assert.Equal(t, vm.UnBondNotEnabled, eei.ReturnMessage)

	arguments.Function = "unStake"
	retCode = stakingSmartContract.Execute(arguments)
	assert.Equal(t, vmcommon.UserError, retCode)
	assert.Equal(t, vm.UnStakeNotEnabled, eei.ReturnMessage)

	arguments.Function = "stake"
	retCode = stakingSmartContract.Execute(arguments)
	assert.Equal(t, vmcommon.UserError, retCode)
	assert.Equal(t, vm.StakeNotEnabled, eei.ReturnMessage)
}

func TestValidatorStakingSC_ExecuteUnBondBeforePeriodEnds(t *testing.T) {
	t.Parallel()

	minStakeValue := big.NewInt(1000)
	unbondPeriod := uint64(100)
	blockChainHook := &mock.BlockChainHookStub{
		CurrentNonceCalled: func() uint64 {
			return 10
		},
	}
	args := createMockArgumentsForValidatorSC()
	args.StakingSCConfig.UnBondPeriod = 1000
	eei := createVmContextWithStakingSc(minStakeValue, unbondPeriod, blockChainHook)
	args.Eei = eei
	caller := []byte("caller")
	validatorSc, _ := NewValidatorSmartContract(args)
	eei.SetSCAddress([]byte("staking"))

	blsPubKey := []byte("pubkey")
	_ = validatorSc.saveRegistrationData(
		caller,
		&ValidatorDataV2{
			RewardAddress: caller,
			UnstakedInfo: []*UnstakedValue{
				{
					UnstakedEpoch: 1,
					UnstakedValue: big.NewInt(1000),
				},
			},
			BlsPubKeys:      [][]byte{blsPubKey},
			TotalStakeValue: big.NewInt(1000), //in v1 this was still set to the unstaked value
			LockedStake:     big.NewInt(0),
			TotalUnstaked:   big.NewInt(1000),
		},
	)

	systemSc, _ := eei.GetContract(nil)
	stakingSc := systemSc.(*stakingSC)
	registrationData := &StakedDataV2_0{
		RegisterNonce: 0,
		UnStakedNonce: uint64(1),
		RewardAddress: caller,
		StakeValue:    big.NewInt(100),
	}
	_ = stakingSc.saveAsStakingDataV1P1(blsPubKey, registrationData)

	arguments := CreateVmContractCallInput()
	arguments.CallerAddr = caller
	arguments.Function = "unBond"
	arguments.Arguments = [][]byte{blsPubKey}

	retCode := validatorSc.Execute(arguments)
	assert.Equal(t, vmcommon.Ok, retCode)
	assert.True(t, strings.Contains(eei.returnMessage, "unBond is not possible"))
	assert.True(t, strings.Contains(eei.returnMessage, "unBond period did not pass"))
	assert.True(t, len(eei.GetStorage(caller)) != 0) //should have not removed the account data
}

func TestValidatorSC_ExecuteUnBondBeforePeriodEndsForV2(t *testing.T) {
	t.Parallel()

	minStakeValue := big.NewInt(1000)
	unbondPeriod := uint64(100)
	blockChainHook := &mock.BlockChainHookStub{
		CurrentNonceCalled: func() uint64 {
			return 10
		},
	}
	args := createMockArgumentsForValidatorSC()
	enableEpochsHandler, _ := args.EnableEpochsHandler.(*enableEpochsHandlerMock.EnableEpochsHandlerStub)
	enableEpochsHandler.IsStakingV2FlagEnabledField = true
	args.StakingSCConfig.UnBondPeriod = 1000
	eei := createVmContextWithStakingSc(minStakeValue, unbondPeriod, blockChainHook)
	args.Eei = eei
	caller := []byte("caller")
	validatorSc, _ := NewValidatorSmartContract(args)
	eei.SetSCAddress([]byte("staking"))

	blsPubKey := []byte("pubkey")
	_ = validatorSc.saveRegistrationData(
		caller,
		&ValidatorDataV2{
			RewardAddress: caller,
			UnstakedInfo: []*UnstakedValue{
				{
					UnstakedEpoch: 1,
					UnstakedValue: big.NewInt(1000),
				},
			},
			BlsPubKeys:      [][]byte{blsPubKey},
			TotalStakeValue: big.NewInt(0),
			LockedStake:     big.NewInt(0),
			TotalUnstaked:   big.NewInt(1000),
		},
	)

	systemSc, _ := eei.GetContract(nil)
	stakingSc := systemSc.(*stakingSC)
	registrationData := &StakedDataV2_0{
		RegisterNonce: 0,
		UnStakedNonce: uint64(1),
		RewardAddress: caller,
		StakeValue:    big.NewInt(100),
	}
	_ = stakingSc.saveAsStakingDataV1P1(blsPubKey, registrationData)

	arguments := CreateVmContractCallInput()
	arguments.CallerAddr = caller
	arguments.Function = "unBond"
	arguments.Arguments = [][]byte{blsPubKey}

	retCode := validatorSc.Execute(arguments)
	assert.Equal(t, vmcommon.Ok, retCode)
	assert.True(t, strings.Contains(eei.returnMessage, "unBond is not possible"))
	assert.True(t, strings.Contains(eei.returnMessage, "unBond period did not pass"))
	assert.True(t, len(eei.GetStorage(caller)) != 0) //should have not removed the account data
}

func TestValidatorStakingSC_ExecuteUnBond(t *testing.T) {
	t.Parallel()

	unBondPeriod := uint64(100)
	unStakedNonce := uint64(10)
	stakeValue := big.NewInt(100)
	stakedData := StakedDataV2_0{
		RegisterNonce: 0,
		Staked:        false,
		UnStakedNonce: unStakedNonce,
		RewardAddress: []byte("reward"),
		StakeValue:    big.NewInt(0).Set(stakeValue),
		JailedRound:   math.MaxUint64,
	}

	marshalizedStakedData, _ := json.Marshal(&stakedData)
	atArgParser := parsers.NewCallArgsParser()
	eei := createDefaultEei()
	eei.blockChainHook = &mock.BlockChainHookStub{
		CurrentNonceCalled: func() uint64 {
			return unStakedNonce + unBondPeriod + 1
		},
	}
	eei.inputParser = atArgParser

	scAddress := []byte("owner")
	eei.SetSCAddress(scAddress)
	eei.SetStorage([]byte(ownerKey), scAddress)

	args := createMockArgumentsForValidatorSC()
	args.Eei = eei
	args.StakingSCConfig.GenesisNodePrice = stakeValue.Text(10)
	args.StakingSCConfig.UnBondPeriod = unBondPeriod

	argsStaking := createMockStakingScArguments()
	argsStaking.Eei = eei
	argsStaking.StakingSCConfig = args.StakingSCConfig
	stakingSc, _ := NewStakingSmartContract(argsStaking)

	_ = eei.SetSystemSCContainer(&mock.SystemSCContainerStub{GetCalled: func(key []byte) (contract vm.SystemSmartContract, err error) {
		return stakingSc, nil
	}})

	stakingSmartContract, _ := NewValidatorSmartContract(args)

	arguments := CreateVmContractCallInput()
	arguments.CallerAddr = []byte("address")
	arguments.Function = "unBond"
	arguments.Arguments = [][]byte{[]byte("abc")}
	arguments.RecipientAddr = scAddress

	eei.SetSCAddress(args.StakingSCAddress)
	eei.SetStorage(arguments.Arguments[0], marshalizedStakedData)
	stakingSc.setConfig(&StakingNodesConfig{MinNumNodes: 5, StakedNodes: 10})
	eei.SetSCAddress(args.ValidatorSCAddress)

	validatorData := ValidatorDataV2{
		RewardAddress:   arguments.CallerAddr,
		RegisterNonce:   0,
		Epoch:           0,
		BlsPubKeys:      [][]byte{arguments.Arguments[0]},
		TotalStakeValue: stakeValue,
		LockedStake:     stakeValue,
		MaxStakePerNode: stakeValue,
		NumRegistered:   1,
	}
	marshaledRegistrationData, _ := json.Marshal(validatorData)
	eei.SetStorage(arguments.CallerAddr, marshaledRegistrationData)

	retCode := stakingSmartContract.Execute(arguments)
	assert.Equal(t, vmcommon.Ok, retCode)

	eei.SetSCAddress(args.StakingSCAddress)
	data := eei.GetStorage(arguments.Arguments[0])
	assert.Equal(t, 0, len(data))

	destinationBalance := stakingSmartContract.eei.GetBalance(arguments.CallerAddr)
	scBalance := stakingSmartContract.eei.GetBalance(scAddress)
	assert.Equal(t, 0, destinationBalance.Cmp(stakeValue))
	assert.Equal(t, 0, scBalance.Cmp(big.NewInt(0).Mul(stakeValue, big.NewInt(-1))))
}

func TestValidatorStakingSC_ExecuteSlashOwnerAddrNotOkShouldErr(t *testing.T) {
	t.Parallel()

	eei := &mock.SystemEIStub{}
	args := createMockArgumentsForValidatorSC()
	args.Eei = eei

	stakingSmartContract, _ := NewValidatorSmartContract(args)
	arguments := CreateVmContractCallInput()
	arguments.Function = "slash"

	retCode := stakingSmartContract.Execute(arguments)
	assert.Equal(t, vmcommon.UserError, retCode)
}

func TestValidatorStakingSC_ExecuteUnStakeAndUnBondStake(t *testing.T) {
	t.Parallel()

	// Preparation
	unBondPeriod := uint64(100)
	valueStakedByTheCaller := big.NewInt(100)
	stakerAddress := []byte("address")
	stakerPubKey := []byte("pubKey")
	blockChainHook := &mock.BlockChainHookStub{}
	atArgParser := parsers.NewCallArgsParser()
	eei := createDefaultEei()
	eei.blockChainHook = blockChainHook
	eei.inputParser = atArgParser

	smartcontractAddress := "validator"
	eei.SetSCAddress([]byte(smartcontractAddress))

	args := createMockArgumentsForValidatorSC()
	args.Eei = eei
	args.StakingSCConfig.UnBondPeriod = unBondPeriod
	args.StakingSCConfig.GenesisNodePrice = valueStakedByTheCaller.Text(10)
	enableEpochsHandler, _ := args.EnableEpochsHandler.(*enableEpochsHandlerMock.EnableEpochsHandlerStub)
	enableEpochsHandler.IsStakingV2FlagEnabledField = true

	argsStaking := createMockStakingScArguments()
	argsStaking.StakingSCConfig = args.StakingSCConfig
	argsStaking.Eei = eei
	stakingSc, _ := NewStakingSmartContract(argsStaking)
	_ = eei.SetSystemSCContainer(&mock.SystemSCContainerStub{GetCalled: func(key []byte) (contract vm.SystemSmartContract, err error) {
		return stakingSc, nil
	}})

	stakingSmartContract, _ := NewValidatorSmartContract(args)

	arguments := CreateVmContractCallInput()
	arguments.Arguments = [][]byte{stakerPubKey}
	arguments.CallerAddr = stakerAddress
	arguments.RecipientAddr = []byte(smartcontractAddress)

	stakedRegistrationData := StakedDataV2_0{
		RegisterNonce: 0,
		Staked:        true,
		UnStakedNonce: 0,
		RewardAddress: stakerAddress,
		StakeValue:    valueStakedByTheCaller,
		JailedRound:   math.MaxUint64,
		SlashValue:    big.NewInt(0),
	}
	marshalizedExpectedRegData, _ := json.Marshal(&stakedRegistrationData)
	eei.SetSCAddress(args.StakingSCAddress)
	eei.SetStorage(arguments.Arguments[0], marshalizedExpectedRegData)
	stakingSc.setConfig(&StakingNodesConfig{MinNumNodes: 5, StakedNodes: 10})

	validatorData := ValidatorDataV2{
		RewardAddress:   arguments.CallerAddr,
		RegisterNonce:   0,
		Epoch:           0,
		BlsPubKeys:      [][]byte{arguments.Arguments[0]},
		TotalStakeValue: valueStakedByTheCaller,
		LockedStake:     valueStakedByTheCaller,
		MaxStakePerNode: valueStakedByTheCaller,
		NumRegistered:   1,
		TotalUnstaked:   big.NewInt(0),
	}
	marshaledRegistrationData, _ := json.Marshal(validatorData)
	eei.SetSCAddress(args.ValidatorSCAddress)
	eei.SetStorage(arguments.CallerAddr, marshaledRegistrationData)

	arguments.Function = "unStake"

	unStakeNonce := uint64(10)
	blockChainHook.CurrentNonceCalled = func() uint64 {
		return unStakeNonce
	}
	blockChainHook.CurrentEpochCalled = func() uint32 {
		return uint32(unStakeNonce)
	}
	retCode := stakingSmartContract.Execute(arguments)
	assert.Equal(t, vmcommon.Ok, retCode)

	var registrationData StakedDataV2_0
	eei.SetSCAddress(args.StakingSCAddress)
	data := eei.GetStorage(arguments.Arguments[0])
	err := json.Unmarshal(data, &registrationData)
	assert.Nil(t, err)

	expectedRegistrationData := StakedDataV2_0{
		RegisterNonce: 0,
		Staked:        false,
		UnStakedNonce: unStakeNonce,
		UnStakedEpoch: uint32(unStakeNonce),
		RewardAddress: stakerAddress,
		StakeValue:    valueStakedByTheCaller,
		JailedRound:   math.MaxUint64,
		SlashValue:    big.NewInt(0),
	}
	assert.Equal(t, expectedRegistrationData, registrationData)

	arguments.Function = "unBond"

	blockChainHook.CurrentNonceCalled = func() uint64 {
		return unStakeNonce + unBondPeriod + 1
	}
	blockChainHook.CurrentEpochCalled = func() uint32 {
		return uint32(unStakeNonce + unBondPeriod + 1)
	}
	eei.SetSCAddress(args.ValidatorSCAddress)
	retCode = stakingSmartContract.Execute(arguments)
	assert.Equal(t, vmcommon.Ok, retCode)

	destinationBalance := eei.GetBalance(arguments.CallerAddr)
	senderBalance := eei.GetBalance([]byte(smartcontractAddress))
	assert.Equal(t, big.NewInt(100), destinationBalance)
	assert.Equal(t, big.NewInt(-100), senderBalance)
}

func TestValidatorStakingSC_ExecuteGetShouldReturnUserErr(t *testing.T) {
	t.Parallel()

	arguments := CreateVmContractCallInput()
	arguments.Function = "get"
	eei := createDefaultEei()
	args := createMockArgumentsForValidatorSC()
	args.Eei = eei

	stakingSmartContract, _ := NewValidatorSmartContract(args)
	err := stakingSmartContract.Execute(arguments)

	assert.Equal(t, vmcommon.UserError, err)
}

func TestValidatorStakingSC_ExecuteGetShouldOk(t *testing.T) {
	t.Parallel()

	arguments := CreateVmContractCallInput()
	arguments.Function = "get"
	arguments.Arguments = [][]byte{arguments.CallerAddr}
	eei := createDefaultEei()
	args := createMockArgumentsForValidatorSC()
	args.Eei = eei

	stakingSmartContract, _ := NewValidatorSmartContract(args)
	err := stakingSmartContract.Execute(arguments)

	assert.Equal(t, vmcommon.Ok, err)
}

// Test scenario
// 1 -- will call claim from an account that does not stake -> will return error code
// 2 -- will do stake and lock all the stake value and claim should return error code because all the stake value is locked
// 3 -- will do stake and stake value will not be locked and after that claim should work
func TestValidatorStakingSC_Claim(t *testing.T) {
	t.Parallel()

	receiverAddr := []byte("receiverAddress")
	stakerAddress := []byte("stakerAddr")
	stakerPubKey := []byte("stakerPubKey")
	minStakeValue := big.NewInt(1000)
	unboundPeriod := uint64(10)
	nodesToRunBytes := big.NewInt(1).Bytes()

	nonce := uint64(0)
	blockChainHook := &mock.BlockChainHookStub{
		CurrentNonceCalled: func() uint64 {
			defer func() {
				nonce++
			}()

			return nonce
		},
	}

	args := createMockArgumentsForValidatorSC()
	args.Eei = createVmContextWithStakingSc(minStakeValue, unboundPeriod, blockChainHook)

	sc, _ := NewValidatorSmartContract(args)

	//do claim should ret error
	doClaim(t, sc, stakerAddress, receiverAddr, vmcommon.UserError)

	//do stake
	nodePrice, _ := big.NewInt(0).SetString(args.StakingSCConfig.GenesisNodePrice, 10)
	stake(t, sc, nodePrice, receiverAddr, stakerAddress, stakerPubKey, nodesToRunBytes)

	//do claim all stake is locked should return Ok
	doClaim(t, sc, stakerAddress, receiverAddr, vmcommon.Ok)

	// do stake to add more money but not lock the stake
	nonce = 0
	stake(t, sc, big.NewInt(1000), receiverAddr, stakerAddress, stakerPubKey, nodesToRunBytes)

	// do claim should work because not all the stake is locked
	doClaim(t, sc, stakerAddress, receiverAddr, vmcommon.Ok)
}

// Test scenario
// 1 -- call setConfig with wrong owner address should return error
// 2 -- call validator smart contract init and after that call setConfig with wrong number of arguments should return error
// 3 -- call setConfig after init was done successfully should work and config should be set correctly
func TestValidatorStakingSC_SetConfig(t *testing.T) {
	t.Parallel()

	ownerAddr := []byte("ownerAddress")
	minStakeValue := big.NewInt(1000)
	unboundPeriod := uint64(10)
	blockChainHook := &mock.BlockChainHookStub{}
	args := createMockArgumentsForValidatorSC()
	args.Eei = createVmContextWithStakingSc(minStakeValue, unboundPeriod, blockChainHook)

	sc, _ := NewValidatorSmartContract(args)

	// call setConfig should return error -> wrong owner address
	arguments := CreateVmContractCallInput()
	arguments.Function = "setConfig"
	retCode := sc.Execute(arguments)
	require.Equal(t, vmcommon.UserError, retCode)

	// call validator smart contract init
	arguments.Function = core.SCDeployInitFunctionName
	arguments.CallerAddr = ownerAddr
	retCode = sc.Execute(arguments)
	require.Equal(t, vmcommon.Ok, retCode)

	// call setConfig return error -> wrong number of arguments
	arguments.Function = "setConfig"
	retCode = sc.Execute(arguments)
	require.Equal(t, vmcommon.UserError, retCode)

	// call setConfig
	totalSupply := big.NewInt(10000000)
	minStep := big.NewInt(100)
	nodPrice := big.NewInt(20000)
	epoch := big.NewInt(1)
	unjailPrice := big.NewInt(100)
	arguments.Function = "setConfig"
	arguments.Arguments = [][]byte{minStakeValue.Bytes(), totalSupply.Bytes(), minStep.Bytes(),
		nodPrice.Bytes(), unjailPrice.Bytes(), epoch.Bytes()}
	retCode = sc.Execute(arguments)
	require.Equal(t, vmcommon.Ok, retCode)

	validatorConfig := sc.getConfig(1)
	require.NotNil(t, validatorConfig)
	require.Equal(t, totalSupply, validatorConfig.TotalSupply)
	require.Equal(t, minStep, validatorConfig.MinStep)
	require.Equal(t, nodPrice, validatorConfig.NodePrice)
	require.Equal(t, unjailPrice, validatorConfig.UnJailPrice)
	require.Equal(t, minStakeValue, validatorConfig.MinStakeValue)
}

func TestValidatorStakingSC_SetConfig_InvalidParameters(t *testing.T) {
	t.Parallel()

	ownerAddr := []byte("ownerAddress")
	minStakeValue := big.NewInt(1000)
	unboundPeriod := uint64(10)
	blockChainHook := &mock.BlockChainHookStub{}
	args := createMockArgumentsForValidatorSC()
	eei := createVmContextWithStakingSc(minStakeValue, unboundPeriod, blockChainHook)
	args.Eei = eei

	sc, _ := NewValidatorSmartContract(args)

	// call setConfig should return error -> wrong owner address
	arguments := CreateVmContractCallInput()
	arguments.Function = "setConfig"

	// call validator smart contract init
	arguments.Function = core.SCDeployInitFunctionName
	arguments.CallerAddr = ownerAddr
	_ = sc.Execute(arguments)

	totalSupply := big.NewInt(10000000)
	minStep := big.NewInt(100)
	nodPrice := big.NewInt(20000)
	epoch := big.NewInt(1)
	unjailPrice := big.NewInt(100)
	arguments.Function = "setConfig"

	arguments.Arguments = [][]byte{minStakeValue.Bytes(), zero.Bytes(), minStep.Bytes(),
		nodPrice.Bytes(), unjailPrice.Bytes(), epoch.Bytes()}
	retCode := sc.Execute(arguments)
	require.Equal(t, vmcommon.UserError, retCode)
	require.True(t, strings.Contains(eei.returnMessage, vm.ErrInvalidGenesisTotalSupply.Error()))

	arguments.Arguments = [][]byte{minStakeValue.Bytes(), totalSupply.Bytes(), zero.Bytes(),
		nodPrice.Bytes(), unjailPrice.Bytes(), epoch.Bytes()}
	retCode = sc.Execute(arguments)
	require.Equal(t, vmcommon.UserError, retCode)
	require.True(t, strings.Contains(eei.returnMessage, vm.ErrInvalidMinStepValue.Error()))

	arguments.Arguments = [][]byte{minStakeValue.Bytes(), totalSupply.Bytes(), minStep.Bytes(),
		zero.Bytes(), unjailPrice.Bytes(), epoch.Bytes()}
	retCode = sc.Execute(arguments)
	require.Equal(t, vmcommon.UserError, retCode)
	require.True(t, strings.Contains(eei.returnMessage, vm.ErrInvalidNodePrice.Error()))

	arguments.Arguments = [][]byte{minStakeValue.Bytes(), totalSupply.Bytes(), minStep.Bytes(),
		nodPrice.Bytes(), zero.Bytes(), epoch.Bytes()}
	retCode = sc.Execute(arguments)
	require.Equal(t, vmcommon.UserError, retCode)
	require.True(t, strings.Contains(eei.returnMessage, vm.ErrInvalidUnJailCost.Error()))
}

func TestValidatorStakingSC_getBlsStatusWrongCaller(t *testing.T) {
	t.Parallel()

	minStakeValue := big.NewInt(1000)
	unboundPeriod := uint64(10)
	blockChainHook := &mock.BlockChainHookStub{}
	args := createMockArgumentsForValidatorSC()
	eei := createVmContextWithStakingSc(minStakeValue, unboundPeriod, blockChainHook)
	args.Eei = eei

	sc, _ := NewValidatorSmartContract(args)
	arguments := CreateVmContractCallInput()
	arguments.Function = "getBlsKeysStatus"
	arguments.CallerAddr = []byte("wrong caller")

	returnCode := sc.Execute(arguments)
	assert.Equal(t, vmcommon.UserError, returnCode)
	assert.True(t, strings.Contains(eei.returnMessage, "this is only a view function"))
}

func TestValidatorStakingSC_getBlsStatusWrongNumOfArguments(t *testing.T) {
	t.Parallel()

	minStakeValue := big.NewInt(1000)
	unboundPeriod := uint64(10)
	blockChainHook := &mock.BlockChainHookStub{}
	args := createMockArgumentsForValidatorSC()
	eei := createVmContextWithStakingSc(minStakeValue, unboundPeriod, blockChainHook)
	args.Eei = eei

	sc, _ := NewValidatorSmartContract(args)
	arguments := CreateVmContractCallInput()
	arguments.Function = "getBlsKeysStatus"

	returnCode := sc.Execute(arguments)
	assert.Equal(t, vmcommon.UserError, returnCode)
	assert.True(t, strings.Contains(eei.returnMessage, "number of arguments must be equal to 1"))
}

func TestValidatorStakingSC_getBlsStatusWrongRegistrationData(t *testing.T) {
	t.Parallel()

	minStakeValue := big.NewInt(1000)
	unboundPeriod := uint64(10)
	blockChainHook := &mock.BlockChainHookStub{}
	args := createMockArgumentsForValidatorSC()
	eei := createVmContextWithStakingSc(minStakeValue, unboundPeriod, blockChainHook)

	wrongStorageEntry := make(map[string][]byte)
	wrongStorageEntry["erdKey"] = []byte("entry val")
	eei.storageUpdate["addr"] = wrongStorageEntry
	args.Eei = eei

	sc, _ := NewValidatorSmartContract(args)
	arguments := CreateVmContractCallInput()
	arguments.Arguments = append(arguments.Arguments, []byte("erdKey"))
	arguments.Function = "getBlsKeysStatus"

	returnCode := sc.Execute(arguments)
	assert.Equal(t, vmcommon.UserError, returnCode)
	assert.True(t, strings.Contains(eei.returnMessage, "cannot get or create registration data: error "))
}

func TestValidatorStakingSC_getBlsStatusNoBlsKeys(t *testing.T) {
	t.Parallel()

	minStakeValue := big.NewInt(1000)
	unboundPeriod := uint64(10)
	blockChainHook := &mock.BlockChainHookStub{}
	args := createMockArgumentsForValidatorSC()
	eei := createVmContextWithStakingSc(minStakeValue, unboundPeriod, blockChainHook)
	args.Eei = eei

	sc, _ := NewValidatorSmartContract(args)
	arguments := CreateVmContractCallInput()
	arguments.Function = "getBlsKeysStatus"
	arguments.Arguments = append(arguments.Arguments, []byte("erd key"))

	returnCode := sc.Execute(arguments)
	assert.Equal(t, vmcommon.UserError, returnCode)
	assert.True(t, strings.Contains(eei.returnMessage, "no bls keys"))
}

func TestValidatorStakingSC_getBlsStatusShouldWork(t *testing.T) {
	t.Parallel()

	minStakeValue := big.NewInt(1000)
	unboundPeriod := uint64(10)
	blockChainHook := &mock.BlockChainHookStub{}
	args := createMockArgumentsForValidatorSC()
	eei := createVmContextWithStakingSc(minStakeValue, unboundPeriod, blockChainHook)

	firstAddr := "addr 1"
	secondAddr := "addr 2"
	validatorData := ValidatorDataV2{
		BlsPubKeys: [][]byte{[]byte(firstAddr), []byte(secondAddr)},
	}
	serializedValidatorData, _ := args.Marshalizer.Marshal(validatorData)

	registrationData1 := &StakedDataV2_0{
		Staked:        true,
		UnStakedEpoch: common.DefaultUnstakedEpoch,
		RewardAddress: []byte("rewards addr"),
		JailedRound:   math.MaxUint64,
		StakedNonce:   math.MaxUint64,
	}
	serializedRegistrationData1, _ := args.Marshalizer.Marshal(registrationData1)

	registrationData2 := &StakedDataV2_0{
		UnStakedEpoch: common.DefaultUnstakedEpoch,
		RewardAddress: []byte("rewards addr"),
		JailedRound:   math.MaxUint64,
		StakedNonce:   math.MaxUint64,
	}
	serializedRegistrationData2, _ := args.Marshalizer.Marshal(registrationData2)

	storageEntry := make(map[string][]byte)
	storageEntry["erdKey"] = serializedValidatorData
	eei.storageUpdate["addr"] = storageEntry

	stakingEntry := make(map[string][]byte)
	stakingEntry[firstAddr] = serializedRegistrationData1
	stakingEntry[secondAddr] = serializedRegistrationData2
	eei.storageUpdate["staking"] = stakingEntry
	args.Eei = eei

	sc, _ := NewValidatorSmartContract(args)
	arguments := CreateVmContractCallInput()
	arguments.Arguments = append(arguments.Arguments, []byte("erdKey"))
	arguments.Function = "getBlsKeysStatus"

	returnCode := sc.Execute(arguments)
	assert.Equal(t, vmcommon.Ok, returnCode)

	output := eei.CreateVMOutput()
	assert.Equal(t, 4, len(output.ReturnData))
	assert.Equal(t, []byte(firstAddr), output.ReturnData[0])
	assert.Equal(t, []byte("staked"), output.ReturnData[1])
	assert.Equal(t, []byte(secondAddr), output.ReturnData[2])
	assert.Equal(t, []byte("unStaked"), output.ReturnData[3])
}

func TestValidatorStakingSC_getBlsStatusShouldWorkEvenIfAnErrorOccursForOneOfTheBlsKeys(t *testing.T) {
	t.Parallel()

	minStakeValue := big.NewInt(1000)
	unboundPeriod := uint64(10)
	blockChainHook := &mock.BlockChainHookStub{}
	args := createMockArgumentsForValidatorSC()
	eei := createVmContextWithStakingSc(minStakeValue, unboundPeriod, blockChainHook)

	firstAddr := "addr 1"
	secondAddr := "addr 2"
	validatorData := ValidatorDataV2{
		BlsPubKeys: [][]byte{[]byte(firstAddr), []byte(secondAddr)},
	}
	serializedValidatorData, _ := args.Marshalizer.Marshal(validatorData)

	registrationData := &StakedDataV2_0{
		Staked:        true,
		UnStakedEpoch: common.DefaultUnstakedEpoch,
		RewardAddress: []byte("rewards addr"),
		JailedRound:   math.MaxUint64,
		StakedNonce:   math.MaxUint64,
	}
	serializedRegistrationData, _ := args.Marshalizer.Marshal(registrationData)

	storageEntry := make(map[string][]byte)
	storageEntry["erdKey"] = serializedValidatorData
	eei.storageUpdate["addr"] = storageEntry

	stakingEntry := make(map[string][]byte)
	stakingEntry[firstAddr] = []byte("wrong data for first bls key")
	stakingEntry[secondAddr] = serializedRegistrationData
	eei.storageUpdate["staking"] = stakingEntry
	args.Eei = eei

	sc, _ := NewValidatorSmartContract(args)
	arguments := CreateVmContractCallInput()
	arguments.Arguments = append(arguments.Arguments, []byte("erdKey"))
	arguments.Function = "getBlsKeysStatus"

	returnCode := sc.Execute(arguments)
	assert.Equal(t, vmcommon.Ok, returnCode)

	output := eei.CreateVMOutput()
	assert.Equal(t, 2, len(output.ReturnData))
	assert.Equal(t, []byte(secondAddr), output.ReturnData[0])
	assert.Equal(t, []byte("staked"), output.ReturnData[1])
}

func TestValidatorStakingSC_ChangeRewardAddress(t *testing.T) {
	t.Parallel()

	receiverAddr := []byte("receiverAddress")
	stakerAddress := []byte("stakerA")
	stakerPubKey := []byte("stakerP")
	minStakeValue := big.NewInt(1000)
	unbondPeriod := uint64(10)
	nodesToRunBytes := big.NewInt(1).Bytes()
	blockChainHook := &mock.BlockChainHookStub{}
	args := createMockArgumentsForValidatorSC()
	enableEpochsHandler, _ := args.EnableEpochsHandler.(*enableEpochsHandlerMock.EnableEpochsHandlerStub)
	enableEpochsHandler.IsValidatorToDelegationFlagEnabledField = false
	eei := createVmContextWithStakingSc(minStakeValue, unbondPeriod, blockChainHook)
	args.Eei = eei

	sc, _ := NewValidatorSmartContract(args)

	//change reward address should error nil arguments
	changeRewardAddress(t, sc, stakerAddress, nil, vmcommon.UserError)
	// change reward address should error wrong address
	eei.returnMessage = ""
	changeRewardAddress(t, sc, stakerAddress, []byte("wrongAddress"), vmcommon.UserError)
	assert.Equal(t, "wrong reward address", eei.returnMessage)
	// change reward address should error because address is not belongs to any validator
	newRewardAddr := []byte("newAddr11")
	changeRewardAddress(t, sc, stakerAddress, newRewardAddr, vmcommon.UserError)
	//do stake
	nodePrice, _ := big.NewInt(0).SetString(args.StakingSCConfig.GenesisNodePrice, 10)
	stake(t, sc, nodePrice, receiverAddr, stakerAddress, stakerPubKey, nodesToRunBytes)

	// change reward address should error because new reward address is equal with old reward address
	changeRewardAddress(t, sc, stakerAddress, stakerAddress, vmcommon.UserError)
	// change reward address should work
	changeRewardAddress(t, sc, stakerAddress, newRewardAddr, vmcommon.Ok)
}

func TestValidatorStakingSC_ChangeRewardAddressWithExtraChecks(t *testing.T) {
	t.Parallel()

	currentShard := uint32(0)

	receiverAddr := bytes.Repeat([]byte{2}, len(vm.JailingAddress))
	stakerAddress := bytes.Repeat([]byte{1}, len(vm.JailingAddress))
	stakerPubKey := []byte("stakerP")
	minStakeValue := big.NewInt(1000)
	unbondPeriod := uint64(10)
	nodesToRunBytes := big.NewInt(1).Bytes()
	blockChainHook := &mock.BlockChainHookStub{}
	args := createMockArgumentsForValidatorSCWithRealAddresses()
	args.ValidatorSCAddress = vm.ValidatorSCAddress
	args.ShardCoordinator = &mock.ShardCoordinatorStub{
		ComputeIdCalled: func(address []byte) uint32 {
			return currentShard
		},
	}
	eei := createVmContextWithStakingScWithRealAddresses(minStakeValue, unbondPeriod, blockChainHook)
	args.Eei = eei

	sc, _ := NewValidatorSmartContract(args)
	nodePrice, _ := big.NewInt(0).SetString(args.StakingSCConfig.GenesisNodePrice, 10)
	stake(t, sc, nodePrice, receiverAddr, stakerAddress, stakerPubKey, nodesToRunBytes)

	eei.returnMessage = ""
	changeRewardAddress(t, sc, stakerAddress, vm.JailingAddress, vmcommon.UserError)
	expectedErr := fmt.Errorf("%w when trying to set the jailing address", vm.ErrWrongRewardAddress)
	assert.Equal(t, expectedErr.Error(), eei.returnMessage)

	eei.returnMessage = ""
	changeRewardAddress(t, sc, stakerAddress, vm.EndOfEpochAddress, vmcommon.UserError)
	expectedErr = fmt.Errorf("%w when trying to set the end-of-epoch reserved address", vm.ErrWrongRewardAddress)
	assert.Equal(t, expectedErr.Error(), eei.returnMessage)

	eei.returnMessage = ""
	currentShard = core.MetachainShardId
	changeRewardAddress(t, sc, stakerAddress, bytes.Repeat([]byte{8}, len(vm.JailingAddress)), vmcommon.UserError)
	expectedErr = fmt.Errorf("%w when trying to set a metachain address", vm.ErrWrongRewardAddress)
	assert.Equal(t, expectedErr.Error(), eei.returnMessage)
}

func TestStakingValidatorSC_UnstakeTokensNotEnabledShouldError(t *testing.T) {
	t.Parallel()

	minStakeValue := big.NewInt(1000)
	unbondPeriod := uint64(10)
	blockChainHook := &mock.BlockChainHookStub{}
	args := createMockArgumentsForValidatorSC()
	eei := createVmContextWithStakingSc(minStakeValue, unbondPeriod, blockChainHook)
	args.Eei = eei
	caller := []byte("caller")
	sc, _ := NewValidatorSmartContract(args)

	callFunctionAndCheckResult(t, "unStakeTokens", sc, caller, [][]byte{big.NewInt(1).Bytes()}, zero, vmcommon.UserError)
	vmOutput := eei.CreateVMOutput()
	assert.Equal(t, "invalid method to call", vmOutput.ReturnMessage)
}

func TestStakingValidatorSC_UnstakeTokensInvalidArgumentsShouldError(t *testing.T) {
	t.Parallel()

	minStakeValue := big.NewInt(1000)
	unbondPeriod := uint64(10)
	blockChainHook := &mock.BlockChainHookStub{}
	args := createMockArgumentsForValidatorSC()
	enableEpochsHandler, _ := args.EnableEpochsHandler.(*enableEpochsHandlerMock.EnableEpochsHandlerStub)
	enableEpochsHandler.IsStakingV2FlagEnabledField = true
	eei := createVmContextWithStakingSc(minStakeValue, unbondPeriod, blockChainHook)
	args.Eei = eei
	caller := []byte("caller")
	sc, _ := NewValidatorSmartContract(args)

	registrationData := &ValidatorDataV2{RewardAddress: caller}
	marshaledData, _ := args.Marshalizer.Marshal(registrationData)
	eei.SetStorage(caller, marshaledData)
	callFunctionAndCheckResult(t, "unStakeTokens", sc, caller, nil, zero, vmcommon.UserError)
	vmOutput := eei.CreateVMOutput()
	assert.Equal(t, "should have specified one argument containing the unstake value", vmOutput.ReturnMessage)

	eei = createVmContextWithStakingSc(minStakeValue, unbondPeriod, blockChainHook)
	args.Eei = eei
	caller = []byte("caller")
	sc, _ = NewValidatorSmartContract(args)

	eei.SetStorage(caller, marshaledData)
	callFunctionAndCheckResult(t, "unStakeTokens", sc, caller, [][]byte{[]byte("a"), []byte("b")}, zero, vmcommon.UserError)
	vmOutput = eei.CreateVMOutput()
	assert.Equal(t, "should have specified one argument containing the unstake value", vmOutput.ReturnMessage)
}

func TestStakingValidatorSC_UnstakeTokensWithCallValueShouldError(t *testing.T) {
	t.Parallel()

	minStakeValue := big.NewInt(1000)
	unbondPeriod := uint64(10)
	blockChainHook := &mock.BlockChainHookStub{}
	args := createMockArgumentsForValidatorSC()
	enableEpochsHandler, _ := args.EnableEpochsHandler.(*enableEpochsHandlerMock.EnableEpochsHandlerStub)
	enableEpochsHandler.IsStakingV2FlagEnabledField = true
	eei := createVmContextWithStakingSc(minStakeValue, unbondPeriod, blockChainHook)
	args.Eei = eei
	caller := []byte("caller")
	sc, _ := NewValidatorSmartContract(args)

	callFunctionAndCheckResult(t, "unStakeTokens", sc, caller, [][]byte{big.NewInt(1).Bytes()}, big.NewInt(1), vmcommon.UserError)
	vmOutput := eei.CreateVMOutput()
	assert.Equal(t, vm.TransactionValueMustBeZero, vmOutput.ReturnMessage)
}

func TestStakingValidatorSC_UnstakeTokensOverMaxShouldUnStake(t *testing.T) {
	t.Parallel()

	minStakeValue := big.NewInt(1000)
	unbondPeriod := uint64(10)
	startNonce := uint64(56)
	nonce := startNonce
	blockChainHook := &mock.BlockChainHookStub{
		CurrentNonceCalled: func() uint64 {
			nonce++
			return nonce
		},
	}
	args := createMockArgumentsForValidatorSC()
	enableEpochsHandler, _ := args.EnableEpochsHandler.(*enableEpochsHandlerMock.EnableEpochsHandlerStub)
	enableEpochsHandler.IsStakingV2FlagEnabledField = true
	eei := createVmContextWithStakingSc(minStakeValue, unbondPeriod, blockChainHook)
	args.Eei = eei
	caller := []byte("caller")
	sc, _ := NewValidatorSmartContract(args)
	_ = sc.saveRegistrationData(
		caller,
		&ValidatorDataV2{
			RegisterNonce:   0,
			Epoch:           0,
			RewardAddress:   caller,
			TotalStakeValue: big.NewInt(1010),
			LockedStake:     big.NewInt(1000),
			MaxStakePerNode: big.NewInt(0),
			BlsPubKeys:      [][]byte{[]byte("key")},
			NumRegistered:   1,
			UnstakedInfo:    nil,
			TotalUnstaked:   nil,
		},
	)

	callFunctionAndCheckResult(t, "unStakeTokens", sc, caller, [][]byte{big.NewInt(11).Bytes()}, zero, vmcommon.Ok)

	registrationData, _ := sc.getOrCreateRegistrationData(caller)
	assert.Equal(t, 1, len(registrationData.UnstakedInfo))
	assert.True(t, big.NewInt(999).Cmp(registrationData.TotalStakeValue) == 0)
	assert.True(t, registrationData.UnstakedInfo[0].UnstakedValue.Cmp(big.NewInt(11)) == 0)
}

func TestStakingValidatorSC_UnstakeTokensUnderMinimumAllowedShouldErr(t *testing.T) {
	t.Parallel()

	minStakeValue := big.NewInt(1000)
	unbondPeriod := uint64(10)
	startNonce := uint64(56)
	nonce := startNonce
	blockChainHook := &mock.BlockChainHookStub{
		CurrentNonceCalled: func() uint64 {
			nonce++
			return nonce
		},
	}
	args := createMockArgumentsForValidatorSC()
	enableEpochsHandler, _ := args.EnableEpochsHandler.(*enableEpochsHandlerMock.EnableEpochsHandlerStub)
	enableEpochsHandler.IsStakingV2FlagEnabledField = true
	args.StakingSCConfig.MinUnstakeTokensValue = "2"
	eei := createVmContextWithStakingSc(minStakeValue, unbondPeriod, blockChainHook)
	args.Eei = eei
	caller := []byte("caller")
	sc, _ := NewValidatorSmartContract(args)
	_ = sc.saveRegistrationData(
		caller,
		&ValidatorDataV2{
			RegisterNonce:   0,
			Epoch:           0,
			RewardAddress:   caller,
			TotalStakeValue: big.NewInt(1010),
			LockedStake:     big.NewInt(1000),
			MaxStakePerNode: big.NewInt(0),
			BlsPubKeys:      [][]byte{[]byte("key")},
			NumRegistered:   1,
			UnstakedInfo:    nil,
			TotalUnstaked:   nil,
		},
	)

	callFunctionAndCheckResult(t, "unStakeTokens", sc, caller, [][]byte{big.NewInt(1).Bytes()}, zero, vmcommon.UserError)
	vmOutput := eei.CreateVMOutput()
	assert.True(t, strings.Contains(vmOutput.ReturnMessage, "can not unstake the provided value either because is under the minimum threshold"))
}

func TestStakingValidatorSC_UnstakeAllTokensWithActiveNodesShouldError(t *testing.T) {
	t.Parallel()

	minStakeValue := big.NewInt(1000)
	unbondPeriod := uint64(10)
	startNonce := uint64(56)
	nonce := startNonce
	blockChainHook := &mock.BlockChainHookStub{
		CurrentNonceCalled: func() uint64 {
			nonce++
			return nonce
		},
	}
	args := createMockArgumentsForValidatorSC()
	enableEpochsHandler, _ := args.EnableEpochsHandler.(*enableEpochsHandlerMock.EnableEpochsHandlerStub)
	enableEpochsHandler.IsStakingV2FlagEnabledField = true
	args.MinDeposit = "1000"
	eei := createVmContextWithStakingSc(minStakeValue, unbondPeriod, blockChainHook)
	args.Eei = eei
	caller := []byte("caller")
	sc, _ := NewValidatorSmartContract(args)
	_ = sc.saveRegistrationData(
		caller,
		&ValidatorDataV2{
			RegisterNonce:   0,
			Epoch:           0,
			RewardAddress:   caller,
			TotalStakeValue: big.NewInt(1010),
			LockedStake:     big.NewInt(1000),
			MaxStakePerNode: big.NewInt(0),
			BlsPubKeys:      [][]byte{[]byte("key")},
			NumRegistered:   1,
			UnstakedInfo:    nil,
			TotalUnstaked:   nil,
		},
	)

	callFunctionAndCheckResult(t, "unStakeTokens", sc, caller, [][]byte{big.NewInt(11).Bytes()}, zero, vmcommon.UserError)
	vmOutput := eei.CreateVMOutput()
	assert.True(t, strings.Contains(vmOutput.ReturnMessage, "cannot unStake tokens, the validator would remain without min deposit, nodes are still active"))
}

<<<<<<< HEAD
func TestStakingValidatorSC_UnstakeTokensWithLockedFundsShouldError(t *testing.T) {
	t.Parallel()

	minStakeValue := big.NewInt(1000)
	unbondPeriod := uint64(10)
	startEpoch := uint32(56)
	epoch := startEpoch
	blockChainHook := &mock.BlockChainHookStub{
		CurrentEpochCalled: func() uint32 {
			epoch++
			return epoch
		},
	}
	args := createMockArgumentsForValidatorSC()
	enableEpochsHandler, _ := args.EnableEpochsHandler.(*enableEpochsHandlerMock.EnableEpochsHandlerStub)
	enableEpochsHandler.IsStakingV2FlagEnabledField = true
	eei := createVmContextWithStakingSc(minStakeValue, unbondPeriod, blockChainHook)
	args.Eei = eei
	caller := []byte("caller")
	sc, _ := NewValidatorSmartContract(args)
	_ = sc.saveRegistrationData(
		caller,
		&ValidatorDataV2{
			RegisterNonce:   0,
			Epoch:           0,
			RewardAddress:   caller,
			TotalStakeValue: big.NewInt(1010),
			LockedStake:     big.NewInt(1000),
			MaxStakePerNode: big.NewInt(0),
			BlsPubKeys:      [][]byte{[]byte("key")},
			NumRegistered:   1,
			UnstakedInfo:    nil,
			TotalUnstaked:   nil,
		},
	)

	stakeLockKey := append([]byte(stakeLockPrefix), caller...)
	eei.SetStorageForAddress(sc.governanceSCAddress, stakeLockKey, big.NewInt(0).SetUint64(10000).Bytes())
	callFunctionAndCheckResult(t, "unStakeTokens", sc, caller, [][]byte{big.NewInt(1).Bytes()}, zero, vmcommon.UserError)
	assert.Equal(t, eei.returnMessage, "stake is locked for voting")
}

=======
>>>>>>> 1bae65d8
func TestStakingValidatorSC_UnstakeTokensShouldWork(t *testing.T) {
	t.Parallel()

	minStakeValue := big.NewInt(1000)
	unbondPeriod := uint64(10)
	startEpoch := uint32(56)
	epoch := startEpoch
	blockChainHook := &mock.BlockChainHookStub{
		CurrentEpochCalled: func() uint32 {
			epoch++
			return epoch
		},
	}
	args := createMockArgumentsForValidatorSC()
	enableEpochsHandler, _ := args.EnableEpochsHandler.(*enableEpochsHandlerMock.EnableEpochsHandlerStub)
	enableEpochsHandler.IsStakingV2FlagEnabledField = true
	eei := createVmContextWithStakingSc(minStakeValue, unbondPeriod, blockChainHook)
	args.Eei = eei
	caller := []byte("caller")
	sc, _ := NewValidatorSmartContract(args)
	_ = sc.saveRegistrationData(
		caller,
		&ValidatorDataV2{
			RegisterNonce:   0,
			Epoch:           0,
			RewardAddress:   caller,
			TotalStakeValue: big.NewInt(1010),
			LockedStake:     big.NewInt(1000),
			MaxStakePerNode: big.NewInt(0),
			BlsPubKeys:      [][]byte{[]byte("key")},
			NumRegistered:   1,
			UnstakedInfo:    nil,
			TotalUnstaked:   nil,
		},
	)

	callFunctionAndCheckResult(t, "unStakeTokens", sc, caller, [][]byte{big.NewInt(1).Bytes()}, zero, vmcommon.Ok)
	callFunctionAndCheckResult(t, "unStakeTokens", sc, caller, [][]byte{big.NewInt(2).Bytes()}, zero, vmcommon.Ok)

	expected := &ValidatorDataV2{
		RegisterNonce:   0,
		Epoch:           0,
		RewardAddress:   caller,
		TotalStakeValue: big.NewInt(1007),
		LockedStake:     big.NewInt(1000),
		MaxStakePerNode: big.NewInt(0),
		BlsPubKeys:      [][]byte{[]byte("key")},
		NumRegistered:   1,
		UnstakedInfo: []*UnstakedValue{
			{
				UnstakedEpoch: startEpoch + 1,
				UnstakedValue: big.NewInt(1),
			},
			{
				UnstakedEpoch: startEpoch + 2,
				UnstakedValue: big.NewInt(2),
			},
		},
		TotalUnstaked: big.NewInt(3),
	}

	recovered, err := sc.getOrCreateRegistrationData(caller)
	require.Nil(t, err)

	assert.Equal(t, expected, recovered)
}

func TestStakingValidatorSC_UnstakeTokensHavingUnstakedShouldWork(t *testing.T) {
	t.Parallel()

	minStakeValue := big.NewInt(1000)
	unbondPeriod := uint64(10)
	startEpoch := uint32(32)
	epoch := startEpoch
	blockChainHook := &mock.BlockChainHookStub{
		CurrentEpochCalled: func() uint32 {
			epoch++
			return epoch
		},
	}
	args := createMockArgumentsForValidatorSC()
	enableEpochsHandler, _ := args.EnableEpochsHandler.(*enableEpochsHandlerMock.EnableEpochsHandlerStub)
	enableEpochsHandler.IsStakingV2FlagEnabledField = true
	eei := createVmContextWithStakingSc(minStakeValue, unbondPeriod, blockChainHook)
	args.Eei = eei
	caller := []byte("caller")
	sc, _ := NewValidatorSmartContract(args)
	_ = sc.saveRegistrationData(
		caller,
		&ValidatorDataV2{
			RegisterNonce:   0,
			Epoch:           0,
			RewardAddress:   caller,
			TotalStakeValue: big.NewInt(1010),
			LockedStake:     big.NewInt(1000),
			MaxStakePerNode: big.NewInt(0),
			BlsPubKeys:      [][]byte{[]byte("key")},
			NumRegistered:   1,
			UnstakedInfo: []*UnstakedValue{
				{
					UnstakedEpoch: 1,
					UnstakedValue: big.NewInt(5),
				},
			},
			TotalUnstaked: big.NewInt(5),
		},
	)

	callFunctionAndCheckResult(t, "unStakeTokens", sc, caller, [][]byte{big.NewInt(6).Bytes()}, zero, vmcommon.Ok)

	expected := &ValidatorDataV2{
		RegisterNonce:   0,
		Epoch:           0,
		RewardAddress:   caller,
		TotalStakeValue: big.NewInt(1004),
		LockedStake:     big.NewInt(1000),
		MaxStakePerNode: big.NewInt(0),
		BlsPubKeys:      [][]byte{[]byte("key")},
		NumRegistered:   1,
		UnstakedInfo: []*UnstakedValue{
			{
				UnstakedEpoch: 1,
				UnstakedValue: big.NewInt(5),
			},
			{
				UnstakedEpoch: startEpoch + 1,
				UnstakedValue: big.NewInt(6),
			},
		},
		TotalUnstaked: big.NewInt(11),
	}

	recovered, err := sc.getOrCreateRegistrationData(caller)
	require.Nil(t, err)

	assert.Equal(t, expected, recovered)
}

func TestStakingValidatorSC_UnstakeAllTokensShouldWork(t *testing.T) {
	t.Parallel()

	minStakeValue := big.NewInt(1000)
	unbondPeriod := uint32(10)
	startEpoch := uint32(56)
	blockChainHook := &mock.BlockChainHookStub{
		CurrentEpochCalled: func() uint32 {
			return startEpoch + unbondPeriod
		},
		CurrentNonceCalled: func() uint64 {
			return uint64(startEpoch + unbondPeriod)
		},
	}
	args := createMockArgumentsForValidatorSC()
	enableEpochsHandler, _ := args.EnableEpochsHandler.(*enableEpochsHandlerMock.EnableEpochsHandlerStub)
	enableEpochsHandler.IsStakingV2FlagEnabledField = true
	eei := createVmContextWithStakingSc(minStakeValue, uint64(unbondPeriod), blockChainHook)
	args.Eei = eei
	caller := []byte("caller")
	sc, _ := NewValidatorSmartContract(args)
	_ = sc.saveRegistrationData(
		caller,
		&ValidatorDataV2{
			RegisterNonce:   0,
			Epoch:           0,
			RewardAddress:   caller,
			TotalStakeValue: big.NewInt(1010),
			LockedStake:     big.NewInt(1000),
			MaxStakePerNode: big.NewInt(0),
			BlsPubKeys:      [][]byte{[]byte("key")},
			NumRegistered:   1,
			UnstakedInfo:    nil,
			TotalUnstaked:   nil,
		},
	)

	callFunctionAndCheckResult(t, "unStakeTokens", sc, caller, [][]byte{big.NewInt(10).Bytes()}, zero, vmcommon.Ok)

	expected := &ValidatorDataV2{
		RegisterNonce:   0,
		Epoch:           0,
		RewardAddress:   caller,
		TotalStakeValue: big.NewInt(1000),
		LockedStake:     big.NewInt(1000),
		MaxStakePerNode: big.NewInt(0),
		BlsPubKeys:      [][]byte{[]byte("key")},
		NumRegistered:   1,
		UnstakedInfo: []*UnstakedValue{
			{
				UnstakedEpoch: startEpoch + unbondPeriod,
				UnstakedValue: big.NewInt(10),
			},
		},
		TotalUnstaked: big.NewInt(10),
	}

	recovered, err := sc.getOrCreateRegistrationData(caller)
	require.Nil(t, err)

	assert.Equal(t, expected, recovered)
}

func TestStakingValidatorSC_UnbondTokensNotEnabledShouldError(t *testing.T) {
	t.Parallel()

	minStakeValue := big.NewInt(1000)
	unbondPeriod := uint64(10)
	blockChainHook := &mock.BlockChainHookStub{}
	args := createMockArgumentsForValidatorSC()
	eei := createVmContextWithStakingSc(minStakeValue, unbondPeriod, blockChainHook)
	args.Eei = eei
	caller := []byte("caller")
	sc, _ := NewValidatorSmartContract(args)

	callFunctionAndCheckResult(t, "unBondTokens", sc, caller, nil, zero, vmcommon.UserError)
	vmOutput := eei.CreateVMOutput()
	assert.Equal(t, "invalid method to call", vmOutput.ReturnMessage)
}

func TestStakingValidatorSC_UnbondTokensOneArgument(t *testing.T) {
	t.Parallel()

	minStakeValue := big.NewInt(1000)
	unbondPeriod := uint32(10)
	startEpoch := uint32(56)
	blockChainHook := &mock.BlockChainHookStub{
		CurrentEpochCalled: func() uint32 {
			return startEpoch + unbondPeriod
		},
		CurrentNonceCalled: func() uint64 {
			return uint64(startEpoch + unbondPeriod)
		},
	}
	args := createMockArgumentsForValidatorSC()
	enableEpochsHandler, _ := args.EnableEpochsHandler.(*enableEpochsHandlerMock.EnableEpochsHandlerStub)
	enableEpochsHandler.IsStakingV2FlagEnabledField = true
	args.StakingSCConfig.UnBondPeriodInEpochs = unbondPeriod
	eei := createVmContextWithStakingSc(minStakeValue, uint64(unbondPeriod), blockChainHook)
	args.Eei = eei
	caller := []byte("caller")
	sc, _ := NewValidatorSmartContract(args)
	_ = sc.saveRegistrationData(
		caller,
		&ValidatorDataV2{
			RegisterNonce:   0,
			Epoch:           0,
			RewardAddress:   caller,
			TotalStakeValue: big.NewInt(1000),
			LockedStake:     big.NewInt(1000),
			MaxStakePerNode: big.NewInt(0),
			BlsPubKeys:      [][]byte{[]byte("key")},
			NumRegistered:   1,
			UnstakedInfo: []*UnstakedValue{
				{
					UnstakedEpoch: startEpoch - 2,
					UnstakedValue: big.NewInt(1),
				},
				{
					UnstakedEpoch: startEpoch - 1,
					UnstakedValue: big.NewInt(2),
				},
				{
					UnstakedEpoch: startEpoch,
					UnstakedValue: big.NewInt(3),
				},
				{
					UnstakedEpoch: startEpoch + 1,
					UnstakedValue: big.NewInt(4),
				},
			},
			TotalUnstaked: big.NewInt(10),
		},
	)

	unBondRequest := big.NewInt(4)
	callFunctionAndCheckResult(t, "unBondTokens", sc, caller, [][]byte{unBondRequest.Bytes()}, zero, vmcommon.Ok)

	expected := &ValidatorDataV2{
		RegisterNonce:   0,
		Epoch:           0,
		RewardAddress:   caller,
		TotalStakeValue: big.NewInt(1000),
		LockedStake:     big.NewInt(1000),
		MaxStakePerNode: big.NewInt(0),
		BlsPubKeys:      [][]byte{[]byte("key")},
		NumRegistered:   1,
		UnstakedInfo: []*UnstakedValue{
			{
				UnstakedEpoch: startEpoch,
				UnstakedValue: big.NewInt(2),
			},
			{
				UnstakedEpoch: startEpoch + 1,
				UnstakedValue: big.NewInt(4),
			},
		},
		TotalUnstaked: big.NewInt(6),
	}

	recovered, err := sc.getOrCreateRegistrationData(caller)
	require.Nil(t, err)
	assert.Equal(t, expected, recovered)

	outTransferValue := eei.outputAccounts[string(caller)].OutputTransfers[0].Value
	assert.True(t, unBondRequest.Cmp(outTransferValue) == 0)
}

func TestStakingValidatorSC_UnbondTokensWithCallValueShouldError(t *testing.T) {
	t.Parallel()

	minStakeValue := big.NewInt(1000)
	unbondPeriod := uint64(10)
	blockChainHook := &mock.BlockChainHookStub{}
	args := createMockArgumentsForValidatorSC()
	enableEpochsHandler, _ := args.EnableEpochsHandler.(*enableEpochsHandlerMock.EnableEpochsHandlerStub)
	enableEpochsHandler.IsStakingV2FlagEnabledField = true
	eei := createVmContextWithStakingSc(minStakeValue, unbondPeriod, blockChainHook)
	args.Eei = eei
	caller := []byte("caller")
	sc, _ := NewValidatorSmartContract(args)

	callFunctionAndCheckResult(t, "unBondTokens", sc, caller, nil, big.NewInt(1), vmcommon.UserError)
	vmOutput := eei.CreateVMOutput()
	assert.Equal(t, vm.TransactionValueMustBeZero, vmOutput.ReturnMessage)
}

func TestStakingValidatorSC_UnBondTokensV1ShouldWork(t *testing.T) {
	t.Parallel()

	minStakeValue := big.NewInt(1000)
	unbondPeriod := uint32(10)
	startEpoch := uint32(56)
	blockChainHook := &mock.BlockChainHookStub{
		CurrentEpochCalled: func() uint32 {
			return startEpoch + unbondPeriod
		},
		CurrentNonceCalled: func() uint64 {
			return uint64(startEpoch + unbondPeriod)
		},
	}
	args := createMockArgumentsForValidatorSC()
	enableEpochsHandler, _ := args.EnableEpochsHandler.(*enableEpochsHandlerMock.EnableEpochsHandlerStub)
	enableEpochsHandler.IsStakingV2FlagEnabledField = true
	enableEpochsHandler.IsUnBondTokensV2FlagEnabledField = false
	args.StakingSCConfig.UnBondPeriodInEpochs = unbondPeriod
	eei := createVmContextWithStakingSc(minStakeValue, uint64(unbondPeriod), blockChainHook)
	args.Eei = eei
	caller := []byte("caller")
	sc, _ := NewValidatorSmartContract(args)
	_ = sc.saveRegistrationData(
		caller,
		&ValidatorDataV2{
			RegisterNonce:   0,
			Epoch:           0,
			RewardAddress:   caller,
			TotalStakeValue: big.NewInt(1000),
			LockedStake:     big.NewInt(1000),
			MaxStakePerNode: big.NewInt(0),
			BlsPubKeys:      [][]byte{[]byte("key")},
			NumRegistered:   1,
			UnstakedInfo: []*UnstakedValue{
				{
					UnstakedEpoch: startEpoch - 2,
					UnstakedValue: big.NewInt(1),
				},
				{
					UnstakedEpoch: startEpoch - 1,
					UnstakedValue: big.NewInt(2),
				},
				{
					UnstakedEpoch: startEpoch,
					UnstakedValue: big.NewInt(3),
				},
				{
					UnstakedEpoch: startEpoch + 1,
					UnstakedValue: big.NewInt(4),
				},
			},
			TotalUnstaked: big.NewInt(10),
		},
	)

	callFunctionAndCheckResult(t, "unBondTokens", sc, caller, nil, zero, vmcommon.Ok)

	expected := &ValidatorDataV2{
		RegisterNonce:   0,
		Epoch:           0,
		RewardAddress:   caller,
		TotalStakeValue: big.NewInt(1000),
		LockedStake:     big.NewInt(1000),
		MaxStakePerNode: big.NewInt(0),
		BlsPubKeys:      [][]byte{[]byte("key")},
		NumRegistered:   1,
		UnstakedInfo: []*UnstakedValue{
			{
				UnstakedEpoch: startEpoch + 1,
				UnstakedValue: big.NewInt(4),
			},
		},
		TotalUnstaked: big.NewInt(4),
	}

	recovered, err := sc.getOrCreateRegistrationData(caller)
	require.Nil(t, err)

	assert.Equal(t, expected, recovered)
}

func TestStakingValidatorSC_UnBondTokensV2ShouldWork(t *testing.T) {
	t.Parallel()

	minStakeValue := big.NewInt(1000)
	unbondPeriod := uint32(10)
	startEpoch := uint32(56)
	blockChainHook := &mock.BlockChainHookStub{
		CurrentEpochCalled: func() uint32 {
			return startEpoch + unbondPeriod
		},
		CurrentNonceCalled: func() uint64 {
			return uint64(startEpoch + unbondPeriod)
		},
	}
	args := createMockArgumentsForValidatorSC()
	enableEpochsHandler, _ := args.EnableEpochsHandler.(*enableEpochsHandlerMock.EnableEpochsHandlerStub)
	enableEpochsHandler.IsStakingV2FlagEnabledField = true
	args.StakingSCConfig.UnBondPeriodInEpochs = unbondPeriod
	eei := createVmContextWithStakingSc(minStakeValue, uint64(unbondPeriod), blockChainHook)
	args.Eei = eei
	caller := []byte("caller")
	sc, _ := NewValidatorSmartContract(args)
	_ = sc.saveRegistrationData(
		caller,
		&ValidatorDataV2{
			RegisterNonce:   0,
			Epoch:           0,
			RewardAddress:   caller,
			TotalStakeValue: big.NewInt(1000),
			LockedStake:     big.NewInt(1000),
			MaxStakePerNode: big.NewInt(0),
			BlsPubKeys:      [][]byte{[]byte("key")},
			NumRegistered:   1,
			UnstakedInfo: []*UnstakedValue{
				{
					UnstakedEpoch: startEpoch + 1,
					UnstakedValue: big.NewInt(4),
				},
				{
					UnstakedEpoch: startEpoch - 2,
					UnstakedValue: big.NewInt(1),
				},
				{
					UnstakedEpoch: startEpoch - 1,
					UnstakedValue: big.NewInt(2),
				},
				{
					UnstakedEpoch: startEpoch,
					UnstakedValue: big.NewInt(3),
				},
			},
			TotalUnstaked: big.NewInt(10),
		},
	)

	callFunctionAndCheckResult(t, "unBondTokens", sc, caller, nil, zero, vmcommon.Ok)

	expected := &ValidatorDataV2{
		RegisterNonce:   0,
		Epoch:           0,
		RewardAddress:   caller,
		TotalStakeValue: big.NewInt(1000),
		LockedStake:     big.NewInt(1000),
		MaxStakePerNode: big.NewInt(0),
		BlsPubKeys:      [][]byte{[]byte("key")},
		NumRegistered:   1,
		UnstakedInfo: []*UnstakedValue{
			{
				UnstakedEpoch: startEpoch + 1,
				UnstakedValue: big.NewInt(4),
			},
		},
		TotalUnstaked: big.NewInt(4),
	}

	recovered, err := sc.getOrCreateRegistrationData(caller)
	require.Nil(t, err)

	assert.Equal(t, expected, recovered)
}

func TestStakingValidatorSC_UnBondTokensV2WithTooMuchToUnbondShouldWork(t *testing.T) {
	t.Parallel()

	minStakeValue := big.NewInt(1000)
	unbondPeriod := uint32(10)
	startEpoch := uint32(56)
	blockChainHook := &mock.BlockChainHookStub{
		CurrentEpochCalled: func() uint32 {
			return startEpoch + unbondPeriod
		},
		CurrentNonceCalled: func() uint64 {
			return uint64(startEpoch + unbondPeriod)
		},
	}
	args := createMockArgumentsForValidatorSC()
	enableEpochsHandler, _ := args.EnableEpochsHandler.(*enableEpochsHandlerMock.EnableEpochsHandlerStub)
	enableEpochsHandler.IsStakingV2FlagEnabledField = true
	args.StakingSCConfig.UnBondPeriodInEpochs = unbondPeriod
	eei := createVmContextWithStakingSc(minStakeValue, uint64(unbondPeriod), blockChainHook)
	args.Eei = eei
	caller := []byte("caller")
	sc, _ := NewValidatorSmartContract(args)
	_ = sc.saveRegistrationData(
		caller,
		&ValidatorDataV2{
			RegisterNonce:   0,
			Epoch:           0,
			RewardAddress:   caller,
			TotalStakeValue: big.NewInt(1000),
			LockedStake:     big.NewInt(1000),
			MaxStakePerNode: big.NewInt(0),
			BlsPubKeys:      [][]byte{[]byte("key")},
			NumRegistered:   1,
			UnstakedInfo: []*UnstakedValue{
				{
					UnstakedEpoch: startEpoch + 1,
					UnstakedValue: big.NewInt(4),
				},
				{
					UnstakedEpoch: startEpoch - 2,
					UnstakedValue: big.NewInt(1),
				},
				{
					UnstakedEpoch: startEpoch - 1,
					UnstakedValue: big.NewInt(2),
				},
				{
					UnstakedEpoch: startEpoch,
					UnstakedValue: big.NewInt(3),
				},
			},
			TotalUnstaked: big.NewInt(10),
		},
	)

	unbondValueBytes := big.NewInt(7).Bytes()
	callFunctionAndCheckResult(t, "unBondTokens", sc, caller, [][]byte{unbondValueBytes}, zero, vmcommon.Ok)

	expected := &ValidatorDataV2{
		RegisterNonce:   0,
		Epoch:           0,
		RewardAddress:   caller,
		TotalStakeValue: big.NewInt(1000),
		LockedStake:     big.NewInt(1000),
		MaxStakePerNode: big.NewInt(0),
		BlsPubKeys:      [][]byte{[]byte("key")},
		NumRegistered:   1,
		UnstakedInfo: []*UnstakedValue{
			{
				UnstakedEpoch: startEpoch + 1,
				UnstakedValue: big.NewInt(4),
			},
		},
		TotalUnstaked: big.NewInt(4),
	}

	recovered, err := sc.getOrCreateRegistrationData(caller)
	require.Nil(t, err)

	assert.Equal(t, expected, recovered)
}

func TestStakingValidatorSC_UnBondTokensV2WithSplitShouldWork(t *testing.T) {
	t.Parallel()

	minStakeValue := big.NewInt(1000)
	unbondPeriod := uint32(10)
	startEpoch := uint32(56)
	blockChainHook := &mock.BlockChainHookStub{
		CurrentEpochCalled: func() uint32 {
			return startEpoch + unbondPeriod
		},
		CurrentNonceCalled: func() uint64 {
			return uint64(startEpoch + unbondPeriod)
		},
	}
	args := createMockArgumentsForValidatorSC()
	enableEpochsHandler, _ := args.EnableEpochsHandler.(*enableEpochsHandlerMock.EnableEpochsHandlerStub)
	enableEpochsHandler.IsStakingV2FlagEnabledField = true
	args.StakingSCConfig.UnBondPeriodInEpochs = unbondPeriod
	eei := createVmContextWithStakingSc(minStakeValue, uint64(unbondPeriod), blockChainHook)
	args.Eei = eei
	caller := []byte("caller")
	sc, _ := NewValidatorSmartContract(args)
	_ = sc.saveRegistrationData(
		caller,
		&ValidatorDataV2{
			RegisterNonce:   0,
			Epoch:           0,
			RewardAddress:   caller,
			TotalStakeValue: big.NewInt(1000),
			LockedStake:     big.NewInt(1000),
			MaxStakePerNode: big.NewInt(0),
			BlsPubKeys:      [][]byte{[]byte("key")},
			NumRegistered:   1,
			UnstakedInfo: []*UnstakedValue{
				{
					UnstakedEpoch: startEpoch + 1,
					UnstakedValue: big.NewInt(4),
				},
				{
					UnstakedEpoch: startEpoch - 2,
					UnstakedValue: big.NewInt(1),
				},
				{
					UnstakedEpoch: startEpoch - 1,
					UnstakedValue: big.NewInt(2),
				},
				{
					UnstakedEpoch: startEpoch,
					UnstakedValue: big.NewInt(3),
				},
			},
			TotalUnstaked: big.NewInt(10),
		},
	)

	unbondValueBytes := big.NewInt(2).Bytes()
	callFunctionAndCheckResult(t, "unBondTokens", sc, caller, [][]byte{unbondValueBytes}, zero, vmcommon.Ok)

	expected := &ValidatorDataV2{
		RegisterNonce:   0,
		Epoch:           0,
		RewardAddress:   caller,
		TotalStakeValue: big.NewInt(1000),
		LockedStake:     big.NewInt(1000),
		MaxStakePerNode: big.NewInt(0),
		BlsPubKeys:      [][]byte{[]byte("key")},
		NumRegistered:   1,
		UnstakedInfo: []*UnstakedValue{
			{
				UnstakedEpoch: startEpoch + 1,
				UnstakedValue: big.NewInt(4),
			},
			{
				UnstakedEpoch: startEpoch - 1,
				UnstakedValue: big.NewInt(1),
			},
			{
				UnstakedEpoch: startEpoch,
				UnstakedValue: big.NewInt(3),
			},
		},
		TotalUnstaked: big.NewInt(8),
	}

	recovered, err := sc.getOrCreateRegistrationData(caller)
	require.Nil(t, err)

	assert.Equal(t, expected, recovered)
}

func TestStakingValidatorSC_UnBondAllTokensWithMinDepositShouldError(t *testing.T) {
	t.Parallel()

	minStakeValue := big.NewInt(1000)
	unbondPeriod := uint32(10)
	startEpoch := uint32(56)
	blockChainHook := &mock.BlockChainHookStub{
		CurrentEpochCalled: func() uint32 {
			return startEpoch + unbondPeriod
		},
		CurrentNonceCalled: func() uint64 {
			return uint64(startEpoch + unbondPeriod)
		},
	}
	args := createMockArgumentsForValidatorSC()
	enableEpochsHandler, _ := args.EnableEpochsHandler.(*enableEpochsHandlerMock.EnableEpochsHandlerStub)
	enableEpochsHandler.IsStakingV2FlagEnabledField = true
	args.MinDeposit = "1000"
	args.StakingSCConfig.UnBondPeriodInEpochs = unbondPeriod
	eei := createVmContextWithStakingSc(minStakeValue, uint64(unbondPeriod), blockChainHook)
	args.Eei = eei
	caller := []byte("caller")
	sc, _ := NewValidatorSmartContract(args)
	_ = sc.saveRegistrationData(
		caller,
		&ValidatorDataV2{
			RegisterNonce:   0,
			Epoch:           0,
			RewardAddress:   caller,
			TotalStakeValue: big.NewInt(999),
			LockedStake:     big.NewInt(1000),
			MaxStakePerNode: big.NewInt(0),
			BlsPubKeys:      [][]byte{[]byte("key")},
			NumRegistered:   1,
			UnstakedInfo: []*UnstakedValue{
				{
					UnstakedEpoch: startEpoch - 2,
					UnstakedValue: big.NewInt(1),
				},
			},
			TotalUnstaked: big.NewInt(10),
		},
	)

	callFunctionAndCheckResult(t, "unBondTokens", sc, caller, nil, zero, vmcommon.UserError)
	vmOutput := eei.CreateVMOutput()
	assert.True(t, strings.Contains(vmOutput.ReturnMessage, "cannot unBond tokens, the validator would remain without min deposit, nodes are still active"))
}

func TestStakingValidatorSC_UnBondAllTokensShouldWork(t *testing.T) {
	t.Parallel()

	minStakeValue := big.NewInt(1000)
	unbondPeriod := uint32(10)
	startEpoch := uint32(56)
	blockChainHook := &mock.BlockChainHookStub{
		CurrentEpochCalled: func() uint32 {
			return startEpoch + unbondPeriod
		},
		CurrentNonceCalled: func() uint64 {
			return uint64(startEpoch + unbondPeriod)
		},
	}
	args := createMockArgumentsForValidatorSC()
	enableEpochsHandler, _ := args.EnableEpochsHandler.(*enableEpochsHandlerMock.EnableEpochsHandlerStub)
	enableEpochsHandler.IsStakingV2FlagEnabledField = true
	args.StakingSCConfig.UnBondPeriodInEpochs = unbondPeriod
	eei := createVmContextWithStakingSc(minStakeValue, uint64(unbondPeriod), blockChainHook)
	args.Eei = eei
	caller := []byte("caller")
	sc, _ := NewValidatorSmartContract(args)
	_ = sc.saveRegistrationData(
		caller,
		&ValidatorDataV2{
			RegisterNonce:   0,
			Epoch:           0,
			RewardAddress:   caller,
			TotalStakeValue: big.NewInt(1000),
			LockedStake:     big.NewInt(1000),
			MaxStakePerNode: big.NewInt(0),
			BlsPubKeys:      [][]byte{[]byte("key")},
			NumRegistered:   1,
			UnstakedInfo: []*UnstakedValue{
				{
					UnstakedEpoch: startEpoch - 2,
					UnstakedValue: big.NewInt(1),
				},
				{
					UnstakedEpoch: startEpoch - 1,
					UnstakedValue: big.NewInt(2),
				},
				{
					UnstakedEpoch: startEpoch,
					UnstakedValue: big.NewInt(3),
				},
				{
					UnstakedEpoch: startEpoch,
					UnstakedValue: big.NewInt(4),
				},
			},
			TotalUnstaked: big.NewInt(10),
		},
	)

	callFunctionAndCheckResult(t, "unBondTokens", sc, caller, nil, zero, vmcommon.Ok)

	expected := &ValidatorDataV2{
		RegisterNonce:   0,
		Epoch:           0,
		RewardAddress:   caller,
		TotalStakeValue: big.NewInt(1000),
		LockedStake:     big.NewInt(1000),
		MaxStakePerNode: big.NewInt(0),
		BlsPubKeys:      [][]byte{[]byte("key")},
		NumRegistered:   1,
		UnstakedInfo:    make([]*UnstakedValue, 0),
		TotalUnstaked:   big.NewInt(0),
	}

	recovered, err := sc.getOrCreateRegistrationData(caller)
	require.Nil(t, err)

	assert.Equal(t, expected, recovered)
}

func TestStakingValidatorSC_UpdateStakingV2NotEnabledShouldError(t *testing.T) {
	t.Parallel()

	minStakeValue := big.NewInt(1000)
	unbondPeriod := uint64(10)
	blockChainHook := &mock.BlockChainHookStub{}
	args := createMockArgumentsForValidatorSC()
	eei := createVmContextWithStakingSc(minStakeValue, unbondPeriod, blockChainHook)
	args.Eei = eei
	sc, _ := NewValidatorSmartContract(args)

	callFunctionAndCheckResult(t, "updateStakingV2", sc, args.ValidatorSCAddress, make([][]byte, 0), zero, vmcommon.UserError)

	vmOutput := eei.CreateVMOutput()
	assert.Equal(t, "invalid method to call", vmOutput.ReturnMessage)
}

func TestStakingValidatorSC_GetTopUpNotEnabledShouldError(t *testing.T) {
	t.Parallel()

	minStakeValue := big.NewInt(1000)
	unbondPeriod := uint64(10)
	blockChainHook := &mock.BlockChainHookStub{}
	args := createMockArgumentsForValidatorSC()
	eei := createVmContextWithStakingSc(minStakeValue, unbondPeriod, blockChainHook)
	args.Eei = eei
	caller := []byte("caller")
	sc, _ := NewValidatorSmartContract(args)

	callFunctionAndCheckResult(t, "getTopUp", sc, caller, nil, zero, vmcommon.UserError)
	vmOutput := eei.CreateVMOutput()
	assert.Equal(t, "invalid method to call", vmOutput.ReturnMessage)
}

func TestStakingValidatorSC_GetTopUpTotalStakedWithValueShouldError(t *testing.T) {
	t.Parallel()

	minStakeValue := big.NewInt(1000)
	unbondPeriod := uint64(10)
	blockChainHook := &mock.BlockChainHookStub{}
	args := createMockArgumentsForValidatorSC()
	enableEpochsHandler, _ := args.EnableEpochsHandler.(*enableEpochsHandlerMock.EnableEpochsHandlerStub)
	enableEpochsHandler.IsStakingV2FlagEnabledField = true
	eei := createVmContextWithStakingSc(minStakeValue, unbondPeriod, blockChainHook)
	args.Eei = eei
	caller := []byte("caller")
	sc, _ := NewValidatorSmartContract(args)

	callFunctionAndCheckResult(t, "getTotalStakedTopUpStakedBlsKeys", sc, caller, [][]byte{caller}, big.NewInt(1), vmcommon.UserError)
	vmOutput := eei.CreateVMOutput()
	assert.Equal(t, vm.TransactionValueMustBeZero, vmOutput.ReturnMessage)
}

func TestStakingValidatorSC_GetTopUpTotalStakedInsufficientGasShouldError(t *testing.T) {
	t.Parallel()

	minStakeValue := big.NewInt(1000)
	unbondPeriod := uint64(10)
	blockChainHook := &mock.BlockChainHookStub{}
	args := createMockArgumentsForValidatorSC()
	enableEpochsHandler, _ := args.EnableEpochsHandler.(*enableEpochsHandlerMock.EnableEpochsHandlerStub)
	enableEpochsHandler.IsStakingV2FlagEnabledField = true
	eei := createVmContextWithStakingSc(minStakeValue, unbondPeriod, blockChainHook)
	args.Eei = eei
	args.GasCost.MetaChainSystemSCsCost.Get = 1
	caller := []byte("caller")
	sc, _ := NewValidatorSmartContract(args)

	callFunctionAndCheckResult(t, "getTotalStakedTopUpStakedBlsKeys", sc, caller, [][]byte{caller}, big.NewInt(0), vmcommon.OutOfGas)
	vmOutput := eei.CreateVMOutput()
	assert.Equal(t, vm.InsufficientGasLimit, vmOutput.ReturnMessage)
}

func TestStakingValidatorSC_GetTopUpTotalStakedCallerDoesNotExistShouldError(t *testing.T) {
	t.Parallel()

	minStakeValue := big.NewInt(1000)
	unbondPeriod := uint64(10)
	blockChainHook := &mock.BlockChainHookStub{}
	args := createMockArgumentsForValidatorSC()
	enableEpochsHandler, _ := args.EnableEpochsHandler.(*enableEpochsHandlerMock.EnableEpochsHandlerStub)
	enableEpochsHandler.IsStakingV2FlagEnabledField = true
	eei := createVmContextWithStakingSc(minStakeValue, unbondPeriod, blockChainHook)
	args.Eei = eei
	caller := []byte("caller")
	sc, _ := NewValidatorSmartContract(args)

	callFunctionAndCheckResult(t, "getTotalStakedTopUpStakedBlsKeys", sc, caller, [][]byte{caller}, big.NewInt(0), vmcommon.UserError)
	vmOutput := eei.CreateVMOutput()
	assert.Equal(t, "caller not registered in staking/validator sc", vmOutput.ReturnMessage)
}

func TestStakingValidatorSC_GetTopUpTotalStakedShouldWork(t *testing.T) {
	t.Parallel()

	minStakeValue := big.NewInt(1000)
	unbondPeriod := uint64(10)
	blockChainHook := &mock.BlockChainHookStub{}
	args := createMockArgumentsForValidatorSC()
	enableEpochsHandler, _ := args.EnableEpochsHandler.(*enableEpochsHandlerMock.EnableEpochsHandlerStub)
	enableEpochsHandler.IsStakingV2FlagEnabledField = true
	eei := createVmContextWithStakingSc(minStakeValue, unbondPeriod, blockChainHook)
	args.Eei = eei
	caller := []byte("caller")
	sc, _ := NewValidatorSmartContract(args)

	totalStake := big.NewInt(33827)
	lockedStake := big.NewInt(4564)
	_ = sc.saveRegistrationData(
		caller,
		&ValidatorDataV2{
			RegisterNonce:   0,
			Epoch:           0,
			RewardAddress:   caller,
			TotalStakeValue: totalStake,
			LockedStake:     lockedStake,
			MaxStakePerNode: big.NewInt(0),
			BlsPubKeys:      make([][]byte, 0),
			NumRegistered:   1,
			UnstakedInfo:    nil,
			TotalUnstaked:   nil,
		},
	)

	callFunctionAndCheckResult(t, "getTotalStakedTopUpStakedBlsKeys", sc, caller, [][]byte{caller}, big.NewInt(0), vmcommon.Ok)
	vmOutput := eei.CreateVMOutput()

	assert.Equal(t, totalStake.Bytes(), vmOutput.ReturnData[0])
	assert.Equal(t, totalStake.Bytes(), vmOutput.ReturnData[1])

	eei.output = make([][]byte, 0)
	callFunctionAndCheckResult(t, "getTotalStaked", sc, caller, [][]byte{caller}, big.NewInt(0), vmcommon.Ok)
	vmOutput = eei.CreateVMOutput()
	assert.Equal(t, totalStake.String(), string(vmOutput.ReturnData[0]))
}

func TestMarshalingBetweenValidatorV1AndValidatorV2(t *testing.T) {
	t.Parallel()

	validatorV1 := &ValidatorDataV1{
		RegisterNonce:   1,
		Epoch:           2,
		RewardAddress:   []byte("reward address"),
		TotalStakeValue: big.NewInt(3),
		LockedStake:     big.NewInt(4),
		MaxStakePerNode: big.NewInt(5),
		BlsPubKeys:      [][]byte{[]byte("bls1"), []byte("bls2")},
		NumRegistered:   6,
	}

	marshalizer := &marshal.GogoProtoMarshalizer{}

	buff, err := marshalizer.Marshal(validatorV1)
	require.Nil(t, err)

	validatorV2 := &ValidatorDataV2{}

	err = marshalizer.Unmarshal(validatorV2, buff)
	require.Nil(t, err)
}

func TestStakingValidatorSC_UnStakeUnBondFromWaitingList(t *testing.T) {
	t.Parallel()

	stakerAddress := []byte("address")
	stakerPubKey1 := []byte("blsKey1")
	stakerPubKey2 := []byte("blsKey2")
	stakerPubKey3 := []byte("blsKey3")

	blockChainHook := &mock.BlockChainHookStub{
		CurrentNonceCalled: func() uint64 {
			return 100000
		},
	}
	atArgParser := parsers.NewCallArgsParser()
	eei := createDefaultEei()
	eei.blockChainHook = blockChainHook
	eei.inputParser = atArgParser

	argsStaking := createMockStakingScArguments()
	argsStaking.StakingSCConfig.GenesisNodePrice = "10000000"
	argsStaking.Eei = eei
	argsStaking.StakingSCConfig.UnBondPeriod = 100000
	stubStaking, _ := argsStaking.EnableEpochsHandler.(*enableEpochsHandlerMock.EnableEpochsHandlerStub)
	stubStaking.IsStakingV2FlagEnabledField = true
	argsStaking.StakingSCConfig.MaxNumberOfNodesForStake = 1
	stakingSc, _ := NewStakingSmartContract(argsStaking)
	eei.SetSCAddress([]byte("addr"))
	_ = eei.SetSystemSCContainer(&mock.SystemSCContainerStub{GetCalled: func(key []byte) (contract vm.SystemSmartContract, err error) {
		return stakingSc, nil
	}})

	args := createMockArgumentsForValidatorSC()
	args.StakingSCConfig = argsStaking.StakingSCConfig
	args.Eei = eei
	enableEpochsHandler, _ := args.EnableEpochsHandler.(*enableEpochsHandlerMock.EnableEpochsHandlerStub)
	enableEpochsHandler.IsStakingV2FlagEnabledField = true

	sc, _ := NewValidatorSmartContract(args)
	arguments := CreateVmContractCallInput()
	arguments.Function = "stake"
	arguments.CallerAddr = stakerAddress
	arguments.Arguments = [][]byte{big.NewInt(1).Bytes(), stakerPubKey1, []byte("signed")}
	arguments.CallValue = big.NewInt(10000000)

	retCode := sc.Execute(arguments)
	assert.Equal(t, vmcommon.Ok, retCode)

	arguments.Function = "stake"
	arguments.Arguments = [][]byte{big.NewInt(1).Bytes(), stakerPubKey2, []byte("signed")}
	arguments.CallValue = big.NewInt(10000000)

	retCode = sc.Execute(arguments)
	assert.Equal(t, vmcommon.Ok, retCode)

	arguments.Function = "stake"
	arguments.Arguments = [][]byte{big.NewInt(1).Bytes(), stakerPubKey3, []byte("signed")}
	arguments.CallValue = big.NewInt(10000000)
	retCode = sc.Execute(arguments)
	assert.Equal(t, vmcommon.Ok, retCode)

	arguments.Function = "unStake"
	arguments.Arguments = [][]byte{stakerPubKey2, stakerPubKey3}
	arguments.CallValue = big.NewInt(0)
	retCode = sc.Execute(arguments)
	assert.Equal(t, vmcommon.Ok, retCode)

	arguments.Function = "unBond"
	arguments.Arguments = [][]byte{stakerPubKey2, stakerPubKey3}
	arguments.CallValue = big.NewInt(0)
	retCode = sc.Execute(arguments)
	assert.Equal(t, vmcommon.Ok, retCode)

	registrationData, _ := sc.getOrCreateRegistrationData(arguments.CallerAddr)
	assert.Equal(t, len(registrationData.UnstakedInfo), 0)

	eei.returnMessage = ""
	arguments.Function = "unStake"
	arguments.Arguments = [][]byte{stakerPubKey1}
	arguments.CallValue = big.NewInt(0)
	retCode = sc.Execute(arguments)
	assert.Equal(t, vmcommon.UserError, retCode)
	assert.Contains(t, eei.returnMessage, "could not unstake any nodes")
}

func TestStakingValidatorSC_StakeUnStakeUnBondTokensNoNodes(t *testing.T) {
	t.Parallel()

	blockChainHook := &mock.BlockChainHookStub{
		CurrentNonceCalled: func() uint64 {
			return 100000
		},
	}
	atArgParser := parsers.NewCallArgsParser()
	eei := createDefaultEei()
	eei.blockChainHook = blockChainHook
	eei.inputParser = atArgParser

	argsStaking := createMockStakingScArguments()
	argsStaking.StakingSCConfig.GenesisNodePrice = "10000000"
	argsStaking.Eei = eei
	argsStaking.StakingSCConfig.UnBondPeriod = 100000
	stubStaking, _ := argsStaking.EnableEpochsHandler.(*enableEpochsHandlerMock.EnableEpochsHandlerStub)
	stubStaking.IsStakingV2FlagEnabledField = true
	argsStaking.StakingSCConfig.MaxNumberOfNodesForStake = 1
	stakingSc, _ := NewStakingSmartContract(argsStaking)
	eei.SetSCAddress([]byte("addr"))
	_ = eei.SetSystemSCContainer(&mock.SystemSCContainerStub{GetCalled: func(key []byte) (contract vm.SystemSmartContract, err error) {
		return stakingSc, nil
	}})

	args := createMockArgumentsForValidatorSC()
	args.StakingSCConfig = argsStaking.StakingSCConfig
	enableEpochsHandler, _ := args.EnableEpochsHandler.(*enableEpochsHandlerMock.EnableEpochsHandlerStub)
	enableEpochsHandler.IsStakingV2FlagEnabledField = true
	args.Eei = eei

	sc, _ := NewValidatorSmartContract(args)
	arguments := CreateVmContractCallInput()
	arguments.CallerAddr = vm.DelegationManagerSCAddress
	arguments.Function = "stake"
	arguments.Arguments = [][]byte{}
	arguments.CallValue = big.NewInt(10000000)

	retCode := sc.Execute(arguments)
	assert.Equal(t, vmcommon.Ok, retCode)

	arguments.Function = "unStakeTokens"
	arguments.Arguments = [][]byte{big.NewInt(10000000).Bytes()}
	arguments.CallValue = big.NewInt(0)
	retCode = sc.Execute(arguments)
	assert.Equal(t, vmcommon.Ok, retCode)

	arguments.Function = "unBondTokens"
	arguments.Arguments = [][]byte{big.NewInt(10000000).Bytes()}
	arguments.CallValue = big.NewInt(0)
	retCode = sc.Execute(arguments)
	assert.Equal(t, vmcommon.Ok, retCode)
}

func TestValidatorStakingSC_UnStakeUnBondPaused(t *testing.T) {
	t.Parallel()

	receiverAddr := []byte("receiverAddress")
	stakerAddress := []byte("stakerAddr")
	stakerPubKey := []byte("stakerPubKey")
	minStakeValue := big.NewInt(1000)
	unboundPeriod := uint64(10)
	nodesToRunBytes := big.NewInt(1).Bytes()

	nonce := uint64(0)
	blockChainHook := &mock.BlockChainHookStub{
		CurrentNonceCalled: func() uint64 {
			defer func() {
				nonce++
			}()
			return nonce
		},
	}

	args := createMockArgumentsForValidatorSC()
	enableEpochsHandler, _ := args.EnableEpochsHandler.(*enableEpochsHandlerMock.EnableEpochsHandlerStub)
	enableEpochsHandler.IsStakingV2FlagEnabledField = true
	eei := createVmContextWithStakingSc(minStakeValue, unboundPeriod, blockChainHook)
	args.Eei = eei

	sc, _ := NewValidatorSmartContract(args)

	//do stake
	nodePrice, _ := big.NewInt(0).SetString(args.StakingSCConfig.GenesisNodePrice, 10)
	stake(t, sc, nodePrice, receiverAddr, stakerAddress, stakerPubKey, nodesToRunBytes)

	togglePauseUnStakeUnBond(t, sc, true)

	expectedReturnMessage := "unStake/unBond is paused as not enough total staked in protocol"
	arguments := CreateVmContractCallInput()
	arguments.Function = "unStake"
	arguments.CallerAddr = stakerAddress
	arguments.Arguments = [][]byte{stakerPubKey}

	eei.returnMessage = ""
	errCode := sc.Execute(arguments)
	assert.Equal(t, vmcommon.UserError, errCode)
	assert.Equal(t, eei.returnMessage, expectedReturnMessage)

	arguments.Function = "unStakeNodes"
	eei.returnMessage = ""
	errCode = sc.Execute(arguments)
	assert.Equal(t, vmcommon.UserError, errCode)
	assert.Equal(t, eei.returnMessage, expectedReturnMessage)

	arguments.Function = "unStakeTokens"
	eei.returnMessage = ""
	errCode = sc.Execute(arguments)
	assert.Equal(t, vmcommon.UserError, errCode)
	assert.Equal(t, eei.returnMessage, expectedReturnMessage)

	arguments.Function = "unBond"
	eei.returnMessage = ""
	errCode = sc.Execute(arguments)
	assert.Equal(t, vmcommon.UserError, errCode)
	assert.Equal(t, eei.returnMessage, expectedReturnMessage)

	arguments.Function = "unBondNodes"
	eei.returnMessage = ""
	errCode = sc.Execute(arguments)
	assert.Equal(t, vmcommon.UserError, errCode)
	assert.Equal(t, eei.returnMessage, expectedReturnMessage)

	arguments.Function = "unBondTokens"
	eei.returnMessage = ""
	errCode = sc.Execute(arguments)
	assert.Equal(t, vmcommon.UserError, errCode)
	assert.Equal(t, eei.returnMessage, expectedReturnMessage)

	togglePauseUnStakeUnBond(t, sc, false)
}

func TestValidatorSC_getUnStakedTokensList_InvalidArgumentsCountShouldErr(t *testing.T) {
	t.Parallel()

	arguments := CreateVmContractCallInput()
	args := createMockArgumentsForValidatorSC()

	retMessage := ""

	eei := &mock.SystemEIStub{
		AddReturnMessageCalled: func(msg string) {
			retMessage = msg
		},
	}
	args.Eei = eei
	enableEpochsHandler, _ := args.EnableEpochsHandler.(*enableEpochsHandlerMock.EnableEpochsHandlerStub)
	enableEpochsHandler.IsStakingV2FlagEnabledField = true

	stakingValidatorSc, _ := NewValidatorSmartContract(args)

	arguments.Function = "getUnStakedTokensList"
	arguments.CallValue = big.NewInt(10)
	arguments.Arguments = make([][]byte, 0)

	errCode := stakingValidatorSc.Execute(arguments)
	assert.Equal(t, vmcommon.UserError, errCode)

	assert.Contains(t, retMessage, "number of arguments")
}

func TestValidatorSC_getUnStakedTokensList_CallValueNotZeroShouldErr(t *testing.T) {
	t.Parallel()

	arguments := CreateVmContractCallInput()
	args := createMockArgumentsForValidatorSC()

	retMessage := ""

	eei := &mock.SystemEIStub{
		AddReturnMessageCalled: func(msg string) {
			retMessage = msg
		},
	}
	args.Eei = eei
	enableEpochsHandler, _ := args.EnableEpochsHandler.(*enableEpochsHandlerMock.EnableEpochsHandlerStub)
	enableEpochsHandler.IsStakingV2FlagEnabledField = true

	stakingValidatorSc, _ := NewValidatorSmartContract(args)

	arguments.Function = "getUnStakedTokensList"
	arguments.CallValue = big.NewInt(10)
	arguments.Arguments = append(arguments.Arguments, []byte("pubKey"))

	errCode := stakingValidatorSc.Execute(arguments)
	assert.Equal(t, vmcommon.UserError, errCode)

	assert.Equal(t, vm.TransactionValueMustBeZero, retMessage)
}

func TestValidatorSC_getUnStakedTokensList(t *testing.T) {
	t.Parallel()

	currentNonce := uint64(12)
	unBondPeriod := uint32(5)

	eeiFinishedValues := make([][]byte, 0)
	arguments := CreateVmContractCallInput()
	validatorData := createAValidatorData(25000000, 2, 12500000)
	validatorData.UnstakedInfo = append(validatorData.UnstakedInfo,
		&UnstakedValue{
			UnstakedEpoch: 6,
			UnstakedValue: big.NewInt(10),
		},
		&UnstakedValue{
			UnstakedEpoch: 10,
			UnstakedValue: big.NewInt(11),
		},
	)
	validatorDataBytes, _ := json.Marshal(&validatorData)

	eei := &mock.SystemEIStub{}
	eei.GetStorageCalled = func(key []byte) []byte {
		return validatorDataBytes
	}
	eei.SetStorageCalled = func(key []byte, value []byte) {
		if bytes.Equal(key, arguments.CallerAddr) {
			var validatorDataRecovered ValidatorDataV2
			_ = json.Unmarshal(value, &validatorDataRecovered)
			assert.Equal(t, big.NewInt(26000000), validatorDataRecovered.TotalStakeValue)
		}
	}
	eei.BlockChainHookCalled = func() vm.BlockchainHook {
		return &mock.BlockChainHookStub{
			CurrentNonceCalled: func() uint64 {
				return currentNonce
			},
			CurrentEpochCalled: func() uint32 {
				return uint32(currentNonce)
			},
		}
	}
	eei.FinishCalled = func(value []byte) {
		eeiFinishedValues = append(eeiFinishedValues, value)
	}

	args := createMockArgumentsForValidatorSC()
	args.Eei = eei
	enableEpochsHandler, _ := args.EnableEpochsHandler.(*enableEpochsHandlerMock.EnableEpochsHandlerStub)
	enableEpochsHandler.IsStakingV2FlagEnabledField = true

	stakingValidatorSc, _ := NewValidatorSmartContract(args)

	stakingValidatorSc.unBondPeriodInEpochs = unBondPeriod

	arguments.Function = "getUnStakedTokensList"
	arguments.CallValue = big.NewInt(0)
	arguments.Arguments = append(arguments.Arguments, []byte("pubKey"))

	errCode := stakingValidatorSc.Execute(arguments)
	assert.Equal(t, vmcommon.Ok, errCode)

	assert.Equal(t, 4, len(eeiFinishedValues))

	expectedValues := [][]byte{
		{10}, // value 10
		{},   // elapsed nonces > unbond period
		{11}, // value 11
		{3},  // number of nonces remaining
	}

	assert.Equal(t, expectedValues, eeiFinishedValues)
}

func TestValidatorSC_getMinUnStakeTokensValueDelegationManagerNotActive(t *testing.T) {
	t.Parallel()

	minUnstakeTokens := 12345
	eei := &mock.SystemEIStub{}
	args := createMockArgumentsForValidatorSC()
	args.Eei = eei
	enableEpochsHandler, _ := args.EnableEpochsHandler.(*enableEpochsHandlerMock.EnableEpochsHandlerStub)
	enableEpochsHandler.IsDelegationManagerFlagEnabledField = false
	args.StakingSCConfig.MinUnstakeTokensValue = fmt.Sprintf("%d", minUnstakeTokens)

	stakingValidatorSc, _ := NewValidatorSmartContract(args)
	currentMinUnstakeTokens, err := stakingValidatorSc.getMinUnStakeTokensValue()
	require.Nil(t, err)
	assert.Equal(t, big.NewInt(int64(minUnstakeTokens)), currentMinUnstakeTokens)
}

func TestValidatorSC_getMinUnStakeTokensValueFromDelegationManager(t *testing.T) {
	t.Parallel()

	args := createMockArgumentsForValidatorSC()
	storedDelegationManagementData := &DelegationManagement{
		MinDelegationAmount: big.NewInt(457293),
	}
	buff, _ := args.Marshalizer.Marshal(storedDelegationManagementData)

	minUnstakeTokens := 12345
	eei := &mock.SystemEIStub{
		GetStorageFromAddressCalled: func(address []byte, key []byte) []byte {
			return buff
		},
	}

	args.Eei = eei
	enableEpochsHandler, _ := args.EnableEpochsHandler.(*enableEpochsHandlerMock.EnableEpochsHandlerStub)
	enableEpochsHandler.IsDelegationManagerFlagEnabledField = true
	args.StakingSCConfig.MinUnstakeTokensValue = fmt.Sprintf("%d", minUnstakeTokens)

	stakingValidatorSc, _ := NewValidatorSmartContract(args)
	currentMinUnstakeTokens, err := stakingValidatorSc.getMinUnStakeTokensValue()
	require.Nil(t, err)
	assert.Equal(t, storedDelegationManagementData.MinDelegationAmount, currentMinUnstakeTokens)
}

func TestStakingValidatorSC_checkInputArgsForValidatorToDelegationErrors(t *testing.T) {
	t.Parallel()

	blockChainHook := &mock.BlockChainHookStub{}
	atArgParser := parsers.NewCallArgsParser()
	eei := createDefaultEei()
	eei.blockChainHook = blockChainHook
	eei.inputParser = atArgParser
	args := createMockArgumentsForValidatorSC()
	args.Eei = eei
	enableEpochsHandler, _ := args.EnableEpochsHandler.(*enableEpochsHandlerMock.EnableEpochsHandlerStub)

	sc, _ := NewValidatorSmartContract(args)

	arguments := CreateVmContractCallInput()
	enableEpochsHandler.IsValidatorToDelegationFlagEnabledField = false
	returnCode := sc.checkInputArgsForValidatorToDelegation(arguments)
	assert.Equal(t, vmcommon.UserError, returnCode)
	assert.Equal(t, eei.returnMessage, "invalid method to call")

	enableEpochsHandler.IsValidatorToDelegationFlagEnabledField = true
	eei.returnMessage = ""
	returnCode = sc.checkInputArgsForValidatorToDelegation(arguments)
	assert.Equal(t, vmcommon.UserError, returnCode)
	assert.Equal(t, eei.returnMessage, "invalid caller address")

	eei.returnMessage = ""
	arguments.CallerAddr = sc.delegationMgrSCAddress
	arguments.CallValue.SetUint64(10)
	returnCode = sc.checkInputArgsForValidatorToDelegation(arguments)
	assert.Equal(t, vmcommon.UserError, returnCode)
	assert.Equal(t, eei.returnMessage, "callValue must be 0")

	eei.returnMessage = ""
	arguments.CallValue.SetUint64(0)
	returnCode = sc.checkInputArgsForValidatorToDelegation(arguments)
	assert.Equal(t, vmcommon.UserError, returnCode)
	assert.Equal(t, eei.returnMessage, "invalid number of arguments")

	eei.returnMessage = ""
	arguments.Arguments = [][]byte{[]byte("arg1"), []byte("arg2")}
	returnCode = sc.checkInputArgsForValidatorToDelegation(arguments)
	assert.Equal(t, vmcommon.UserError, returnCode)
	assert.Equal(t, eei.returnMessage, "invalid argument, wanted an address for the first and second argument")

	eei.returnMessage = ""
	randomAddress := bytes.Repeat([]byte{1}, len(arguments.CallerAddr))
	arguments.Arguments = [][]byte{randomAddress, randomAddress}
	returnCode = sc.checkInputArgsForValidatorToDelegation(arguments)
	assert.Equal(t, vmcommon.UserError, returnCode)
	assert.Equal(t, eei.returnMessage, "destination address must be a delegation smart contract")

	eei.returnMessage = ""
	randomAddress = bytes.Repeat([]byte{0}, len(arguments.CallerAddr))
	arguments.Arguments = [][]byte{randomAddress, randomAddress}
	returnCode = sc.checkInputArgsForValidatorToDelegation(arguments)
	assert.Equal(t, vmcommon.UserError, returnCode)
	assert.Equal(t, eei.returnMessage, "sender and destination addresses are equal")

	eei.returnMessage = ""
	arguments.Arguments = [][]byte{vm.StakingSCAddress, randomAddress}
	returnCode = sc.checkInputArgsForValidatorToDelegation(arguments)
	assert.Equal(t, vmcommon.UserError, returnCode)
	assert.Equal(t, eei.returnMessage, "sender address must not be a smart contract")
}

func TestStakingValidatorSC_getAndValidateRegistrationDataErrors(t *testing.T) {
	t.Parallel()

	blockChainHook := &mock.BlockChainHookStub{}
	atArgParser := parsers.NewCallArgsParser()
	eei := createDefaultEei()
	eei.blockChainHook = blockChainHook
	eei.inputParser = atArgParser
	args := createMockArgumentsForValidatorSC()
	args.Eei = eei

	sc, _ := NewValidatorSmartContract(args)
	addr := []byte("address")

	eei.returnMessage = ""
	_, returnCode := sc.getAndValidateRegistrationData(addr)
	assert.Equal(t, vmcommon.UserError, returnCode)
	assert.Equal(t, eei.returnMessage, "address does not contain any staked nodes")

	validatorData := &ValidatorDataV2{
		RewardAddress: []byte("a"),
		UnstakedInfo:  []*UnstakedValue{{UnstakedValue: big.NewInt(10)}},
		TotalUnstaked: big.NewInt(10),
		TotalSlashed:  big.NewInt(10),
		BlsPubKeys:    [][]byte{[]byte("first key"), []byte("second key")},
	}
	marshaledData, _ := sc.marshalizer.Marshal(validatorData)
	eei.SetStorage(addr, marshaledData)
	eei.returnMessage = ""
	_, returnCode = sc.getAndValidateRegistrationData(addr)
	assert.Equal(t, vmcommon.UserError, returnCode)
	assert.Equal(t, eei.returnMessage, "reward address mismatch")

	eei.SetStorage(addr, []byte("randomValue"))
	eei.returnMessage = ""
	_, returnCode = sc.getAndValidateRegistrationData(addr)
	assert.Equal(t, vmcommon.UserError, returnCode)
	assert.Equal(t, eei.returnMessage, "invalid character 'r' looking for beginning of value")

	validatorData = &ValidatorDataV2{
		RewardAddress: addr,
		UnstakedInfo:  []*UnstakedValue{{UnstakedValue: big.NewInt(10)}},
		TotalUnstaked: big.NewInt(10),
		TotalSlashed:  big.NewInt(10),
		BlsPubKeys:    [][]byte{[]byte("first key"), []byte("second key")},
	}
	marshaledData, _ = sc.marshalizer.Marshal(validatorData)
	eei.SetStorage(addr, marshaledData)
	eei.returnMessage = ""
	_, returnCode = sc.getAndValidateRegistrationData(addr)
	assert.Equal(t, vmcommon.UserError, returnCode)
	assert.Equal(t, eei.returnMessage, "clean unstaked info before merge")

	validatorData.UnstakedInfo = nil
	marshaledData, _ = sc.marshalizer.Marshal(validatorData)
	eei.SetStorage(addr, marshaledData)
	eei.returnMessage = ""
	_, returnCode = sc.getAndValidateRegistrationData(addr)
	assert.Equal(t, vmcommon.UserError, returnCode)
	assert.Equal(t, eei.returnMessage, "cannot merge with validator who was slashed")

	validatorData.TotalSlashed.SetUint64(0)
	marshaledData, _ = sc.marshalizer.Marshal(validatorData)
	eei.SetStorage(addr, marshaledData)
	eei.returnMessage = ""
	_, returnCode = sc.getAndValidateRegistrationData(addr)
	assert.Equal(t, vmcommon.UserError, returnCode)
	assert.Equal(t, eei.returnMessage, "cannot merge with validator who has unStaked tokens")
}

func TestStakingValidatorSC_ChangeOwnerOfValidatorData(t *testing.T) {
	blockChainHook := &mock.BlockChainHookStub{
		CurrentNonceCalled: func() uint64 {
			return 100000
		},
	}
	atArgParser := parsers.NewCallArgsParser()
	eei := createDefaultEei()
	eei.blockChainHook = blockChainHook
	eei.inputParser = atArgParser

	argsStaking := createMockStakingScArguments()
	argsStaking.Eei = eei
	enableEpochsHandler, _ := argsStaking.EnableEpochsHandler.(*enableEpochsHandlerMock.EnableEpochsHandlerStub)
	enableEpochsHandler.IsStakingV2FlagEnabledField = true
	stakingSc, _ := NewStakingSmartContract(argsStaking)
	eei.SetSCAddress([]byte("addr"))
	_ = eei.SetSystemSCContainer(&mock.SystemSCContainerStub{GetCalled: func(key []byte) (contract vm.SystemSmartContract, err error) {
		return stakingSc, nil
	}})

	args := createMockArgumentsForValidatorSC()
	args.StakingSCConfig = argsStaking.StakingSCConfig
	args.Eei = eei

	sc, _ := NewValidatorSmartContract(args)
	arguments := CreateVmContractCallInput()
	arguments.CallerAddr = vm.ESDTSCAddress
	arguments.Function = "changeOwnerOfValidatorData"
	arguments.Arguments = [][]byte{}
	arguments.CallValue = big.NewInt(10000000)

	retCode := sc.Execute(arguments)
	assert.Equal(t, vmcommon.UserError, retCode)
	assert.Equal(t, eei.returnMessage, "invalid caller address")

	arguments.CallValue.SetUint64(0)
	arguments.CallerAddr = sc.delegationMgrSCAddress
	randomAddress := bytes.Repeat([]byte{1}, len(arguments.CallerAddr))
	arguments.Arguments = [][]byte{randomAddress, vm.FirstDelegationSCAddress}

	eei.returnMessage = ""
	retCode = sc.Execute(arguments)
	assert.Equal(t, vmcommon.UserError, retCode)
	assert.Equal(t, eei.returnMessage, "address does not contain any staked nodes")

	validatorData := &ValidatorDataV2{
		RewardAddress:   []byte("not a valid address"),
		TotalSlashed:    big.NewInt(0),
		TotalUnstaked:   big.NewInt(0),
		TotalStakeValue: big.NewInt(0),
		NumRegistered:   3,
		BlsPubKeys:      [][]byte{[]byte("firsstKey"), []byte("secondKey"), []byte("thirddKey")},
	}
	marshaledData, _ := sc.marshalizer.Marshal(validatorData)
	eei.SetStorage(randomAddress, marshaledData)
	eei.returnMessage = ""
	retCode = sc.Execute(arguments)
	assert.Equal(t, vmcommon.UserError, retCode)
	assert.Equal(t, eei.returnMessage, "reward address mismatch")

	validatorData = &ValidatorDataV2{
		RewardAddress:   randomAddress,
		TotalSlashed:    big.NewInt(0),
		TotalUnstaked:   big.NewInt(0),
		TotalStakeValue: big.NewInt(0),
		NumRegistered:   3,
		BlsPubKeys:      [][]byte{[]byte("firsstKey"), []byte("secondKey"), []byte("thirddKey")},
	}
	marshaledData, _ = sc.marshalizer.Marshal(validatorData)
	eei.SetStorage(randomAddress, marshaledData)

	eei.SetStorage(vm.FirstDelegationSCAddress, []byte("something"))
	eei.returnMessage = ""
	retCode = sc.Execute(arguments)
	assert.Equal(t, vmcommon.UserError, retCode)
	assert.Equal(t, eei.returnMessage, "there is already a validator data under the new address")

	eei.SetStorage(vm.FirstDelegationSCAddress, nil)
	eei.returnMessage = ""
	retCode = sc.Execute(arguments)
	assert.Equal(t, vmcommon.UserError, retCode)
	assert.Equal(t, eei.returnMessage, "cannot change owner and reward address for a key which is not registered")

	eei.SetStorage(randomAddress, nil)
	stake(t, sc, stakingSc.stakeValue, randomAddress, randomAddress, []byte("firsstKey"), big.NewInt(1).Bytes())
	stake(t, sc, stakingSc.stakeValue, randomAddress, randomAddress, []byte("secondKey"), big.NewInt(1).Bytes())
	stake(t, sc, stakingSc.stakeValue, randomAddress, randomAddress, []byte("thirddKey"), big.NewInt(1).Bytes())

	retCode = sc.Execute(arguments)
	assert.Equal(t, vmcommon.Ok, retCode)
	assert.Equal(t, len(eei.GetStorage(randomAddress)), 0)

	stakedData, _ := sc.getStakedData([]byte("secondKey"))
	assert.Equal(t, stakedData.OwnerAddress, vm.FirstDelegationSCAddress)
	assert.Equal(t, stakedData.RewardAddress, vm.FirstDelegationSCAddress)
}

func TestStakingValidatorSC_MergeValidatorData(t *testing.T) {
	t.Parallel()

	blockChainHook := &mock.BlockChainHookStub{
		CurrentNonceCalled: func() uint64 {
			return 100000
		},
	}
	atArgParser := parsers.NewCallArgsParser()
	eei := createDefaultEei()
	eei.blockChainHook = blockChainHook
	eei.inputParser = atArgParser

	argsStaking := createMockStakingScArguments()
	argsStaking.Eei = eei
	enableEpochsHandler, _ := argsStaking.EnableEpochsHandler.(*enableEpochsHandlerMock.EnableEpochsHandlerStub)
	enableEpochsHandler.IsStakingV2FlagEnabledField = true
	stakingSc, _ := NewStakingSmartContract(argsStaking)
	eei.SetSCAddress([]byte("addr"))
	_ = eei.SetSystemSCContainer(&mock.SystemSCContainerStub{GetCalled: func(key []byte) (contract vm.SystemSmartContract, err error) {
		return stakingSc, nil
	}})

	args := createMockArgumentsForValidatorSC()
	args.StakingSCConfig = argsStaking.StakingSCConfig
	args.Eei = eei

	sc, _ := NewValidatorSmartContract(args)
	arguments := CreateVmContractCallInput()
	arguments.CallerAddr = vm.ESDTSCAddress
	arguments.Function = "mergeValidatorData"
	arguments.Arguments = [][]byte{}
	arguments.CallValue = big.NewInt(10000000)

	retCode := sc.Execute(arguments)
	assert.Equal(t, vmcommon.UserError, retCode)
	assert.Equal(t, eei.returnMessage, "invalid caller address")

	arguments.CallValue.SetUint64(0)
	arguments.CallerAddr = sc.delegationMgrSCAddress
	randomAddress := bytes.Repeat([]byte{1}, len(arguments.CallerAddr))
	arguments.Arguments = [][]byte{randomAddress, vm.FirstDelegationSCAddress}

	eei.returnMessage = ""
	retCode = sc.Execute(arguments)
	assert.Equal(t, vmcommon.UserError, retCode)
	assert.Equal(t, eei.returnMessage, "address does not contain any staked nodes")

	validatorData := &ValidatorDataV2{
		RewardAddress:   []byte("not a valid address"),
		TotalSlashed:    big.NewInt(0),
		TotalUnstaked:   big.NewInt(0),
		TotalStakeValue: big.NewInt(0),
		NumRegistered:   3,
		BlsPubKeys:      [][]byte{[]byte("firsstKey"), []byte("secondKey"), []byte("thirddKey")},
	}
	marshaledData, _ := sc.marshalizer.Marshal(validatorData)
	eei.SetStorage(randomAddress, marshaledData)

	eei.returnMessage = ""
	retCode = sc.Execute(arguments)
	assert.Equal(t, vmcommon.UserError, retCode)
	assert.Equal(t, eei.returnMessage, "reward address mismatch")

	validatorData = &ValidatorDataV2{
		RewardAddress:   randomAddress,
		TotalSlashed:    big.NewInt(0),
		TotalUnstaked:   big.NewInt(0),
		TotalStakeValue: big.NewInt(0),
		NumRegistered:   3,
		BlsPubKeys:      [][]byte{[]byte("firsstKey"), []byte("secondKey"), []byte("thirddKey")},
	}
	marshaledData, _ = sc.marshalizer.Marshal(validatorData)
	eei.SetStorage(randomAddress, marshaledData)

	eei.SetStorage(vm.FirstDelegationSCAddress, []byte("something"))
	eei.returnMessage = ""
	retCode = sc.Execute(arguments)
	assert.Equal(t, vmcommon.UserError, retCode)
	assert.Equal(t, eei.returnMessage, "invalid character 's' looking for beginning of value")

	eei.SetStorage(vm.FirstDelegationSCAddress, nil)
	eei.returnMessage = ""
	retCode = sc.Execute(arguments)
	assert.Equal(t, vmcommon.UserError, retCode)
	assert.Equal(t, eei.returnMessage, "cannot merge with an empty state")

	eei.SetStorage(randomAddress, nil)
	stake(t, sc, stakingSc.stakeValue, randomAddress, randomAddress, []byte("firsstKey"), big.NewInt(1).Bytes())
	stake(t, sc, stakingSc.stakeValue, randomAddress, randomAddress, []byte("secondKey"), big.NewInt(1).Bytes())
	stake(t, sc, stakingSc.stakeValue, randomAddress, randomAddress, []byte("thirddKey"), big.NewInt(1).Bytes())

	stake(t, sc, stakingSc.stakeValue, vm.FirstDelegationSCAddress, vm.FirstDelegationSCAddress, []byte("fourthKey"), big.NewInt(1).Bytes())
	stake(t, sc, stakingSc.stakeValue, vm.FirstDelegationSCAddress, vm.FirstDelegationSCAddress, []byte("fifthhKey"), big.NewInt(1).Bytes())
	stake(t, sc, stakingSc.stakeValue, vm.FirstDelegationSCAddress, vm.FirstDelegationSCAddress, []byte("sixthhKey"), big.NewInt(1).Bytes())

	retCode = sc.Execute(arguments)
	assert.Equal(t, vmcommon.Ok, retCode)
	assert.Equal(t, len(eei.GetStorage(randomAddress)), 0)

	stakedData, _ := sc.getStakedData([]byte("secondKey"))
	assert.Equal(t, stakedData.OwnerAddress, vm.FirstDelegationSCAddress)
	assert.Equal(t, stakedData.RewardAddress, vm.FirstDelegationSCAddress)
}

func TestValidatorSC_getMinUnStakeTokensValueFromDelegationManagerMarshalizerFail(t *testing.T) {
	t.Parallel()

	expectedErr := errors.New("expected error")
	args := createMockArgumentsForValidatorSC()
	args.Marshalizer = &mock.MarshalizerStub{
		UnmarshalCalled: func(obj interface{}, buff []byte) error {
			return expectedErr
		},
	}

	minUnstakeTokens := 12345
	eei := &mock.SystemEIStub{
		GetStorageFromAddressCalled: func(address []byte, key []byte) []byte {
			return make([]byte, 1)
		},
	}

	args.Eei = eei
	enableEpochsHandler, _ := args.EnableEpochsHandler.(*enableEpochsHandlerMock.EnableEpochsHandlerStub)
	enableEpochsHandler.IsDelegationManagerFlagEnabledField = true
	args.StakingSCConfig.MinUnstakeTokensValue = fmt.Sprintf("%d", minUnstakeTokens)

	stakingValidatorSc, _ := NewValidatorSmartContract(args)
	currentMinUnstakeTokens, err := stakingValidatorSc.getMinUnStakeTokensValue()
	require.Nil(t, currentMinUnstakeTokens)
	assert.Equal(t, expectedErr, err)
}

func createVmContextWithStakingSc(stakeValue *big.Int, unboundPeriod uint64, blockChainHook vm.BlockchainHook) *vmContext {
	atArgParser := parsers.NewCallArgsParser()
	eei := createDefaultEei()
	eei.blockChainHook = blockChainHook
	eei.inputParser = atArgParser

	argsStaking := createMockStakingScArguments()
	argsStaking.StakingSCConfig.GenesisNodePrice = stakeValue.Text(10)
	argsStaking.Eei = eei
	argsStaking.StakingSCConfig.UnBondPeriod = unboundPeriod
	stakingSc, _ := NewStakingSmartContract(argsStaking)

	eei.SetSCAddress([]byte("addr"))
	_ = eei.SetSystemSCContainer(&mock.SystemSCContainerStub{GetCalled: func(key []byte) (contract vm.SystemSmartContract, err error) {
		return stakingSc, nil
	}})

	return eei
}

func createVmContextWithStakingScWithRealAddresses(stakeValue *big.Int, unboundPeriod uint64, blockChainHook vm.BlockchainHook) *vmContext {
	atArgParser := parsers.NewCallArgsParser()
	eei := createDefaultEei()
	eei.blockChainHook = blockChainHook
	eei.inputParser = atArgParser

	argsStaking := createMockStakingScArgumentsWithRealSystemScAddresses()
	argsStaking.StakingSCConfig.GenesisNodePrice = stakeValue.Text(10)
	argsStaking.Eei = eei
	argsStaking.StakingSCConfig.UnBondPeriod = unboundPeriod
	stakingSc, _ := NewStakingSmartContract(argsStaking)

	eei.SetSCAddress([]byte("addr"))
	_ = eei.SetSystemSCContainer(&mock.SystemSCContainerStub{GetCalled: func(key []byte) (contract vm.SystemSmartContract, err error) {
		return stakingSc, nil
	}})

	return eei
}

func doClaim(t *testing.T, asc *validatorSC, stakerAddr, receiverAdd []byte, expectedCode vmcommon.ReturnCode) {
	arguments := CreateVmContractCallInput()
	arguments.Function = "claim"
	arguments.RecipientAddr = receiverAdd
	arguments.CallerAddr = stakerAddr

	retCode := asc.Execute(arguments)
	assert.Equal(t, expectedCode, retCode)
}

func stake(t *testing.T, asc *validatorSC, stakeValue *big.Int, receiverAdd, stakerAddr, stakerPubKey, nodesToRunBytes []byte) {
	arguments := CreateVmContractCallInput()
	arguments.Function = "stake"
	arguments.RecipientAddr = receiverAdd
	arguments.CallerAddr = stakerAddr
	arguments.Arguments = [][]byte{nodesToRunBytes, stakerPubKey, []byte("signed")}
	arguments.CallValue = big.NewInt(0).Set(stakeValue)

	retCode := asc.Execute(arguments)
	assert.Equal(t, vmcommon.Ok, retCode)
}

func togglePauseUnStakeUnBond(t *testing.T, v *validatorSC, value bool) {
	arguments := CreateVmContractCallInput()
	arguments.Function = "unPauseUnStakeUnBond"
	arguments.CallerAddr = v.endOfEpochAddress
	arguments.CallValue = big.NewInt(0)

	if value {
		arguments.Function = "pauseUnStakeUnBond"
	}

	retCode := v.Execute(arguments)
	assert.Equal(t, vmcommon.Ok, retCode)

	assert.Equal(t, value, v.isUnStakeUnBondPaused())
}

func changeRewardAddress(t *testing.T, asc *validatorSC, callerAddr, newRewardAddr []byte, expectedCode vmcommon.ReturnCode) {
	arguments := CreateVmContractCallInput()
	arguments.Function = "changeRewardAddress"
	arguments.CallerAddr = callerAddr
	if newRewardAddr == nil {
		arguments.Arguments = nil
	} else {
		arguments.Arguments = [][]byte{newRewardAddr}
	}

	retCode := asc.Execute(arguments)
	assert.Equal(t, expectedCode, retCode)
}

func callFunctionAndCheckResult(
	t *testing.T,
	function string,
	asc *validatorSC,
	callerAddr []byte,
	args [][]byte,
	callValue *big.Int,
	expectedCode vmcommon.ReturnCode,
) {
	arguments := CreateVmContractCallInput()
	arguments.Function = function
	arguments.CallerAddr = callerAddr
	arguments.Arguments = args
	arguments.CallValue = callValue

	retCode := asc.Execute(arguments)
	assert.Equal(t, expectedCode, retCode)
}<|MERGE_RESOLUTION|>--- conflicted
+++ resolved
@@ -3417,51 +3417,6 @@
 	assert.True(t, strings.Contains(vmOutput.ReturnMessage, "cannot unStake tokens, the validator would remain without min deposit, nodes are still active"))
 }
 
-<<<<<<< HEAD
-func TestStakingValidatorSC_UnstakeTokensWithLockedFundsShouldError(t *testing.T) {
-	t.Parallel()
-
-	minStakeValue := big.NewInt(1000)
-	unbondPeriod := uint64(10)
-	startEpoch := uint32(56)
-	epoch := startEpoch
-	blockChainHook := &mock.BlockChainHookStub{
-		CurrentEpochCalled: func() uint32 {
-			epoch++
-			return epoch
-		},
-	}
-	args := createMockArgumentsForValidatorSC()
-	enableEpochsHandler, _ := args.EnableEpochsHandler.(*enableEpochsHandlerMock.EnableEpochsHandlerStub)
-	enableEpochsHandler.IsStakingV2FlagEnabledField = true
-	eei := createVmContextWithStakingSc(minStakeValue, unbondPeriod, blockChainHook)
-	args.Eei = eei
-	caller := []byte("caller")
-	sc, _ := NewValidatorSmartContract(args)
-	_ = sc.saveRegistrationData(
-		caller,
-		&ValidatorDataV2{
-			RegisterNonce:   0,
-			Epoch:           0,
-			RewardAddress:   caller,
-			TotalStakeValue: big.NewInt(1010),
-			LockedStake:     big.NewInt(1000),
-			MaxStakePerNode: big.NewInt(0),
-			BlsPubKeys:      [][]byte{[]byte("key")},
-			NumRegistered:   1,
-			UnstakedInfo:    nil,
-			TotalUnstaked:   nil,
-		},
-	)
-
-	stakeLockKey := append([]byte(stakeLockPrefix), caller...)
-	eei.SetStorageForAddress(sc.governanceSCAddress, stakeLockKey, big.NewInt(0).SetUint64(10000).Bytes())
-	callFunctionAndCheckResult(t, "unStakeTokens", sc, caller, [][]byte{big.NewInt(1).Bytes()}, zero, vmcommon.UserError)
-	assert.Equal(t, eei.returnMessage, "stake is locked for voting")
-}
-
-=======
->>>>>>> 1bae65d8
 func TestStakingValidatorSC_UnstakeTokensShouldWork(t *testing.T) {
 	t.Parallel()
 
