--- conflicted
+++ resolved
@@ -38,12 +38,7 @@
 			MinStepValue:                         "10",
 			MinStakeValue:                        "1",
 			UnBondPeriod:                         1,
-<<<<<<< HEAD
-=======
 			UnBondPeriodInEpochs:                 1,
-			StakeEnableEpoch:                     0,
-			StakingV2Epoch:                       10,
->>>>>>> f9700224
 			NumRoundsWithoutBleed:                1,
 			MaximumPercentageToBleed:             1,
 			BleedPercentagePerRound:              1,
@@ -51,25 +46,18 @@
 			ActivateBLSPubKeyMessageVerification: false,
 			MinUnstakeTokensValue:                "1",
 		},
-<<<<<<< HEAD
-		Marshalizer:        &mock.MarshalizerMock{},
-		GenesisTotalSupply: big.NewInt(100000000),
-		EpochNotifier:      &mock.EpochNotifierStub{},
-		MinDeposit:         "0",
-		EpochConfig: config.EpochConfig{
-			EnableEpochs: config.EnableEpochs{
-				StakeEnableEpoch: 0,
-				StakingV2Epoch:   10,
-			},
-		},
-=======
 		Marshalizer:              &mock.MarshalizerMock{},
 		GenesisTotalSupply:       big.NewInt(100000000),
 		EpochNotifier:            &mock.EpochNotifierStub{},
 		MinDeposit:               "0",
 		DelegationMgrSCAddress:   vm.DelegationManagerSCAddress,
 		DelegationMgrEnableEpoch: 100000,
->>>>>>> f9700224
+		EpochConfig: config.EpochConfig{
+			EnableEpochs: config.EnableEpochs{
+				StakeEnableEpoch: 0,
+				StakingV2Epoch:   10,
+			},
+		},
 	}
 
 	return args
@@ -3445,13 +3433,8 @@
 		},
 	}
 	args := createMockArgumentsForValidatorSC()
-<<<<<<< HEAD
 	args.EpochConfig.EnableEpochs.StakingV2Epoch = 0
-	eei := createVmContextWithStakingSc(minStakeValue, unbondPeriod, blockChainHook)
-=======
-	args.StakingSCConfig.StakingV2Epoch = 0
 	eei := createVmContextWithStakingSc(minStakeValue, uint64(unbondPeriod), blockChainHook)
->>>>>>> f9700224
 	args.Eei = eei
 	caller := []byte("caller")
 	sc, _ := NewValidatorSmartContract(args)
@@ -3529,15 +3512,9 @@
 		},
 	}
 	args := createMockArgumentsForValidatorSC()
-<<<<<<< HEAD
 	args.EpochConfig.EnableEpochs.StakingV2Epoch = 0
-	args.StakingSCConfig.UnBondPeriod = unbondPeriod
-	eei := createVmContextWithStakingSc(minStakeValue, unbondPeriod, blockChainHook)
-=======
-	args.StakingSCConfig.StakingV2Epoch = 0
 	args.StakingSCConfig.UnBondPeriodInEpochs = unbondPeriod
 	eei := createVmContextWithStakingSc(minStakeValue, uint64(unbondPeriod), blockChainHook)
->>>>>>> f9700224
 	args.Eei = eei
 	caller := []byte("caller")
 	sc, _ := NewValidatorSmartContract(args)
@@ -3640,15 +3617,9 @@
 		},
 	}
 	args := createMockArgumentsForValidatorSC()
-<<<<<<< HEAD
 	args.EpochConfig.EnableEpochs.StakingV2Epoch = 0
-	args.StakingSCConfig.UnBondPeriod = unbondPeriod
-	eei := createVmContextWithStakingSc(minStakeValue, unbondPeriod, blockChainHook)
-=======
-	args.StakingSCConfig.StakingV2Epoch = 0
 	args.StakingSCConfig.UnBondPeriodInEpochs = unbondPeriod
 	eei := createVmContextWithStakingSc(minStakeValue, uint64(unbondPeriod), blockChainHook)
->>>>>>> f9700224
 	args.Eei = eei
 	caller := []byte("caller")
 	sc, _ := NewValidatorSmartContract(args)
@@ -3774,15 +3745,9 @@
 		},
 	}
 	args := createMockArgumentsForValidatorSC()
-<<<<<<< HEAD
 	args.EpochConfig.EnableEpochs.StakingV2Epoch = 0
-	args.StakingSCConfig.UnBondPeriod = unbondPeriod
-	eei := createVmContextWithStakingSc(minStakeValue, unbondPeriod, blockChainHook)
-=======
-	args.StakingSCConfig.StakingV2Epoch = 0
 	args.StakingSCConfig.UnBondPeriodInEpochs = unbondPeriod
 	eei := createVmContextWithStakingSc(minStakeValue, uint64(unbondPeriod), blockChainHook)
->>>>>>> f9700224
 	args.Eei = eei
 	caller := []byte("caller")
 	sc, _ := NewValidatorSmartContract(args)
