package systemSmartContracts

import (
	"bytes"
	"encoding/hex"
	"encoding/json"
	"errors"
	"fmt"
	"math"
	"math/big"
	"math/rand"
	"strings"
	"testing"

	"github.com/multiversx/mx-chain-core-go/core"
	"github.com/multiversx/mx-chain-core-go/core/check"
	"github.com/multiversx/mx-chain-core-go/marshal"
	"github.com/multiversx/mx-chain-go/common"
	"github.com/multiversx/mx-chain-go/config"
	"github.com/multiversx/mx-chain-go/state"
	"github.com/multiversx/mx-chain-go/testscommon/enableEpochsHandlerMock"
	"github.com/multiversx/mx-chain-go/vm"
	"github.com/multiversx/mx-chain-go/vm/mock"
	vmcommon "github.com/multiversx/mx-chain-vm-common-go"
	"github.com/multiversx/mx-chain-vm-common-go/parsers"
	"github.com/stretchr/testify/assert"
	"github.com/stretchr/testify/require"
)

func createMockArgumentsForValidatorSCWithSystemScAddresses(
	validatorScAddress []byte,
	stakingScAddress []byte,
	endOfEpochAddress []byte,
) ArgsValidatorSmartContract {
	args := ArgsValidatorSmartContract{
		Eei:                &mock.SystemEIStub{},
		SigVerifier:        &mock.MessageSignVerifierMock{},
		ValidatorSCAddress: validatorScAddress,
		StakingSCAddress:   stakingScAddress,
		EndOfEpochAddress:  endOfEpochAddress,
		StakingSCConfig: config.StakingSystemSCConfig{
			GenesisNodePrice:                     "1000",
			UnJailValue:                          "10",
			MinStepValue:                         "10",
			MinStakeValue:                        "1",
			UnBondPeriod:                         1,
			UnBondPeriodInEpochs:                 1,
			NumRoundsWithoutBleed:                1,
			MaximumPercentageToBleed:             1,
			BleedPercentagePerRound:              1,
			MaxNumberOfNodesForStake:             10,
			ActivateBLSPubKeyMessageVerification: false,
			MinUnstakeTokensValue:                "1",
			StakeLimitPercentage:                 100.0,
			NodeLimitPercentage:                  100.0,
		},
		Marshalizer:            &mock.MarshalizerMock{},
		GenesisTotalSupply:     big.NewInt(100000000),
		MinDeposit:             "0",
		DelegationMgrSCAddress: vm.DelegationManagerSCAddress,
		GovernanceSCAddress:    vm.GovernanceSCAddress,
		ShardCoordinator:       &mock.ShardCoordinatorStub{},
<<<<<<< HEAD
		EnableEpochsHandler: &testscommon.EnableEpochsHandlerStub{
			IsStakeFlagEnabledField:                 true,
			IsUnBondTokensV2FlagEnabledField:        true,
			IsValidatorToDelegationFlagEnabledField: true,
			IsDoubleKeyProtectionFlagEnabledField:   true,
			IsStakeLimitsFlagEnabledField:           true,
		},
		NodesCoordinator: &mock.NodesCoordinatorStub{},
=======
		EnableEpochsHandler: enableEpochsHandlerMock.NewEnableEpochsHandlerStub(
			common.StakeFlag,
			common.UnBondTokensV2Flag,
			common.ValidatorToDelegationFlag,
			common.DoubleKeyProtectionFlag,
			common.MultiClaimOnDelegationFlag,
		),
>>>>>>> 3773b00b
	}

	return args
}

func createMockArgumentsForValidatorSC() ArgsValidatorSmartContract {
	return createMockArgumentsForValidatorSCWithSystemScAddresses(
		[]byte("validator"),
		[]byte("staking"),
		[]byte("endOfEpoch"),
	)
}

func createMockArgumentsForValidatorSCWithRealAddresses() ArgsValidatorSmartContract {
	return createMockArgumentsForValidatorSCWithSystemScAddresses(
		vm.ValidatorSCAddress,
		vm.StakingSCAddress,
		vm.EndOfEpochAddress,
	)
}

func createAValidatorData(totalStakeValue uint64, numBlsKeys uint32, maxStakePerNode uint64) ValidatorDataV2 {
	data := ValidatorDataV2{
		RewardAddress:   []byte("addr"),
		RegisterNonce:   0,
		Epoch:           0,
		BlsPubKeys:      nil,
		TotalStakeValue: big.NewInt(0).SetUint64(totalStakeValue),
		LockedStake:     big.NewInt(0).SetUint64(totalStakeValue),
		MaxStakePerNode: big.NewInt(0).SetUint64(maxStakePerNode),
		NumRegistered:   numBlsKeys,
	}

	keys := make([][]byte, 0)
	for i := uint32(0); i < numBlsKeys; i++ {
		keys = append(keys, []byte(fmt.Sprintf("%d", rand.Uint32())))
	}
	data.BlsPubKeys = keys

	return data
}

func TestNewStakingValidatorSmartContract_InvalidUnJailValue(t *testing.T) {
	t.Parallel()

	arguments := createMockArgumentsForValidatorSC()

	arguments.StakingSCConfig.UnJailValue = ""
	asc, err := NewValidatorSmartContract(arguments)
	require.Nil(t, asc)
	require.True(t, errors.Is(err, vm.ErrInvalidUnJailCost))

	arguments.StakingSCConfig.UnJailValue = "0"
	asc, err = NewValidatorSmartContract(arguments)
	require.Nil(t, asc)
	require.True(t, errors.Is(err, vm.ErrInvalidUnJailCost))

	arguments.StakingSCConfig.UnJailValue = "-5"
	asc, err = NewValidatorSmartContract(arguments)
	require.Nil(t, asc)
	require.True(t, errors.Is(err, vm.ErrInvalidUnJailCost))
}

func TestNewStakingValidatorSmartContract_InvalidMinStakeValue(t *testing.T) {
	t.Parallel()

	arguments := createMockArgumentsForValidatorSC()

	arguments.StakingSCConfig.MinStakeValue = ""
	asc, err := NewValidatorSmartContract(arguments)
	require.Nil(t, asc)
	require.True(t, errors.Is(err, vm.ErrInvalidMinStakeValue))

	arguments.StakingSCConfig.MinStakeValue = "0"
	asc, err = NewValidatorSmartContract(arguments)
	require.Nil(t, asc)
	require.True(t, errors.Is(err, vm.ErrInvalidMinStakeValue))

	arguments.StakingSCConfig.MinStakeValue = "-5"
	asc, err = NewValidatorSmartContract(arguments)
	require.Nil(t, asc)
	require.True(t, errors.Is(err, vm.ErrInvalidMinStakeValue))
}

func TestNewStakingValidatorSmartContract_InvalidGenesisNodePrice(t *testing.T) {
	t.Parallel()

	arguments := createMockArgumentsForValidatorSC()

	arguments.StakingSCConfig.GenesisNodePrice = ""
	asc, err := NewValidatorSmartContract(arguments)
	require.Nil(t, asc)
	require.True(t, errors.Is(err, vm.ErrInvalidNodePrice))

	arguments.StakingSCConfig.GenesisNodePrice = "0"
	asc, err = NewValidatorSmartContract(arguments)
	require.Nil(t, asc)
	require.True(t, errors.Is(err, vm.ErrInvalidNodePrice))

	arguments.StakingSCConfig.GenesisNodePrice = "-5"
	asc, err = NewValidatorSmartContract(arguments)
	require.Nil(t, asc)
	require.True(t, errors.Is(err, vm.ErrInvalidNodePrice))
}

func TestNewStakingValidatorSmartContract_InvalidMinStepValue(t *testing.T) {
	t.Parallel()

	arguments := createMockArgumentsForValidatorSC()

	arguments.StakingSCConfig.MinStepValue = ""
	asc, err := NewValidatorSmartContract(arguments)
	require.Nil(t, asc)
	require.True(t, errors.Is(err, vm.ErrInvalidMinStepValue))

	arguments.StakingSCConfig.MinStepValue = "0"
	asc, err = NewValidatorSmartContract(arguments)
	require.Nil(t, asc)
	require.True(t, errors.Is(err, vm.ErrInvalidMinStepValue))

	arguments.StakingSCConfig.MinStepValue = "-5"
	asc, err = NewValidatorSmartContract(arguments)
	require.Nil(t, asc)
	require.True(t, errors.Is(err, vm.ErrInvalidMinStepValue))
}

func TestNewStakingValidatorSmartContract_NilSystemEnvironmentInterface(t *testing.T) {
	t.Parallel()

	arguments := createMockArgumentsForValidatorSC()
	arguments.Eei = nil

	asc, err := NewValidatorSmartContract(arguments)
	require.Nil(t, asc)
	assert.True(t, errors.Is(err, vm.ErrNilSystemEnvironmentInterface))
}

func TestNewStakingValidatorSmartContract_NilStakingSmartContractAddress(t *testing.T) {
	t.Parallel()

	arguments := createMockArgumentsForValidatorSC()
	arguments.StakingSCAddress = nil

	asc, err := NewValidatorSmartContract(arguments)
	require.Nil(t, asc)
	assert.True(t, errors.Is(err, vm.ErrNilStakingSmartContractAddress))
}

func TestNewStakingValidatorSmartContract_NilValidatorSmartContractAddress(t *testing.T) {
	t.Parallel()

	arguments := createMockArgumentsForValidatorSC()
	arguments.ValidatorSCAddress = nil

	asc, err := NewValidatorSmartContract(arguments)
	require.Nil(t, asc)
	assert.True(t, errors.Is(err, vm.ErrNilValidatorSmartContractAddress))
}

func TestNewStakingValidatorSmartContract_NilNodesCoordinator(t *testing.T) {
	t.Parallel()

	arguments := createMockArgumentsForValidatorSC()
	arguments.NodesCoordinator = nil

	asc, err := NewValidatorSmartContract(arguments)
	require.Nil(t, asc)
	assert.True(t, errors.Is(err, vm.ErrNilNodesCoordinator))
}

func TestNewStakingValidatorSmartContract_ZeroStakeLimit(t *testing.T) {
	t.Parallel()

	arguments := createMockArgumentsForValidatorSC()
	arguments.StakingSCConfig.StakeLimitPercentage = 0.0

	asc, err := NewValidatorSmartContract(arguments)
	require.Nil(t, asc)
	assert.True(t, errors.Is(err, vm.ErrInvalidStakeLimitPercentage))
}

func TestNewStakingValidatorSmartContract_ZeroNodeLimit(t *testing.T) {
	t.Parallel()

	arguments := createMockArgumentsForValidatorSC()
	arguments.StakingSCConfig.NodeLimitPercentage = 0.0

	asc, err := NewValidatorSmartContract(arguments)
	require.Nil(t, asc)
	assert.True(t, errors.Is(err, vm.ErrInvalidNodeLimitPercentage))
}

func TestNewStakingValidatorSmartContract_NilSigVerifier(t *testing.T) {
	t.Parallel()

	arguments := createMockArgumentsForValidatorSC()
	arguments.SigVerifier = nil

	asc, err := NewValidatorSmartContract(arguments)
	require.Nil(t, asc)
	assert.True(t, errors.Is(err, vm.ErrNilMessageSignVerifier))
}

func TestNewStakingValidatorSmartContract_NilMarshalizer(t *testing.T) {
	t.Parallel()

	arguments := createMockArgumentsForValidatorSC()
	arguments.Marshalizer = nil

	asc, err := NewValidatorSmartContract(arguments)
	require.Nil(t, asc)
	assert.True(t, errors.Is(err, vm.ErrNilMarshalizer))
}

func TestNewStakingValidatorSmartContract_InvalidGenesisTotalSupply(t *testing.T) {
	t.Parallel()

	arguments := createMockArgumentsForValidatorSC()
	arguments.GenesisTotalSupply = nil

	asc, err := NewValidatorSmartContract(arguments)
	require.Nil(t, asc)
	require.True(t, errors.Is(err, vm.ErrInvalidGenesisTotalSupply))

	arguments.GenesisTotalSupply = big.NewInt(0)

	asc, err = NewValidatorSmartContract(arguments)
	require.Nil(t, asc)
	require.True(t, errors.Is(err, vm.ErrInvalidGenesisTotalSupply))

	arguments.GenesisTotalSupply = big.NewInt(-2)

	asc, err = NewValidatorSmartContract(arguments)
	require.Nil(t, asc)
	require.True(t, errors.Is(err, vm.ErrInvalidGenesisTotalSupply))
}

func TestNewStakingValidatorSmartContract_NilEnableEpochsHandler(t *testing.T) {
	t.Parallel()

	arguments := createMockArgumentsForValidatorSC()
	arguments.EnableEpochsHandler = nil

	asc, err := NewValidatorSmartContract(arguments)
	require.Nil(t, asc)
	assert.True(t, errors.Is(err, vm.ErrNilEnableEpochsHandler))
}

func TestNewStakingValidatorSmartContract_InvalidEnableEpochsHandler(t *testing.T) {
	t.Parallel()

	arguments := createMockArgumentsForValidatorSC()
	arguments.EnableEpochsHandler = enableEpochsHandlerMock.NewEnableEpochsHandlerStubWithNoFlagsDefined()

	asc, err := NewValidatorSmartContract(arguments)
	require.Nil(t, asc)
	assert.True(t, errors.Is(err, core.ErrInvalidEnableEpochsHandler))
}

func TestNewStakingValidatorSmartContract_EmptyEndOfEpochAddress(t *testing.T) {
	t.Parallel()

	arguments := createMockArgumentsForValidatorSC()
	arguments.EndOfEpochAddress = make([]byte, 0)

	asc, err := NewValidatorSmartContract(arguments)
	require.Nil(t, asc)
	assert.True(t, errors.Is(err, vm.ErrInvalidEndOfEpochAccessAddress))
}

func TestNewStakingValidatorSmartContract_EmptyDelegationManagerAddress(t *testing.T) {
	t.Parallel()

	arguments := createMockArgumentsForValidatorSC()
	arguments.DelegationMgrSCAddress = make([]byte, 0)

	asc, err := NewValidatorSmartContract(arguments)
	require.Nil(t, asc)
	require.True(t, errors.Is(err, vm.ErrInvalidAddress))
}

func TestNewStakingValidatorSmartContract_EmptyGovernanceAddress(t *testing.T) {
	t.Parallel()

	arguments := createMockArgumentsForValidatorSC()
	arguments.GovernanceSCAddress = make([]byte, 0)

	asc, err := NewValidatorSmartContract(arguments)
	require.Nil(t, asc)
	require.True(t, errors.Is(err, vm.ErrInvalidAddress))
}

func TestNewStakingValidatorSmartContract_NilShardCoordinator(t *testing.T) {
	t.Parallel()

	arguments := createMockArgumentsForValidatorSC()
	arguments.ShardCoordinator = nil

	asc, err := NewValidatorSmartContract(arguments)
	require.True(t, check.IfNil(asc))
	require.True(t, errors.Is(err, vm.ErrNilShardCoordinator))
}

func TestStakingValidatorSC_ExecuteStakeWithoutArgumentsShouldWork(t *testing.T) {
	t.Parallel()

	arguments := CreateVmContractCallInput()
	validatorData := createAValidatorData(25000000, 2, 12500000)
	validatorDataBytes, _ := json.Marshal(&validatorData)

	eei := &mock.SystemEIStub{}
	eei.GetStorageCalled = func(key []byte) []byte {
		if bytes.Equal(key, arguments.CallerAddr) {
			return validatorDataBytes
		}
		return nil
	}
	eei.SetStorageCalled = func(key []byte, value []byte) {
		if bytes.Equal(key, arguments.CallerAddr) {
			var validatorDataRecovered ValidatorDataV2
			_ = json.Unmarshal(value, &validatorDataRecovered)
			assert.Equal(t, big.NewInt(26000000), validatorDataRecovered.TotalStakeValue)
		}
	}
	args := createMockArgumentsForValidatorSC()
	args.Eei = eei

	stakingValidatorSc, _ := NewValidatorSmartContract(args)

	arguments.Function = "stake"
	arguments.CallValue = big.NewInt(1000000)

	errCode := stakingValidatorSc.Execute(arguments)
	assert.Equal(t, vmcommon.Ok, errCode)
}

func TestStakingValidatorSC_ExecuteStakeTooMuchStake(t *testing.T) {
	t.Parallel()

	arguments := CreateVmContractCallInput()
	validatorData := createAValidatorData(25000000, 2, 12500000)
	validatorDataBytes, _ := json.Marshal(&validatorData)

	eei := &mock.SystemEIStub{}
	eei.GetStorageCalled = func(key []byte) []byte {
		if bytes.Equal(key, arguments.CallerAddr) {
			return validatorDataBytes
		}
		return nil
	}
	eei.AddReturnMessageCalled = func(msg string) {
		assert.Equal(t, msg, "total stake limit reached")
	}

	args := createMockArgumentsForValidatorSC()
	args.Eei = eei

	stakingValidatorSc, _ := NewValidatorSmartContract(args)

	arguments.Function = "stake"
	arguments.CallValue = big.NewInt(0).Set(stakingValidatorSc.totalStakeLimit)

	errCode := stakingValidatorSc.Execute(arguments)
	assert.Equal(t, vmcommon.UserError, errCode)
}

func TestStakingValidatorSC_ExecuteStakeTooManyNodes(t *testing.T) {
	t.Parallel()

	arguments := CreateVmContractCallInput()

	eei := &mock.SystemEIStub{}

	args := createMockArgumentsForValidatorSC()
	args.Eei = eei

	args.NodesCoordinator = &mock.NodesCoordinatorStub{GetNumTotalEligibleCalled: func() uint64 {
		return 1000
	}}
	args.StakingSCConfig.NodeLimitPercentage = 0.005
	stakingValidatorSc, _ := NewValidatorSmartContract(args)

	validatorData := createAValidatorData(25000000, 3, 12500000)
	validatorDataBytes, _ := json.Marshal(&validatorData)

	eei.GetStorageCalled = func(key []byte) []byte {
		if bytes.Equal(key, arguments.CallerAddr) {
			return validatorDataBytes
		}
		return nil
	}
	eei.AddReturnMessageCalled = func(msg string) {
		assert.Equal(t, msg, "number of nodes is too high")
	}

	key1 := []byte("Key1")
	key2 := []byte("Key2")
	key3 := []byte("Key3")
	arguments.Function = "stake"
	arguments.CallValue = big.NewInt(0).Mul(big.NewInt(3), big.NewInt(10000000))
	arguments.Arguments = [][]byte{big.NewInt(3).Bytes(), key1, []byte("msg1"), key2, []byte("msg2"), key3, []byte("msg3")}

	errCode := stakingValidatorSc.Execute(arguments)
	assert.Equal(t, vmcommon.UserError, errCode)
}

func TestStakingValidatorSC_ExecuteStakeAddedNewPubKeysShouldWork(t *testing.T) {
	t.Parallel()

	arguments := CreateVmContractCallInput()
	validatorData := createAValidatorData(25000000, 2, 12500000)
	validatorDataBytes, _ := json.Marshal(&validatorData)

	key1 := []byte("Key1")
	key2 := []byte("Key2")
	rewardAddr := []byte("dummyAddress2")
	maxStakePerNonce := big.NewInt(500)

	args := createMockArgumentsForValidatorSC()

	atArgParser := parsers.NewCallArgsParser()
	eei := createDefaultEei()
	eei.inputParser = atArgParser

	argsStaking := createMockStakingScArguments()
	argsStaking.StakingSCConfig.GenesisNodePrice = "10000000"
	argsStaking.Eei = eei
	argsStaking.StakingSCConfig.UnBondPeriod = 100000
	stakingSc, _ := NewStakingSmartContract(argsStaking)

	eei.SetSCAddress([]byte("validator"))
	_ = eei.SetSystemSCContainer(&mock.SystemSCContainerStub{GetCalled: func(key []byte) (contract vm.SystemSmartContract, err error) {
		return stakingSc, nil
	}})

	args.Eei = eei
	eei.SetStorage(arguments.CallerAddr, validatorDataBytes)
	args.StakingSCConfig = argsStaking.StakingSCConfig

	stakingValidatorSc, _ := NewValidatorSmartContract(args)

	arguments.Function = "stake"
	arguments.CallValue = big.NewInt(0).Mul(big.NewInt(2), big.NewInt(10000000))
	arguments.Arguments = [][]byte{big.NewInt(2).Bytes(), key1, []byte("msg1"), key2, []byte("msg2"), maxStakePerNonce.Bytes(), rewardAddr}

	errCode := stakingValidatorSc.Execute(arguments)
	assert.Equal(t, vmcommon.Ok, errCode)
}

func TestStakingValidatorSC_ExecuteStakeDoubleKeyAndCleanup(t *testing.T) {
	t.Parallel()

	arguments := CreateVmContractCallInput()

	key1 := []byte("Key1")
	args := createMockArgumentsForValidatorSC()

	atArgParser := parsers.NewCallArgsParser()
	eei := createDefaultEei()
	eei.inputParser = atArgParser

	argsStaking := createMockStakingScArguments()
	argsStaking.StakingSCConfig.GenesisNodePrice = "10000000"
	argsStaking.Eei = eei
	argsStaking.StakingSCConfig.UnBondPeriod = 100000
	stakingSc, _ := NewStakingSmartContract(argsStaking)

	eei.SetSCAddress([]byte("auction"))
	_ = eei.SetSystemSCContainer(&mock.SystemSCContainerStub{GetCalled: func(key []byte) (contract vm.SystemSmartContract, err error) {
		return stakingSc, nil
	}})

	args.Eei = eei
	args.StakingSCConfig = argsStaking.StakingSCConfig
	enableEpochsHandler, _ := args.EnableEpochsHandler.(*enableEpochsHandlerMock.EnableEpochsHandlerStub)
	enableEpochsHandler.RemoveActiveFlags(common.DoubleKeyProtectionFlag)
	validatorSc, _ := NewValidatorSmartContract(args)

	arguments.Function = "stake"
	arguments.CallValue = big.NewInt(0).Mul(big.NewInt(2), big.NewInt(10000000))
	arguments.Arguments = [][]byte{big.NewInt(2).Bytes(), key1, []byte("msg1"), key1, []byte("msg1")}

	errCode := validatorSc.Execute(arguments)
	assert.Equal(t, vmcommon.Ok, errCode)

	registeredData := &ValidatorDataV2{}
	_ = validatorSc.marshalizer.Unmarshal(registeredData, eei.GetStorage(arguments.CallerAddr))
	assert.Equal(t, 2, len(registeredData.BlsPubKeys))

	enableEpochsHandler.AddActiveFlags(common.DoubleKeyProtectionFlag)
	arguments.Function = "cleanRegisteredData"
	arguments.CallValue = big.NewInt(0)
	arguments.Arguments = [][]byte{}

	errCode = validatorSc.Execute(arguments)
	assert.Equal(t, vmcommon.Ok, errCode)

	_ = validatorSc.marshalizer.Unmarshal(registeredData, eei.GetStorage(arguments.CallerAddr))
	assert.Equal(t, 1, len(registeredData.BlsPubKeys))
}

func TestStakingValidatorSC_ExecuteStakeWithRewardAddress(t *testing.T) {
	t.Parallel()

	stakerAddress := []byte("staker1")
	stakerPubKey := []byte("stakerBLSPubKey")

	args := createMockArgumentsForValidatorSC()

	atArgParser := parsers.NewCallArgsParser()
	eei := createDefaultEei()
	eei.inputParser = atArgParser

	argsStaking := createMockStakingScArguments()
	argsStaking.StakingSCConfig.GenesisNodePrice = "10000000"
	argsStaking.Eei = eei
	argsStaking.StakingSCConfig.UnBondPeriod = 100000
	stakingSc, _ := NewStakingSmartContract(argsStaking)

	eei.SetSCAddress([]byte("addr"))
	_ = eei.SetSystemSCContainer(&mock.SystemSCContainerStub{GetCalled: func(key []byte) (contract vm.SystemSmartContract, err error) {
		return stakingSc, nil
	}})

	args.Eei = eei
	args.StakingSCConfig = argsStaking.StakingSCConfig

	rwdAddress := []byte("reward111")
	sc, _ := NewValidatorSmartContract(args)
	arguments := CreateVmContractCallInput()
	arguments.Function = "stake"
	arguments.CallerAddr = stakerAddress
	arguments.Arguments = [][]byte{big.NewInt(1).Bytes(), stakerPubKey, []byte("signed"), rwdAddress}
	arguments.CallValue = big.NewInt(10000000)

	retCode := sc.Execute(arguments)
	assert.Equal(t, vmcommon.Ok, retCode)

	eei.SetSCAddress(args.StakingSCAddress)
	marshaledData := eei.GetStorage(stakerPubKey)
	stakedData := &StakedDataV2_0{}
	_ = json.Unmarshal(marshaledData, stakedData)
	assert.True(t, bytes.Equal(stakedData.RewardAddress, rwdAddress))
}

func TestStakingValidatorSC_ExecuteStakeUnJail(t *testing.T) {
	t.Parallel()

	stakerAddress := []byte("address")
	stakerPubKey := []byte("blsPubKey")

	args := createMockArgumentsForValidatorSC()

	atArgParser := parsers.NewCallArgsParser()
	eei := createDefaultEei()
	eei.inputParser = atArgParser

	argsStaking := createMockStakingScArguments()
	argsStaking.StakingSCConfig.GenesisNodePrice = "10000000"
	argsStaking.Eei = eei
	argsStaking.StakingSCConfig.UnBondPeriod = 100000
	argsStaking.StakingSCConfig.UnJailValue = "1000"

	stakingSc, _ := NewStakingSmartContract(argsStaking)

	eei.SetSCAddress([]byte("addr"))
	_ = eei.SetSystemSCContainer(&mock.SystemSCContainerStub{GetCalled: func(key []byte) (contract vm.SystemSmartContract, err error) {
		return stakingSc, nil
	}})

	args.Eei = eei
	args.StakingSCConfig = argsStaking.StakingSCConfig
	sc, _ := NewValidatorSmartContract(args)
	arguments := CreateVmContractCallInput()
	arguments.Function = "stake"
	arguments.CallerAddr = stakerAddress
	arguments.Arguments = [][]byte{big.NewInt(1).Bytes(), stakerPubKey, []byte("signed")}
	arguments.CallValue = big.NewInt(10000000)

	retCode := sc.Execute(arguments)
	assert.Equal(t, vmcommon.Ok, retCode)

	arguments.Function = "unJail"
	arguments.Arguments = [][]byte{stakerPubKey}
	arguments.CallValue = big.NewInt(1000)
	retCode = sc.Execute(arguments)
	assert.Equal(t, vmcommon.Ok, retCode)

	arguments.CallerAddr = []byte("otherAddress")
	retCode = sc.Execute(arguments)
	assert.Equal(t, vmcommon.UserError, retCode)
}

func TestStakingValidatorSC_ExecuteStakeUnStakeOneBlsPubKey(t *testing.T) {
	t.Parallel()

	arguments := CreateVmContractCallInput()
	validatorData := createAValidatorData(25000000, 2, 12500000)
	validatorDataBytes, _ := json.Marshal(&validatorData)

	stakedData := StakedDataV2_0{
		RegisterNonce: 0,
		Staked:        true,
		UnStakedNonce: 1,
		UnStakedEpoch: common.DefaultUnstakedEpoch,
		RewardAddress: []byte("address"),
		StakeValue:    big.NewInt(0),
	}
	stakedDataBytes, _ := json.Marshal(&stakedData)

	eei := &mock.SystemEIStub{}
	eei.GetStorageCalled = func(key []byte) []byte {
		if bytes.Equal(key, arguments.CallerAddr) {
			return validatorDataBytes
		}
		if bytes.Equal(key, validatorData.BlsPubKeys[0]) {
			return stakedDataBytes
		}
		return nil
	}
	eei.SetStorageCalled = func(key []byte, value []byte) {
		var stakedDataRecovered StakedDataV2_0
		_ = json.Unmarshal(value, &stakedDataRecovered)

		assert.Equal(t, false, stakedDataRecovered.Staked)
	}

	args := createMockArgumentsForValidatorSC()
	args.Eei = eei

	stakingValidatorSc, _ := NewValidatorSmartContract(args)

	arguments.Function = "unStake"
	arguments.Arguments = [][]byte{validatorData.BlsPubKeys[0]}
	errCode := stakingValidatorSc.Execute(arguments)
	assert.Equal(t, vmcommon.Ok, errCode)
}

func TestStakingValidatorSC_ExecuteStakeStakeClaim(t *testing.T) {
	t.Parallel()

	stakerAddress := big.NewInt(100)
	stakerPubKey := big.NewInt(100)

	args := createMockArgumentsForValidatorSC()

	atArgParser := parsers.NewCallArgsParser()
	eei := createDefaultEei()
	eei.inputParser = atArgParser

	argsStaking := createMockStakingScArguments()
	argsStaking.StakingSCConfig.GenesisNodePrice = "10000000"
	argsStaking.Eei = eei
	argsStaking.StakingSCConfig.UnBondPeriod = 100000
	stakingSc, _ := NewStakingSmartContract(argsStaking)

	eei.SetSCAddress([]byte("addr"))
	_ = eei.SetSystemSCContainer(&mock.SystemSCContainerStub{GetCalled: func(key []byte) (contract vm.SystemSmartContract, err error) {
		return stakingSc, nil
	}})

	args.StakingSCConfig = argsStaking.StakingSCConfig
	args.Eei = eei

	sc, _ := NewValidatorSmartContract(args)
	arguments := CreateVmContractCallInput()
	arguments.Function = "stake"
	arguments.CallerAddr = stakerAddress.Bytes()
	arguments.Arguments = [][]byte{big.NewInt(1).Bytes(), stakerPubKey.Bytes(), []byte("signed")}
	arguments.CallValue = big.NewInt(10000000)

	retCode := sc.Execute(arguments)
	assert.Equal(t, vmcommon.Ok, retCode)

	arguments.Function = "stake"
	arguments.Arguments = [][]byte{big.NewInt(1).Bytes(), stakerPubKey.Bytes(), []byte("signed")}
	arguments.CallValue = big.NewInt(0)
	retCode = sc.Execute(arguments)
	assert.Equal(t, vmcommon.Ok, retCode)

	arguments.Function = "stake"
	arguments.Arguments = [][]byte{big.NewInt(1).Bytes(), stakerPubKey.Bytes(), []byte("signed")}
	arguments.CallValue = big.NewInt(10000000)
	retCode = sc.Execute(arguments)
	assert.Equal(t, vmcommon.Ok, retCode)

	arguments.Function = "claim"
	arguments.CallValue = big.NewInt(0)
	retCode = sc.Execute(arguments)
	assert.Equal(t, vmcommon.Ok, retCode)

	vmOutput := eei.CreateVMOutput()
	assert.NotNil(t, vmOutput)
	outputAccount := vmOutput.OutputAccounts[string(arguments.CallerAddr)]
	assert.True(t, outputAccount.BalanceDelta.Cmp(big.NewInt(10000000)) == 0)

	eei.SetSCAddress(args.StakingSCAddress)
	marshaledData := eei.GetStorage(stakerPubKey.Bytes())
	stakedData := &StakedDataV2_0{}
	_ = json.Unmarshal(marshaledData, stakedData)
	assert.True(t, stakedData.Staked)
}

func TestStakingValidatorSC_ExecuteStakeStakeTokensUnBondRestakeUnStake(t *testing.T) {
	t.Parallel()

	stakerAddress := big.NewInt(100)
	stakerPubKey := big.NewInt(100)

	blockChainHook := &mock.BlockChainHookStub{}
	args := createMockArgumentsForValidatorSC()
	enableEpochsHandler, _ := args.EnableEpochsHandler.(*enableEpochsHandlerMock.EnableEpochsHandlerStub)
	enableEpochsHandler.AddActiveFlags(common.StakingV2Flag)

	atArgParser := parsers.NewCallArgsParser()
	eei := createDefaultEei()
	eei.blockChainHook = blockChainHook
	eei.inputParser = atArgParser

	argsStaking := createMockStakingScArguments()
	argsStaking.StakingSCConfig.GenesisNodePrice = "10000000"
	argsStaking.Eei = eei
	argsStaking.StakingSCConfig.UnBondPeriod = 1
	stubStaking, _ := argsStaking.EnableEpochsHandler.(*enableEpochsHandlerMock.EnableEpochsHandlerStub)
	stubStaking.AddActiveFlags(common.StakingV2Flag)
	argsStaking.MinNumNodes = 0
	stakingSc, _ := NewStakingSmartContract(argsStaking)

	eei.SetSCAddress([]byte("addr"))
	_ = eei.SetSystemSCContainer(&mock.SystemSCContainerStub{GetCalled: func(key []byte) (contract vm.SystemSmartContract, err error) {
		return stakingSc, nil
	}})

	args.StakingSCConfig = argsStaking.StakingSCConfig
	args.Eei = eei

	sc, _ := NewValidatorSmartContract(args)
	arguments := CreateVmContractCallInput()
	arguments.Function = "stake"
	arguments.CallerAddr = stakerAddress.Bytes()
	arguments.Arguments = [][]byte{big.NewInt(1).Bytes(), stakerPubKey.Bytes(), []byte("signed")}
	arguments.CallValue = big.NewInt(10000000)

	retCode := sc.Execute(arguments)
	assert.Equal(t, vmcommon.Ok, retCode)

	arguments.Function = "stake"
	arguments.Arguments = [][]byte{}
	arguments.CallValue = big.NewInt(100)
	retCode = sc.Execute(arguments)
	assert.Equal(t, vmcommon.Ok, retCode)

	arguments.Function = "unStakeTokens"
	arguments.Arguments = [][]byte{big.NewInt(100).Bytes()}
	arguments.CallValue = big.NewInt(0)
	retCode = sc.Execute(arguments)
	assert.Equal(t, vmcommon.Ok, retCode)

	blockChainHook.CurrentNonceCalled = func() uint64 {
		return 1
	}

	arguments.Function = "unStake"
	arguments.Arguments = [][]byte{stakerPubKey.Bytes()}
	arguments.CallValue = big.NewInt(0)
	retCode = sc.Execute(arguments)
	assert.Equal(t, vmcommon.Ok, retCode)

	blockChainHook.CurrentNonceCalled = func() uint64 {
		return 100
	}
	blockChainHook.CurrentEpochCalled = func() uint32 {
		return 10
	}

	arguments.Function = "unBondTokens"
	arguments.Arguments = [][]byte{}
	arguments.CallValue = big.NewInt(0)
	retCode = sc.Execute(arguments)
	assert.Equal(t, vmcommon.Ok, retCode)

	arguments.Function = "stake"
	arguments.CallerAddr = stakerAddress.Bytes()
	arguments.Arguments = [][]byte{big.NewInt(1).Bytes(), stakerPubKey.Bytes(), []byte("signed")}
	arguments.CallValue = big.NewInt(10000000)
	retCode = sc.Execute(arguments)
	assert.Equal(t, vmcommon.Ok, retCode)

	marshaledData := eei.GetStorageFromAddress(args.StakingSCAddress, stakerPubKey.Bytes())
	stakedData := &StakedDataV2_0{}
	_ = json.Unmarshal(marshaledData, stakedData)
	assert.True(t, stakedData.Staked)

	arguments.Function = "stake"
	arguments.Arguments = [][]byte{}
	arguments.CallValue = big.NewInt(100)
	retCode = sc.Execute(arguments)
	assert.Equal(t, vmcommon.Ok, retCode)

	arguments.Function = "unStakeTokens"
	arguments.Arguments = [][]byte{big.NewInt(100).Bytes()}
	arguments.CallValue = big.NewInt(0)
	retCode = sc.Execute(arguments)
	assert.Equal(t, vmcommon.Ok, retCode)

	arguments.Function = "unStake"
	arguments.Arguments = [][]byte{stakerPubKey.Bytes()}
	arguments.CallValue = big.NewInt(0)
	retCode = sc.Execute(arguments)
	assert.Equal(t, vmcommon.Ok, retCode)
}

func TestStakingValidatorSC_ExecuteStakeUnStakeStakeClaim(t *testing.T) {
	t.Parallel()

	stakerAddress := big.NewInt(100)
	stakerPubKey := big.NewInt(100)

	blockChainHook := &mock.BlockChainHookStub{
		CurrentNonceCalled: func() uint64 {
			return 100
		},
		CurrentEpochCalled: func() uint32 {
			return 10
		},
	}
	args := createMockArgumentsForValidatorSC()

	atArgParser := parsers.NewCallArgsParser()
	eei := createDefaultEei()
	eei.blockChainHook = blockChainHook
	eei.inputParser = atArgParser

	argsStaking := createMockStakingScArguments()
	argsStaking.StakingSCConfig.GenesisNodePrice = "10000000"
	argsStaking.Eei = eei
	argsStaking.StakingSCConfig.UnBondPeriod = 100000
	argsStaking.MinNumNodes = 0
	stakingSc, _ := NewStakingSmartContract(argsStaking)

	eei.SetSCAddress([]byte("addr"))
	_ = eei.SetSystemSCContainer(&mock.SystemSCContainerStub{GetCalled: func(key []byte) (contract vm.SystemSmartContract, err error) {
		return stakingSc, nil
	}})

	args.StakingSCConfig = argsStaking.StakingSCConfig
	args.Eei = eei

	sc, _ := NewValidatorSmartContract(args)
	arguments := CreateVmContractCallInput()
	arguments.Function = "stake"
	arguments.CallerAddr = stakerAddress.Bytes()
	arguments.Arguments = [][]byte{big.NewInt(1).Bytes(), stakerPubKey.Bytes(), []byte("signed")}
	arguments.CallValue = big.NewInt(10000000)

	retCode := sc.Execute(arguments)
	assert.Equal(t, vmcommon.Ok, retCode)

	arguments.Function = "unStake"
	arguments.Arguments = [][]byte{stakerPubKey.Bytes()}
	arguments.CallValue = big.NewInt(0)
	retCode = sc.Execute(arguments)
	assert.Equal(t, vmcommon.Ok, retCode)

	arguments.Function = "stake"
	arguments.Arguments = [][]byte{big.NewInt(1).Bytes(), stakerPubKey.Bytes(), []byte("signed")}
	arguments.CallValue = big.NewInt(10000000)
	retCode = sc.Execute(arguments)
	assert.Equal(t, vmcommon.Ok, retCode)

	arguments.Function = "claim"
	arguments.CallValue = big.NewInt(0)
	retCode = sc.Execute(arguments)
	assert.Equal(t, vmcommon.Ok, retCode)

	vmOutput := eei.CreateVMOutput()
	assert.NotNil(t, vmOutput)
	outputAccount := vmOutput.OutputAccounts[string(arguments.CallerAddr)]
	assert.True(t, outputAccount.BalanceDelta.Cmp(big.NewInt(10000000)) == 0)

	eei.SetSCAddress(args.StakingSCAddress)
	marshaledData := eei.GetStorage(stakerPubKey.Bytes())
	stakedData := &StakedDataV2_0{}
	_ = json.Unmarshal(marshaledData, stakedData)
	assert.True(t, stakedData.Staked)
}

func TestStakingValidatorSC_ExecuteStakeUnStakeOneBlsPubKeyAndRestake(t *testing.T) {
	t.Parallel()

	stakerAddress := big.NewInt(100)
	stakerPubKey := big.NewInt(100)

	args := createMockArgumentsForValidatorSC()

	atArgParser := parsers.NewCallArgsParser()
	eei := createDefaultEei()
	eei.inputParser = atArgParser

	argsStaking := createMockStakingScArguments()
	argsStaking.StakingSCConfig.GenesisNodePrice = "10000000"
	argsStaking.Eei = eei
	argsStaking.StakingSCConfig.UnBondPeriod = 100000
	stakingSc, _ := NewStakingSmartContract(argsStaking)

	eei.SetSCAddress([]byte("addr"))
	_ = eei.SetSystemSCContainer(&mock.SystemSCContainerStub{GetCalled: func(key []byte) (contract vm.SystemSmartContract, err error) {
		return stakingSc, nil
	}})

	args.Eei = eei
	args.StakingSCConfig = argsStaking.StakingSCConfig
	sc, _ := NewValidatorSmartContract(args)
	arguments := CreateVmContractCallInput()
	arguments.Function = "stake"
	arguments.CallerAddr = stakerAddress.Bytes()
	arguments.Arguments = [][]byte{big.NewInt(1).Bytes(), stakerPubKey.Bytes(), []byte("signed")}
	arguments.CallValue = big.NewInt(10000000)

	retCode := sc.Execute(arguments)
	assert.Equal(t, vmcommon.Ok, retCode)

	arguments.Function = "unStake"
	arguments.Arguments = [][]byte{stakerPubKey.Bytes()}
	arguments.CallValue = big.NewInt(0)

	retCode = sc.Execute(arguments)
	assert.Equal(t, vmcommon.Ok, retCode)

	arguments.Function = "stake"
	arguments.Arguments = [][]byte{big.NewInt(1).Bytes(), stakerPubKey.Bytes(), []byte("signed")}
	arguments.CallValue = big.NewInt(0)
	retCode = sc.Execute(arguments)
	assert.Equal(t, vmcommon.Ok, retCode)

	arguments.Function = "unStake"
	arguments.Arguments = [][]byte{stakerPubKey.Bytes()}
	arguments.CallValue = big.NewInt(0)

	retCode = sc.Execute(arguments)
	assert.Equal(t, vmcommon.Ok, retCode)

	addToStakeValue := big.NewInt(10000)
	arguments.Function = "stake"
	arguments.Arguments = [][]byte{big.NewInt(1).Bytes(), stakerPubKey.Bytes(), []byte("signed")}
	arguments.CallValue = addToStakeValue
	retCode = sc.Execute(arguments)
	assert.Equal(t, vmcommon.Ok, retCode)

	arguments.Function = "claim"
	arguments.CallValue = big.NewInt(0)
	retCode = sc.Execute(arguments)
	assert.Equal(t, vmcommon.Ok, retCode)

	vmOutput := eei.CreateVMOutput()
	assert.NotNil(t, vmOutput)
	outputAccount := vmOutput.OutputAccounts[string(arguments.CallerAddr)]
	assert.True(t, outputAccount.BalanceDelta.Cmp(addToStakeValue) == 0)

	eei.SetSCAddress(args.StakingSCAddress)
	marshaledData := eei.GetStorage(stakerPubKey.Bytes())
	stakedData := &StakedDataV2_0{}
	_ = json.Unmarshal(marshaledData, stakedData)
	assert.True(t, stakedData.Staked)
}

func TestStakingValidatorSC_ExecuteStakeUnStake1Stake1More(t *testing.T) {
	t.Parallel()

	blockChainHook := &mock.BlockChainHookStub{}
	args := createMockArgumentsForValidatorSC()

	atArgParser := parsers.NewCallArgsParser()
	eei := createDefaultEei()
	eei.blockChainHook = blockChainHook
	eei.inputParser = atArgParser

	argsStaking := createMockStakingScArguments()
	argsStaking.StakingSCConfig.GenesisNodePrice = "10000000"
	argsStaking.MinNumNodes = 0
	argsStaking.Eei = eei
	argsStaking.StakingSCConfig.UnBondPeriod = 100000
	stubStaking, _ := argsStaking.EnableEpochsHandler.(*enableEpochsHandlerMock.EnableEpochsHandlerStub)
	stubStaking.AddActiveFlags(common.StakingV2Flag)
	stakingSc, _ := NewStakingSmartContract(argsStaking)

	eei.SetSCAddress([]byte("addr"))
	_ = eei.SetSystemSCContainer(&mock.SystemSCContainerStub{GetCalled: func(key []byte) (contract vm.SystemSmartContract, err error) {
		return stakingSc, nil
	}})

	blockChainHook.CurrentNonceCalled = func() uint64 {
		return 10
	}

	staker := []byte("staker")
	args.Eei = eei
	args.StakingSCConfig = argsStaking.StakingSCConfig
	enableEpochsHandler, _ := args.EnableEpochsHandler.(*enableEpochsHandlerMock.EnableEpochsHandlerStub)
	enableEpochsHandler.AddActiveFlags(common.StakingV2Flag)
	sc, _ := NewValidatorSmartContract(args)
	arguments := CreateVmContractCallInput()
	arguments.Function = "stake"
	arguments.CallerAddr = staker
	arguments.Arguments = [][]byte{big.NewInt(1).Bytes(), []byte("blsKey1"), []byte("signed")}
	arguments.CallValue = big.NewInt(10000000)

	retCode := sc.Execute(arguments)
	assert.Equal(t, vmcommon.Ok, retCode)

	arguments.Function = "unStake"
	arguments.Arguments = [][]byte{[]byte("blsKey1")}
	arguments.CallValue = big.NewInt(0)

	retCode = sc.Execute(arguments)
	assert.Equal(t, vmcommon.Ok, retCode)

	arguments.Function = "stake"
	arguments.Arguments = [][]byte{big.NewInt(1).Bytes(), []byte("blsKey2"), []byte("signed")}
	arguments.CallValue = big.NewInt(10000000)
	retCode = sc.Execute(arguments)
	assert.Equal(t, vmcommon.Ok, retCode)

	arguments.Function = "unStake"
	arguments.Arguments = [][]byte{[]byte("blsKey2")}
	arguments.CallValue = big.NewInt(0)

	retCode = sc.Execute(arguments)
	assert.Equal(t, vmcommon.Ok, retCode)

	arguments.Function = "stake"
	arguments.Arguments = [][]byte{big.NewInt(2).Bytes(), []byte("blsKey3"), []byte("blsKey4"), []byte("signed")}
	arguments.CallValue = big.NewInt(10000000)
	retCode = sc.Execute(arguments)
	assert.Equal(t, vmcommon.UserError, retCode)

	arguments.Function = "stake"
	arguments.Arguments = [][]byte{big.NewInt(1).Bytes(), []byte("blsKey3"), []byte("signed")}
	arguments.CallValue = big.NewInt(10000000)
	retCode = sc.Execute(arguments)
	assert.Equal(t, vmcommon.Ok, retCode)

	arguments.Function = "stake"
	arguments.Arguments = [][]byte{big.NewInt(1).Bytes(), []byte("blsKey4"), []byte("signed")}
	arguments.CallValue = big.NewInt(0)
	retCode = sc.Execute(arguments)
	assert.Equal(t, vmcommon.UserError, retCode)

	marshaledData := eei.GetStorageFromAddress(args.StakingSCAddress, []byte("blsKey3"))
	stakedData := &StakedDataV2_0{}
	_ = json.Unmarshal(marshaledData, stakedData)
	assert.True(t, stakedData.Staked)

	marshaledData = eei.GetStorageFromAddress(args.StakingSCAddress, []byte("blsKey2"))
	stakedData = &StakedDataV2_0{}
	_ = json.Unmarshal(marshaledData, stakedData)
	assert.False(t, stakedData.Staked)

	marshaledData = eei.GetStorageFromAddress(args.StakingSCAddress, []byte("blsKey1"))
	stakedData = &StakedDataV2_0{}
	_ = json.Unmarshal(marshaledData, stakedData)
	assert.False(t, stakedData.Staked)
}

func TestStakingValidatorSC_ExecuteStakeUnStakeUnBondUnStakeUnBondOneBlsPubKey(t *testing.T) {
	t.Parallel()

	stakerAddress := []byte("staker1")
	stakerPubKey := []byte("bls1")

	unBondPeriod := uint64(5)
	blockChainHook := &mock.BlockChainHookStub{}
	args := createMockArgumentsForValidatorSC()

	atArgParser := parsers.NewCallArgsParser()
	eei := createDefaultEei()
	eei.blockChainHook = blockChainHook
	eei.inputParser = atArgParser

	argsStaking := createMockStakingScArguments()
	argsStaking.StakingSCConfig.GenesisNodePrice = "10000000"
	argsStaking.Eei = eei
	argsStaking.StakingSCConfig.UnBondPeriod = unBondPeriod
	stakingSc, _ := NewStakingSmartContract(argsStaking)

	eei.SetSCAddress([]byte("addr"))
	_ = eei.SetSystemSCContainer(&mock.SystemSCContainerStub{GetCalled: func(key []byte) (contract vm.SystemSmartContract, err error) {
		return stakingSc, nil
	}})

	args.StakingSCConfig = argsStaking.StakingSCConfig
	args.Eei = eei

	sc, _ := NewValidatorSmartContract(args)
	arguments := CreateVmContractCallInput()
	arguments.Function = "stake"
	arguments.CallerAddr = stakerAddress
	arguments.Arguments = [][]byte{big.NewInt(1).Bytes(), stakerPubKey, []byte("signed")}
	arguments.CallValue = big.NewInt(10000000)

	retCode := sc.Execute(arguments)
	assert.Equal(t, vmcommon.Ok, retCode)

	arguments.CallerAddr = []byte("anotherAddress")
	arguments.Arguments = [][]byte{big.NewInt(1).Bytes(), []byte("anotherKey"), []byte("signed")}
	retCode = sc.Execute(arguments)
	assert.Equal(t, vmcommon.Ok, retCode)

	blockChainHook.CurrentNonceCalled = func() uint64 {
		return 100
	}
	blockChainHook.CurrentEpochCalled = func() uint32 {
		return 10
	}

	arguments.CallerAddr = stakerAddress
	arguments.Function = "unStake"
	arguments.Arguments = [][]byte{stakerPubKey}
	arguments.CallValue = big.NewInt(0)
	retCode = sc.Execute(arguments)
	assert.Equal(t, vmcommon.Ok, retCode)

	blockChainHook.CurrentNonceCalled = func() uint64 {
		return 103
	}
	arguments.Function = "unBond"
	arguments.Arguments = [][]byte{stakerPubKey}
	arguments.CallValue = big.NewInt(0)
	retCode = sc.Execute(arguments)
	assert.Equal(t, vmcommon.Ok, retCode)

	blockChainHook.CurrentNonceCalled = func() uint64 {
		return 120
	}
	arguments.Function = "unStake"
	arguments.Arguments = [][]byte{stakerPubKey}
	arguments.CallValue = big.NewInt(0)
	retCode = sc.Execute(arguments)
	assert.Equal(t, vmcommon.Ok, retCode)

	blockChainHook.CurrentNonceCalled = func() uint64 {
		return 220
	}
	arguments.Function = "unStake"
	arguments.Arguments = [][]byte{stakerPubKey}
	arguments.CallValue = big.NewInt(0)
	retCode = sc.Execute(arguments)
	assert.Equal(t, vmcommon.Ok, retCode)

	blockChainHook.CurrentNonceCalled = func() uint64 {
		return 320
	}
	arguments.Function = "unBond"
	arguments.Arguments = [][]byte{stakerPubKey}
	arguments.CallValue = big.NewInt(0)
	retCode = sc.Execute(arguments)
	assert.Equal(t, vmcommon.Ok, retCode)

	eei.SetSCAddress(args.StakingSCAddress)
	marshaledData := eei.GetStorage(stakerPubKey)
	assert.Equal(t, 0, len(marshaledData))
}

func TestStakingValidatorSC_StakeUnStake3XUnBond2xWaitingList(t *testing.T) {
	t.Parallel()

	stakerAddress := []byte("address")
	stakerPubKey1 := []byte("blsKey1")
	stakerPubKey2 := []byte("blsKey2")
	stakerPubKey3 := []byte("blsKey3")

	blockChainHook := &mock.BlockChainHookStub{}
	args := createMockArgumentsForValidatorSC()
	args.StakingSCConfig.MaxNumberOfNodesForStake = 1
	atArgParser := parsers.NewCallArgsParser()
	eei := createDefaultEei()
	eei.blockChainHook = blockChainHook
	eei.inputParser = atArgParser

	argsStaking := createMockStakingScArguments()
	argsStaking.StakingSCConfig.GenesisNodePrice = "10000000"
	argsStaking.Eei = eei
	argsStaking.StakingSCConfig.UnBondPeriod = 100000
	stakingSc, _ := NewStakingSmartContract(argsStaking)
	eei.SetSCAddress([]byte("addr"))
	_ = eei.SetSystemSCContainer(&mock.SystemSCContainerStub{GetCalled: func(key []byte) (contract vm.SystemSmartContract, err error) {
		return stakingSc, nil
	}})

	args.StakingSCConfig = argsStaking.StakingSCConfig
	args.Eei = eei

	sc, _ := NewValidatorSmartContract(args)
	arguments := CreateVmContractCallInput()
	arguments.Function = "stake"
	arguments.CallerAddr = stakerAddress
	arguments.Arguments = [][]byte{big.NewInt(1).Bytes(), stakerPubKey1, []byte("signed")}
	arguments.CallValue = big.NewInt(10000000)

	retCode := sc.Execute(arguments)
	assert.Equal(t, vmcommon.Ok, retCode)

	arguments.Function = "unStake"
	arguments.Arguments = [][]byte{stakerPubKey1}
	arguments.CallValue = big.NewInt(0)
	retCode = sc.Execute(arguments)
	assert.Equal(t, vmcommon.Ok, retCode)

	arguments.Function = "stake"
	arguments.Arguments = [][]byte{big.NewInt(1).Bytes(), stakerPubKey2, []byte("signed")}
	arguments.CallValue = big.NewInt(10000000)

	retCode = sc.Execute(arguments)
	assert.Equal(t, vmcommon.Ok, retCode)

	arguments.Function = "unStake"
	arguments.Arguments = [][]byte{stakerPubKey2}
	arguments.CallValue = big.NewInt(0)
	retCode = sc.Execute(arguments)
	assert.Equal(t, vmcommon.Ok, retCode)

	arguments.Function = "stake"
	arguments.Arguments = [][]byte{big.NewInt(1).Bytes(), stakerPubKey3, []byte("signed")}
	arguments.CallValue = big.NewInt(10000000)

	retCode = sc.Execute(arguments)
	assert.Equal(t, vmcommon.Ok, retCode)

	arguments.Function = "unStake"
	arguments.Arguments = [][]byte{stakerPubKey3}
	arguments.CallValue = big.NewInt(0)
	retCode = sc.Execute(arguments)
	assert.Equal(t, vmcommon.Ok, retCode)

	arguments.Function = "unBond"
	arguments.Arguments = [][]byte{stakerPubKey2}
	arguments.CallValue = big.NewInt(0)
	retCode = sc.Execute(arguments)
	assert.Equal(t, vmcommon.Ok, retCode)

	arguments.Function = "unBond"
	arguments.Arguments = [][]byte{stakerPubKey3}
	arguments.CallValue = big.NewInt(0)
	retCode = sc.Execute(arguments)
	assert.Equal(t, vmcommon.Ok, retCode)
}

func TestStakingValidatorSC_StakeUnStake3XRestake2(t *testing.T) {
	t.Parallel()

	stakerAddress := []byte("address")
	stakerPubKey1 := []byte("blsKey1")
	stakerPubKey2 := []byte("blsKey2")
	stakerPubKey3 := []byte("blsKey3")

	blockChainHook := &mock.BlockChainHookStub{}
	args := createMockArgumentsForValidatorSC()
	args.StakingSCConfig.MaxNumberOfNodesForStake = 1
	enableEpochsHandler, _ := args.EnableEpochsHandler.(*enableEpochsHandlerMock.EnableEpochsHandlerStub)
	enableEpochsHandler.AddActiveFlags(common.StakingV2Flag)
	atArgParser := parsers.NewCallArgsParser()
	eei := createDefaultEei()
	eei.blockChainHook = blockChainHook
	eei.inputParser = atArgParser

	argsStaking := createMockStakingScArguments()
	argsStaking.StakingSCConfig.GenesisNodePrice = "10000000"
	argsStaking.Eei = eei
	argsStaking.StakingSCConfig.UnBondPeriod = 100000
	stubStaking, _ := argsStaking.EnableEpochsHandler.(*enableEpochsHandlerMock.EnableEpochsHandlerStub)
	stubStaking.AddActiveFlags(common.StakingV2Flag)
	stakingSc, _ := NewStakingSmartContract(argsStaking)
	eei.SetSCAddress([]byte("addr"))
	_ = eei.SetSystemSCContainer(&mock.SystemSCContainerStub{GetCalled: func(key []byte) (contract vm.SystemSmartContract, err error) {
		return stakingSc, nil
	}})

	nodesCoordinator := &mock.NodesCoordinatorStub{}
	args.NodesCoordinator = nodesCoordinator
	args.StakingSCConfig = argsStaking.StakingSCConfig
	args.Eei = eei

	sc, _ := NewValidatorSmartContract(args)
	arguments := CreateVmContractCallInput()
	arguments.Function = "stake"
	arguments.CallerAddr = stakerAddress
	arguments.Arguments = [][]byte{big.NewInt(1).Bytes(), stakerPubKey1, []byte("signed")}
	arguments.CallValue = big.NewInt(10000000)

	retCode := sc.Execute(arguments)
	assert.Equal(t, vmcommon.Ok, retCode)

	arguments.Function = "stake"
	arguments.Arguments = [][]byte{big.NewInt(1).Bytes(), stakerPubKey2, []byte("signed")}
	arguments.CallValue = big.NewInt(10000000)

	retCode = sc.Execute(arguments)
	assert.Equal(t, vmcommon.Ok, retCode)

	arguments.Function = "stake"
	arguments.Arguments = [][]byte{big.NewInt(1).Bytes(), stakerPubKey3, []byte("signed")}
	arguments.CallValue = big.NewInt(10000000)

	retCode = sc.Execute(arguments)
	assert.Equal(t, vmcommon.Ok, retCode)

	blockChainHook.CurrentNonceCalled = func() uint64 {
		return 10
	}

	arguments.Function = "unStakeNodes"
	arguments.Arguments = [][]byte{stakerPubKey1}
	arguments.CallValue = big.NewInt(0)
	retCode = sc.Execute(arguments)
	assert.Equal(t, vmcommon.Ok, retCode)

	arguments.Function = "unStakeNodes"
	arguments.Arguments = [][]byte{stakerPubKey2}
	arguments.CallValue = big.NewInt(0)
	retCode = sc.Execute(arguments)
	assert.Equal(t, vmcommon.Ok, retCode)

	nodesCoordinator.GetNumTotalEligibleCalled = func() uint64 {
		return 1
	}

	arguments.Function = "reStakeUnStakedNodes"
	arguments.Arguments = [][]byte{stakerPubKey1, stakerPubKey2}
	arguments.CallValue = big.NewInt(0)
	retCode = sc.Execute(arguments)
	assert.Equal(t, vmcommon.UserError, retCode)
	assert.Equal(t, eei.returnMessage, "number of nodes is too high")

	nodesCoordinator.GetNumTotalEligibleCalled = func() uint64 {
		return 10
	}

	retCode = sc.Execute(arguments)
	assert.Equal(t, vmcommon.Ok, retCode)
}

func TestStakingValidatorSC_StakeShouldSetOwnerIfStakingV2IsEnabled(t *testing.T) {
	t.Parallel()

	ownerAddress := []byte("owner")
	blsKey := []byte("blsKey")

	args := createMockArgumentsForValidatorSC()
	enableEpochsHandler, _ := args.EnableEpochsHandler.(*enableEpochsHandlerMock.EnableEpochsHandlerStub)
	enableEpochsHandler.AddActiveFlags(common.StakingV2Flag)
	args.StakingSCConfig.MaxNumberOfNodesForStake = 1
	atArgParser := parsers.NewCallArgsParser()

	argsStaking := createMockStakingScArguments()
	argsStaking.StakingSCConfig.GenesisNodePrice = "10000000"
	eei := createDefaultEei()
	eei.inputParser = atArgParser
	argsStaking.Eei = eei
	eei.SetSCAddress(args.ValidatorSCAddress)
	argsStaking.StakingSCConfig.UnBondPeriod = 100000
	stubStaking, _ := argsStaking.EnableEpochsHandler.(*enableEpochsHandlerMock.EnableEpochsHandlerStub)
	stubStaking.AddActiveFlags(common.StakingV2Flag)
	stakingSc, _ := NewStakingSmartContract(argsStaking)
	_ = eei.SetSystemSCContainer(&mock.SystemSCContainerStub{GetCalled: func(key []byte) (contract vm.SystemSmartContract, err error) {
		return stakingSc, nil
	}})

	args.StakingSCConfig = argsStaking.StakingSCConfig
	args.Eei = eei

	sc, _ := NewValidatorSmartContract(args)
	arguments := CreateVmContractCallInput()
	arguments.Function = "stake"
	arguments.CallerAddr = ownerAddress
	arguments.Arguments = [][]byte{big.NewInt(1).Bytes(), blsKey, []byte("signed")}
	arguments.CallValue = big.NewInt(10000000)

	retCode := sc.Execute(arguments)
	assert.Equal(t, vmcommon.Ok, retCode)

	eei.SetSCAddress(args.StakingSCAddress)
	registeredData, err := sc.getStakedData(blsKey)
	require.Nil(t, err)
	assert.Equal(t, ownerAddress, registeredData.OwnerAddress)
}

func TestStakingValidatorSC_ExecuteStakeChangeRewardAddresStakeUnStake(t *testing.T) {
	t.Parallel()

	stakerAddress := []byte("staker111")
	stakerPubKey := []byte("bls1")

	args := createMockArgumentsForValidatorSC()

	atArgParser := parsers.NewCallArgsParser()
	eei := createDefaultEei()
	eei.inputParser = atArgParser

	argsStaking := createMockStakingScArguments()
	argsStaking.StakingSCConfig.GenesisNodePrice = "10000000"
	argsStaking.Eei = eei
	argsStaking.StakingSCConfig.UnBondPeriod = 1000
	stakingSc, _ := NewStakingSmartContract(argsStaking)

	eei.SetSCAddress([]byte("addr"))
	_ = eei.SetSystemSCContainer(&mock.SystemSCContainerStub{GetCalled: func(key []byte) (contract vm.SystemSmartContract, err error) {
		return stakingSc, nil
	}})

	args.StakingSCConfig = argsStaking.StakingSCConfig
	args.Eei = eei

	sc, _ := NewValidatorSmartContract(args)
	arguments := CreateVmContractCallInput()
	arguments.Function = "stake"
	arguments.CallerAddr = stakerAddress
	arguments.Arguments = [][]byte{big.NewInt(1).Bytes(), stakerPubKey, []byte("signed")}
	arguments.CallValue = big.NewInt(10000000)

	retCode := sc.Execute(arguments)
	assert.Equal(t, vmcommon.Ok, retCode)

	rewardAddress := []byte("staker222")
	arguments.Function = "changeRewardAddress"
	arguments.Arguments = [][]byte{rewardAddress}
	arguments.CallValue = big.NewInt(0)

	retCode = sc.Execute(arguments)
	assert.Equal(t, vmcommon.Ok, retCode)

	blsKey2 := []byte("blsKey2")
	arguments.Function = "stake"
	arguments.Arguments = [][]byte{big.NewInt(1).Bytes(), blsKey2, []byte("signed")}
	arguments.CallValue = big.NewInt(10000000)
	retCode = sc.Execute(arguments)
	assert.Equal(t, vmcommon.Ok, retCode)

	arguments.Function = "unStake"
	arguments.Arguments = [][]byte{blsKey2}
	arguments.CallValue = big.NewInt(0)

	retCode = sc.Execute(arguments)
	assert.Equal(t, vmcommon.Ok, retCode)

	eei.SetSCAddress(args.StakingSCAddress)
	marshaledData := eei.GetStorage(stakerPubKey)
	stakedData := &StakedDataV2_0{}
	_ = json.Unmarshal(marshaledData, stakedData)
	assert.True(t, stakedData.Staked)
	assert.True(t, bytes.Equal(rewardAddress, stakedData.RewardAddress))

	marshaledData = eei.GetStorage(blsKey2)
	stakedData = &StakedDataV2_0{}
	_ = json.Unmarshal(marshaledData, stakedData)
	assert.False(t, stakedData.Staked)
	assert.True(t, bytes.Equal(rewardAddress, stakedData.RewardAddress))
}

func TestStakingValidatorSC_ExecuteStakeUnStakeUnBondBlsPubKeyAndReStake(t *testing.T) {
	t.Parallel()

	stakerAddress := big.NewInt(100)
	stakerPubKey := big.NewInt(100)
	nonce := uint64(1)
	blockChainHook := &mock.BlockChainHookStub{
		CurrentNonceCalled: func() uint64 {
			return nonce
		},
	}
	args := createMockArgumentsForValidatorSC()

	atArgParser := parsers.NewCallArgsParser()
	eei := createDefaultEei()
	eei.blockChainHook = blockChainHook
	eei.inputParser = atArgParser

	argsStaking := createMockStakingScArguments()
	argsStaking.StakingSCConfig.GenesisNodePrice = "10000000"
	argsStaking.Eei = eei
	argsStaking.StakingSCConfig.UnBondPeriod = 1000
	stakingSc, _ := NewStakingSmartContract(argsStaking)

	eei.SetSCAddress([]byte("addr"))
	_ = eei.SetSystemSCContainer(&mock.SystemSCContainerStub{GetCalled: func(key []byte) (contract vm.SystemSmartContract, err error) {
		return stakingSc, nil
	}})

	args.StakingSCConfig = argsStaking.StakingSCConfig
	args.Eei = eei

	sc, _ := NewValidatorSmartContract(args)
	arguments := CreateVmContractCallInput()
	arguments.Function = "stake"
	arguments.CallerAddr = stakerAddress.Bytes()
	arguments.Arguments = [][]byte{big.NewInt(1).Bytes(), stakerPubKey.Bytes(), []byte("signed")}
	arguments.CallValue = big.NewInt(10000000)

	retCode := sc.Execute(arguments)
	assert.Equal(t, vmcommon.Ok, retCode)

	arguments.CallerAddr = []byte("anotherCaller")
	arguments.Arguments = [][]byte{big.NewInt(1).Bytes(), []byte("anotherKey"), []byte("signed")}
	retCode = sc.Execute(arguments)
	assert.Equal(t, vmcommon.Ok, retCode)

	nonce += 1
	arguments.CallerAddr = stakerAddress.Bytes()
	arguments.Function = "unStake"
	arguments.Arguments = [][]byte{stakerPubKey.Bytes()}
	arguments.CallValue = big.NewInt(0)

	retCode = sc.Execute(arguments)
	assert.Equal(t, vmcommon.Ok, retCode)

	nonce += args.StakingSCConfig.UnBondPeriod + 1
	arguments.Function = "unBond"
	arguments.Arguments = [][]byte{stakerPubKey.Bytes()}
	arguments.CallValue = big.NewInt(0)
	retCode = sc.Execute(arguments)
	assert.Equal(t, vmcommon.Ok, retCode)

	arguments.Function = "stake"
	arguments.Arguments = [][]byte{big.NewInt(1).Bytes(), stakerPubKey.Bytes(), []byte("signed")}
	arguments.CallValue = big.NewInt(0)
	retCode = sc.Execute(arguments)
	assert.Equal(t, vmcommon.UserError, retCode)

	arguments.CallValue = big.NewInt(10000000)
	retCode = sc.Execute(arguments)
	assert.Equal(t, vmcommon.Ok, retCode)

	eei.SetSCAddress(args.StakingSCAddress)
	marshaledData := eei.GetStorage(stakerPubKey.Bytes())
	stakedData := &StakedDataV2_0{}
	_ = json.Unmarshal(marshaledData, stakedData)
	assert.True(t, stakedData.Staked)
}

func TestStakingValidatorSC_ExecuteUnBond(t *testing.T) {
	t.Parallel()

	arguments := CreateVmContractCallInput()
	totalStake := uint64(25000000)

	validatorData := createAValidatorData(totalStake, 2, 12500000)
	validatorDataBytes, _ := json.Marshal(&validatorData)

	stakedData := StakedDataV2_0{
		RegisterNonce: 0,
		Staked:        false,
		UnStakedNonce: 1,
		UnStakedEpoch: common.DefaultUnstakedEpoch,
		RewardAddress: []byte("dummyAddress1"),
		StakeValue:    big.NewInt(12500000),
	}
	stakedDataBytes, _ := json.Marshal(&stakedData)

	eei := &mock.SystemEIStub{}
	eei.GetStorageCalled = func(key []byte) []byte {
		if bytes.Equal(arguments.CallerAddr, key) {
			return validatorDataBytes
		}
		if bytes.Equal(key, validatorData.BlsPubKeys[0]) {
			return stakedDataBytes
		}

		return nil
	}

	args := createMockArgumentsForValidatorSC()
	args.Eei = eei

	stakingValidatorSc, _ := NewValidatorSmartContract(args)

	arguments.Function = "unBond"
	arguments.Arguments = [][]byte{validatorData.BlsPubKeys[0]}
	errCode := stakingValidatorSc.Execute(arguments)
	assert.Equal(t, vmcommon.Ok, errCode)
}

func TestValidatorStakingSC_ExecuteInit(t *testing.T) {
	t.Parallel()

	eei := createDefaultEei()
	eei.SetSCAddress([]byte("addr"))

	args := createMockArgumentsForValidatorSC()
	args.Eei = eei

	stakingSmartContract, _ := NewValidatorSmartContract(args)
	arguments := CreateVmContractCallInput()
	arguments.Function = core.SCDeployInitFunctionName

	retCode := stakingSmartContract.Execute(arguments)
	assert.Equal(t, vmcommon.Ok, retCode)

	ownerAddr := stakingSmartContract.eei.GetStorage([]byte(ownerKey))
	assert.Equal(t, arguments.CallerAddr, ownerAddr)

	ownerBalanceBytes := stakingSmartContract.eei.GetStorage(arguments.CallerAddr)
	ownerBalance := big.NewInt(0).SetBytes(ownerBalanceBytes)
	assert.Equal(t, big.NewInt(0), ownerBalance)

}

func TestValidatorStakingSC_ExecuteInitTwoTimeShouldReturnUserError(t *testing.T) {
	t.Parallel()

	eei := createDefaultEei()
	eei.SetSCAddress([]byte("addr"))

	args := createMockArgumentsForValidatorSC()
	args.Eei = eei

	stakingSmartContract, _ := NewValidatorSmartContract(args)
	arguments := CreateVmContractCallInput()
	arguments.Function = core.SCDeployInitFunctionName

	retCode := stakingSmartContract.Execute(arguments)
	assert.Equal(t, vmcommon.Ok, retCode)

	retCode = stakingSmartContract.Execute(arguments)
	assert.Equal(t, vmcommon.UserError, retCode)
}

func TestValidatorStakingSC_ExecuteStakeOutOfGasShouldErr(t *testing.T) {
	t.Parallel()

	blockChainHook := &mock.BlockChainHookStub{
		CurrentNonceCalled: func() uint64 {
			return 2
		},
	}
	eei := createDefaultEei()
	eei.blockChainHook = blockChainHook
	eei.inputParser = parsers.NewCallArgsParser()
	eei.SetSCAddress([]byte("addr"))

	args := createMockArgumentsForValidatorSC()
	args.Eei = eei
	args.GasCost.MetaChainSystemSCsCost.Stake = 10
	stakingSmartContract, err := NewValidatorSmartContract(args)
	require.Nil(t, err)
	arguments := CreateVmContractCallInput()
	arguments.GasProvided = 5
	arguments.Function = "stake"

	retCode := stakingSmartContract.Execute(arguments)
	assert.Equal(t, vmcommon.OutOfGas, retCode)

	assert.Equal(t, vm.InsufficientGasLimit, eei.returnMessage)
}

func TestValidatorStakingSC_ExecuteStakeWrongStakeValueShouldErr(t *testing.T) {
	t.Parallel()

	blockChainHook := &mock.BlockChainHookStub{
		GetUserAccountCalled: func(address []byte) (vmcommon.UserAccountHandler, error) {
			return nil, state.ErrAccNotFound
		},
	}
	eei := createDefaultEei()
	eei.blockChainHook = blockChainHook
	eei.inputParser = parsers.NewCallArgsParser()
	eei.SetSCAddress([]byte("addr"))

	args := createMockArgumentsForValidatorSC()
	args.Eei = eei
	args.StakingSCConfig.GenesisNodePrice = "10"
	stakingSmartContract, _ := NewValidatorSmartContract(args)
	arguments := CreateVmContractCallInput()
	arguments.Function = "stake"
	arguments.CallValue = big.NewInt(2)

	retCode := stakingSmartContract.Execute(arguments)
	assert.Equal(t, vmcommon.UserError, retCode)
	assert.Equal(t, eei.returnMessage, fmt.Sprintf("insufficient stake value: expected %s, got %v",
		args.StakingSCConfig.GenesisNodePrice, arguments.CallValue))

	balance := eei.GetBalance(arguments.CallerAddr)
	assert.Equal(t, big.NewInt(0), balance)
}

func TestValidatorStakingSC_ExecuteStakeWrongUnmarshalDataShouldErr(t *testing.T) {
	t.Parallel()

	eei := &mock.SystemEIStub{}
	eei.GetStorageCalled = func(key []byte) []byte {
		return []byte("data")
	}
	args := createMockArgumentsForValidatorSC()
	args.Eei = eei

	stakingSmartContract, _ := NewValidatorSmartContract(args)
	arguments := CreateVmContractCallInput()
	arguments.Function = "stake"

	retCode := stakingSmartContract.Execute(arguments)
	assert.Equal(t, vmcommon.UserError, retCode)
}

func TestValidatorStakingSC_ExecuteStakeAlreadyStakedShouldNotErr(t *testing.T) {
	t.Parallel()

	stakerBlsKey1 := big.NewInt(101)
	expectedCallerAddress := []byte("caller")
	stakedRegistrationData := StakedDataV2_0{
		RegisterNonce: 0,
		Staked:        true,
		UnStakedNonce: 0,
		RewardAddress: expectedCallerAddress,
		StakeValue:    nil,
	}

	eei := createDefaultEei()
	eei.SetSCAddress([]byte("addr"))
	args := createMockArgumentsForValidatorSC()
	args.Eei = eei

	argsStaking := createMockStakingScArguments()
	argsStaking.StakingSCConfig = args.StakingSCConfig
	argsStaking.Eei = eei
	stakingSc, _ := NewStakingSmartContract(argsStaking)
	_ = eei.SetSystemSCContainer(&mock.SystemSCContainerStub{GetCalled: func(key []byte) (contract vm.SystemSmartContract, err error) {
		return stakingSc, nil
	}})

	stakingSmartContract, _ := NewValidatorSmartContract(args)
	nodePrice, _ := big.NewInt(0).SetString(args.StakingSCConfig.GenesisNodePrice, 10)

	arguments := CreateVmContractCallInput()
	arguments.Function = "stake"
	arguments.CallValue = nodePrice
	arguments.CallerAddr = expectedCallerAddress
	arguments.Arguments = [][]byte{
		big.NewInt(1).Bytes(),
		stakerBlsKey1.Bytes(), []byte("signed"),
	}
	marshalizedExpectedRegData, _ := json.Marshal(&stakedRegistrationData)
	eei.SetSCAddress(args.StakingSCAddress)
	eei.SetStorage(stakerBlsKey1.Bytes(), marshalizedExpectedRegData)

	validatorData := ValidatorDataV2{
		RewardAddress:   arguments.CallerAddr,
		RegisterNonce:   0,
		Epoch:           0,
		BlsPubKeys:      [][]byte{stakerBlsKey1.Bytes()},
		TotalStakeValue: nodePrice,
		LockedStake:     nodePrice,
		MaxStakePerNode: nodePrice,
		NumRegistered:   1,
	}
	marshaledRegistrationData, _ := json.Marshal(validatorData)

	eei.SetSCAddress(args.ValidatorSCAddress)
	eei.SetStorage(arguments.CallerAddr, marshaledRegistrationData)
	retCode := stakingSmartContract.Execute(arguments)

	assert.Equal(t, vmcommon.Ok, retCode)
	var registrationData ValidatorDataV2
	data := stakingSmartContract.eei.GetStorage(arguments.CallerAddr)
	_ = json.Unmarshal(data, &registrationData)

	validatorData.TotalStakeValue = big.NewInt(0).Mul(nodePrice, big.NewInt(2))
	validatorData.MaxStakePerNode = big.NewInt(0).Mul(nodePrice, big.NewInt(2))

	assert.Equal(t, validatorData, registrationData)
}

func TestValidatorStakingSC_ExecuteStakeStakedInStakingButNotInValidatorShouldErr(t *testing.T) {
	t.Parallel()

	stakerBlsKey1 := big.NewInt(101)
	expectedCallerAddress := []byte("caller")
	stakedRegistrationData := StakedDataV2_0{
		RegisterNonce: 0,
		Staked:        true,
		UnStakedNonce: 0,
		RewardAddress: expectedCallerAddress,
		StakeValue:    nil,
	}

	eei := createDefaultEei()
	eei.SetSCAddress([]byte("addr"))
	args := createMockArgumentsForValidatorSC()
	args.Eei = eei

	argsStaking := createMockStakingScArguments()
	argsStaking.StakingSCConfig = args.StakingSCConfig
	argsStaking.Eei = eei
	stakingSc, _ := NewStakingSmartContract(argsStaking)
	_ = eei.SetSystemSCContainer(&mock.SystemSCContainerStub{GetCalled: func(key []byte) (contract vm.SystemSmartContract, err error) {
		return stakingSc, nil
	}})

	stakingSmartContract, _ := NewValidatorSmartContract(args)
	nodePrice, _ := big.NewInt(0).SetString(args.StakingSCConfig.GenesisNodePrice, 10)

	arguments := CreateVmContractCallInput()
	arguments.Function = "stake"
	arguments.CallValue = nodePrice
	arguments.CallerAddr = expectedCallerAddress
	maxStakePerNode := big.NewInt(0).Mul(nodePrice, big.NewInt(2))
	arguments.Arguments = [][]byte{
		big.NewInt(1).Bytes(),
		stakerBlsKey1.Bytes(),
		[]byte("signed"),
		maxStakePerNode.Bytes(),
	}
	marshalizedExpectedRegData, _ := json.Marshal(&stakedRegistrationData)
	eei.SetSCAddress(args.StakingSCAddress)
	eei.SetStorage(stakerBlsKey1.Bytes(), marshalizedExpectedRegData)

	validatorData := ValidatorDataV2{
		RewardAddress:   arguments.CallerAddr,
		RegisterNonce:   0,
		Epoch:           0,
		BlsPubKeys:      nil,
		TotalStakeValue: big.NewInt(0),
		LockedStake:     big.NewInt(0),
		MaxStakePerNode: big.NewInt(0),
		NumRegistered:   0,
	}
	marshaledRegistrationData, _ := json.Marshal(validatorData)

	eei.SetSCAddress(args.ValidatorSCAddress)
	eei.SetStorage(arguments.CallerAddr, marshaledRegistrationData)
	retCode := stakingSmartContract.Execute(arguments)

	assert.Equal(t, vmcommon.UserError, retCode)
	assert.True(t, strings.Contains(eei.returnMessage, "bls key already registered"))
	var registrationData ValidatorDataV2
	data := stakingSmartContract.eei.GetStorage(arguments.CallerAddr)
	_ = json.Unmarshal(data, &registrationData)

	assert.Equal(t, validatorData, registrationData)
}

func TestValidatorStakingSC_ExecuteStakeWithMaxStakePerNode(t *testing.T) {
	t.Parallel()

	stakerBlsKey1 := big.NewInt(101)
	expectedCallerAddress := []byte("caller")

	eei := createDefaultEei()
	eei.SetSCAddress([]byte("addr"))
	args := createMockArgumentsForValidatorSC()
	args.Eei = eei

	argsStaking := createMockStakingScArguments()
	argsStaking.StakingSCConfig = args.StakingSCConfig
	argsStaking.Eei = eei
	stakingSc, _ := NewStakingSmartContract(argsStaking)
	_ = eei.SetSystemSCContainer(&mock.SystemSCContainerStub{GetCalled: func(key []byte) (contract vm.SystemSmartContract, err error) {
		return stakingSc, nil
	}})

	stakingSmartContract, _ := NewValidatorSmartContract(args)
	nodePrice, _ := big.NewInt(0).SetString(args.StakingSCConfig.GenesisNodePrice, 10)

	arguments := CreateVmContractCallInput()
	arguments.Function = "stake"
	arguments.CallValue = nodePrice
	arguments.CallerAddr = expectedCallerAddress
	maxStakePerNode := big.NewInt(0).Mul(nodePrice, big.NewInt(2))
	arguments.Arguments = [][]byte{
		big.NewInt(1).Bytes(),
		stakerBlsKey1.Bytes(),
		[]byte("signed"),
		maxStakePerNode.Bytes(),
	}

	eei.SetSCAddress(args.StakingSCAddress)
	eei.SetStorage(stakerBlsKey1.Bytes(), nil)

	validatorData := ValidatorDataV2{
		RewardAddress:   arguments.CallerAddr,
		RegisterNonce:   0,
		Epoch:           0,
		BlsPubKeys:      nil,
		TotalStakeValue: big.NewInt(0),
		LockedStake:     big.NewInt(0),
		MaxStakePerNode: big.NewInt(0),
		NumRegistered:   0,
	}
	marshaledRegistrationData, _ := json.Marshal(validatorData)

	eei.SetSCAddress(args.ValidatorSCAddress)
	eei.SetStorage(arguments.CallerAddr, marshaledRegistrationData)
	retCode := stakingSmartContract.Execute(arguments)

	assert.Equal(t, vmcommon.Ok, retCode)
	var registrationData ValidatorDataV2
	data := stakingSmartContract.eei.GetStorage(arguments.CallerAddr)
	_ = json.Unmarshal(data, &registrationData)

	assert.Equal(t, maxStakePerNode, registrationData.MaxStakePerNode)
}

func TestValidatorStakingSC_ExecuteStakeNotEnoughArgsShouldErr(t *testing.T) {
	t.Parallel()

	eei := &mock.SystemEIStub{}
	eei.GetStorageCalled = func(key []byte) []byte {
		registrationDataMarshalized, _ := json.Marshal(&StakedDataV2_0{})
		return registrationDataMarshalized
	}
	args := createMockArgumentsForValidatorSC()
	args.Eei = eei

	stakingSmartContract, _ := NewValidatorSmartContract(args)
	arguments := CreateVmContractCallInput()
	arguments.Function = "stake"

	retCode := stakingSmartContract.Execute(arguments)
	assert.Equal(t, vmcommon.UserError, retCode)
}

func TestValidatorStakingSC_ExecuteStakeNotEnoughFundsForMultipleNodesShouldErr(t *testing.T) {
	t.Parallel()
	stakerPubKey1 := big.NewInt(101)
	stakerPubKey2 := big.NewInt(102)
	args := createMockArgumentsForValidatorSC()

	eei := createDefaultEei()
	eei.inputParser = parsers.NewCallArgsParser()

	argsStaking := createMockStakingScArguments()
	argsStaking.StakingSCConfig = args.StakingSCConfig
	argsStaking.Eei = eei
	stakingSc, _ := NewStakingSmartContract(argsStaking)

	eei.SetSCAddress([]byte("addr"))
	_ = eei.SetSystemSCContainer(&mock.SystemSCContainerStub{GetCalled: func(key []byte) (contract vm.SystemSmartContract, err error) {
		return stakingSc, nil
	}})

	args.Eei = eei
	args.StakingSCConfig.GenesisNodePrice = "10"
	stakingSmartContract, _ := NewValidatorSmartContract(args)
	arguments := CreateVmContractCallInput()
	arguments.Function = "stake"
	eei.SetGasProvided(arguments.GasProvided)
	arguments.CallValue = big.NewInt(15)
	arguments.Arguments = [][]byte{
		big.NewInt(2).Bytes(),
		stakerPubKey1.Bytes(), []byte("signed"),
		stakerPubKey2.Bytes(), []byte("signed"),
	}

	retCode := stakingSmartContract.Execute(arguments)
	assert.Equal(t, vmcommon.OutOfFunds, retCode)

	balance := eei.GetBalance(arguments.CallerAddr)
	assert.Equal(t, big.NewInt(0), balance)
}

func TestValidatorStakingSC_ExecuteStakeNotEnoughGasForMultipleNodesShouldErr(t *testing.T) {
	t.Parallel()
	stakerPubKey1 := big.NewInt(101)
	stakerPubKey2 := big.NewInt(102)
	args := createMockArgumentsForValidatorSC()

	blockChainHook := &mock.BlockChainHookStub{
		GetUserAccountCalled: func(address []byte) (vmcommon.UserAccountHandler, error) {
			return nil, state.ErrAccNotFound
		},
	}
	eei := createDefaultEei()
	eei.blockChainHook = blockChainHook
	eei.inputParser = parsers.NewCallArgsParser()

	argsStaking := createMockStakingScArguments()
	argsStaking.StakingSCConfig = args.StakingSCConfig
	argsStaking.Eei = eei
	stakingSc, _ := NewStakingSmartContract(argsStaking)

	eei.SetSCAddress([]byte("addr"))
	_ = eei.SetSystemSCContainer(&mock.SystemSCContainerStub{GetCalled: func(key []byte) (contract vm.SystemSmartContract, err error) {
		return stakingSc, nil
	}})

	args.Eei = eei
	args.StakingSCConfig.GenesisNodePrice = "10"
	args.GasCost.MetaChainSystemSCsCost.Stake = 10
	stakingSmartContract, _ := NewValidatorSmartContract(args)
	arguments := CreateVmContractCallInput()
	arguments.Function = "stake"
	arguments.GasProvided = 15
	eei.SetGasProvided(arguments.GasProvided)
	arguments.CallValue = big.NewInt(15)
	arguments.Arguments = [][]byte{
		big.NewInt(2).Bytes(),
		stakerPubKey1.Bytes(), []byte("signed"),
		stakerPubKey2.Bytes(), []byte("signed"),
	}

	retCode := stakingSmartContract.Execute(arguments)
	assert.Equal(t, vmcommon.OutOfGas, retCode)

	balance := eei.GetBalance(arguments.CallerAddr)
	assert.Equal(t, big.NewInt(0), balance)
}

func TestValidatorStakingSC_ExecuteStakeOneKeyFailsOneRegisterStakeSCShouldErr(t *testing.T) {
	t.Parallel()

	args := createMockArgumentsForValidatorSC()

	stakerAddress := big.NewInt(100)
	stakerPubKey := big.NewInt(100)

	blockChainHook := &mock.BlockChainHookStub{}
	nodePrice, _ := big.NewInt(0).SetString(args.StakingSCConfig.GenesisNodePrice, 10)

	atArgParser := parsers.NewCallArgsParser()
	eei := createDefaultEei()
	eei.blockChainHook = blockChainHook
	eei.inputParser = atArgParser

	argsStaking := createMockStakingScArguments()
	argsStaking.StakingSCConfig = args.StakingSCConfig
	args.Eei = eei
	executeSecond := true
	stakingSc := &mock.SystemSCStub{ExecuteCalled: func(args *vmcommon.ContractCallInput) vmcommon.ReturnCode {
		if args.Function != "register" {
			return vmcommon.Ok
		}

		if executeSecond {
			executeSecond = false
			return vmcommon.Ok
		}
		return vmcommon.UserError
	}}

	arguments := CreateVmContractCallInput()
	arguments.Function = "stake"
	arguments.CallerAddr = stakerAddress.Bytes()
	arguments.CallValue = big.NewInt(nodePrice.Int64() * 2)
	arguments.Arguments = [][]byte{
		big.NewInt(2).Bytes(),
		stakerPubKey.Bytes(), []byte("signed"),
		stakerPubKey.Bytes(), []byte("signed"),
	}

	eei.SetSCAddress([]byte("addr"))
	_ = eei.SetSystemSCContainer(&mock.SystemSCContainerStub{GetCalled: func(key []byte) (contract vm.SystemSmartContract, err error) {
		return stakingSc, nil
	}})

	sc, _ := NewValidatorSmartContract(args)

	retCode := sc.Execute(arguments)
	assert.Equal(t, vmcommon.UserError, retCode)
	assert.True(t, strings.Contains(eei.returnMessage, "cannot register bls key"))

	data := sc.eei.GetStorage(arguments.CallerAddr)
	assert.Nil(t, data)
}

func TestValidatorStakingSC_ExecuteStakeBeforeValidatorEnableNonce(t *testing.T) {
	t.Parallel()

	stakerAddress := big.NewInt(100)
	stakerPubKey := big.NewInt(100)

	blockChainHook := &mock.BlockChainHookStub{
		CurrentEpochCalled: func() uint32 {
			return 99
		},
	}
	args := createMockArgumentsForValidatorSC()
	nodePrice, _ := big.NewInt(0).SetString(args.StakingSCConfig.GenesisNodePrice, 10)
	expectedRegistrationData := ValidatorDataV2{
		RewardAddress:   stakerAddress.Bytes(),
		RegisterNonce:   0,
		Epoch:           99,
		BlsPubKeys:      [][]byte{stakerPubKey.Bytes()},
		TotalStakeValue: nodePrice,
		LockedStake:     nodePrice,
		MaxStakePerNode: nodePrice,
		NumRegistered:   1,
	}

	eei := createDefaultEei()
	eei.blockChainHook = blockChainHook
	eei.inputParser = parsers.NewCallArgsParser()

	argsStaking := createMockStakingScArguments()
	argsStaking.StakingSCConfig = args.StakingSCConfig
	argsStaking.Eei = eei
	stakingSc, _ := NewStakingSmartContract(argsStaking)

	eei.SetSCAddress([]byte("addr"))
	_ = eei.SetSystemSCContainer(&mock.SystemSCContainerStub{GetCalled: func(key []byte) (contract vm.SystemSmartContract, err error) {
		return stakingSc, nil
	}})

	args.Eei = eei

	sc, _ := NewValidatorSmartContract(args)
	arguments := CreateVmContractCallInput()
	arguments.Function = "stake"
	arguments.CallerAddr = stakerAddress.Bytes()
	arguments.Arguments = [][]byte{big.NewInt(1).Bytes(), stakerPubKey.Bytes(), []byte("signed")}
	arguments.CallValue = big.NewInt(0).Set(nodePrice)

	retCode := sc.Execute(arguments)
	assert.Equal(t, vmcommon.Ok, retCode)

	var registrationData ValidatorDataV2
	data := sc.eei.GetStorage(arguments.CallerAddr)
	err := json.Unmarshal(data, &registrationData)
	assert.Nil(t, err)
	assert.Equal(t, expectedRegistrationData, registrationData)
}

func TestValidatorStakingSC_ExecuteStake(t *testing.T) {
	t.Parallel()

	stakerAddress := big.NewInt(100)
	stakerPubKey := big.NewInt(100)

	blockChainHook := &mock.BlockChainHookStub{}
	args := createMockArgumentsForValidatorSC()
	nodePrice, _ := big.NewInt(0).SetString(args.StakingSCConfig.GenesisNodePrice, 10)
	expectedRegistrationData := ValidatorDataV2{
		RewardAddress:   stakerAddress.Bytes(),
		RegisterNonce:   0,
		Epoch:           0,
		BlsPubKeys:      [][]byte{stakerPubKey.Bytes()},
		TotalStakeValue: nodePrice,
		LockedStake:     nodePrice,
		MaxStakePerNode: nodePrice,
		NumRegistered:   1,
	}

	eei := createDefaultEei()
	eei.blockChainHook = blockChainHook
	eei.inputParser = parsers.NewCallArgsParser()

	argsStaking := createMockStakingScArguments()
	argsStaking.StakingSCConfig = args.StakingSCConfig
	argsStaking.Eei = eei
	stakingSc, _ := NewStakingSmartContract(argsStaking)

	eei.SetSCAddress([]byte("addr"))
	_ = eei.SetSystemSCContainer(&mock.SystemSCContainerStub{GetCalled: func(key []byte) (contract vm.SystemSmartContract, err error) {
		return stakingSc, nil
	}})

	args.Eei = eei

	sc, _ := NewValidatorSmartContract(args)
	arguments := CreateVmContractCallInput()
	arguments.Function = "stake"
	arguments.CallerAddr = stakerAddress.Bytes()
	arguments.Arguments = [][]byte{big.NewInt(1).Bytes(), stakerPubKey.Bytes(), []byte("signed")}
	arguments.CallValue = big.NewInt(100).Set(nodePrice)

	retCode := sc.Execute(arguments)
	assert.Equal(t, vmcommon.Ok, retCode)

	var registrationData ValidatorDataV2
	data := sc.eei.GetStorage(arguments.CallerAddr)
	err := json.Unmarshal(data, &registrationData)
	assert.Nil(t, err)
	assert.Equal(t, expectedRegistrationData, registrationData)
}

func TestValidatorStakingSC_ExecuteUnStakeValueNotZeroShouldErr(t *testing.T) {
	t.Parallel()

	eei := &mock.SystemEIStub{}
	args := createMockArgumentsForValidatorSC()
	args.Eei = eei

	stakingSmartContract, _ := NewValidatorSmartContract(args)
	arguments := CreateVmContractCallInput()
	arguments.CallValue = big.NewInt(1)
	arguments.Function = "unStake"

	retCode := stakingSmartContract.Execute(arguments)
	assert.Equal(t, vmcommon.UserError, retCode)
	assert.Equal(t, vm.TransactionValueMustBeZero, eei.ReturnMessage)
}

func TestValidatorStakingSC_ExecuteUnStakeAddressNotStakedShouldErr(t *testing.T) {
	t.Parallel()

	notFoundkey := []byte("abc")
	eei := &mock.SystemEIStub{}
	args := createMockArgumentsForValidatorSC()
	args.Eei = eei

	stakingSmartContract, _ := NewValidatorSmartContract(args)
	arguments := CreateVmContractCallInput()
	arguments.Function = "unStake"
	arguments.Arguments = [][]byte{notFoundkey}

	retCode := stakingSmartContract.Execute(arguments)
	assert.Equal(t, vmcommon.UserError, retCode)
	assert.Equal(t, vm.CannotGetAllBlsKeysFromRegistrationData+
		fmt.Errorf("%w, key %s not found", vm.ErrBLSPublicKeyMismatch, hex.EncodeToString(notFoundkey)).Error(), eei.ReturnMessage)
}

func TestValidatorStakingSC_ExecuteUnStakeUnmarshalErr(t *testing.T) {
	t.Parallel()

	eei := &mock.SystemEIStub{}
	eei.GetStorageCalled = func(key []byte) []byte {
		return []byte("data")
	}
	args := createMockArgumentsForValidatorSC()
	args.Eei = eei
	args.Marshalizer = &mock.MarshalizerMock{Fail: true}

	stakingSmartContract, _ := NewValidatorSmartContract(args)
	arguments := CreateVmContractCallInput()
	arguments.Function = "unStake"
	arguments.Arguments = [][]byte{[]byte("abc")}

	retCode := stakingSmartContract.Execute(arguments)
	assert.Equal(t, vmcommon.UserError, retCode)
	assert.Equal(t, vm.CannotGetOrCreateRegistrationData+mock.ErrMockMarshalizer.Error(), eei.ReturnMessage)
}

func TestValidatorStakingSC_ExecuteUnStakeAlreadyUnStakedAddrShouldNotErr(t *testing.T) {
	t.Parallel()

	expectedCallerAddress := []byte("caller")
	stakedRegistrationData := StakedDataV2_0{
		RegisterNonce: 0,
		Staked:        false,
		UnStakedNonce: 0,
		RewardAddress: expectedCallerAddress,
		StakeValue:    nil,
	}

	eei := createDefaultEei()
	eei.SetSCAddress([]byte("addr"))
	args := createMockArgumentsForValidatorSC()
	args.Eei = eei

	argsStaking := createMockStakingScArguments()
	argsStaking.StakingSCConfig = args.StakingSCConfig
	argsStaking.Eei = eei
	stakingSc, _ := NewStakingSmartContract(argsStaking)
	_ = eei.SetSystemSCContainer(&mock.SystemSCContainerStub{GetCalled: func(key []byte) (contract vm.SystemSmartContract, err error) {
		return stakingSc, nil
	}})

	stakingSmartContract, _ := NewValidatorSmartContract(args)

	arguments := CreateVmContractCallInput()
	arguments.Function = "unStake"
	arguments.CallerAddr = expectedCallerAddress
	arguments.Arguments = [][]byte{[]byte("abc")}
	marshalizedExpectedRegData, _ := json.Marshal(&stakedRegistrationData)
	eei.SetSCAddress(args.StakingSCAddress)
	eei.SetStorage(arguments.Arguments[0], marshalizedExpectedRegData)

	nodePrice, _ := big.NewInt(0).SetString(args.StakingSCConfig.GenesisNodePrice, 10)
	validatorData := ValidatorDataV2{
		RewardAddress:   arguments.CallerAddr,
		RegisterNonce:   0,
		Epoch:           0,
		BlsPubKeys:      [][]byte{arguments.Arguments[0]},
		TotalStakeValue: nodePrice,
		LockedStake:     nodePrice,
		MaxStakePerNode: nodePrice,
		NumRegistered:   1,
	}
	marshaledRegistrationData, _ := json.Marshal(validatorData)

	eei.SetSCAddress(args.ValidatorSCAddress)
	eei.SetStorage(arguments.CallerAddr, marshaledRegistrationData)
	retCode := stakingSmartContract.Execute(arguments)

	assert.Equal(t, vmcommon.Ok, retCode)
	assert.True(t, strings.Contains(eei.returnMessage, "cannot unStake node which was already unStaked"))
}

func TestValidatorStakingSC_ExecuteUnStakeFailsWithWrongCaller(t *testing.T) {
	t.Parallel()

	expectedCallerAddress := []byte("caller")
	wrongCallerAddress := []byte("wrongCaller")

	stakedRegistrationData := StakedDataV2_0{
		RegisterNonce: 0,
		Staked:        true,
		UnStakedNonce: 0,
		RewardAddress: expectedCallerAddress,
		StakeValue:    nil,
	}

	eei := createDefaultEei()
	eei.SetSCAddress([]byte("addr"))
	args := createMockArgumentsForValidatorSC()
	args.Eei = eei

	stakingSmartContract, _ := NewValidatorSmartContract(args)
	arguments := CreateVmContractCallInput()
	arguments.Function = "unStake"
	arguments.CallerAddr = wrongCallerAddress
	arguments.Arguments = [][]byte{[]byte("abc")}
	marshalizedExpectedRegData, _ := json.Marshal(&stakedRegistrationData)
	stakingSmartContract.eei.SetStorage(arguments.Arguments[0], marshalizedExpectedRegData)

	retCode := stakingSmartContract.Execute(arguments)
	assert.Equal(t, vmcommon.UserError, retCode)
}

func TestValidatorStakingSC_ExecuteUnStake(t *testing.T) {
	t.Parallel()

	args := createMockArgumentsForValidatorSC()
	args.StakingSCConfig.UnBondPeriod = 10
	callerAddress := []byte("caller")
	nodePrice, _ := big.NewInt(0).SetString(args.StakingSCConfig.GenesisNodePrice, 10)
	expectedRegistrationData := StakedDataV2_0{
		RegisterNonce: 0,
		Staked:        false,
		UnStakedNonce: 0,
		RewardAddress: callerAddress,
		StakeValue:    nodePrice,
		JailedRound:   math.MaxUint64,
		SlashValue:    big.NewInt(0),
	}

	stakedRegistrationData := StakedDataV2_0{
		RegisterNonce: 0,
		Staked:        true,
		UnStakedNonce: 0,
		RewardAddress: callerAddress,
		StakeValue:    nil,
	}

	eei := createDefaultEei()
	eei.inputParser = parsers.NewCallArgsParser()

	argsStaking := createMockStakingScArguments()
	argsStaking.StakingSCConfig = args.StakingSCConfig
	argsStaking.Eei = eei
	stakingSc, _ := NewStakingSmartContract(argsStaking)
	_ = eei.SetSystemSCContainer(&mock.SystemSCContainerStub{GetCalled: func(key []byte) (contract vm.SystemSmartContract, err error) {
		return stakingSc, nil
	}})

	args.Eei = eei
	eei.SetSCAddress(args.ValidatorSCAddress)

	stakingSmartContract, _ := NewValidatorSmartContract(args)
	arguments := CreateVmContractCallInput()
	arguments.Function = "unStake"
	arguments.Arguments = [][]byte{[]byte("abc")}
	arguments.CallerAddr = callerAddress
	marshalizedExpectedRegData, _ := json.Marshal(&stakedRegistrationData)
	stakingSmartContract.eei.SetStorage(arguments.Arguments[0], marshalizedExpectedRegData)

	validatorData := ValidatorDataV2{
		RewardAddress:   arguments.CallerAddr,
		RegisterNonce:   0,
		Epoch:           0,
		BlsPubKeys:      [][]byte{arguments.Arguments[0]},
		TotalStakeValue: nodePrice,
		LockedStake:     nodePrice,
		MaxStakePerNode: nodePrice,
		NumRegistered:   1,
	}
	marshaledRegistrationData, _ := json.Marshal(validatorData)
	eei.SetStorage(arguments.CallerAddr, marshaledRegistrationData)

	stakedData := StakedDataV2_0{
		RegisterNonce: 0,
		Staked:        true,
		UnStakedNonce: 0,
		UnStakedEpoch: common.DefaultUnstakedEpoch,
		RewardAddress: arguments.CallerAddr,
		StakeValue:    nodePrice,
		JailedRound:   math.MaxUint64,
		SlashValue:    big.NewInt(0),
	}
	marshaledStakedData, _ := json.Marshal(stakedData)
	eei.SetSCAddress(args.StakingSCAddress)
	eei.SetStorage(arguments.Arguments[0], marshaledStakedData)
	stakingSc.setConfig(&StakingNodesConfig{MinNumNodes: 5, StakedNodes: 10})
	eei.SetSCAddress(args.ValidatorSCAddress)

	retCode := stakingSmartContract.Execute(arguments)
	assert.Equal(t, vmcommon.Ok, retCode)

	var registrationData StakedDataV2_0
	eei.SetSCAddress(args.StakingSCAddress)
	data := eei.GetStorage(arguments.Arguments[0])
	err := json.Unmarshal(data, &registrationData)
	assert.Nil(t, err)
	assert.Equal(t, expectedRegistrationData, registrationData)
}

func TestValidatorStakingSC_ExecuteUnBondUnmarshalErr(t *testing.T) {
	t.Parallel()

	eei := &mock.SystemEIStub{}
	eei.GetStorageCalled = func(key []byte) []byte {
		return []byte("data")
	}
	args := createMockArgumentsForValidatorSC()
	args.Eei = eei

	stakingSmartContract, _ := NewValidatorSmartContract(args)
	arguments := CreateVmContractCallInput()
	arguments.CallerAddr = []byte("data")
	arguments.Function = "unBond"
	arguments.Arguments = [][]byte{big.NewInt(100).Bytes(), big.NewInt(200).Bytes()}

	retCode := stakingSmartContract.Execute(arguments)
	assert.Equal(t, vmcommon.UserError, retCode)
}

func TestValidatorStakingSC_ExecuteUnBondValidatorNotUnStakeShouldErr(t *testing.T) {
	t.Parallel()

	eei := &mock.SystemEIStub{}
	eei.GetStorageCalled = func(key []byte) []byte {
		switch {
		case bytes.Equal(key, []byte(ownerKey)):
			return []byte("data")
		default:
			registrationDataMarshalized, _ := json.Marshal(
				&StakedDataV2_0{
					UnStakedNonce: 0,
				})
			return registrationDataMarshalized
		}
	}
	eei.BlockChainHookCalled = func() vm.BlockchainHook {
		return &mock.BlockChainHookStub{CurrentNonceCalled: func() uint64 {
			return 10000
		}}
	}
	args := createMockArgumentsForValidatorSC()
	args.Eei = eei

	stakingSmartContract, _ := NewValidatorSmartContract(args)
	arguments := CreateVmContractCallInput()
	arguments.CallerAddr = []byte("data")
	arguments.Function = "unBond"
	arguments.Arguments = [][]byte{big.NewInt(100).Bytes()}

	retCode := stakingSmartContract.Execute(arguments)
	assert.Equal(t, vmcommon.UserError, retCode)
}

func TestValidatorStakingSC_ExecuteStakeUnStakeReturnsErrAsNotEnabled(t *testing.T) {
	t.Parallel()

	eei := &mock.SystemEIStub{}
	eei.BlockChainHookCalled = func() vm.BlockchainHook {
		return &mock.BlockChainHookStub{
			CurrentEpochCalled: func() uint32 {
				return 100
			},
			CurrentNonceCalled: func() uint64 {
				return 100
			}}
	}
	args := createMockArgumentsForValidatorSC()
	enableEpochsHandler, _ := args.EnableEpochsHandler.(*enableEpochsHandlerMock.EnableEpochsHandlerStub)
	enableEpochsHandler.RemoveActiveFlags(common.StakeFlag)
	args.Eei = eei

	stakingSmartContract, _ := NewValidatorSmartContract(args)
	arguments := CreateVmContractCallInput()
	arguments.CallerAddr = []byte("data")
	arguments.Function = "unBond"
	arguments.Arguments = [][]byte{big.NewInt(100).Bytes()}

	retCode := stakingSmartContract.Execute(arguments)
	assert.Equal(t, vmcommon.UserError, retCode)
	assert.Equal(t, vm.UnBondNotEnabled, eei.ReturnMessage)

	arguments.Function = "unStake"
	retCode = stakingSmartContract.Execute(arguments)
	assert.Equal(t, vmcommon.UserError, retCode)
	assert.Equal(t, vm.UnStakeNotEnabled, eei.ReturnMessage)

	arguments.Function = "stake"
	retCode = stakingSmartContract.Execute(arguments)
	assert.Equal(t, vmcommon.UserError, retCode)
	assert.Equal(t, vm.StakeNotEnabled, eei.ReturnMessage)
}

func TestValidatorStakingSC_ExecuteUnBondBeforePeriodEnds(t *testing.T) {
	t.Parallel()

	minStakeValue := big.NewInt(1000)
	unbondPeriod := uint64(100)
	blockChainHook := &mock.BlockChainHookStub{
		CurrentNonceCalled: func() uint64 {
			return 10
		},
	}
	args := createMockArgumentsForValidatorSC()
	args.StakingSCConfig.UnBondPeriod = 1000
	eei := createVmContextWithStakingSc(minStakeValue, unbondPeriod, blockChainHook)
	args.Eei = eei
	caller := []byte("caller")
	validatorSc, _ := NewValidatorSmartContract(args)
	eei.SetSCAddress([]byte("staking"))

	blsPubKey := []byte("pubkey")
	_ = validatorSc.saveRegistrationData(
		caller,
		&ValidatorDataV2{
			RewardAddress: caller,
			UnstakedInfo: []*UnstakedValue{
				{
					UnstakedEpoch: 1,
					UnstakedValue: big.NewInt(1000),
				},
			},
			BlsPubKeys:      [][]byte{blsPubKey},
			TotalStakeValue: big.NewInt(1000), //in v1 this was still set to the unstaked value
			LockedStake:     big.NewInt(0),
			TotalUnstaked:   big.NewInt(1000),
		},
	)

	systemSc, _ := eei.GetContract(nil)
	stakingSc := systemSc.(*stakingSC)
	registrationData := &StakedDataV2_0{
		RegisterNonce: 0,
		UnStakedNonce: uint64(1),
		RewardAddress: caller,
		StakeValue:    big.NewInt(100),
	}
	_ = stakingSc.saveAsStakingDataV1P1(blsPubKey, registrationData)

	arguments := CreateVmContractCallInput()
	arguments.CallerAddr = caller
	arguments.Function = "unBond"
	arguments.Arguments = [][]byte{blsPubKey}

	retCode := validatorSc.Execute(arguments)
	assert.Equal(t, vmcommon.Ok, retCode)
	assert.True(t, strings.Contains(eei.returnMessage, "unBond is not possible"))
	assert.True(t, strings.Contains(eei.returnMessage, "unBond period did not pass"))
	assert.True(t, len(eei.GetStorage(caller)) != 0) //should have not removed the account data
}

func TestValidatorSC_ExecuteUnBondBeforePeriodEndsForV2(t *testing.T) {
	t.Parallel()

	minStakeValue := big.NewInt(1000)
	unbondPeriod := uint64(100)
	blockChainHook := &mock.BlockChainHookStub{
		CurrentNonceCalled: func() uint64 {
			return 10
		},
	}
	args := createMockArgumentsForValidatorSC()
	enableEpochsHandler, _ := args.EnableEpochsHandler.(*enableEpochsHandlerMock.EnableEpochsHandlerStub)
	enableEpochsHandler.AddActiveFlags(common.StakingV2Flag)
	args.StakingSCConfig.UnBondPeriod = 1000
	eei := createVmContextWithStakingSc(minStakeValue, unbondPeriod, blockChainHook)
	args.Eei = eei
	caller := []byte("caller")
	validatorSc, _ := NewValidatorSmartContract(args)
	eei.SetSCAddress([]byte("staking"))

	blsPubKey := []byte("pubkey")
	_ = validatorSc.saveRegistrationData(
		caller,
		&ValidatorDataV2{
			RewardAddress: caller,
			UnstakedInfo: []*UnstakedValue{
				{
					UnstakedEpoch: 1,
					UnstakedValue: big.NewInt(1000),
				},
			},
			BlsPubKeys:      [][]byte{blsPubKey},
			TotalStakeValue: big.NewInt(0),
			LockedStake:     big.NewInt(0),
			TotalUnstaked:   big.NewInt(1000),
		},
	)

	systemSc, _ := eei.GetContract(nil)
	stakingSc := systemSc.(*stakingSC)
	registrationData := &StakedDataV2_0{
		RegisterNonce: 0,
		UnStakedNonce: uint64(1),
		RewardAddress: caller,
		StakeValue:    big.NewInt(100),
	}
	_ = stakingSc.saveAsStakingDataV1P1(blsPubKey, registrationData)

	arguments := CreateVmContractCallInput()
	arguments.CallerAddr = caller
	arguments.Function = "unBond"
	arguments.Arguments = [][]byte{blsPubKey}

	retCode := validatorSc.Execute(arguments)
	assert.Equal(t, vmcommon.Ok, retCode)
	assert.True(t, strings.Contains(eei.returnMessage, "unBond is not possible"))
	assert.True(t, strings.Contains(eei.returnMessage, "unBond period did not pass"))
	assert.True(t, len(eei.GetStorage(caller)) != 0) //should have not removed the account data
}

func TestValidatorStakingSC_ExecuteUnBond(t *testing.T) {
	t.Parallel()

	unBondPeriod := uint64(100)
	unStakedNonce := uint64(10)
	stakeValue := big.NewInt(100)
	stakedData := StakedDataV2_0{
		RegisterNonce: 0,
		Staked:        false,
		UnStakedNonce: unStakedNonce,
		RewardAddress: []byte("reward"),
		StakeValue:    big.NewInt(0).Set(stakeValue),
		JailedRound:   math.MaxUint64,
	}

	marshalizedStakedData, _ := json.Marshal(&stakedData)
	atArgParser := parsers.NewCallArgsParser()
	eei := createDefaultEei()
	eei.blockChainHook = &mock.BlockChainHookStub{
		CurrentNonceCalled: func() uint64 {
			return unStakedNonce + unBondPeriod + 1
		},
	}
	eei.inputParser = atArgParser

	scAddress := []byte("owner")
	eei.SetSCAddress(scAddress)
	eei.SetStorage([]byte(ownerKey), scAddress)

	args := createMockArgumentsForValidatorSC()
	args.Eei = eei
	args.StakingSCConfig.GenesisNodePrice = stakeValue.Text(10)
	args.StakingSCConfig.UnBondPeriod = unBondPeriod

	argsStaking := createMockStakingScArguments()
	argsStaking.Eei = eei
	argsStaking.StakingSCConfig = args.StakingSCConfig
	stakingSc, _ := NewStakingSmartContract(argsStaking)

	_ = eei.SetSystemSCContainer(&mock.SystemSCContainerStub{GetCalled: func(key []byte) (contract vm.SystemSmartContract, err error) {
		return stakingSc, nil
	}})

	stakingSmartContract, _ := NewValidatorSmartContract(args)

	arguments := CreateVmContractCallInput()
	arguments.CallerAddr = []byte("address")
	arguments.Function = "unBond"
	arguments.Arguments = [][]byte{[]byte("abc")}
	arguments.RecipientAddr = scAddress

	eei.SetSCAddress(args.StakingSCAddress)
	eei.SetStorage(arguments.Arguments[0], marshalizedStakedData)
	stakingSc.setConfig(&StakingNodesConfig{MinNumNodes: 5, StakedNodes: 10})
	eei.SetSCAddress(args.ValidatorSCAddress)

	validatorData := ValidatorDataV2{
		RewardAddress:   arguments.CallerAddr,
		RegisterNonce:   0,
		Epoch:           0,
		BlsPubKeys:      [][]byte{arguments.Arguments[0]},
		TotalStakeValue: stakeValue,
		LockedStake:     stakeValue,
		MaxStakePerNode: stakeValue,
		NumRegistered:   1,
	}
	marshaledRegistrationData, _ := json.Marshal(validatorData)
	eei.SetStorage(arguments.CallerAddr, marshaledRegistrationData)

	retCode := stakingSmartContract.Execute(arguments)
	assert.Equal(t, vmcommon.Ok, retCode)

	eei.SetSCAddress(args.StakingSCAddress)
	data := eei.GetStorage(arguments.Arguments[0])
	assert.Equal(t, 0, len(data))

	destinationBalance := stakingSmartContract.eei.GetBalance(arguments.CallerAddr)
	scBalance := stakingSmartContract.eei.GetBalance(scAddress)
	assert.Equal(t, 0, destinationBalance.Cmp(stakeValue))
	assert.Equal(t, 0, scBalance.Cmp(big.NewInt(0).Mul(stakeValue, big.NewInt(-1))))
}

func TestValidatorStakingSC_ExecuteSlashOwnerAddrNotOkShouldErr(t *testing.T) {
	t.Parallel()

	eei := &mock.SystemEIStub{}
	args := createMockArgumentsForValidatorSC()
	args.Eei = eei

	stakingSmartContract, _ := NewValidatorSmartContract(args)
	arguments := CreateVmContractCallInput()
	arguments.Function = "slash"

	retCode := stakingSmartContract.Execute(arguments)
	assert.Equal(t, vmcommon.UserError, retCode)
}

func TestValidatorStakingSC_ExecuteUnStakeAndUnBondStake(t *testing.T) {
	t.Parallel()

	// Preparation
	unBondPeriod := uint64(100)
	valueStakedByTheCaller := big.NewInt(100)
	stakerAddress := []byte("address")
	stakerPubKey := []byte("pubKey")
	blockChainHook := &mock.BlockChainHookStub{}
	atArgParser := parsers.NewCallArgsParser()
	eei := createDefaultEei()
	eei.blockChainHook = blockChainHook
	eei.inputParser = atArgParser

	smartcontractAddress := "validator"
	eei.SetSCAddress([]byte(smartcontractAddress))

	args := createMockArgumentsForValidatorSC()
	args.Eei = eei
	args.StakingSCConfig.UnBondPeriod = unBondPeriod
	args.StakingSCConfig.GenesisNodePrice = valueStakedByTheCaller.Text(10)
	enableEpochsHandler, _ := args.EnableEpochsHandler.(*enableEpochsHandlerMock.EnableEpochsHandlerStub)
	enableEpochsHandler.AddActiveFlags(common.StakingV2Flag)

	argsStaking := createMockStakingScArguments()
	argsStaking.StakingSCConfig = args.StakingSCConfig
	argsStaking.Eei = eei
	stakingSc, _ := NewStakingSmartContract(argsStaking)
	_ = eei.SetSystemSCContainer(&mock.SystemSCContainerStub{GetCalled: func(key []byte) (contract vm.SystemSmartContract, err error) {
		return stakingSc, nil
	}})

	stakingSmartContract, _ := NewValidatorSmartContract(args)

	arguments := CreateVmContractCallInput()
	arguments.Arguments = [][]byte{stakerPubKey}
	arguments.CallerAddr = stakerAddress
	arguments.RecipientAddr = []byte(smartcontractAddress)

	stakedRegistrationData := StakedDataV2_0{
		RegisterNonce: 0,
		Staked:        true,
		UnStakedNonce: 0,
		RewardAddress: stakerAddress,
		StakeValue:    valueStakedByTheCaller,
		JailedRound:   math.MaxUint64,
		SlashValue:    big.NewInt(0),
	}
	marshalizedExpectedRegData, _ := json.Marshal(&stakedRegistrationData)
	eei.SetSCAddress(args.StakingSCAddress)
	eei.SetStorage(arguments.Arguments[0], marshalizedExpectedRegData)
	stakingSc.setConfig(&StakingNodesConfig{MinNumNodes: 5, StakedNodes: 10})

	validatorData := ValidatorDataV2{
		RewardAddress:   arguments.CallerAddr,
		RegisterNonce:   0,
		Epoch:           0,
		BlsPubKeys:      [][]byte{arguments.Arguments[0]},
		TotalStakeValue: valueStakedByTheCaller,
		LockedStake:     valueStakedByTheCaller,
		MaxStakePerNode: valueStakedByTheCaller,
		NumRegistered:   1,
		TotalUnstaked:   big.NewInt(0),
	}
	marshaledRegistrationData, _ := json.Marshal(validatorData)
	eei.SetSCAddress(args.ValidatorSCAddress)
	eei.SetStorage(arguments.CallerAddr, marshaledRegistrationData)

	arguments.Function = "unStake"

	unStakeNonce := uint64(10)
	blockChainHook.CurrentNonceCalled = func() uint64 {
		return unStakeNonce
	}
	blockChainHook.CurrentEpochCalled = func() uint32 {
		return uint32(unStakeNonce)
	}
	retCode := stakingSmartContract.Execute(arguments)
	assert.Equal(t, vmcommon.Ok, retCode)

	var registrationData StakedDataV2_0
	eei.SetSCAddress(args.StakingSCAddress)
	data := eei.GetStorage(arguments.Arguments[0])
	err := json.Unmarshal(data, &registrationData)
	assert.Nil(t, err)

	expectedRegistrationData := StakedDataV2_0{
		RegisterNonce: 0,
		Staked:        false,
		UnStakedNonce: unStakeNonce,
		UnStakedEpoch: uint32(unStakeNonce),
		RewardAddress: stakerAddress,
		StakeValue:    valueStakedByTheCaller,
		JailedRound:   math.MaxUint64,
		SlashValue:    big.NewInt(0),
	}
	assert.Equal(t, expectedRegistrationData, registrationData)

	arguments.Function = "unBond"

	blockChainHook.CurrentNonceCalled = func() uint64 {
		return unStakeNonce + unBondPeriod + 1
	}
	blockChainHook.CurrentEpochCalled = func() uint32 {
		return uint32(unStakeNonce + unBondPeriod + 1)
	}
	eei.SetSCAddress(args.ValidatorSCAddress)
	retCode = stakingSmartContract.Execute(arguments)
	assert.Equal(t, vmcommon.Ok, retCode)

	destinationBalance := eei.GetBalance(arguments.CallerAddr)
	senderBalance := eei.GetBalance([]byte(smartcontractAddress))
	assert.Equal(t, big.NewInt(100), destinationBalance)
	assert.Equal(t, big.NewInt(-100), senderBalance)
}

func TestValidatorStakingSC_ExecuteGetShouldReturnUserErr(t *testing.T) {
	t.Parallel()

	arguments := CreateVmContractCallInput()
	arguments.Function = "get"
	eei := createDefaultEei()
	args := createMockArgumentsForValidatorSC()
	args.Eei = eei

	stakingSmartContract, _ := NewValidatorSmartContract(args)
	err := stakingSmartContract.Execute(arguments)

	assert.Equal(t, vmcommon.UserError, err)
}

func TestValidatorStakingSC_ExecuteGetShouldOk(t *testing.T) {
	t.Parallel()

	arguments := CreateVmContractCallInput()
	arguments.Function = "get"
	arguments.Arguments = [][]byte{arguments.CallerAddr}
	eei := createDefaultEei()
	args := createMockArgumentsForValidatorSC()
	args.Eei = eei

	stakingSmartContract, _ := NewValidatorSmartContract(args)
	err := stakingSmartContract.Execute(arguments)

	assert.Equal(t, vmcommon.Ok, err)
}

// Test scenario
// 1 -- will call claim from an account that does not stake -> will return error code
// 2 -- will do stake and lock all the stake value and claim should return error code because all the stake value is locked
// 3 -- will do stake and stake value will not be locked and after that claim should work
func TestValidatorStakingSC_Claim(t *testing.T) {
	t.Parallel()

	receiverAddr := []byte("receiverAddress")
	stakerAddress := []byte("stakerAddr")
	stakerPubKey := []byte("stakerPubKey")
	minStakeValue := big.NewInt(1000)
	unboundPeriod := uint64(10)
	nodesToRunBytes := big.NewInt(1).Bytes()

	nonce := uint64(0)
	blockChainHook := &mock.BlockChainHookStub{
		CurrentNonceCalled: func() uint64 {
			defer func() {
				nonce++
			}()

			return nonce
		},
	}

	args := createMockArgumentsForValidatorSC()
	args.Eei = createVmContextWithStakingSc(minStakeValue, unboundPeriod, blockChainHook)

	sc, _ := NewValidatorSmartContract(args)

	//do claim should ret error
	doClaim(t, sc, stakerAddress, receiverAddr, vmcommon.UserError)

	//do stake
	nodePrice, _ := big.NewInt(0).SetString(args.StakingSCConfig.GenesisNodePrice, 10)
	stake(t, sc, nodePrice, receiverAddr, stakerAddress, stakerPubKey, nodesToRunBytes)

	//do claim all stake is locked should return Ok
	doClaim(t, sc, stakerAddress, receiverAddr, vmcommon.Ok)

	// do stake to add more money but not lock the stake
	nonce = 0
	stake(t, sc, big.NewInt(1000), receiverAddr, stakerAddress, stakerPubKey, nodesToRunBytes)

	// do claim should work because not all the stake is locked
	doClaim(t, sc, stakerAddress, receiverAddr, vmcommon.Ok)
}

// Test scenario
// 1 -- call setConfig with wrong owner address should return error
// 2 -- call validator smart contract init and after that call setConfig with wrong number of arguments should return error
// 3 -- call setConfig after init was done successfully should work and config should be set correctly
func TestValidatorStakingSC_SetConfig(t *testing.T) {
	t.Parallel()

	ownerAddr := []byte("ownerAddress")
	minStakeValue := big.NewInt(1000)
	unboundPeriod := uint64(10)
	blockChainHook := &mock.BlockChainHookStub{}
	args := createMockArgumentsForValidatorSC()
	args.Eei = createVmContextWithStakingSc(minStakeValue, unboundPeriod, blockChainHook)

	sc, _ := NewValidatorSmartContract(args)

	// call setConfig should return error -> wrong owner address
	arguments := CreateVmContractCallInput()
	arguments.Function = "setConfig"
	retCode := sc.Execute(arguments)
	require.Equal(t, vmcommon.UserError, retCode)

	// call validator smart contract init
	arguments.Function = core.SCDeployInitFunctionName
	arguments.CallerAddr = ownerAddr
	retCode = sc.Execute(arguments)
	require.Equal(t, vmcommon.Ok, retCode)

	// call setConfig return error -> wrong number of arguments
	arguments.Function = "setConfig"
	retCode = sc.Execute(arguments)
	require.Equal(t, vmcommon.UserError, retCode)

	// call setConfig
	totalSupply := big.NewInt(10000000)
	minStep := big.NewInt(100)
	nodPrice := big.NewInt(20000)
	epoch := big.NewInt(1)
	unjailPrice := big.NewInt(100)
	arguments.Function = "setConfig"
	arguments.Arguments = [][]byte{minStakeValue.Bytes(), totalSupply.Bytes(), minStep.Bytes(),
		nodPrice.Bytes(), unjailPrice.Bytes(), epoch.Bytes()}
	retCode = sc.Execute(arguments)
	require.Equal(t, vmcommon.Ok, retCode)

	validatorConfig := sc.getConfig(1)
	require.NotNil(t, validatorConfig)
	require.Equal(t, totalSupply, validatorConfig.TotalSupply)
	require.Equal(t, minStep, validatorConfig.MinStep)
	require.Equal(t, nodPrice, validatorConfig.NodePrice)
	require.Equal(t, unjailPrice, validatorConfig.UnJailPrice)
	require.Equal(t, minStakeValue, validatorConfig.MinStakeValue)
}

func TestValidatorStakingSC_SetConfig_InvalidParameters(t *testing.T) {
	t.Parallel()

	ownerAddr := []byte("ownerAddress")
	minStakeValue := big.NewInt(1000)
	unboundPeriod := uint64(10)
	blockChainHook := &mock.BlockChainHookStub{}
	args := createMockArgumentsForValidatorSC()
	eei := createVmContextWithStakingSc(minStakeValue, unboundPeriod, blockChainHook)
	args.Eei = eei

	sc, _ := NewValidatorSmartContract(args)

	// call setConfig should return error -> wrong owner address
	arguments := CreateVmContractCallInput()
	arguments.Function = "setConfig"

	// call validator smart contract init
	arguments.Function = core.SCDeployInitFunctionName
	arguments.CallerAddr = ownerAddr
	_ = sc.Execute(arguments)

	totalSupply := big.NewInt(10000000)
	minStep := big.NewInt(100)
	nodPrice := big.NewInt(20000)
	epoch := big.NewInt(1)
	unjailPrice := big.NewInt(100)
	arguments.Function = "setConfig"

	arguments.Arguments = [][]byte{minStakeValue.Bytes(), zero.Bytes(), minStep.Bytes(),
		nodPrice.Bytes(), unjailPrice.Bytes(), epoch.Bytes()}
	retCode := sc.Execute(arguments)
	require.Equal(t, vmcommon.UserError, retCode)
	require.True(t, strings.Contains(eei.returnMessage, vm.ErrInvalidGenesisTotalSupply.Error()))

	arguments.Arguments = [][]byte{minStakeValue.Bytes(), totalSupply.Bytes(), zero.Bytes(),
		nodPrice.Bytes(), unjailPrice.Bytes(), epoch.Bytes()}
	retCode = sc.Execute(arguments)
	require.Equal(t, vmcommon.UserError, retCode)
	require.True(t, strings.Contains(eei.returnMessage, vm.ErrInvalidMinStepValue.Error()))

	arguments.Arguments = [][]byte{minStakeValue.Bytes(), totalSupply.Bytes(), minStep.Bytes(),
		zero.Bytes(), unjailPrice.Bytes(), epoch.Bytes()}
	retCode = sc.Execute(arguments)
	require.Equal(t, vmcommon.UserError, retCode)
	require.True(t, strings.Contains(eei.returnMessage, vm.ErrInvalidNodePrice.Error()))

	arguments.Arguments = [][]byte{minStakeValue.Bytes(), totalSupply.Bytes(), minStep.Bytes(),
		nodPrice.Bytes(), zero.Bytes(), epoch.Bytes()}
	retCode = sc.Execute(arguments)
	require.Equal(t, vmcommon.UserError, retCode)
	require.True(t, strings.Contains(eei.returnMessage, vm.ErrInvalidUnJailCost.Error()))
}

func TestValidatorStakingSC_getBlsStatusWrongCaller(t *testing.T) {
	t.Parallel()

	minStakeValue := big.NewInt(1000)
	unboundPeriod := uint64(10)
	blockChainHook := &mock.BlockChainHookStub{}
	args := createMockArgumentsForValidatorSC()
	eei := createVmContextWithStakingSc(minStakeValue, unboundPeriod, blockChainHook)
	args.Eei = eei

	sc, _ := NewValidatorSmartContract(args)
	arguments := CreateVmContractCallInput()
	arguments.Function = "getBlsKeysStatus"
	arguments.CallerAddr = []byte("wrong caller")

	returnCode := sc.Execute(arguments)
	assert.Equal(t, vmcommon.UserError, returnCode)
	assert.True(t, strings.Contains(eei.returnMessage, "this is only a view function"))
}

func TestValidatorStakingSC_getBlsStatusWrongNumOfArguments(t *testing.T) {
	t.Parallel()

	minStakeValue := big.NewInt(1000)
	unboundPeriod := uint64(10)
	blockChainHook := &mock.BlockChainHookStub{}
	args := createMockArgumentsForValidatorSC()
	eei := createVmContextWithStakingSc(minStakeValue, unboundPeriod, blockChainHook)
	args.Eei = eei

	sc, _ := NewValidatorSmartContract(args)
	arguments := CreateVmContractCallInput()
	arguments.Function = "getBlsKeysStatus"

	returnCode := sc.Execute(arguments)
	assert.Equal(t, vmcommon.UserError, returnCode)
	assert.True(t, strings.Contains(eei.returnMessage, "number of arguments must be equal to 1"))
}

func TestValidatorStakingSC_getBlsStatusWrongRegistrationData(t *testing.T) {
	t.Parallel()

	minStakeValue := big.NewInt(1000)
	unboundPeriod := uint64(10)
	blockChainHook := &mock.BlockChainHookStub{}
	args := createMockArgumentsForValidatorSC()
	eei := createVmContextWithStakingSc(minStakeValue, unboundPeriod, blockChainHook)

	wrongStorageEntry := make(map[string][]byte)
	wrongStorageEntry["erdKey"] = []byte("entry val")
	eei.storageUpdate["addr"] = wrongStorageEntry
	args.Eei = eei

	sc, _ := NewValidatorSmartContract(args)
	arguments := CreateVmContractCallInput()
	arguments.Arguments = append(arguments.Arguments, []byte("erdKey"))
	arguments.Function = "getBlsKeysStatus"

	returnCode := sc.Execute(arguments)
	assert.Equal(t, vmcommon.UserError, returnCode)
	assert.True(t, strings.Contains(eei.returnMessage, "cannot get or create registration data: error "))
}

func TestValidatorStakingSC_getBlsStatusNoBlsKeys(t *testing.T) {
	t.Parallel()

	minStakeValue := big.NewInt(1000)
	unboundPeriod := uint64(10)
	blockChainHook := &mock.BlockChainHookStub{}
	args := createMockArgumentsForValidatorSC()
	eei := createVmContextWithStakingSc(minStakeValue, unboundPeriod, blockChainHook)
	args.Eei = eei

	sc, _ := NewValidatorSmartContract(args)
	arguments := CreateVmContractCallInput()
	arguments.Function = "getBlsKeysStatus"
	arguments.Arguments = append(arguments.Arguments, []byte("erd key"))

	returnCode := sc.Execute(arguments)
	assert.Equal(t, vmcommon.UserError, returnCode)
	assert.True(t, strings.Contains(eei.returnMessage, "no bls keys"))
}

func TestValidatorStakingSC_getBlsStatusShouldWork(t *testing.T) {
	t.Parallel()

	minStakeValue := big.NewInt(1000)
	unboundPeriod := uint64(10)
	blockChainHook := &mock.BlockChainHookStub{}
	args := createMockArgumentsForValidatorSC()
	eei := createVmContextWithStakingSc(minStakeValue, unboundPeriod, blockChainHook)

	firstAddr := "addr 1"
	secondAddr := "addr 2"
	validatorData := ValidatorDataV2{
		BlsPubKeys: [][]byte{[]byte(firstAddr), []byte(secondAddr)},
	}
	serializedValidatorData, _ := args.Marshalizer.Marshal(validatorData)

	registrationData1 := &StakedDataV2_0{
		Staked:        true,
		UnStakedEpoch: common.DefaultUnstakedEpoch,
		RewardAddress: []byte("rewards addr"),
		JailedRound:   math.MaxUint64,
		StakedNonce:   math.MaxUint64,
	}
	serializedRegistrationData1, _ := args.Marshalizer.Marshal(registrationData1)

	registrationData2 := &StakedDataV2_0{
		UnStakedEpoch: common.DefaultUnstakedEpoch,
		RewardAddress: []byte("rewards addr"),
		JailedRound:   math.MaxUint64,
		StakedNonce:   math.MaxUint64,
	}
	serializedRegistrationData2, _ := args.Marshalizer.Marshal(registrationData2)

	storageEntry := make(map[string][]byte)
	storageEntry["erdKey"] = serializedValidatorData
	eei.storageUpdate["addr"] = storageEntry

	stakingEntry := make(map[string][]byte)
	stakingEntry[firstAddr] = serializedRegistrationData1
	stakingEntry[secondAddr] = serializedRegistrationData2
	eei.storageUpdate["staking"] = stakingEntry
	args.Eei = eei

	sc, _ := NewValidatorSmartContract(args)
	arguments := CreateVmContractCallInput()
	arguments.Arguments = append(arguments.Arguments, []byte("erdKey"))
	arguments.Function = "getBlsKeysStatus"

	returnCode := sc.Execute(arguments)
	assert.Equal(t, vmcommon.Ok, returnCode)

	output := eei.CreateVMOutput()
	assert.Equal(t, 4, len(output.ReturnData))
	assert.Equal(t, []byte(firstAddr), output.ReturnData[0])
	assert.Equal(t, []byte("staked"), output.ReturnData[1])
	assert.Equal(t, []byte(secondAddr), output.ReturnData[2])
	assert.Equal(t, []byte("unStaked"), output.ReturnData[3])
}

func TestValidatorStakingSC_getBlsStatusShouldWorkEvenIfAnErrorOccursForOneOfTheBlsKeys(t *testing.T) {
	t.Parallel()

	minStakeValue := big.NewInt(1000)
	unboundPeriod := uint64(10)
	blockChainHook := &mock.BlockChainHookStub{}
	args := createMockArgumentsForValidatorSC()
	eei := createVmContextWithStakingSc(minStakeValue, unboundPeriod, blockChainHook)

	firstAddr := "addr 1"
	secondAddr := "addr 2"
	validatorData := ValidatorDataV2{
		BlsPubKeys: [][]byte{[]byte(firstAddr), []byte(secondAddr)},
	}
	serializedValidatorData, _ := args.Marshalizer.Marshal(validatorData)

	registrationData := &StakedDataV2_0{
		Staked:        true,
		UnStakedEpoch: common.DefaultUnstakedEpoch,
		RewardAddress: []byte("rewards addr"),
		JailedRound:   math.MaxUint64,
		StakedNonce:   math.MaxUint64,
	}
	serializedRegistrationData, _ := args.Marshalizer.Marshal(registrationData)

	storageEntry := make(map[string][]byte)
	storageEntry["erdKey"] = serializedValidatorData
	eei.storageUpdate["addr"] = storageEntry

	stakingEntry := make(map[string][]byte)
	stakingEntry[firstAddr] = []byte("wrong data for first bls key")
	stakingEntry[secondAddr] = serializedRegistrationData
	eei.storageUpdate["staking"] = stakingEntry
	args.Eei = eei

	sc, _ := NewValidatorSmartContract(args)
	arguments := CreateVmContractCallInput()
	arguments.Arguments = append(arguments.Arguments, []byte("erdKey"))
	arguments.Function = "getBlsKeysStatus"

	returnCode := sc.Execute(arguments)
	assert.Equal(t, vmcommon.Ok, returnCode)

	output := eei.CreateVMOutput()
	assert.Equal(t, 2, len(output.ReturnData))
	assert.Equal(t, []byte(secondAddr), output.ReturnData[0])
	assert.Equal(t, []byte("staked"), output.ReturnData[1])
}

func TestValidatorStakingSC_ChangeRewardAddress(t *testing.T) {
	t.Parallel()

	receiverAddr := []byte("receiverAddress")
	stakerAddress := []byte("stakerA")
	stakerPubKey := []byte("stakerP")
	minStakeValue := big.NewInt(1000)
	unbondPeriod := uint64(10)
	nodesToRunBytes := big.NewInt(1).Bytes()
	blockChainHook := &mock.BlockChainHookStub{}
	args := createMockArgumentsForValidatorSC()
	enableEpochsHandler, _ := args.EnableEpochsHandler.(*enableEpochsHandlerMock.EnableEpochsHandlerStub)
	enableEpochsHandler.RemoveActiveFlags(common.ValidatorToDelegationFlag)
	eei := createVmContextWithStakingSc(minStakeValue, unbondPeriod, blockChainHook)
	args.Eei = eei

	sc, _ := NewValidatorSmartContract(args)

	//change reward address should error nil arguments
	changeRewardAddress(t, sc, stakerAddress, nil, vmcommon.UserError)
	// change reward address should error wrong address
	eei.returnMessage = ""
	changeRewardAddress(t, sc, stakerAddress, []byte("wrongAddress"), vmcommon.UserError)
	assert.Equal(t, "wrong reward address", eei.returnMessage)
	// change reward address should error because address is not belongs to any validator
	newRewardAddr := []byte("newAddr11")
	changeRewardAddress(t, sc, stakerAddress, newRewardAddr, vmcommon.UserError)
	//do stake
	nodePrice, _ := big.NewInt(0).SetString(args.StakingSCConfig.GenesisNodePrice, 10)
	stake(t, sc, nodePrice, receiverAddr, stakerAddress, stakerPubKey, nodesToRunBytes)

	// change reward address should error because new reward address is equal with old reward address
	changeRewardAddress(t, sc, stakerAddress, stakerAddress, vmcommon.UserError)
	// change reward address should work
	changeRewardAddress(t, sc, stakerAddress, newRewardAddr, vmcommon.Ok)
}

func TestValidatorStakingSC_ChangeRewardAddressWithExtraChecks(t *testing.T) {
	t.Parallel()

	currentShard := uint32(0)

	receiverAddr := bytes.Repeat([]byte{2}, len(vm.JailingAddress))
	stakerAddress := bytes.Repeat([]byte{1}, len(vm.JailingAddress))
	stakerPubKey := []byte("stakerP")
	minStakeValue := big.NewInt(1000)
	unbondPeriod := uint64(10)
	nodesToRunBytes := big.NewInt(1).Bytes()
	blockChainHook := &mock.BlockChainHookStub{}
	args := createMockArgumentsForValidatorSCWithRealAddresses()
	args.ValidatorSCAddress = vm.ValidatorSCAddress
	args.ShardCoordinator = &mock.ShardCoordinatorStub{
		ComputeIdCalled: func(address []byte) uint32 {
			return currentShard
		},
	}
	eei := createVmContextWithStakingScWithRealAddresses(minStakeValue, unbondPeriod, blockChainHook)
	args.Eei = eei

	sc, _ := NewValidatorSmartContract(args)
	nodePrice, _ := big.NewInt(0).SetString(args.StakingSCConfig.GenesisNodePrice, 10)
	stake(t, sc, nodePrice, receiverAddr, stakerAddress, stakerPubKey, nodesToRunBytes)

	eei.returnMessage = ""
	changeRewardAddress(t, sc, stakerAddress, vm.JailingAddress, vmcommon.UserError)
	expectedErr := fmt.Errorf("%w when trying to set the jailing address", vm.ErrWrongRewardAddress)
	assert.Equal(t, expectedErr.Error(), eei.returnMessage)

	eei.returnMessage = ""
	changeRewardAddress(t, sc, stakerAddress, vm.EndOfEpochAddress, vmcommon.UserError)
	expectedErr = fmt.Errorf("%w when trying to set the end-of-epoch reserved address", vm.ErrWrongRewardAddress)
	assert.Equal(t, expectedErr.Error(), eei.returnMessage)

	eei.returnMessage = ""
	currentShard = core.MetachainShardId
	changeRewardAddress(t, sc, stakerAddress, bytes.Repeat([]byte{8}, len(vm.JailingAddress)), vmcommon.UserError)
	expectedErr = fmt.Errorf("%w when trying to set a metachain address", vm.ErrWrongRewardAddress)
	assert.Equal(t, expectedErr.Error(), eei.returnMessage)
}

func TestStakingValidatorSC_UnstakeTokensNotEnabledShouldError(t *testing.T) {
	t.Parallel()

	minStakeValue := big.NewInt(1000)
	unbondPeriod := uint64(10)
	blockChainHook := &mock.BlockChainHookStub{}
	args := createMockArgumentsForValidatorSC()
	eei := createVmContextWithStakingSc(minStakeValue, unbondPeriod, blockChainHook)
	args.Eei = eei
	caller := []byte("caller")
	sc, _ := NewValidatorSmartContract(args)

	callFunctionAndCheckResult(t, "unStakeTokens", sc, caller, [][]byte{big.NewInt(1).Bytes()}, zero, vmcommon.UserError)
	vmOutput := eei.CreateVMOutput()
	assert.Equal(t, "invalid method to call", vmOutput.ReturnMessage)
}

func TestStakingValidatorSC_UnstakeTokensInvalidArgumentsShouldError(t *testing.T) {
	t.Parallel()

	minStakeValue := big.NewInt(1000)
	unbondPeriod := uint64(10)
	blockChainHook := &mock.BlockChainHookStub{}
	args := createMockArgumentsForValidatorSC()
	enableEpochsHandler, _ := args.EnableEpochsHandler.(*enableEpochsHandlerMock.EnableEpochsHandlerStub)
	enableEpochsHandler.AddActiveFlags(common.StakingV2Flag)
	eei := createVmContextWithStakingSc(minStakeValue, unbondPeriod, blockChainHook)
	args.Eei = eei
	caller := []byte("caller")
	sc, _ := NewValidatorSmartContract(args)

	registrationData := &ValidatorDataV2{RewardAddress: caller}
	marshaledData, _ := args.Marshalizer.Marshal(registrationData)
	eei.SetStorage(caller, marshaledData)
	callFunctionAndCheckResult(t, "unStakeTokens", sc, caller, nil, zero, vmcommon.UserError)
	vmOutput := eei.CreateVMOutput()
	assert.Equal(t, "should have specified one argument containing the unstake value", vmOutput.ReturnMessage)

	eei = createVmContextWithStakingSc(minStakeValue, unbondPeriod, blockChainHook)
	args.Eei = eei
	caller = []byte("caller")
	sc, _ = NewValidatorSmartContract(args)

	eei.SetStorage(caller, marshaledData)
	callFunctionAndCheckResult(t, "unStakeTokens", sc, caller, [][]byte{[]byte("a"), []byte("b")}, zero, vmcommon.UserError)
	vmOutput = eei.CreateVMOutput()
	assert.Equal(t, "should have specified one argument containing the unstake value", vmOutput.ReturnMessage)
}

func TestStakingValidatorSC_UnstakeTokensWithCallValueShouldError(t *testing.T) {
	t.Parallel()

	minStakeValue := big.NewInt(1000)
	unbondPeriod := uint64(10)
	blockChainHook := &mock.BlockChainHookStub{}
	args := createMockArgumentsForValidatorSC()
	enableEpochsHandler, _ := args.EnableEpochsHandler.(*enableEpochsHandlerMock.EnableEpochsHandlerStub)
	enableEpochsHandler.AddActiveFlags(common.StakingV2Flag)
	eei := createVmContextWithStakingSc(minStakeValue, unbondPeriod, blockChainHook)
	args.Eei = eei
	caller := []byte("caller")
	sc, _ := NewValidatorSmartContract(args)

	callFunctionAndCheckResult(t, "unStakeTokens", sc, caller, [][]byte{big.NewInt(1).Bytes()}, big.NewInt(1), vmcommon.UserError)
	vmOutput := eei.CreateVMOutput()
	assert.Equal(t, vm.TransactionValueMustBeZero, vmOutput.ReturnMessage)
}

func TestStakingValidatorSC_UnstakeTokensOverMaxShouldUnStake(t *testing.T) {
	t.Parallel()

	minStakeValue := big.NewInt(1000)
	unbondPeriod := uint64(10)
	startNonce := uint64(56)
	nonce := startNonce
	blockChainHook := &mock.BlockChainHookStub{
		CurrentNonceCalled: func() uint64 {
			nonce++
			return nonce
		},
	}
	args := createMockArgumentsForValidatorSC()
	enableEpochsHandler, _ := args.EnableEpochsHandler.(*enableEpochsHandlerMock.EnableEpochsHandlerStub)
	enableEpochsHandler.AddActiveFlags(common.StakingV2Flag)
	eei := createVmContextWithStakingSc(minStakeValue, unbondPeriod, blockChainHook)
	args.Eei = eei
	caller := []byte("caller")
	sc, _ := NewValidatorSmartContract(args)
	_ = sc.saveRegistrationData(
		caller,
		&ValidatorDataV2{
			RegisterNonce:   0,
			Epoch:           0,
			RewardAddress:   caller,
			TotalStakeValue: big.NewInt(1010),
			LockedStake:     big.NewInt(1000),
			MaxStakePerNode: big.NewInt(0),
			BlsPubKeys:      [][]byte{[]byte("key")},
			NumRegistered:   1,
			UnstakedInfo:    nil,
			TotalUnstaked:   nil,
		},
	)

	callFunctionAndCheckResult(t, "unStakeTokens", sc, caller, [][]byte{big.NewInt(11).Bytes()}, zero, vmcommon.Ok)

	registrationData, _ := sc.getOrCreateRegistrationData(caller)
	assert.Equal(t, 1, len(registrationData.UnstakedInfo))
	assert.True(t, big.NewInt(999).Cmp(registrationData.TotalStakeValue) == 0)
	assert.True(t, registrationData.UnstakedInfo[0].UnstakedValue.Cmp(big.NewInt(11)) == 0)
}

func TestStakingValidatorSC_UnstakeTokensUnderMinimumAllowedShouldErr(t *testing.T) {
	t.Parallel()

	minStakeValue := big.NewInt(1000)
	unbondPeriod := uint64(10)
	startNonce := uint64(56)
	nonce := startNonce
	blockChainHook := &mock.BlockChainHookStub{
		CurrentNonceCalled: func() uint64 {
			nonce++
			return nonce
		},
	}
	args := createMockArgumentsForValidatorSC()
	enableEpochsHandler, _ := args.EnableEpochsHandler.(*enableEpochsHandlerMock.EnableEpochsHandlerStub)
	enableEpochsHandler.AddActiveFlags(common.StakingV2Flag)
	args.StakingSCConfig.MinUnstakeTokensValue = "2"
	eei := createVmContextWithStakingSc(minStakeValue, unbondPeriod, blockChainHook)
	args.Eei = eei
	caller := []byte("caller")
	sc, _ := NewValidatorSmartContract(args)
	_ = sc.saveRegistrationData(
		caller,
		&ValidatorDataV2{
			RegisterNonce:   0,
			Epoch:           0,
			RewardAddress:   caller,
			TotalStakeValue: big.NewInt(1010),
			LockedStake:     big.NewInt(1000),
			MaxStakePerNode: big.NewInt(0),
			BlsPubKeys:      [][]byte{[]byte("key")},
			NumRegistered:   1,
			UnstakedInfo:    nil,
			TotalUnstaked:   nil,
		},
	)

	callFunctionAndCheckResult(t, "unStakeTokens", sc, caller, [][]byte{big.NewInt(1).Bytes()}, zero, vmcommon.UserError)
	vmOutput := eei.CreateVMOutput()
	assert.True(t, strings.Contains(vmOutput.ReturnMessage, "can not unstake the provided value either because is under the minimum threshold"))
}

func TestStakingValidatorSC_UnstakeAllTokensWithActiveNodesShouldError(t *testing.T) {
	t.Parallel()

	minStakeValue := big.NewInt(1000)
	unbondPeriod := uint64(10)
	startNonce := uint64(56)
	nonce := startNonce
	blockChainHook := &mock.BlockChainHookStub{
		CurrentNonceCalled: func() uint64 {
			nonce++
			return nonce
		},
	}
	args := createMockArgumentsForValidatorSC()
	enableEpochsHandler, _ := args.EnableEpochsHandler.(*enableEpochsHandlerMock.EnableEpochsHandlerStub)
	enableEpochsHandler.AddActiveFlags(common.StakingV2Flag)
	args.MinDeposit = "1000"
	eei := createVmContextWithStakingSc(minStakeValue, unbondPeriod, blockChainHook)
	args.Eei = eei
	caller := []byte("caller")
	sc, _ := NewValidatorSmartContract(args)
	_ = sc.saveRegistrationData(
		caller,
		&ValidatorDataV2{
			RegisterNonce:   0,
			Epoch:           0,
			RewardAddress:   caller,
			TotalStakeValue: big.NewInt(1010),
			LockedStake:     big.NewInt(1000),
			MaxStakePerNode: big.NewInt(0),
			BlsPubKeys:      [][]byte{[]byte("key")},
			NumRegistered:   1,
			UnstakedInfo:    nil,
			TotalUnstaked:   nil,
		},
	)

	callFunctionAndCheckResult(t, "unStakeTokens", sc, caller, [][]byte{big.NewInt(11).Bytes()}, zero, vmcommon.UserError)
	vmOutput := eei.CreateVMOutput()
	assert.True(t, strings.Contains(vmOutput.ReturnMessage, "cannot unStake tokens, the validator would remain without min deposit, nodes are still active"))
}

func TestStakingValidatorSC_UnstakeTokensShouldWork(t *testing.T) {
	t.Parallel()

	minStakeValue := big.NewInt(1000)
	unbondPeriod := uint64(10)
	startEpoch := uint32(56)
	epoch := startEpoch
	blockChainHook := &mock.BlockChainHookStub{
		CurrentEpochCalled: func() uint32 {
			epoch++
			return epoch
		},
	}
	args := createMockArgumentsForValidatorSC()
	enableEpochsHandler, _ := args.EnableEpochsHandler.(*enableEpochsHandlerMock.EnableEpochsHandlerStub)
	enableEpochsHandler.AddActiveFlags(common.StakingV2Flag)
	eei := createVmContextWithStakingSc(minStakeValue, unbondPeriod, blockChainHook)
	args.Eei = eei
	caller := []byte("caller")
	sc, _ := NewValidatorSmartContract(args)
	_ = sc.saveRegistrationData(
		caller,
		&ValidatorDataV2{
			RegisterNonce:   0,
			Epoch:           0,
			RewardAddress:   caller,
			TotalStakeValue: big.NewInt(1010),
			LockedStake:     big.NewInt(1000),
			MaxStakePerNode: big.NewInt(0),
			BlsPubKeys:      [][]byte{[]byte("key")},
			NumRegistered:   1,
			UnstakedInfo:    nil,
			TotalUnstaked:   nil,
		},
	)

	callFunctionAndCheckResult(t, "unStakeTokens", sc, caller, [][]byte{big.NewInt(1).Bytes()}, zero, vmcommon.Ok)
	callFunctionAndCheckResult(t, "unStakeTokens", sc, caller, [][]byte{big.NewInt(2).Bytes()}, zero, vmcommon.Ok)

	expected := &ValidatorDataV2{
		RegisterNonce:   0,
		Epoch:           0,
		RewardAddress:   caller,
		TotalStakeValue: big.NewInt(1007),
		LockedStake:     big.NewInt(1000),
		MaxStakePerNode: big.NewInt(0),
		BlsPubKeys:      [][]byte{[]byte("key")},
		NumRegistered:   1,
		UnstakedInfo: []*UnstakedValue{
			{
				UnstakedEpoch: startEpoch + 1,
				UnstakedValue: big.NewInt(1),
			},
			{
				UnstakedEpoch: startEpoch + 2,
				UnstakedValue: big.NewInt(2),
			},
		},
		TotalUnstaked: big.NewInt(3),
	}

	recovered, err := sc.getOrCreateRegistrationData(caller)
	require.Nil(t, err)

	assert.Equal(t, expected, recovered)
}

func TestStakingValidatorSC_UnstakeTokensHavingUnstakedShouldWork(t *testing.T) {
	t.Parallel()

	minStakeValue := big.NewInt(1000)
	unbondPeriod := uint64(10)
	startEpoch := uint32(32)
	epoch := startEpoch
	blockChainHook := &mock.BlockChainHookStub{
		CurrentEpochCalled: func() uint32 {
			epoch++
			return epoch
		},
	}
	args := createMockArgumentsForValidatorSC()
	enableEpochsHandler, _ := args.EnableEpochsHandler.(*enableEpochsHandlerMock.EnableEpochsHandlerStub)
	enableEpochsHandler.AddActiveFlags(common.StakingV2Flag)
	eei := createVmContextWithStakingSc(minStakeValue, unbondPeriod, blockChainHook)
	args.Eei = eei
	caller := []byte("caller")
	sc, _ := NewValidatorSmartContract(args)
	_ = sc.saveRegistrationData(
		caller,
		&ValidatorDataV2{
			RegisterNonce:   0,
			Epoch:           0,
			RewardAddress:   caller,
			TotalStakeValue: big.NewInt(1010),
			LockedStake:     big.NewInt(1000),
			MaxStakePerNode: big.NewInt(0),
			BlsPubKeys:      [][]byte{[]byte("key")},
			NumRegistered:   1,
			UnstakedInfo: []*UnstakedValue{
				{
					UnstakedEpoch: 1,
					UnstakedValue: big.NewInt(5),
				},
			},
			TotalUnstaked: big.NewInt(5),
		},
	)

	callFunctionAndCheckResult(t, "unStakeTokens", sc, caller, [][]byte{big.NewInt(6).Bytes()}, zero, vmcommon.Ok)

	expected := &ValidatorDataV2{
		RegisterNonce:   0,
		Epoch:           0,
		RewardAddress:   caller,
		TotalStakeValue: big.NewInt(1004),
		LockedStake:     big.NewInt(1000),
		MaxStakePerNode: big.NewInt(0),
		BlsPubKeys:      [][]byte{[]byte("key")},
		NumRegistered:   1,
		UnstakedInfo: []*UnstakedValue{
			{
				UnstakedEpoch: 1,
				UnstakedValue: big.NewInt(5),
			},
			{
				UnstakedEpoch: startEpoch + 1,
				UnstakedValue: big.NewInt(6),
			},
		},
		TotalUnstaked: big.NewInt(11),
	}

	recovered, err := sc.getOrCreateRegistrationData(caller)
	require.Nil(t, err)

	assert.Equal(t, expected, recovered)
}

func TestStakingValidatorSC_UnstakeAllTokensShouldWork(t *testing.T) {
	t.Parallel()

	minStakeValue := big.NewInt(1000)
	unbondPeriod := uint32(10)
	startEpoch := uint32(56)
	blockChainHook := &mock.BlockChainHookStub{
		CurrentEpochCalled: func() uint32 {
			return startEpoch + unbondPeriod
		},
		CurrentNonceCalled: func() uint64 {
			return uint64(startEpoch + unbondPeriod)
		},
	}
	args := createMockArgumentsForValidatorSC()
	enableEpochsHandler, _ := args.EnableEpochsHandler.(*enableEpochsHandlerMock.EnableEpochsHandlerStub)
	enableEpochsHandler.AddActiveFlags(common.StakingV2Flag)
	eei := createVmContextWithStakingSc(minStakeValue, uint64(unbondPeriod), blockChainHook)
	args.Eei = eei
	caller := []byte("caller")
	sc, _ := NewValidatorSmartContract(args)
	_ = sc.saveRegistrationData(
		caller,
		&ValidatorDataV2{
			RegisterNonce:   0,
			Epoch:           0,
			RewardAddress:   caller,
			TotalStakeValue: big.NewInt(1010),
			LockedStake:     big.NewInt(1000),
			MaxStakePerNode: big.NewInt(0),
			BlsPubKeys:      [][]byte{[]byte("key")},
			NumRegistered:   1,
			UnstakedInfo:    nil,
			TotalUnstaked:   nil,
		},
	)

	callFunctionAndCheckResult(t, "unStakeTokens", sc, caller, [][]byte{big.NewInt(10).Bytes()}, zero, vmcommon.Ok)

	expected := &ValidatorDataV2{
		RegisterNonce:   0,
		Epoch:           0,
		RewardAddress:   caller,
		TotalStakeValue: big.NewInt(1000),
		LockedStake:     big.NewInt(1000),
		MaxStakePerNode: big.NewInt(0),
		BlsPubKeys:      [][]byte{[]byte("key")},
		NumRegistered:   1,
		UnstakedInfo: []*UnstakedValue{
			{
				UnstakedEpoch: startEpoch + unbondPeriod,
				UnstakedValue: big.NewInt(10),
			},
		},
		TotalUnstaked: big.NewInt(10),
	}

	recovered, err := sc.getOrCreateRegistrationData(caller)
	require.Nil(t, err)

	assert.Equal(t, expected, recovered)
}

func TestStakingValidatorSC_UnbondTokensNotEnabledShouldError(t *testing.T) {
	t.Parallel()

	minStakeValue := big.NewInt(1000)
	unbondPeriod := uint64(10)
	blockChainHook := &mock.BlockChainHookStub{}
	args := createMockArgumentsForValidatorSC()
	eei := createVmContextWithStakingSc(minStakeValue, unbondPeriod, blockChainHook)
	args.Eei = eei
	caller := []byte("caller")
	sc, _ := NewValidatorSmartContract(args)

	callFunctionAndCheckResult(t, "unBondTokens", sc, caller, nil, zero, vmcommon.UserError)
	vmOutput := eei.CreateVMOutput()
	assert.Equal(t, "invalid method to call", vmOutput.ReturnMessage)
}

func TestStakingValidatorSC_UnbondTokensOneArgument(t *testing.T) {
	t.Parallel()

	minStakeValue := big.NewInt(1000)
	unbondPeriod := uint32(10)
	startEpoch := uint32(56)
	blockChainHook := &mock.BlockChainHookStub{
		CurrentEpochCalled: func() uint32 {
			return startEpoch + unbondPeriod
		},
		CurrentNonceCalled: func() uint64 {
			return uint64(startEpoch + unbondPeriod)
		},
	}
	args := createMockArgumentsForValidatorSC()
	enableEpochsHandler, _ := args.EnableEpochsHandler.(*enableEpochsHandlerMock.EnableEpochsHandlerStub)
	enableEpochsHandler.AddActiveFlags(common.StakingV2Flag)
	args.StakingSCConfig.UnBondPeriodInEpochs = unbondPeriod
	eei := createVmContextWithStakingSc(minStakeValue, uint64(unbondPeriod), blockChainHook)
	args.Eei = eei
	caller := []byte("caller")
	sc, _ := NewValidatorSmartContract(args)
	_ = sc.saveRegistrationData(
		caller,
		&ValidatorDataV2{
			RegisterNonce:   0,
			Epoch:           0,
			RewardAddress:   caller,
			TotalStakeValue: big.NewInt(1000),
			LockedStake:     big.NewInt(1000),
			MaxStakePerNode: big.NewInt(0),
			BlsPubKeys:      [][]byte{[]byte("key")},
			NumRegistered:   1,
			UnstakedInfo: []*UnstakedValue{
				{
					UnstakedEpoch: startEpoch - 2,
					UnstakedValue: big.NewInt(1),
				},
				{
					UnstakedEpoch: startEpoch - 1,
					UnstakedValue: big.NewInt(2),
				},
				{
					UnstakedEpoch: startEpoch,
					UnstakedValue: big.NewInt(3),
				},
				{
					UnstakedEpoch: startEpoch + 1,
					UnstakedValue: big.NewInt(4),
				},
			},
			TotalUnstaked: big.NewInt(10),
		},
	)

	unBondRequest := big.NewInt(4)
	callFunctionAndCheckResult(t, "unBondTokens", sc, caller, [][]byte{unBondRequest.Bytes()}, zero, vmcommon.Ok)

	expected := &ValidatorDataV2{
		RegisterNonce:   0,
		Epoch:           0,
		RewardAddress:   caller,
		TotalStakeValue: big.NewInt(1000),
		LockedStake:     big.NewInt(1000),
		MaxStakePerNode: big.NewInt(0),
		BlsPubKeys:      [][]byte{[]byte("key")},
		NumRegistered:   1,
		UnstakedInfo: []*UnstakedValue{
			{
				UnstakedEpoch: startEpoch,
				UnstakedValue: big.NewInt(2),
			},
			{
				UnstakedEpoch: startEpoch + 1,
				UnstakedValue: big.NewInt(4),
			},
		},
		TotalUnstaked: big.NewInt(6),
	}

	recovered, err := sc.getOrCreateRegistrationData(caller)
	require.Nil(t, err)
	assert.Equal(t, expected, recovered)

	outTransferValue := eei.outputAccounts[string(caller)].OutputTransfers[0].Value
	assert.True(t, unBondRequest.Cmp(outTransferValue) == 0)
}

func TestStakingValidatorSC_UnbondTokensWithCallValueShouldError(t *testing.T) {
	t.Parallel()

	minStakeValue := big.NewInt(1000)
	unbondPeriod := uint64(10)
	blockChainHook := &mock.BlockChainHookStub{}
	args := createMockArgumentsForValidatorSC()
	enableEpochsHandler, _ := args.EnableEpochsHandler.(*enableEpochsHandlerMock.EnableEpochsHandlerStub)
	enableEpochsHandler.AddActiveFlags(common.StakingV2Flag)
	eei := createVmContextWithStakingSc(minStakeValue, unbondPeriod, blockChainHook)
	args.Eei = eei
	caller := []byte("caller")
	sc, _ := NewValidatorSmartContract(args)

	callFunctionAndCheckResult(t, "unBondTokens", sc, caller, nil, big.NewInt(1), vmcommon.UserError)
	vmOutput := eei.CreateVMOutput()
	assert.Equal(t, vm.TransactionValueMustBeZero, vmOutput.ReturnMessage)
}

func TestStakingValidatorSC_UnBondTokensV1ShouldWork(t *testing.T) {
	t.Parallel()

	minStakeValue := big.NewInt(1000)
	unbondPeriod := uint32(10)
	startEpoch := uint32(56)
	blockChainHook := &mock.BlockChainHookStub{
		CurrentEpochCalled: func() uint32 {
			return startEpoch + unbondPeriod
		},
		CurrentNonceCalled: func() uint64 {
			return uint64(startEpoch + unbondPeriod)
		},
	}
	args := createMockArgumentsForValidatorSC()
	enableEpochsHandler, _ := args.EnableEpochsHandler.(*enableEpochsHandlerMock.EnableEpochsHandlerStub)
	enableEpochsHandler.AddActiveFlags(common.StakingV2Flag)
	enableEpochsHandler.RemoveActiveFlags(common.UnBondTokensV2Flag)
	args.StakingSCConfig.UnBondPeriodInEpochs = unbondPeriod
	eei := createVmContextWithStakingSc(minStakeValue, uint64(unbondPeriod), blockChainHook)
	args.Eei = eei
	caller := []byte("caller")
	sc, _ := NewValidatorSmartContract(args)
	_ = sc.saveRegistrationData(
		caller,
		&ValidatorDataV2{
			RegisterNonce:   0,
			Epoch:           0,
			RewardAddress:   caller,
			TotalStakeValue: big.NewInt(1000),
			LockedStake:     big.NewInt(1000),
			MaxStakePerNode: big.NewInt(0),
			BlsPubKeys:      [][]byte{[]byte("key")},
			NumRegistered:   1,
			UnstakedInfo: []*UnstakedValue{
				{
					UnstakedEpoch: startEpoch - 2,
					UnstakedValue: big.NewInt(1),
				},
				{
					UnstakedEpoch: startEpoch - 1,
					UnstakedValue: big.NewInt(2),
				},
				{
					UnstakedEpoch: startEpoch,
					UnstakedValue: big.NewInt(3),
				},
				{
					UnstakedEpoch: startEpoch + 1,
					UnstakedValue: big.NewInt(4),
				},
			},
			TotalUnstaked: big.NewInt(10),
		},
	)

	callFunctionAndCheckResult(t, "unBondTokens", sc, caller, nil, zero, vmcommon.Ok)

	expected := &ValidatorDataV2{
		RegisterNonce:   0,
		Epoch:           0,
		RewardAddress:   caller,
		TotalStakeValue: big.NewInt(1000),
		LockedStake:     big.NewInt(1000),
		MaxStakePerNode: big.NewInt(0),
		BlsPubKeys:      [][]byte{[]byte("key")},
		NumRegistered:   1,
		UnstakedInfo: []*UnstakedValue{
			{
				UnstakedEpoch: startEpoch + 1,
				UnstakedValue: big.NewInt(4),
			},
		},
		TotalUnstaked: big.NewInt(4),
	}

	recovered, err := sc.getOrCreateRegistrationData(caller)
	require.Nil(t, err)

	assert.Equal(t, expected, recovered)
}

func TestStakingValidatorSC_UnBondTokensV2ShouldWork(t *testing.T) {
	t.Parallel()

	minStakeValue := big.NewInt(1000)
	unbondPeriod := uint32(10)
	startEpoch := uint32(56)
	blockChainHook := &mock.BlockChainHookStub{
		CurrentEpochCalled: func() uint32 {
			return startEpoch + unbondPeriod
		},
		CurrentNonceCalled: func() uint64 {
			return uint64(startEpoch + unbondPeriod)
		},
	}
	args := createMockArgumentsForValidatorSC()
	enableEpochsHandler, _ := args.EnableEpochsHandler.(*enableEpochsHandlerMock.EnableEpochsHandlerStub)
	enableEpochsHandler.AddActiveFlags(common.StakingV2Flag)
	args.StakingSCConfig.UnBondPeriodInEpochs = unbondPeriod
	eei := createVmContextWithStakingSc(minStakeValue, uint64(unbondPeriod), blockChainHook)
	args.Eei = eei
	caller := []byte("caller")
	sc, _ := NewValidatorSmartContract(args)
	_ = sc.saveRegistrationData(
		caller,
		&ValidatorDataV2{
			RegisterNonce:   0,
			Epoch:           0,
			RewardAddress:   caller,
			TotalStakeValue: big.NewInt(1000),
			LockedStake:     big.NewInt(1000),
			MaxStakePerNode: big.NewInt(0),
			BlsPubKeys:      [][]byte{[]byte("key")},
			NumRegistered:   1,
			UnstakedInfo: []*UnstakedValue{
				{
					UnstakedEpoch: startEpoch + 1,
					UnstakedValue: big.NewInt(4),
				},
				{
					UnstakedEpoch: startEpoch - 2,
					UnstakedValue: big.NewInt(1),
				},
				{
					UnstakedEpoch: startEpoch - 1,
					UnstakedValue: big.NewInt(2),
				},
				{
					UnstakedEpoch: startEpoch,
					UnstakedValue: big.NewInt(3),
				},
			},
			TotalUnstaked: big.NewInt(10),
		},
	)

	callFunctionAndCheckResult(t, "unBondTokens", sc, caller, nil, zero, vmcommon.Ok)

	expected := &ValidatorDataV2{
		RegisterNonce:   0,
		Epoch:           0,
		RewardAddress:   caller,
		TotalStakeValue: big.NewInt(1000),
		LockedStake:     big.NewInt(1000),
		MaxStakePerNode: big.NewInt(0),
		BlsPubKeys:      [][]byte{[]byte("key")},
		NumRegistered:   1,
		UnstakedInfo: []*UnstakedValue{
			{
				UnstakedEpoch: startEpoch + 1,
				UnstakedValue: big.NewInt(4),
			},
		},
		TotalUnstaked: big.NewInt(4),
	}

	recovered, err := sc.getOrCreateRegistrationData(caller)
	require.Nil(t, err)

	assert.Equal(t, expected, recovered)
}

func TestStakingValidatorSC_UnBondTokensV2WithTooMuchToUnbondShouldWork(t *testing.T) {
	t.Parallel()

	minStakeValue := big.NewInt(1000)
	unbondPeriod := uint32(10)
	startEpoch := uint32(56)
	blockChainHook := &mock.BlockChainHookStub{
		CurrentEpochCalled: func() uint32 {
			return startEpoch + unbondPeriod
		},
		CurrentNonceCalled: func() uint64 {
			return uint64(startEpoch + unbondPeriod)
		},
	}
	args := createMockArgumentsForValidatorSC()
	enableEpochsHandler, _ := args.EnableEpochsHandler.(*enableEpochsHandlerMock.EnableEpochsHandlerStub)
	enableEpochsHandler.AddActiveFlags(common.StakingV2Flag)
	args.StakingSCConfig.UnBondPeriodInEpochs = unbondPeriod
	eei := createVmContextWithStakingSc(minStakeValue, uint64(unbondPeriod), blockChainHook)
	args.Eei = eei
	caller := []byte("caller")
	sc, _ := NewValidatorSmartContract(args)
	_ = sc.saveRegistrationData(
		caller,
		&ValidatorDataV2{
			RegisterNonce:   0,
			Epoch:           0,
			RewardAddress:   caller,
			TotalStakeValue: big.NewInt(1000),
			LockedStake:     big.NewInt(1000),
			MaxStakePerNode: big.NewInt(0),
			BlsPubKeys:      [][]byte{[]byte("key")},
			NumRegistered:   1,
			UnstakedInfo: []*UnstakedValue{
				{
					UnstakedEpoch: startEpoch + 1,
					UnstakedValue: big.NewInt(4),
				},
				{
					UnstakedEpoch: startEpoch - 2,
					UnstakedValue: big.NewInt(1),
				},
				{
					UnstakedEpoch: startEpoch - 1,
					UnstakedValue: big.NewInt(2),
				},
				{
					UnstakedEpoch: startEpoch,
					UnstakedValue: big.NewInt(3),
				},
			},
			TotalUnstaked: big.NewInt(10),
		},
	)

	unbondValueBytes := big.NewInt(7).Bytes()
	callFunctionAndCheckResult(t, "unBondTokens", sc, caller, [][]byte{unbondValueBytes}, zero, vmcommon.Ok)

	expected := &ValidatorDataV2{
		RegisterNonce:   0,
		Epoch:           0,
		RewardAddress:   caller,
		TotalStakeValue: big.NewInt(1000),
		LockedStake:     big.NewInt(1000),
		MaxStakePerNode: big.NewInt(0),
		BlsPubKeys:      [][]byte{[]byte("key")},
		NumRegistered:   1,
		UnstakedInfo: []*UnstakedValue{
			{
				UnstakedEpoch: startEpoch + 1,
				UnstakedValue: big.NewInt(4),
			},
		},
		TotalUnstaked: big.NewInt(4),
	}

	recovered, err := sc.getOrCreateRegistrationData(caller)
	require.Nil(t, err)

	assert.Equal(t, expected, recovered)
}

func TestStakingValidatorSC_UnBondTokensV2WithSplitShouldWork(t *testing.T) {
	t.Parallel()

	minStakeValue := big.NewInt(1000)
	unbondPeriod := uint32(10)
	startEpoch := uint32(56)
	blockChainHook := &mock.BlockChainHookStub{
		CurrentEpochCalled: func() uint32 {
			return startEpoch + unbondPeriod
		},
		CurrentNonceCalled: func() uint64 {
			return uint64(startEpoch + unbondPeriod)
		},
	}
	args := createMockArgumentsForValidatorSC()
	enableEpochsHandler, _ := args.EnableEpochsHandler.(*enableEpochsHandlerMock.EnableEpochsHandlerStub)
	enableEpochsHandler.AddActiveFlags(common.StakingV2Flag)
	args.StakingSCConfig.UnBondPeriodInEpochs = unbondPeriod
	eei := createVmContextWithStakingSc(minStakeValue, uint64(unbondPeriod), blockChainHook)
	args.Eei = eei
	caller := []byte("caller")
	sc, _ := NewValidatorSmartContract(args)
	_ = sc.saveRegistrationData(
		caller,
		&ValidatorDataV2{
			RegisterNonce:   0,
			Epoch:           0,
			RewardAddress:   caller,
			TotalStakeValue: big.NewInt(1000),
			LockedStake:     big.NewInt(1000),
			MaxStakePerNode: big.NewInt(0),
			BlsPubKeys:      [][]byte{[]byte("key")},
			NumRegistered:   1,
			UnstakedInfo: []*UnstakedValue{
				{
					UnstakedEpoch: startEpoch + 1,
					UnstakedValue: big.NewInt(4),
				},
				{
					UnstakedEpoch: startEpoch - 2,
					UnstakedValue: big.NewInt(1),
				},
				{
					UnstakedEpoch: startEpoch - 1,
					UnstakedValue: big.NewInt(2),
				},
				{
					UnstakedEpoch: startEpoch,
					UnstakedValue: big.NewInt(3),
				},
			},
			TotalUnstaked: big.NewInt(10),
		},
	)

	unbondValueBytes := big.NewInt(2).Bytes()
	callFunctionAndCheckResult(t, "unBondTokens", sc, caller, [][]byte{unbondValueBytes}, zero, vmcommon.Ok)

	expected := &ValidatorDataV2{
		RegisterNonce:   0,
		Epoch:           0,
		RewardAddress:   caller,
		TotalStakeValue: big.NewInt(1000),
		LockedStake:     big.NewInt(1000),
		MaxStakePerNode: big.NewInt(0),
		BlsPubKeys:      [][]byte{[]byte("key")},
		NumRegistered:   1,
		UnstakedInfo: []*UnstakedValue{
			{
				UnstakedEpoch: startEpoch + 1,
				UnstakedValue: big.NewInt(4),
			},
			{
				UnstakedEpoch: startEpoch - 1,
				UnstakedValue: big.NewInt(1),
			},
			{
				UnstakedEpoch: startEpoch,
				UnstakedValue: big.NewInt(3),
			},
		},
		TotalUnstaked: big.NewInt(8),
	}

	recovered, err := sc.getOrCreateRegistrationData(caller)
	require.Nil(t, err)

	assert.Equal(t, expected, recovered)
}

func TestStakingValidatorSC_UnBondAllTokensWithMinDepositShouldError(t *testing.T) {
	t.Parallel()

	minStakeValue := big.NewInt(1000)
	unbondPeriod := uint32(10)
	startEpoch := uint32(56)
	blockChainHook := &mock.BlockChainHookStub{
		CurrentEpochCalled: func() uint32 {
			return startEpoch + unbondPeriod
		},
		CurrentNonceCalled: func() uint64 {
			return uint64(startEpoch + unbondPeriod)
		},
	}
	args := createMockArgumentsForValidatorSC()
	enableEpochsHandler, _ := args.EnableEpochsHandler.(*enableEpochsHandlerMock.EnableEpochsHandlerStub)
	enableEpochsHandler.AddActiveFlags(common.StakingV2Flag)
	args.MinDeposit = "1000"
	args.StakingSCConfig.UnBondPeriodInEpochs = unbondPeriod
	eei := createVmContextWithStakingSc(minStakeValue, uint64(unbondPeriod), blockChainHook)
	args.Eei = eei
	caller := []byte("caller")
	sc, _ := NewValidatorSmartContract(args)
	_ = sc.saveRegistrationData(
		caller,
		&ValidatorDataV2{
			RegisterNonce:   0,
			Epoch:           0,
			RewardAddress:   caller,
			TotalStakeValue: big.NewInt(999),
			LockedStake:     big.NewInt(1000),
			MaxStakePerNode: big.NewInt(0),
			BlsPubKeys:      [][]byte{[]byte("key")},
			NumRegistered:   1,
			UnstakedInfo: []*UnstakedValue{
				{
					UnstakedEpoch: startEpoch - 2,
					UnstakedValue: big.NewInt(1),
				},
			},
			TotalUnstaked: big.NewInt(10),
		},
	)

	callFunctionAndCheckResult(t, "unBondTokens", sc, caller, nil, zero, vmcommon.UserError)
	vmOutput := eei.CreateVMOutput()
	assert.True(t, strings.Contains(vmOutput.ReturnMessage, "cannot unBond tokens, the validator would remain without min deposit, nodes are still active"))
}

func TestStakingValidatorSC_UnBondAllTokensShouldWork(t *testing.T) {
	t.Parallel()

	minStakeValue := big.NewInt(1000)
	unbondPeriod := uint32(10)
	startEpoch := uint32(56)
	blockChainHook := &mock.BlockChainHookStub{
		CurrentEpochCalled: func() uint32 {
			return startEpoch + unbondPeriod
		},
		CurrentNonceCalled: func() uint64 {
			return uint64(startEpoch + unbondPeriod)
		},
	}
	args := createMockArgumentsForValidatorSC()
	enableEpochsHandler, _ := args.EnableEpochsHandler.(*enableEpochsHandlerMock.EnableEpochsHandlerStub)
	enableEpochsHandler.AddActiveFlags(common.StakingV2Flag)
	args.StakingSCConfig.UnBondPeriodInEpochs = unbondPeriod
	eei := createVmContextWithStakingSc(minStakeValue, uint64(unbondPeriod), blockChainHook)
	args.Eei = eei
	caller := []byte("caller")
	sc, _ := NewValidatorSmartContract(args)
	_ = sc.saveRegistrationData(
		caller,
		&ValidatorDataV2{
			RegisterNonce:   0,
			Epoch:           0,
			RewardAddress:   caller,
			TotalStakeValue: big.NewInt(1000),
			LockedStake:     big.NewInt(1000),
			MaxStakePerNode: big.NewInt(0),
			BlsPubKeys:      [][]byte{[]byte("key")},
			NumRegistered:   1,
			UnstakedInfo: []*UnstakedValue{
				{
					UnstakedEpoch: startEpoch - 2,
					UnstakedValue: big.NewInt(1),
				},
				{
					UnstakedEpoch: startEpoch - 1,
					UnstakedValue: big.NewInt(2),
				},
				{
					UnstakedEpoch: startEpoch,
					UnstakedValue: big.NewInt(3),
				},
				{
					UnstakedEpoch: startEpoch,
					UnstakedValue: big.NewInt(4),
				},
			},
			TotalUnstaked: big.NewInt(10),
		},
	)

	callFunctionAndCheckResult(t, "unBondTokens", sc, caller, nil, zero, vmcommon.Ok)

	expected := &ValidatorDataV2{
		RegisterNonce:   0,
		Epoch:           0,
		RewardAddress:   caller,
		TotalStakeValue: big.NewInt(1000),
		LockedStake:     big.NewInt(1000),
		MaxStakePerNode: big.NewInt(0),
		BlsPubKeys:      [][]byte{[]byte("key")},
		NumRegistered:   1,
		UnstakedInfo:    make([]*UnstakedValue, 0),
		TotalUnstaked:   big.NewInt(0),
	}

	recovered, err := sc.getOrCreateRegistrationData(caller)
	require.Nil(t, err)

	assert.Equal(t, expected, recovered)
}

func TestStakingValidatorSC_UpdateStakingV2NotEnabledShouldError(t *testing.T) {
	t.Parallel()

	minStakeValue := big.NewInt(1000)
	unbondPeriod := uint64(10)
	blockChainHook := &mock.BlockChainHookStub{}
	args := createMockArgumentsForValidatorSC()
	eei := createVmContextWithStakingSc(minStakeValue, unbondPeriod, blockChainHook)
	args.Eei = eei
	sc, _ := NewValidatorSmartContract(args)

	callFunctionAndCheckResult(t, "updateStakingV2", sc, args.ValidatorSCAddress, make([][]byte, 0), zero, vmcommon.UserError)

	vmOutput := eei.CreateVMOutput()
	assert.Equal(t, "invalid method to call", vmOutput.ReturnMessage)
}

func TestStakingValidatorSC_GetTopUpNotEnabledShouldError(t *testing.T) {
	t.Parallel()

	minStakeValue := big.NewInt(1000)
	unbondPeriod := uint64(10)
	blockChainHook := &mock.BlockChainHookStub{}
	args := createMockArgumentsForValidatorSC()
	eei := createVmContextWithStakingSc(minStakeValue, unbondPeriod, blockChainHook)
	args.Eei = eei
	caller := []byte("caller")
	sc, _ := NewValidatorSmartContract(args)

	callFunctionAndCheckResult(t, "getTopUp", sc, caller, nil, zero, vmcommon.UserError)
	vmOutput := eei.CreateVMOutput()
	assert.Equal(t, "invalid method to call", vmOutput.ReturnMessage)
}

func TestStakingValidatorSC_GetTopUpTotalStakedWithValueShouldError(t *testing.T) {
	t.Parallel()

	minStakeValue := big.NewInt(1000)
	unbondPeriod := uint64(10)
	blockChainHook := &mock.BlockChainHookStub{}
	args := createMockArgumentsForValidatorSC()
	enableEpochsHandler, _ := args.EnableEpochsHandler.(*enableEpochsHandlerMock.EnableEpochsHandlerStub)
	enableEpochsHandler.AddActiveFlags(common.StakingV2Flag)
	eei := createVmContextWithStakingSc(minStakeValue, unbondPeriod, blockChainHook)
	args.Eei = eei
	caller := []byte("caller")
	sc, _ := NewValidatorSmartContract(args)

	callFunctionAndCheckResult(t, "getTotalStakedTopUpStakedBlsKeys", sc, caller, [][]byte{caller}, big.NewInt(1), vmcommon.UserError)
	vmOutput := eei.CreateVMOutput()
	assert.Equal(t, vm.TransactionValueMustBeZero, vmOutput.ReturnMessage)
}

func TestStakingValidatorSC_GetTopUpTotalStakedInsufficientGasShouldError(t *testing.T) {
	t.Parallel()

	minStakeValue := big.NewInt(1000)
	unbondPeriod := uint64(10)
	blockChainHook := &mock.BlockChainHookStub{}
	args := createMockArgumentsForValidatorSC()
	enableEpochsHandler, _ := args.EnableEpochsHandler.(*enableEpochsHandlerMock.EnableEpochsHandlerStub)
	enableEpochsHandler.AddActiveFlags(common.StakingV2Flag)
	eei := createVmContextWithStakingSc(minStakeValue, unbondPeriod, blockChainHook)
	args.Eei = eei
	args.GasCost.MetaChainSystemSCsCost.Get = 1
	caller := []byte("caller")
	sc, _ := NewValidatorSmartContract(args)

	callFunctionAndCheckResult(t, "getTotalStakedTopUpStakedBlsKeys", sc, caller, [][]byte{caller}, big.NewInt(0), vmcommon.OutOfGas)
	vmOutput := eei.CreateVMOutput()
	assert.Equal(t, vm.InsufficientGasLimit, vmOutput.ReturnMessage)
}

func TestStakingValidatorSC_GetTopUpTotalStakedCallerDoesNotExistShouldError(t *testing.T) {
	t.Parallel()

	minStakeValue := big.NewInt(1000)
	unbondPeriod := uint64(10)
	blockChainHook := &mock.BlockChainHookStub{}
	args := createMockArgumentsForValidatorSC()
	enableEpochsHandler, _ := args.EnableEpochsHandler.(*enableEpochsHandlerMock.EnableEpochsHandlerStub)
	enableEpochsHandler.AddActiveFlags(common.StakingV2Flag)
	eei := createVmContextWithStakingSc(minStakeValue, unbondPeriod, blockChainHook)
	args.Eei = eei
	caller := []byte("caller")
	sc, _ := NewValidatorSmartContract(args)

	callFunctionAndCheckResult(t, "getTotalStakedTopUpStakedBlsKeys", sc, caller, [][]byte{caller}, big.NewInt(0), vmcommon.UserError)
	vmOutput := eei.CreateVMOutput()
	assert.Equal(t, "caller not registered in staking/validator sc", vmOutput.ReturnMessage)
}

func TestStakingValidatorSC_GetTopUpTotalStakedShouldWork(t *testing.T) {
	t.Parallel()

	minStakeValue := big.NewInt(1000)
	unbondPeriod := uint64(10)
	blockChainHook := &mock.BlockChainHookStub{}
	args := createMockArgumentsForValidatorSC()
	enableEpochsHandler, _ := args.EnableEpochsHandler.(*enableEpochsHandlerMock.EnableEpochsHandlerStub)
	enableEpochsHandler.AddActiveFlags(common.StakingV2Flag)
	eei := createVmContextWithStakingSc(minStakeValue, unbondPeriod, blockChainHook)
	args.Eei = eei
	caller := []byte("caller")
	sc, _ := NewValidatorSmartContract(args)

	totalStake := big.NewInt(33827)
	lockedStake := big.NewInt(4564)
	_ = sc.saveRegistrationData(
		caller,
		&ValidatorDataV2{
			RegisterNonce:   0,
			Epoch:           0,
			RewardAddress:   caller,
			TotalStakeValue: totalStake,
			LockedStake:     lockedStake,
			MaxStakePerNode: big.NewInt(0),
			BlsPubKeys:      make([][]byte, 0),
			NumRegistered:   1,
			UnstakedInfo:    nil,
			TotalUnstaked:   nil,
		},
	)

	callFunctionAndCheckResult(t, "getTotalStakedTopUpStakedBlsKeys", sc, caller, [][]byte{caller}, big.NewInt(0), vmcommon.Ok)
	vmOutput := eei.CreateVMOutput()

	assert.Equal(t, totalStake.Bytes(), vmOutput.ReturnData[0])
	assert.Equal(t, totalStake.Bytes(), vmOutput.ReturnData[1])

	eei.output = make([][]byte, 0)
	callFunctionAndCheckResult(t, "getTotalStaked", sc, caller, [][]byte{caller}, big.NewInt(0), vmcommon.Ok)
	vmOutput = eei.CreateVMOutput()
	assert.Equal(t, totalStake.String(), string(vmOutput.ReturnData[0]))
}

func TestMarshalingBetweenValidatorV1AndValidatorV2(t *testing.T) {
	t.Parallel()

	validatorV1 := &ValidatorDataV1{
		RegisterNonce:   1,
		Epoch:           2,
		RewardAddress:   []byte("reward address"),
		TotalStakeValue: big.NewInt(3),
		LockedStake:     big.NewInt(4),
		MaxStakePerNode: big.NewInt(5),
		BlsPubKeys:      [][]byte{[]byte("bls1"), []byte("bls2")},
		NumRegistered:   6,
	}

	marshalizer := &marshal.GogoProtoMarshalizer{}

	buff, err := marshalizer.Marshal(validatorV1)
	require.Nil(t, err)

	validatorV2 := &ValidatorDataV2{}

	err = marshalizer.Unmarshal(validatorV2, buff)
	require.Nil(t, err)
}

func TestStakingValidatorSC_UnStakeUnBondFromWaitingList(t *testing.T) {
	t.Parallel()

	stakerAddress := []byte("address")
	stakerPubKey1 := []byte("blsKey1")
	stakerPubKey2 := []byte("blsKey2")
	stakerPubKey3 := []byte("blsKey3")

	blockChainHook := &mock.BlockChainHookStub{
		CurrentNonceCalled: func() uint64 {
			return 100000
		},
	}
	atArgParser := parsers.NewCallArgsParser()
	eei := createDefaultEei()
	eei.blockChainHook = blockChainHook
	eei.inputParser = atArgParser

	argsStaking := createMockStakingScArguments()
	argsStaking.StakingSCConfig.GenesisNodePrice = "10000000"
	argsStaking.Eei = eei
	argsStaking.StakingSCConfig.UnBondPeriod = 100000
	stubStaking, _ := argsStaking.EnableEpochsHandler.(*enableEpochsHandlerMock.EnableEpochsHandlerStub)
	stubStaking.AddActiveFlags(common.StakingV2Flag)
	argsStaking.StakingSCConfig.MaxNumberOfNodesForStake = 1
	stakingSc, _ := NewStakingSmartContract(argsStaking)
	eei.SetSCAddress([]byte("addr"))
	_ = eei.SetSystemSCContainer(&mock.SystemSCContainerStub{GetCalled: func(key []byte) (contract vm.SystemSmartContract, err error) {
		return stakingSc, nil
	}})

	args := createMockArgumentsForValidatorSC()
	args.StakingSCConfig = argsStaking.StakingSCConfig
	args.Eei = eei
	enableEpochsHandler, _ := args.EnableEpochsHandler.(*enableEpochsHandlerMock.EnableEpochsHandlerStub)
	enableEpochsHandler.AddActiveFlags(common.StakingV2Flag)

	sc, _ := NewValidatorSmartContract(args)
	arguments := CreateVmContractCallInput()
	arguments.Function = "stake"
	arguments.CallerAddr = stakerAddress
	arguments.Arguments = [][]byte{big.NewInt(1).Bytes(), stakerPubKey1, []byte("signed")}
	arguments.CallValue = big.NewInt(10000000)

	retCode := sc.Execute(arguments)
	assert.Equal(t, vmcommon.Ok, retCode)

	arguments.Function = "stake"
	arguments.Arguments = [][]byte{big.NewInt(1).Bytes(), stakerPubKey2, []byte("signed")}
	arguments.CallValue = big.NewInt(10000000)

	retCode = sc.Execute(arguments)
	assert.Equal(t, vmcommon.Ok, retCode)

	arguments.Function = "stake"
	arguments.Arguments = [][]byte{big.NewInt(1).Bytes(), stakerPubKey3, []byte("signed")}
	arguments.CallValue = big.NewInt(10000000)
	retCode = sc.Execute(arguments)
	assert.Equal(t, vmcommon.Ok, retCode)

	arguments.Function = "unStake"
	arguments.Arguments = [][]byte{stakerPubKey2, stakerPubKey3}
	arguments.CallValue = big.NewInt(0)
	retCode = sc.Execute(arguments)
	assert.Equal(t, vmcommon.Ok, retCode)

	arguments.Function = "unBond"
	arguments.Arguments = [][]byte{stakerPubKey2, stakerPubKey3}
	arguments.CallValue = big.NewInt(0)
	retCode = sc.Execute(arguments)
	assert.Equal(t, vmcommon.Ok, retCode)

	registrationData, _ := sc.getOrCreateRegistrationData(arguments.CallerAddr)
	assert.Equal(t, len(registrationData.UnstakedInfo), 0)

	eei.returnMessage = ""
	arguments.Function = "unStake"
	arguments.Arguments = [][]byte{stakerPubKey1}
	arguments.CallValue = big.NewInt(0)
	retCode = sc.Execute(arguments)
	assert.Equal(t, vmcommon.UserError, retCode)
	assert.Contains(t, eei.returnMessage, "could not unstake any nodes")
}

func TestStakingValidatorSC_StakeUnStakeUnBondTokensNoNodes(t *testing.T) {
	t.Parallel()

	blockChainHook := &mock.BlockChainHookStub{
		CurrentNonceCalled: func() uint64 {
			return 100000
		},
	}
	atArgParser := parsers.NewCallArgsParser()
	eei := createDefaultEei()
	eei.blockChainHook = blockChainHook
	eei.inputParser = atArgParser

	argsStaking := createMockStakingScArguments()
	argsStaking.StakingSCConfig.GenesisNodePrice = "10000000"
	argsStaking.Eei = eei
	argsStaking.StakingSCConfig.UnBondPeriod = 100000
	stubStaking, _ := argsStaking.EnableEpochsHandler.(*enableEpochsHandlerMock.EnableEpochsHandlerStub)
	stubStaking.AddActiveFlags(common.StakingV2Flag)
	argsStaking.StakingSCConfig.MaxNumberOfNodesForStake = 1
	stakingSc, _ := NewStakingSmartContract(argsStaking)
	eei.SetSCAddress([]byte("addr"))
	_ = eei.SetSystemSCContainer(&mock.SystemSCContainerStub{GetCalled: func(key []byte) (contract vm.SystemSmartContract, err error) {
		return stakingSc, nil
	}})

	args := createMockArgumentsForValidatorSC()
	args.StakingSCConfig = argsStaking.StakingSCConfig
	enableEpochsHandler, _ := args.EnableEpochsHandler.(*enableEpochsHandlerMock.EnableEpochsHandlerStub)
	enableEpochsHandler.AddActiveFlags(common.StakingV2Flag)
	args.Eei = eei

	sc, _ := NewValidatorSmartContract(args)
	arguments := CreateVmContractCallInput()
	arguments.CallerAddr = vm.DelegationManagerSCAddress
	arguments.Function = "stake"
	arguments.Arguments = [][]byte{}
	arguments.CallValue = big.NewInt(10000000)

	retCode := sc.Execute(arguments)
	assert.Equal(t, vmcommon.Ok, retCode)

	arguments.Function = "unStakeTokens"
	arguments.Arguments = [][]byte{big.NewInt(10000000).Bytes()}
	arguments.CallValue = big.NewInt(0)
	retCode = sc.Execute(arguments)
	assert.Equal(t, vmcommon.Ok, retCode)

	arguments.Function = "unBondTokens"
	arguments.Arguments = [][]byte{big.NewInt(10000000).Bytes()}
	arguments.CallValue = big.NewInt(0)
	retCode = sc.Execute(arguments)
	assert.Equal(t, vmcommon.Ok, retCode)
}

func TestValidatorStakingSC_UnStakeUnBondPaused(t *testing.T) {
	t.Parallel()

	receiverAddr := []byte("receiverAddress")
	stakerAddress := []byte("stakerAddr")
	stakerPubKey := []byte("stakerPubKey")
	minStakeValue := big.NewInt(1000)
	unboundPeriod := uint64(10)
	nodesToRunBytes := big.NewInt(1).Bytes()

	nonce := uint64(0)
	blockChainHook := &mock.BlockChainHookStub{
		CurrentNonceCalled: func() uint64 {
			defer func() {
				nonce++
			}()
			return nonce
		},
	}

	args := createMockArgumentsForValidatorSC()
	enableEpochsHandler, _ := args.EnableEpochsHandler.(*enableEpochsHandlerMock.EnableEpochsHandlerStub)
	enableEpochsHandler.AddActiveFlags(common.StakingV2Flag)
	eei := createVmContextWithStakingSc(minStakeValue, unboundPeriod, blockChainHook)
	args.Eei = eei

	sc, _ := NewValidatorSmartContract(args)

	//do stake
	nodePrice, _ := big.NewInt(0).SetString(args.StakingSCConfig.GenesisNodePrice, 10)
	stake(t, sc, nodePrice, receiverAddr, stakerAddress, stakerPubKey, nodesToRunBytes)

	togglePauseUnStakeUnBond(t, sc, true)

	expectedReturnMessage := "unStake/unBond is paused as not enough total staked in protocol"
	arguments := CreateVmContractCallInput()
	arguments.Function = "unStake"
	arguments.CallerAddr = stakerAddress
	arguments.Arguments = [][]byte{stakerPubKey}

	eei.returnMessage = ""
	errCode := sc.Execute(arguments)
	assert.Equal(t, vmcommon.UserError, errCode)
	assert.Equal(t, eei.returnMessage, expectedReturnMessage)

	arguments.Function = "unStakeNodes"
	eei.returnMessage = ""
	errCode = sc.Execute(arguments)
	assert.Equal(t, vmcommon.UserError, errCode)
	assert.Equal(t, eei.returnMessage, expectedReturnMessage)

	arguments.Function = "unStakeTokens"
	eei.returnMessage = ""
	errCode = sc.Execute(arguments)
	assert.Equal(t, vmcommon.UserError, errCode)
	assert.Equal(t, eei.returnMessage, expectedReturnMessage)

	arguments.Function = "unBond"
	eei.returnMessage = ""
	errCode = sc.Execute(arguments)
	assert.Equal(t, vmcommon.UserError, errCode)
	assert.Equal(t, eei.returnMessage, expectedReturnMessage)

	arguments.Function = "unBondNodes"
	eei.returnMessage = ""
	errCode = sc.Execute(arguments)
	assert.Equal(t, vmcommon.UserError, errCode)
	assert.Equal(t, eei.returnMessage, expectedReturnMessage)

	arguments.Function = "unBondTokens"
	eei.returnMessage = ""
	errCode = sc.Execute(arguments)
	assert.Equal(t, vmcommon.UserError, errCode)
	assert.Equal(t, eei.returnMessage, expectedReturnMessage)

	togglePauseUnStakeUnBond(t, sc, false)
}

func TestValidatorSC_getUnStakedTokensList_InvalidArgumentsCountShouldErr(t *testing.T) {
	t.Parallel()

	arguments := CreateVmContractCallInput()
	args := createMockArgumentsForValidatorSC()

	retMessage := ""

	eei := &mock.SystemEIStub{
		AddReturnMessageCalled: func(msg string) {
			retMessage = msg
		},
	}
	args.Eei = eei
	enableEpochsHandler, _ := args.EnableEpochsHandler.(*enableEpochsHandlerMock.EnableEpochsHandlerStub)
	enableEpochsHandler.AddActiveFlags(common.StakingV2Flag)

	stakingValidatorSc, _ := NewValidatorSmartContract(args)

	arguments.Function = "getUnStakedTokensList"
	arguments.CallValue = big.NewInt(10)
	arguments.Arguments = make([][]byte, 0)

	errCode := stakingValidatorSc.Execute(arguments)
	assert.Equal(t, vmcommon.UserError, errCode)

	assert.Contains(t, retMessage, "number of arguments")
}

func TestValidatorSC_getUnStakedTokensList_CallValueNotZeroShouldErr(t *testing.T) {
	t.Parallel()

	arguments := CreateVmContractCallInput()
	args := createMockArgumentsForValidatorSC()

	retMessage := ""

	eei := &mock.SystemEIStub{
		AddReturnMessageCalled: func(msg string) {
			retMessage = msg
		},
	}
	args.Eei = eei
	enableEpochsHandler, _ := args.EnableEpochsHandler.(*enableEpochsHandlerMock.EnableEpochsHandlerStub)
	enableEpochsHandler.AddActiveFlags(common.StakingV2Flag)

	stakingValidatorSc, _ := NewValidatorSmartContract(args)

	arguments.Function = "getUnStakedTokensList"
	arguments.CallValue = big.NewInt(10)
	arguments.Arguments = append(arguments.Arguments, []byte("pubKey"))

	errCode := stakingValidatorSc.Execute(arguments)
	assert.Equal(t, vmcommon.UserError, errCode)

	assert.Equal(t, vm.TransactionValueMustBeZero, retMessage)
}

func TestValidatorSC_getUnStakedTokensList(t *testing.T) {
	t.Parallel()

	currentNonce := uint64(12)
	unBondPeriod := uint32(5)

	eeiFinishedValues := make([][]byte, 0)
	arguments := CreateVmContractCallInput()
	validatorData := createAValidatorData(25000000, 2, 12500000)
	validatorData.UnstakedInfo = append(validatorData.UnstakedInfo,
		&UnstakedValue{
			UnstakedEpoch: 6,
			UnstakedValue: big.NewInt(10),
		},
		&UnstakedValue{
			UnstakedEpoch: 10,
			UnstakedValue: big.NewInt(11),
		},
	)
	validatorDataBytes, _ := json.Marshal(&validatorData)

	eei := &mock.SystemEIStub{}
	eei.GetStorageCalled = func(key []byte) []byte {
		return validatorDataBytes
	}
	eei.SetStorageCalled = func(key []byte, value []byte) {
		if bytes.Equal(key, arguments.CallerAddr) {
			var validatorDataRecovered ValidatorDataV2
			_ = json.Unmarshal(value, &validatorDataRecovered)
			assert.Equal(t, big.NewInt(26000000), validatorDataRecovered.TotalStakeValue)
		}
	}
	eei.BlockChainHookCalled = func() vm.BlockchainHook {
		return &mock.BlockChainHookStub{
			CurrentNonceCalled: func() uint64 {
				return currentNonce
			},
			CurrentEpochCalled: func() uint32 {
				return uint32(currentNonce)
			},
		}
	}
	eei.FinishCalled = func(value []byte) {
		eeiFinishedValues = append(eeiFinishedValues, value)
	}

	args := createMockArgumentsForValidatorSC()
	args.Eei = eei
	enableEpochsHandler, _ := args.EnableEpochsHandler.(*enableEpochsHandlerMock.EnableEpochsHandlerStub)
	enableEpochsHandler.AddActiveFlags(common.StakingV2Flag)

	stakingValidatorSc, _ := NewValidatorSmartContract(args)

	stakingValidatorSc.unBondPeriodInEpochs = unBondPeriod

	arguments.Function = "getUnStakedTokensList"
	arguments.CallValue = big.NewInt(0)
	arguments.Arguments = append(arguments.Arguments, []byte("pubKey"))

	errCode := stakingValidatorSc.Execute(arguments)
	assert.Equal(t, vmcommon.Ok, errCode)

	assert.Equal(t, 4, len(eeiFinishedValues))

	expectedValues := [][]byte{
		{10}, // value 10
		{},   // elapsed nonces > unbond period
		{11}, // value 11
		{3},  // number of nonces remaining
	}

	assert.Equal(t, expectedValues, eeiFinishedValues)
}

func TestValidatorSC_getMinUnStakeTokensValueDelegationManagerNotActive(t *testing.T) {
	t.Parallel()

	minUnstakeTokens := 12345
	eei := &mock.SystemEIStub{}
	args := createMockArgumentsForValidatorSC()
	args.Eei = eei
	args.StakingSCConfig.MinUnstakeTokensValue = fmt.Sprintf("%d", minUnstakeTokens)

	stakingValidatorSc, _ := NewValidatorSmartContract(args)
	currentMinUnstakeTokens, err := stakingValidatorSc.getMinUnStakeTokensValue()
	require.Nil(t, err)
	assert.Equal(t, big.NewInt(int64(minUnstakeTokens)), currentMinUnstakeTokens)
}

func TestValidatorSC_getMinUnStakeTokensValueFromDelegationManager(t *testing.T) {
	t.Parallel()

	args := createMockArgumentsForValidatorSC()
	storedDelegationManagementData := &DelegationManagement{
		MinDelegationAmount: big.NewInt(457293),
	}
	buff, _ := args.Marshalizer.Marshal(storedDelegationManagementData)

	minUnstakeTokens := 12345
	eei := &mock.SystemEIStub{
		GetStorageFromAddressCalled: func(address []byte, key []byte) []byte {
			return buff
		},
	}

	args.Eei = eei
	enableEpochsHandler, _ := args.EnableEpochsHandler.(*enableEpochsHandlerMock.EnableEpochsHandlerStub)
	enableEpochsHandler.AddActiveFlags(common.DelegationManagerFlag)
	args.StakingSCConfig.MinUnstakeTokensValue = fmt.Sprintf("%d", minUnstakeTokens)

	stakingValidatorSc, _ := NewValidatorSmartContract(args)
	currentMinUnstakeTokens, err := stakingValidatorSc.getMinUnStakeTokensValue()
	require.Nil(t, err)
	assert.Equal(t, storedDelegationManagementData.MinDelegationAmount, currentMinUnstakeTokens)
}

func TestStakingValidatorSC_checkInputArgsForValidatorToDelegationErrors(t *testing.T) {
	t.Parallel()

	blockChainHook := &mock.BlockChainHookStub{}
	atArgParser := parsers.NewCallArgsParser()
	eei := createDefaultEei()
	eei.blockChainHook = blockChainHook
	eei.inputParser = atArgParser
	args := createMockArgumentsForValidatorSC()
	args.Eei = eei
	enableEpochsHandler, _ := args.EnableEpochsHandler.(*enableEpochsHandlerMock.EnableEpochsHandlerStub)

	sc, _ := NewValidatorSmartContract(args)

	arguments := CreateVmContractCallInput()
	enableEpochsHandler.RemoveActiveFlags(common.ValidatorToDelegationFlag)
	returnCode := sc.checkInputArgsForValidatorToDelegation(arguments)
	assert.Equal(t, vmcommon.UserError, returnCode)
	assert.Equal(t, eei.returnMessage, "invalid method to call")

	enableEpochsHandler.AddActiveFlags(common.ValidatorToDelegationFlag)
	eei.returnMessage = ""
	returnCode = sc.checkInputArgsForValidatorToDelegation(arguments)
	assert.Equal(t, vmcommon.UserError, returnCode)
	assert.Equal(t, eei.returnMessage, "invalid caller address")

	eei.returnMessage = ""
	arguments.CallerAddr = sc.delegationMgrSCAddress
	arguments.CallValue.SetUint64(10)
	returnCode = sc.checkInputArgsForValidatorToDelegation(arguments)
	assert.Equal(t, vmcommon.UserError, returnCode)
	assert.Equal(t, eei.returnMessage, "callValue must be 0")

	eei.returnMessage = ""
	arguments.CallValue.SetUint64(0)
	returnCode = sc.checkInputArgsForValidatorToDelegation(arguments)
	assert.Equal(t, vmcommon.UserError, returnCode)
	assert.Equal(t, eei.returnMessage, "invalid number of arguments")

	eei.returnMessage = ""
	arguments.Arguments = [][]byte{[]byte("arg1"), []byte("arg2")}
	returnCode = sc.checkInputArgsForValidatorToDelegation(arguments)
	assert.Equal(t, vmcommon.UserError, returnCode)
	assert.Equal(t, eei.returnMessage, "invalid argument, wanted an address for the first and second argument")

	eei.returnMessage = ""
	randomAddress := bytes.Repeat([]byte{1}, len(arguments.CallerAddr))
	arguments.Arguments = [][]byte{randomAddress, randomAddress}
	returnCode = sc.checkInputArgsForValidatorToDelegation(arguments)
	assert.Equal(t, vmcommon.UserError, returnCode)
	assert.Equal(t, eei.returnMessage, "destination address must be a delegation smart contract")

	eei.returnMessage = ""
	randomAddress = bytes.Repeat([]byte{0}, len(arguments.CallerAddr))
	arguments.Arguments = [][]byte{randomAddress, randomAddress}
	returnCode = sc.checkInputArgsForValidatorToDelegation(arguments)
	assert.Equal(t, vmcommon.UserError, returnCode)
	assert.Equal(t, eei.returnMessage, "sender and destination addresses are equal")

	eei.returnMessage = ""
	arguments.Arguments = [][]byte{vm.StakingSCAddress, randomAddress}
	returnCode = sc.checkInputArgsForValidatorToDelegation(arguments)
	assert.Equal(t, vmcommon.UserError, returnCode)
	assert.Equal(t, eei.returnMessage, "sender address must not be a smart contract")
}

func TestStakingValidatorSC_getAndValidateRegistrationDataErrors(t *testing.T) {
	t.Parallel()

	blockChainHook := &mock.BlockChainHookStub{}
	atArgParser := parsers.NewCallArgsParser()
	eei := createDefaultEei()
	eei.blockChainHook = blockChainHook
	eei.inputParser = atArgParser
	args := createMockArgumentsForValidatorSC()
	args.Eei = eei

	sc, _ := NewValidatorSmartContract(args)
	addr := []byte("address")

	eei.returnMessage = ""
	_, returnCode := sc.getAndValidateRegistrationData(addr)
	assert.Equal(t, vmcommon.UserError, returnCode)
	assert.Equal(t, eei.returnMessage, "address does not contain any staked nodes")

	validatorData := &ValidatorDataV2{
		RewardAddress: []byte("a"),
		UnstakedInfo:  []*UnstakedValue{{UnstakedValue: big.NewInt(10)}},
		TotalUnstaked: big.NewInt(10),
		TotalSlashed:  big.NewInt(10),
		BlsPubKeys:    [][]byte{[]byte("first key"), []byte("second key")},
	}
	marshaledData, _ := sc.marshalizer.Marshal(validatorData)
	eei.SetStorage(addr, marshaledData)
	eei.returnMessage = ""
	_, returnCode = sc.getAndValidateRegistrationData(addr)
	assert.Equal(t, vmcommon.UserError, returnCode)
	assert.Equal(t, eei.returnMessage, "reward address mismatch")

	eei.SetStorage(addr, []byte("randomValue"))
	eei.returnMessage = ""
	_, returnCode = sc.getAndValidateRegistrationData(addr)
	assert.Equal(t, vmcommon.UserError, returnCode)
	assert.Equal(t, eei.returnMessage, "invalid character 'r' looking for beginning of value")

	validatorData = &ValidatorDataV2{
		RewardAddress: addr,
		UnstakedInfo:  []*UnstakedValue{{UnstakedValue: big.NewInt(10)}},
		TotalUnstaked: big.NewInt(10),
		TotalSlashed:  big.NewInt(10),
		BlsPubKeys:    [][]byte{[]byte("first key"), []byte("second key")},
	}
	marshaledData, _ = sc.marshalizer.Marshal(validatorData)
	eei.SetStorage(addr, marshaledData)
	eei.returnMessage = ""
	_, returnCode = sc.getAndValidateRegistrationData(addr)
	assert.Equal(t, vmcommon.UserError, returnCode)
	assert.Equal(t, eei.returnMessage, "clean unstaked info before merge")

	validatorData.UnstakedInfo = nil
	marshaledData, _ = sc.marshalizer.Marshal(validatorData)
	eei.SetStorage(addr, marshaledData)
	eei.returnMessage = ""
	_, returnCode = sc.getAndValidateRegistrationData(addr)
	assert.Equal(t, vmcommon.UserError, returnCode)
	assert.Equal(t, eei.returnMessage, "cannot merge with validator who was slashed")

	validatorData.TotalSlashed.SetUint64(0)
	marshaledData, _ = sc.marshalizer.Marshal(validatorData)
	eei.SetStorage(addr, marshaledData)
	eei.returnMessage = ""
	_, returnCode = sc.getAndValidateRegistrationData(addr)
	assert.Equal(t, vmcommon.UserError, returnCode)
	assert.Equal(t, eei.returnMessage, "cannot merge with validator who has unStaked tokens")
}

func TestStakingValidatorSC_ChangeOwnerOfValidatorData(t *testing.T) {
	blockChainHook := &mock.BlockChainHookStub{
		CurrentNonceCalled: func() uint64 {
			return 100000
		},
	}
	atArgParser := parsers.NewCallArgsParser()
	eei := createDefaultEei()
	eei.blockChainHook = blockChainHook
	eei.inputParser = atArgParser

	argsStaking := createMockStakingScArguments()
	argsStaking.Eei = eei
	enableEpochsHandler, _ := argsStaking.EnableEpochsHandler.(*enableEpochsHandlerMock.EnableEpochsHandlerStub)
	enableEpochsHandler.AddActiveFlags(common.StakingV2Flag)
	stakingSc, _ := NewStakingSmartContract(argsStaking)
	eei.SetSCAddress([]byte("addr"))
	_ = eei.SetSystemSCContainer(&mock.SystemSCContainerStub{GetCalled: func(key []byte) (contract vm.SystemSmartContract, err error) {
		return stakingSc, nil
	}})

	args := createMockArgumentsForValidatorSC()
	args.StakingSCConfig = argsStaking.StakingSCConfig
	args.Eei = eei

	sc, _ := NewValidatorSmartContract(args)
	arguments := CreateVmContractCallInput()
	arguments.CallerAddr = vm.ESDTSCAddress
	arguments.Function = "changeOwnerOfValidatorData"
	arguments.Arguments = [][]byte{}
	arguments.CallValue = big.NewInt(10000000)

	retCode := sc.Execute(arguments)
	assert.Equal(t, vmcommon.UserError, retCode)
	assert.Equal(t, eei.returnMessage, "invalid caller address")

	arguments.CallValue.SetUint64(0)
	arguments.CallerAddr = sc.delegationMgrSCAddress
	randomAddress := bytes.Repeat([]byte{1}, len(arguments.CallerAddr))
	arguments.Arguments = [][]byte{randomAddress, vm.FirstDelegationSCAddress}

	eei.returnMessage = ""
	retCode = sc.Execute(arguments)
	assert.Equal(t, vmcommon.UserError, retCode)
	assert.Equal(t, eei.returnMessage, "address does not contain any staked nodes")

	validatorData := &ValidatorDataV2{
		RewardAddress:   []byte("not a valid address"),
		TotalSlashed:    big.NewInt(0),
		TotalUnstaked:   big.NewInt(0),
		TotalStakeValue: big.NewInt(0),
		NumRegistered:   3,
		BlsPubKeys:      [][]byte{[]byte("firsstKey"), []byte("secondKey"), []byte("thirddKey")},
	}
	marshaledData, _ := sc.marshalizer.Marshal(validatorData)
	eei.SetStorage(randomAddress, marshaledData)
	eei.returnMessage = ""
	retCode = sc.Execute(arguments)
	assert.Equal(t, vmcommon.UserError, retCode)
	assert.Equal(t, eei.returnMessage, "reward address mismatch")

	validatorData = &ValidatorDataV2{
		RewardAddress:   randomAddress,
		TotalSlashed:    big.NewInt(0),
		TotalUnstaked:   big.NewInt(0),
		TotalStakeValue: big.NewInt(0),
		NumRegistered:   3,
		BlsPubKeys:      [][]byte{[]byte("firsstKey"), []byte("secondKey"), []byte("thirddKey")},
	}
	marshaledData, _ = sc.marshalizer.Marshal(validatorData)
	eei.SetStorage(randomAddress, marshaledData)

	eei.SetStorage(vm.FirstDelegationSCAddress, []byte("something"))
	eei.returnMessage = ""
	retCode = sc.Execute(arguments)
	assert.Equal(t, vmcommon.UserError, retCode)
	assert.Equal(t, eei.returnMessage, "there is already a validator data under the new address")

	eei.SetStorage(vm.FirstDelegationSCAddress, nil)
	eei.returnMessage = ""
	retCode = sc.Execute(arguments)
	assert.Equal(t, vmcommon.UserError, retCode)
	assert.Equal(t, eei.returnMessage, "cannot change owner and reward address for a key which is not registered")

	eei.SetStorage(randomAddress, nil)
	stake(t, sc, stakingSc.stakeValue, randomAddress, randomAddress, []byte("firsstKey"), big.NewInt(1).Bytes())
	stake(t, sc, stakingSc.stakeValue, randomAddress, randomAddress, []byte("secondKey"), big.NewInt(1).Bytes())
	stake(t, sc, stakingSc.stakeValue, randomAddress, randomAddress, []byte("thirddKey"), big.NewInt(1).Bytes())

	retCode = sc.Execute(arguments)
	assert.Equal(t, vmcommon.Ok, retCode)
	assert.Equal(t, len(eei.GetStorage(randomAddress)), 0)

	stakedData, _ := sc.getStakedData([]byte("secondKey"))
	assert.Equal(t, stakedData.OwnerAddress, vm.FirstDelegationSCAddress)
	assert.Equal(t, stakedData.RewardAddress, vm.FirstDelegationSCAddress)
}

func TestStakingValidatorSC_MergeValidatorData(t *testing.T) {
	t.Parallel()

	blockChainHook := &mock.BlockChainHookStub{
		CurrentNonceCalled: func() uint64 {
			return 100000
		},
	}
	atArgParser := parsers.NewCallArgsParser()
	eei := createDefaultEei()
	eei.blockChainHook = blockChainHook
	eei.inputParser = atArgParser

	argsStaking := createMockStakingScArguments()
	argsStaking.Eei = eei
	enableEpochsHandler, _ := argsStaking.EnableEpochsHandler.(*enableEpochsHandlerMock.EnableEpochsHandlerStub)
	enableEpochsHandler.AddActiveFlags(common.StakingV2Flag)
	stakingSc, _ := NewStakingSmartContract(argsStaking)
	eei.SetSCAddress([]byte("addr"))
	_ = eei.SetSystemSCContainer(&mock.SystemSCContainerStub{GetCalled: func(key []byte) (contract vm.SystemSmartContract, err error) {
		return stakingSc, nil
	}})

	args := createMockArgumentsForValidatorSC()
	args.StakingSCConfig = argsStaking.StakingSCConfig
	args.Eei = eei

	sc, _ := NewValidatorSmartContract(args)
	arguments := CreateVmContractCallInput()
	arguments.CallerAddr = vm.ESDTSCAddress
	arguments.Function = "mergeValidatorData"
	arguments.Arguments = [][]byte{}
	arguments.CallValue = big.NewInt(10000000)

	retCode := sc.Execute(arguments)
	assert.Equal(t, vmcommon.UserError, retCode)
	assert.Equal(t, eei.returnMessage, "invalid caller address")

	arguments.CallValue.SetUint64(0)
	arguments.CallerAddr = sc.delegationMgrSCAddress
	randomAddress := bytes.Repeat([]byte{1}, len(arguments.CallerAddr))
	arguments.Arguments = [][]byte{randomAddress, vm.FirstDelegationSCAddress}

	eei.returnMessage = ""
	retCode = sc.Execute(arguments)
	assert.Equal(t, vmcommon.UserError, retCode)
	assert.Equal(t, eei.returnMessage, "address does not contain any staked nodes")

	validatorData := &ValidatorDataV2{
		RewardAddress:   []byte("not a valid address"),
		TotalSlashed:    big.NewInt(0),
		TotalUnstaked:   big.NewInt(0),
		TotalStakeValue: big.NewInt(0),
		NumRegistered:   3,
		BlsPubKeys:      [][]byte{[]byte("firsstKey"), []byte("secondKey"), []byte("thirddKey")},
	}
	marshaledData, _ := sc.marshalizer.Marshal(validatorData)
	eei.SetStorage(randomAddress, marshaledData)

	eei.returnMessage = ""
	retCode = sc.Execute(arguments)
	assert.Equal(t, vmcommon.UserError, retCode)
	assert.Equal(t, eei.returnMessage, "reward address mismatch")

	validatorData = &ValidatorDataV2{
		RewardAddress:   randomAddress,
		TotalSlashed:    big.NewInt(0),
		TotalUnstaked:   big.NewInt(0),
		TotalStakeValue: big.NewInt(0),
		NumRegistered:   3,
		BlsPubKeys:      [][]byte{[]byte("firsstKey"), []byte("secondKey"), []byte("thirddKey")},
	}
	marshaledData, _ = sc.marshalizer.Marshal(validatorData)
	eei.SetStorage(randomAddress, marshaledData)

	eei.SetStorage(vm.FirstDelegationSCAddress, []byte("something"))
	eei.returnMessage = ""
	retCode = sc.Execute(arguments)
	assert.Equal(t, vmcommon.UserError, retCode)
	assert.Equal(t, eei.returnMessage, "invalid character 's' looking for beginning of value")

	eei.SetStorage(vm.FirstDelegationSCAddress, nil)
	eei.returnMessage = ""
	retCode = sc.Execute(arguments)
	assert.Equal(t, vmcommon.UserError, retCode)
	assert.Equal(t, eei.returnMessage, "cannot merge with an empty state")

	eei.SetStorage(randomAddress, nil)
	stake(t, sc, stakingSc.stakeValue, randomAddress, randomAddress, []byte("firsstKey"), big.NewInt(1).Bytes())
	stake(t, sc, stakingSc.stakeValue, randomAddress, randomAddress, []byte("secondKey"), big.NewInt(1).Bytes())
	stake(t, sc, stakingSc.stakeValue, randomAddress, randomAddress, []byte("thirddKey"), big.NewInt(1).Bytes())

	stake(t, sc, stakingSc.stakeValue, vm.FirstDelegationSCAddress, vm.FirstDelegationSCAddress, []byte("fourthKey"), big.NewInt(1).Bytes())
	stake(t, sc, stakingSc.stakeValue, vm.FirstDelegationSCAddress, vm.FirstDelegationSCAddress, []byte("fifthhKey"), big.NewInt(1).Bytes())
	stake(t, sc, stakingSc.stakeValue, vm.FirstDelegationSCAddress, vm.FirstDelegationSCAddress, []byte("sixthhKey"), big.NewInt(1).Bytes())

	retCode = sc.Execute(arguments)
	assert.Equal(t, vmcommon.Ok, retCode)
	assert.Equal(t, len(eei.GetStorage(randomAddress)), 0)

	stakedData, _ := sc.getStakedData([]byte("secondKey"))
	assert.Equal(t, stakedData.OwnerAddress, vm.FirstDelegationSCAddress)
	assert.Equal(t, stakedData.RewardAddress, vm.FirstDelegationSCAddress)
}

func TestStakingValidatorSC_MergeValidatorDataTooMuchStake(t *testing.T) {
	t.Parallel()

	enableEpochsHandler := &testscommon.EnableEpochsHandlerStub{
		IsStakingV2FlagEnabledField: false,
	}
	argsVMContext := createArgsVMContext()
	argsVMContext.InputParser = parsers.NewCallArgsParser()
	argsVMContext.EnableEpochsHandler = enableEpochsHandler
	eei, _ := NewVMContext(argsVMContext)

	argsStaking := createMockStakingScArguments()
	argsStaking.Eei = eei
	stakingSc, _ := NewStakingSmartContract(argsStaking)
	eei.SetSCAddress([]byte("addr"))
	_ = eei.SetSystemSCContainer(&mock.SystemSCContainerStub{GetCalled: func(key []byte) (contract vm.SystemSmartContract, err error) {
		return stakingSc, nil
	}})

	args := createMockArgumentsForValidatorSC()
	args.StakingSCConfig = argsStaking.StakingSCConfig
	args.Eei = eei

	sc, _ := NewValidatorSmartContract(args)
	arguments := CreateVmContractCallInput()
	arguments.CallerAddr = vm.ESDTSCAddress
	arguments.Function = "mergeValidatorData"
	arguments.Arguments = [][]byte{}
	arguments.CallValue = big.NewInt(0)
	arguments.CallerAddr = sc.delegationMgrSCAddress
	randomAddress := bytes.Repeat([]byte{1}, len(arguments.CallerAddr))
	arguments.Arguments = [][]byte{randomAddress, vm.FirstDelegationSCAddress}

	limitPer4 := big.NewInt(0).Div(sc.totalStakeLimit, big.NewInt(4))

	stake(t, sc, limitPer4, randomAddress, randomAddress, []byte("firsstKey"), big.NewInt(1).Bytes())
	stake(t, sc, limitPer4, randomAddress, randomAddress, []byte("secondKey"), big.NewInt(1).Bytes())
	stake(t, sc, limitPer4, randomAddress, randomAddress, []byte("thirddKey"), big.NewInt(1).Bytes())

	stake(t, sc, limitPer4, vm.FirstDelegationSCAddress, vm.FirstDelegationSCAddress, []byte("fourthKey"), big.NewInt(1).Bytes())
	stake(t, sc, limitPer4, vm.FirstDelegationSCAddress, vm.FirstDelegationSCAddress, []byte("fifthhKey"), big.NewInt(1).Bytes())
	stake(t, sc, limitPer4, vm.FirstDelegationSCAddress, vm.FirstDelegationSCAddress, []byte("sixthhKey"), big.NewInt(1).Bytes())

	retCode := sc.Execute(arguments)
	assert.Equal(t, vmcommon.UserError, retCode)
	assert.Equal(t, eei.returnMessage, "total stake limit reached")
}

func TestStakingValidatorSC_MergeValidatorDataTooMuchNodes(t *testing.T) {
	t.Parallel()

	enableEpochsHandler := &testscommon.EnableEpochsHandlerStub{
		IsStakingV2FlagEnabledField: false,
	}
	argsVMContext := createArgsVMContext()
	argsVMContext.InputParser = parsers.NewCallArgsParser()
	argsVMContext.EnableEpochsHandler = enableEpochsHandler
	eei, _ := NewVMContext(argsVMContext)

	argsStaking := createMockStakingScArguments()
	argsStaking.Eei = eei
	stakingSc, _ := NewStakingSmartContract(argsStaking)
	eei.SetSCAddress([]byte("addr"))
	_ = eei.SetSystemSCContainer(&mock.SystemSCContainerStub{GetCalled: func(key []byte) (contract vm.SystemSmartContract, err error) {
		return stakingSc, nil
	}})

	args := createMockArgumentsForValidatorSC()
	args.NodesCoordinator = &mock.NodesCoordinatorStub{GetNumTotalEligibleCalled: func() uint64 {
		return 5
	}}
	args.StakingSCConfig = argsStaking.StakingSCConfig
	args.Eei = eei

	sc, _ := NewValidatorSmartContract(args)
	arguments := CreateVmContractCallInput()
	arguments.CallerAddr = vm.ESDTSCAddress
	arguments.Function = "mergeValidatorData"
	arguments.Arguments = [][]byte{}
	arguments.CallValue = big.NewInt(0)
	arguments.CallerAddr = sc.delegationMgrSCAddress
	randomAddress := bytes.Repeat([]byte{1}, len(arguments.CallerAddr))
	arguments.Arguments = [][]byte{randomAddress, vm.FirstDelegationSCAddress}

	stake(t, sc, stakingSc.stakeValue, randomAddress, randomAddress, []byte("firsstKey"), big.NewInt(1).Bytes())
	stake(t, sc, stakingSc.stakeValue, randomAddress, randomAddress, []byte("secondKey"), big.NewInt(1).Bytes())
	stake(t, sc, stakingSc.stakeValue, randomAddress, randomAddress, []byte("thirddKey"), big.NewInt(1).Bytes())

	stake(t, sc, stakingSc.stakeValue, vm.FirstDelegationSCAddress, vm.FirstDelegationSCAddress, []byte("fourthKey"), big.NewInt(1).Bytes())
	stake(t, sc, stakingSc.stakeValue, vm.FirstDelegationSCAddress, vm.FirstDelegationSCAddress, []byte("fifthhKey"), big.NewInt(1).Bytes())
	stake(t, sc, stakingSc.stakeValue, vm.FirstDelegationSCAddress, vm.FirstDelegationSCAddress, []byte("sixthhKey"), big.NewInt(1).Bytes())

	retCode := sc.Execute(arguments)
	assert.Equal(t, vmcommon.UserError, retCode)
	assert.Equal(t, eei.returnMessage, "number of nodes is too high")
}

func TestValidatorSC_getMinUnStakeTokensValueFromDelegationManagerMarshalizerFail(t *testing.T) {
	t.Parallel()

	expectedErr := errors.New("expected error")
	args := createMockArgumentsForValidatorSC()
	args.Marshalizer = &mock.MarshalizerStub{
		UnmarshalCalled: func(obj interface{}, buff []byte) error {
			return expectedErr
		},
	}

	minUnstakeTokens := 12345
	eei := &mock.SystemEIStub{
		GetStorageFromAddressCalled: func(address []byte, key []byte) []byte {
			return make([]byte, 1)
		},
	}

	args.Eei = eei
	enableEpochsHandler, _ := args.EnableEpochsHandler.(*enableEpochsHandlerMock.EnableEpochsHandlerStub)
	enableEpochsHandler.AddActiveFlags(common.DelegationManagerFlag)
	args.StakingSCConfig.MinUnstakeTokensValue = fmt.Sprintf("%d", minUnstakeTokens)

	stakingValidatorSc, _ := NewValidatorSmartContract(args)
	currentMinUnstakeTokens, err := stakingValidatorSc.getMinUnStakeTokensValue()
	require.Nil(t, currentMinUnstakeTokens)
	assert.Equal(t, expectedErr, err)
}

func createVmContextWithStakingSc(stakeValue *big.Int, unboundPeriod uint64, blockChainHook vm.BlockchainHook) *vmContext {
	atArgParser := parsers.NewCallArgsParser()
	eei := createDefaultEei()
	eei.blockChainHook = blockChainHook
	eei.inputParser = atArgParser

	argsStaking := createMockStakingScArguments()
	argsStaking.StakingSCConfig.GenesisNodePrice = stakeValue.Text(10)
	argsStaking.Eei = eei
	argsStaking.StakingSCConfig.UnBondPeriod = unboundPeriod
	stakingSc, _ := NewStakingSmartContract(argsStaking)

	eei.SetSCAddress([]byte("addr"))
	_ = eei.SetSystemSCContainer(&mock.SystemSCContainerStub{GetCalled: func(key []byte) (contract vm.SystemSmartContract, err error) {
		return stakingSc, nil
	}})

	return eei
}

func createVmContextWithStakingScWithRealAddresses(stakeValue *big.Int, unboundPeriod uint64, blockChainHook vm.BlockchainHook) *vmContext {
	atArgParser := parsers.NewCallArgsParser()
	eei := createDefaultEei()
	eei.blockChainHook = blockChainHook
	eei.inputParser = atArgParser

	argsStaking := createMockStakingScArgumentsWithRealSystemScAddresses()
	argsStaking.StakingSCConfig.GenesisNodePrice = stakeValue.Text(10)
	argsStaking.Eei = eei
	argsStaking.StakingSCConfig.UnBondPeriod = unboundPeriod
	stakingSc, _ := NewStakingSmartContract(argsStaking)

	eei.SetSCAddress([]byte("addr"))
	_ = eei.SetSystemSCContainer(&mock.SystemSCContainerStub{GetCalled: func(key []byte) (contract vm.SystemSmartContract, err error) {
		return stakingSc, nil
	}})

	return eei
}

func doClaim(t *testing.T, asc *validatorSC, stakerAddr, receiverAdd []byte, expectedCode vmcommon.ReturnCode) {
	arguments := CreateVmContractCallInput()
	arguments.Function = "claim"
	arguments.RecipientAddr = receiverAdd
	arguments.CallerAddr = stakerAddr

	retCode := asc.Execute(arguments)
	assert.Equal(t, expectedCode, retCode)
}

func stake(t *testing.T, asc *validatorSC, stakeValue *big.Int, receiverAdd, stakerAddr, stakerPubKey, nodesToRunBytes []byte) {
	arguments := CreateVmContractCallInput()
	arguments.Function = "stake"
	arguments.RecipientAddr = receiverAdd
	arguments.CallerAddr = stakerAddr
	arguments.Arguments = [][]byte{nodesToRunBytes, stakerPubKey, []byte("signed")}
	arguments.CallValue = big.NewInt(0).Set(stakeValue)

	retCode := asc.Execute(arguments)
	assert.Equal(t, vmcommon.Ok, retCode)
}

func togglePauseUnStakeUnBond(t *testing.T, v *validatorSC, value bool) {
	arguments := CreateVmContractCallInput()
	arguments.Function = "unPauseUnStakeUnBond"
	arguments.CallerAddr = v.endOfEpochAddress
	arguments.CallValue = big.NewInt(0)

	if value {
		arguments.Function = "pauseUnStakeUnBond"
	}

	retCode := v.Execute(arguments)
	assert.Equal(t, vmcommon.Ok, retCode)

	assert.Equal(t, value, v.isUnStakeUnBondPaused())
}

func changeRewardAddress(t *testing.T, asc *validatorSC, callerAddr, newRewardAddr []byte, expectedCode vmcommon.ReturnCode) {
	arguments := CreateVmContractCallInput()
	arguments.Function = "changeRewardAddress"
	arguments.CallerAddr = callerAddr
	if newRewardAddr == nil {
		arguments.Arguments = nil
	} else {
		arguments.Arguments = [][]byte{newRewardAddr}
	}

	retCode := asc.Execute(arguments)
	assert.Equal(t, expectedCode, retCode)
}

func callFunctionAndCheckResult(
	t *testing.T,
	function string,
	asc *validatorSC,
	callerAddr []byte,
	args [][]byte,
	callValue *big.Int,
	expectedCode vmcommon.ReturnCode,
) {
	arguments := CreateVmContractCallInput()
	arguments.Function = function
	arguments.CallerAddr = callerAddr
	arguments.Arguments = args
	arguments.CallValue = callValue

	retCode := asc.Execute(arguments)
	assert.Equal(t, expectedCode, retCode)
}<|MERGE_RESOLUTION|>--- conflicted
+++ resolved
@@ -60,24 +60,15 @@
 		DelegationMgrSCAddress: vm.DelegationManagerSCAddress,
 		GovernanceSCAddress:    vm.GovernanceSCAddress,
 		ShardCoordinator:       &mock.ShardCoordinatorStub{},
-<<<<<<< HEAD
-		EnableEpochsHandler: &testscommon.EnableEpochsHandlerStub{
-			IsStakeFlagEnabledField:                 true,
-			IsUnBondTokensV2FlagEnabledField:        true,
-			IsValidatorToDelegationFlagEnabledField: true,
-			IsDoubleKeyProtectionFlagEnabledField:   true,
-			IsStakeLimitsFlagEnabledField:           true,
-		},
-		NodesCoordinator: &mock.NodesCoordinatorStub{},
-=======
 		EnableEpochsHandler: enableEpochsHandlerMock.NewEnableEpochsHandlerStub(
 			common.StakeFlag,
 			common.UnBondTokensV2Flag,
 			common.ValidatorToDelegationFlag,
 			common.DoubleKeyProtectionFlag,
 			common.MultiClaimOnDelegationFlag,
+			IsStakeLimitsFlagEnabledField:           true,
 		),
->>>>>>> 3773b00b
+		NodesCoordinator: &mock.NodesCoordinatorStub{},
 	}
 
 	return args
