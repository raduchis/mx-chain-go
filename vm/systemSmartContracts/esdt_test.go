--- conflicted
+++ resolved
@@ -4193,81 +4193,6 @@
 	require.True(t, e.CanUseContract())
 }
 
-<<<<<<< HEAD
-func TestEsdt_ExecuteInitDelegationESDT(t *testing.T) {
-	t.Parallel()
-
-	args := createMockArgumentsForESDT()
-	args.ESDTSCAddress = vm.ESDTSCAddress
-	eei, _ := NewVMContext(
-		&mock.BlockChainHookStub{
-			CurrentEpochCalled: func() uint32 {
-				return 2
-			},
-		},
-		hooks.NewVMCryptoHook(),
-		&mock.ArgumentParserMock{},
-		&stateMock.AccountsStub{},
-		&mock.RaterMock{},
-	)
-	args.Eei = eei
-	e, _ := NewESDTSmartContract(args)
-
-	vmInput := &vmcommon.ContractCallInput{
-		VMInput: vmcommon.VMInput{
-			CallerAddr: []byte("addr"),
-			CallValue:  big.NewInt(0),
-		},
-		RecipientAddr: []byte("addr"),
-		Function:      "initDelegationESDTOnMeta",
-	}
-
-	eei.returnMessage = ""
-	e.flagESDTOnMeta.Unset()
-	returnCode := e.Execute(vmInput)
-	assert.Equal(t, vmcommon.FunctionNotFound, returnCode)
-	assert.Equal(t, eei.returnMessage, "invalid method to call")
-
-	eei.returnMessage = ""
-	e.flagESDTOnMeta.Set()
-	returnCode = e.Execute(vmInput)
-	assert.Equal(t, vmcommon.UserError, returnCode)
-	assert.Equal(t, eei.returnMessage, "only system address can call this")
-
-	vmInput.CallerAddr = vm.ESDTSCAddress
-	vmInput.RecipientAddr = vm.ESDTSCAddress
-	vmInput.Arguments = [][]byte{{1}}
-	eei.returnMessage = ""
-	returnCode = e.Execute(vmInput)
-	assert.Equal(t, vmcommon.UserError, returnCode)
-
-	vmInput.Arguments = [][]byte{}
-	vmInput.CallValue = big.NewInt(10)
-	eei.returnMessage = ""
-	returnCode = e.Execute(vmInput)
-	assert.Equal(t, vmcommon.UserError, returnCode)
-
-	localErr := errors.New("local err")
-	eei.blockChainHook = &mock.BlockChainHookStub{ProcessBuiltInFunctionCalled: func(input *vmcommon.ContractCallInput) (*vmcommon.VMOutput, error) {
-		return nil, localErr
-	}}
-
-	vmInput.CallValue = big.NewInt(0)
-	eei.returnMessage = ""
-	returnCode = e.Execute(vmInput)
-	assert.Equal(t, vmcommon.UserError, returnCode)
-	assert.Equal(t, eei.returnMessage, localErr.Error())
-
-	eei.blockChainHook = &mock.BlockChainHookStub{ProcessBuiltInFunctionCalled: func(input *vmcommon.ContractCallInput) (*vmcommon.VMOutput, error) {
-		doesContainTicker := bytes.Contains(input.Arguments[0], []byte(e.delegationTicker))
-		assert.True(t, doesContainTicker)
-		return &vmcommon.VMOutput{}, nil
-	}}
-
-	eei.returnMessage = ""
-	returnCode = e.Execute(vmInput)
-	assert.Equal(t, vmcommon.Ok, returnCode)
-=======
 func TestEsdt_ExecuteIssueMetaESDT(t *testing.T) {
 	t.Parallel()
 
@@ -4666,5 +4591,79 @@
 
 	token, _ := e.getExistingToken(eei.output[0])
 	assert.Equal(t, token.TokenType, []byte(metaESDT))
->>>>>>> cfe00fa3
+}
+
+func TestEsdt_ExecuteInitDelegationESDT(t *testing.T) {
+	t.Parallel()
+
+	args := createMockArgumentsForESDT()
+	args.ESDTSCAddress = vm.ESDTSCAddress
+	eei, _ := NewVMContext(
+		&mock.BlockChainHookStub{
+			CurrentEpochCalled: func() uint32 {
+				return 2
+			},
+		},
+		hooks.NewVMCryptoHook(),
+		&mock.ArgumentParserMock{},
+		&stateMock.AccountsStub{},
+		&mock.RaterMock{},
+	)
+	args.Eei = eei
+	e, _ := NewESDTSmartContract(args)
+
+	vmInput := &vmcommon.ContractCallInput{
+		VMInput: vmcommon.VMInput{
+			CallerAddr: []byte("addr"),
+			CallValue:  big.NewInt(0),
+		},
+		RecipientAddr: []byte("addr"),
+		Function:      "initDelegationESDTOnMeta",
+	}
+
+	eei.returnMessage = ""
+	e.flagESDTOnMeta.Unset()
+	returnCode := e.Execute(vmInput)
+	assert.Equal(t, vmcommon.FunctionNotFound, returnCode)
+	assert.Equal(t, eei.returnMessage, "invalid method to call")
+
+	eei.returnMessage = ""
+	e.flagESDTOnMeta.Set()
+	returnCode = e.Execute(vmInput)
+	assert.Equal(t, vmcommon.UserError, returnCode)
+	assert.Equal(t, eei.returnMessage, "only system address can call this")
+
+	vmInput.CallerAddr = vm.ESDTSCAddress
+	vmInput.RecipientAddr = vm.ESDTSCAddress
+	vmInput.Arguments = [][]byte{{1}}
+	eei.returnMessage = ""
+	returnCode = e.Execute(vmInput)
+	assert.Equal(t, vmcommon.UserError, returnCode)
+
+	vmInput.Arguments = [][]byte{}
+	vmInput.CallValue = big.NewInt(10)
+	eei.returnMessage = ""
+	returnCode = e.Execute(vmInput)
+	assert.Equal(t, vmcommon.UserError, returnCode)
+
+	localErr := errors.New("local err")
+	eei.blockChainHook = &mock.BlockChainHookStub{ProcessBuiltInFunctionCalled: func(input *vmcommon.ContractCallInput) (*vmcommon.VMOutput, error) {
+		return nil, localErr
+	}}
+
+	vmInput.CallValue = big.NewInt(0)
+	eei.returnMessage = ""
+	returnCode = e.Execute(vmInput)
+	assert.Equal(t, vmcommon.UserError, returnCode)
+	assert.Equal(t, eei.returnMessage, localErr.Error())
+
+	eei.blockChainHook = &mock.BlockChainHookStub{ProcessBuiltInFunctionCalled: func(input *vmcommon.ContractCallInput) (*vmcommon.VMOutput, error) {
+		doesContainTicker := bytes.Contains(input.Arguments[0], []byte(e.delegationTicker))
+		assert.True(t, doesContainTicker)
+		return &vmcommon.VMOutput{}, nil
+	}}
+
+	eei.returnMessage = ""
+	returnCode = e.Execute(vmInput)
+	assert.Equal(t, vmcommon.Ok, returnCode)
 }