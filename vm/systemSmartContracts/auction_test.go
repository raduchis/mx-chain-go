--- conflicted
+++ resolved
@@ -1626,12 +1626,8 @@
 func TestAuctionStakingSC_ExecuteUnStakeAlreadyUnStakedAddrShouldNotErr(t *testing.T) {
 	t.Parallel()
 
-<<<<<<< HEAD
 	expectedCallerAddress := []byte("caller")
-	stakedRegistrationData := StakedData{
-=======
 	stakedRegistrationData := StakedDataV2{
->>>>>>> 13128b0e
 		RegisterNonce: 0,
 		Staked:        false,
 		UnStakedNonce: 0,
