package systemSmartContracts

import (
<<<<<<< HEAD
	"bytes"
	"encoding/hex"
	"fmt"
	"math/big"
	"math/rand"

=======
	"github.com/ElrondNetwork/elrond-go/core/vmcommon"
>>>>>>> 3e5a9696
	"github.com/ElrondNetwork/elrond-go/vm"
)

// CheckIfNil verifies if contract call input is not nil
func CheckIfNil(args *vmcommon.ContractCallInput) error {
	if args == nil {
		return vm.ErrInputArgsIsNil
	}
	if args.CallValue == nil {
		return vm.ErrInputCallValueIsNil
	}
	if args.Function == "" {
		return vm.ErrInputFunctionIsNil
	}
	if args.CallerAddr == nil {
		return vm.ErrInputCallerAddrIsNil
	}
	if args.RecipientAddr == nil {
		return vm.ErrInputRecipientAddrIsNil
	}

	return nil
}

func verifyBLSPublicKeys(registrationData *AuctionDataV2, arguments [][]byte) error {
	for _, argKey := range arguments {
		found := false
		for _, blsKey := range registrationData.BlsPubKeys {
			if bytes.Equal(argKey, blsKey) {
				found = true
				break
			}
		}

		if !found {
			return fmt.Errorf("%w, key %s not found", vm.ErrBLSPublicKeyMismatch, hex.EncodeToString(argKey))
		}
	}

	return nil
}

func calcTotalQualifyingStake(nodePrice *big.Int, bids []AuctionDataV2) *big.Int {
	totalQualifyingStake := big.NewInt(0)
	for _, validator := range bids {
		if validator.MaxStakePerNode.Cmp(nodePrice) < 0 {
			continue
		}

		maxPossibleNodes := big.NewInt(0).Div(validator.TotalStakeValue, nodePrice)
		if maxPossibleNodes.Uint64() > uint64(len(validator.BlsPubKeys)) {
			validatorQualifyingStake := big.NewInt(0).Mul(nodePrice, big.NewInt(int64(len(validator.BlsPubKeys))))
			totalQualifyingStake.Add(totalQualifyingStake, validatorQualifyingStake)
		} else {
			totalQualifyingStake.Add(totalQualifyingStake, validator.TotalStakeValue)
		}
	}

	return totalQualifyingStake
}

func calcNumQualifiedNodes(nodePrice *big.Int, bids []AuctionDataV2) uint32 {
	numQualifiedNodes := uint32(0)
	for _, validator := range bids {
		if validator.MaxStakePerNode.Cmp(nodePrice) < 0 {
			continue
		}
		if validator.TotalStakeValue.Cmp(nodePrice) < 0 {
			continue
		}

		maxPossibleNodes := big.NewInt(0).Div(validator.TotalStakeValue, nodePrice)
		if maxPossibleNodes.Uint64() > uint64(len(validator.BlsPubKeys)) {
			numQualifiedNodes += uint32(len(validator.BlsPubKeys))
		} else {
			numQualifiedNodes += uint32(maxPossibleNodes.Uint64())
		}
	}

	return numQualifiedNodes
}

func calcNumAllocatedAndProportion(
	validator AuctionDataV2,
	nodePrice *big.Int,
	totalQualifyingStake *big.Float,
) (uint64, float64) {
	maxPossibleNodes := big.NewInt(0).Div(validator.TotalStakeValue, nodePrice)
	validatorQualifyingStake := big.NewFloat(0).SetInt(validator.TotalStakeValue)
	qualifiedNodes := maxPossibleNodes.Uint64()

	if maxPossibleNodes.Uint64() > uint64(len(validator.BlsPubKeys)) {
		validatorQualifyingStake = big.NewFloat(0).SetInt(big.NewInt(0).Mul(nodePrice, big.NewInt(int64(len(validator.BlsPubKeys)))))
		qualifiedNodes = uint64(len(validator.BlsPubKeys))
	}

	proportionOfTotalStake := big.NewFloat(0).Quo(validatorQualifyingStake, totalQualifyingStake)
	proportion, _ := proportionOfTotalStake.Float64()
	allocatedNodes := float64(qualifiedNodes) * proportion
	numAllocatedNodes := uint64(allocatedNodes)

	return numAllocatedNodes, allocatedNodes
}

func shuffleList(list []string, random []byte) {
	randomSeed := big.NewInt(0).SetBytes(random[:8])
	r := rand.New(rand.NewSource(randomSeed.Int64()))

	for n := len(list); n > 0; n-- {
		randIndex := r.Intn(n)
		list[n-1], list[randIndex] = list[randIndex], list[n-1]
	}
}

func isNumArgsCorrectToStake(args [][]byte) bool {
	maxNodesToRun := big.NewInt(0).SetBytes(args[0]).Uint64()
	areEnoughArgs := uint64(len(args)) >= 2*maxNodesToRun+1       // NumNodes + LIST(BLS_KEY+SignedMessage)
	areNotTooManyArgs := uint64(len(args)) <= 2*maxNodesToRun+1+2 // +2 are the optionals - reward address, maxStakePerNode
	return areEnoughArgs && areNotTooManyArgs
}<|MERGE_RESOLUTION|>--- conflicted
+++ resolved
@@ -1,16 +1,13 @@
 package systemSmartContracts
 
 import (
-<<<<<<< HEAD
 	"bytes"
 	"encoding/hex"
 	"fmt"
 	"math/big"
 	"math/rand"
 
-=======
 	"github.com/ElrondNetwork/elrond-go/core/vmcommon"
->>>>>>> 3e5a9696
 	"github.com/ElrondNetwork/elrond-go/vm"
 )
 
