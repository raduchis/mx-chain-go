package systemSmartContracts

import (
	"errors"
	"fmt"
	"math/big"

	"github.com/multiversx/mx-chain-core-go/core"
	"github.com/multiversx/mx-chain-core-go/core/check"
	vmData "github.com/multiversx/mx-chain-core-go/data/vm"
	"github.com/multiversx/mx-chain-go/common"
	"github.com/multiversx/mx-chain-go/sharding"
	"github.com/multiversx/mx-chain-go/sharding/nodesCoordinator"
	"github.com/multiversx/mx-chain-go/state"
	"github.com/multiversx/mx-chain-go/vm"
	vmcommon "github.com/multiversx/mx-chain-vm-common-go"
)

const transferValueOnly = "transferValueOnly"

type vmContext struct {
	blockChainHook      vm.BlockchainHook
	cryptoHook          vmcommon.CryptoHook
	validatorAccountsDB state.AccountsAdapter
	userAccountsDB      state.AccountsAdapter
	systemContracts     vm.SystemSCContainer
	inputParser         vm.ArgumentsParser
	chanceComputer      nodesCoordinator.ChanceComputer
	shardCoordinator    sharding.Coordinator
	scAddress           []byte

	storageUpdate  map[string]map[string][]byte
	outputAccounts map[string]*vmcommon.OutputAccount
	gasRemaining   uint64

	returnMessage string
	output        [][]byte
	logs          []*vmcommon.LogEntry

	enableEpochsHandler common.EnableEpochsHandler
	crtTransferIndex    uint32
}

// VMContextArgs holds the arguments needed to create a new vmContext
type VMContextArgs struct {
	BlockChainHook      vm.BlockchainHook
	CryptoHook          vmcommon.CryptoHook
	InputParser         vm.ArgumentsParser
	ValidatorAccountsDB state.AccountsAdapter
	UserAccountsDB      state.AccountsAdapter
	ChanceComputer      nodesCoordinator.ChanceComputer
	EnableEpochsHandler common.EnableEpochsHandler
	ShardCoordinator    sharding.Coordinator
}

// NewVMContext creates a context where smart contracts can run and write
func NewVMContext(args VMContextArgs) (*vmContext, error) {
	if check.IfNilReflect(args.BlockChainHook) {
		return nil, vm.ErrNilBlockchainHook
	}
	if check.IfNilReflect(args.CryptoHook) {
		return nil, vm.ErrNilCryptoHook
	}
	if check.IfNil(args.InputParser) {
		return nil, vm.ErrNilArgumentsParser
	}
	if check.IfNil(args.ValidatorAccountsDB) {
		return nil, vm.ErrNilValidatorAccountsDB
	}
	if check.IfNil(args.UserAccountsDB) {
		return nil, vm.ErrNilUserAccountsDB
	}
	if check.IfNil(args.ChanceComputer) {
		return nil, vm.ErrNilChanceComputer
	}
	if check.IfNil(args.EnableEpochsHandler) {
		return nil, vm.ErrNilEnableEpochsHandler
	}
<<<<<<< HEAD
	if check.IfNil(args.ShardCoordinator) {
		return nil, vm.ErrNilShardCoordinator
=======
	err := core.CheckHandlerCompatibility(args.EnableEpochsHandler, []core.EnableEpochFlag{
		common.MultiClaimOnDelegationFlag,
		common.SetSenderInEeiOutputTransferFlag,
	})
	if err != nil {
		return nil, err
>>>>>>> d49fcca7
	}

	vmc := &vmContext{
		blockChainHook:      args.BlockChainHook,
		cryptoHook:          args.CryptoHook,
		inputParser:         args.InputParser,
		validatorAccountsDB: args.ValidatorAccountsDB,
		userAccountsDB:      args.UserAccountsDB,
		chanceComputer:      args.ChanceComputer,
		enableEpochsHandler: args.EnableEpochsHandler,
		shardCoordinator:    args.ShardCoordinator,
	}
	vmc.CleanCache()

	return vmc, nil
}

// SetSystemSCContainer sets the existing system smart contracts to the vm context
func (host *vmContext) SetSystemSCContainer(scContainer vm.SystemSCContainer) error {
	if check.IfNil(scContainer) {
		return vm.ErrNilSystemContractsContainer
	}

	host.systemContracts = scContainer
	return nil
}

func (host *vmContext) getCodeFromAddress(address []byte) []byte {
	userAcc, err := host.blockChainHook.GetUserAccount(address)
	if err != nil {
		// backward compatibility
		return address
	}

	code := host.blockChainHook.GetCode(userAcc)
	if len(code) == 0 {
		return address
	}

	return code
}

// GetContract gets the actual system contract from address and code
func (host *vmContext) GetContract(address []byte) (vm.SystemSmartContract, error) {
	code := host.getCodeFromAddress(address)
	contract, err := host.systemContracts.Get(code)
	if err != nil {
		return nil, err
	}

	if !contract.CanUseContract() {
		// backward compatibility
		return nil, vm.ErrUnknownSystemSmartContract
	}

	return contract, nil
}

// GetStorageFromAddress gets the storage from address and key
func (host *vmContext) GetStorageFromAddress(address []byte, key []byte) []byte {
	storageAdrMap, exists := host.storageUpdate[string(address)]
	if exists {
		if value, isInMap := storageAdrMap[string(key)]; isInMap {
			return value
		}
	}

	data, _, err := host.blockChainHook.GetStorageData(address, key)
	if err != nil {
		return nil
	}

	return data
}

// GetStorage gets the values saved for a certain key
func (host *vmContext) GetStorage(key []byte) []byte {
	return host.GetStorageFromAddress(host.scAddress, key)
}

// SetStorageForAddress saves the key value storage under the address
func (host *vmContext) SetStorageForAddress(address []byte, key []byte, value []byte) {
	strAdr := string(address)
	_, exists := host.storageUpdate[strAdr]
	if !exists {
		host.storageUpdate[strAdr] = make(map[string][]byte)
	}
	length := len(value)
	host.storageUpdate[strAdr][string(key)] = make([]byte, length)
	copy(host.storageUpdate[strAdr][string(key)][:length], value[:length])
}

// SetStorage saves the key value storage under the address
func (host *vmContext) SetStorage(key []byte, value []byte) {
	host.SetStorageForAddress(host.scAddress, key, value)
}

// GetBalance returns the balance of the given address
func (host *vmContext) GetBalance(addr []byte) *big.Int {
	outAcc, exists := host.outputAccounts[string(addr)]
	if exists {
		actualBalance := big.NewInt(0).Add(outAcc.Balance, outAcc.BalanceDelta)
		return actualBalance
	}

	account, err := host.blockChainHook.GetUserAccount(addr)
	if err != nil {
		return big.NewInt(0)
	}

	return account.GetBalance()
}

// SendGlobalSettingToAll handles sending the information to all the shards
func (host *vmContext) SendGlobalSettingToAll(_ []byte, input []byte) {
	outputTransfer := vmcommon.OutputTransfer{
		Value:    big.NewInt(0),
		Data:     input,
		CallType: vmData.DirectCall,
	}

	for i := uint8(0); i < uint8(host.blockChainHook.NumberOfShards()); i++ {
		systemAddress := make([]byte, len(core.SystemAccountAddress))
		copy(systemAddress, core.SystemAccountAddress)
		systemAddress[len(core.SystemAccountAddress)-1] = i

		globalOutAcc, exists := host.outputAccounts[string(systemAddress)]
		if !exists {
			globalOutAcc = &vmcommon.OutputAccount{
				Address:      systemAddress,
				Balance:      big.NewInt(0),
				BalanceDelta: big.NewInt(0),
			}
		}
		outputTransfer.Index = host.NextOutputTransferIndex()
		globalOutAcc.OutputTransfers = append(globalOutAcc.OutputTransfers, outputTransfer)
		host.outputAccounts[string(systemAddress)] = globalOutAcc
	}
}

func (host *vmContext) getSenderDestination(sender, destination []byte) (*vmcommon.OutputAccount, *vmcommon.OutputAccount) {
	senderAcc, exists := host.outputAccounts[string(sender)]
	if !exists {
		senderAcc = &vmcommon.OutputAccount{
			Address:      sender,
			BalanceDelta: big.NewInt(0),
			Balance:      big.NewInt(0),
		}
		host.outputAccounts[string(senderAcc.Address)] = senderAcc
	}

	destAcc, exists := host.outputAccounts[string(destination)]
	if !exists {
		destAcc = &vmcommon.OutputAccount{
			Address:      destination,
			BalanceDelta: big.NewInt(0),
			Balance:      big.NewInt(0),
		}
		host.outputAccounts[string(destAcc.Address)] = destAcc
	}

	return senderAcc, destAcc
}

func (host *vmContext) transferValueOnly(
	destination []byte,
	sender []byte,
	value *big.Int,
) {
	senderAcc, destAcc := host.getSenderDestination(sender, destination)

	_ = senderAcc.BalanceDelta.Sub(senderAcc.BalanceDelta, value)
	_ = destAcc.BalanceDelta.Add(destAcc.BalanceDelta, value)
}

// Transfer handles any necessary value transfer required and takes
// the necessary steps to create accounts
func (host *vmContext) Transfer(
	destination []byte,
	sender []byte,
	value *big.Int,
	input []byte,
	gasLimit uint64,
) error {
	host.transferValueOnly(destination, sender, value)
	senderAcc, destAcc := host.getSenderDestination(sender, destination)
	outputTransfer := vmcommon.OutputTransfer{
		Index:    host.NextOutputTransferIndex(),
		Value:    big.NewInt(0).Set(value),
		GasLimit: gasLimit,
		Data:     input,
		CallType: vmData.DirectCall,
	}

	if host.enableEpochsHandler.IsFlagEnabled(common.SetSenderInEeiOutputTransferFlag) {
		outputTransfer.SenderAddress = senderAcc.Address
	}
	destAcc.OutputTransfers = append(destAcc.OutputTransfers, outputTransfer)

	return nil
}

// ProcessBuiltInFunction will execute process if sender and destination is same shard/sovereign
func (host *vmContext) ProcessBuiltInFunction(
	destination []byte,
	sender []byte,
	value *big.Int,
	input []byte,
	gasLimit uint64,
) error {
	vmInput := host.createVMInputIfIsIntraShardBuiltInCall(destination, sender, value, input, gasLimit)
	if vmInput == nil {
		return host.Transfer(destination, sender, value, input, gasLimit)
	}

	vmOutput, err := host.blockChainHook.ProcessBuiltInFunction(vmInput)
	if err != nil {
		return err
	}
	if vmOutput.ReturnCode != vmcommon.Ok {
		return errors.New(vmOutput.ReturnMessage)
	}

	//TODO: should only work for sovereign - move to sovereignEei?
	for _, logEntry := range vmOutput.Logs {
		host.AddLogEntry(logEntry)
	}

	// add the SCR for the builtin function
	return host.Transfer(destination, sender, value, input, gasLimit)
}

func (host *vmContext) createVMInputIfIsIntraShardBuiltInCall(destination []byte,
	sender []byte,
	value *big.Int,
	input []byte,
	gasLimit uint64,
) *vmcommon.ContractCallInput {
	if !host.shardCoordinator.SameShard(sender, destination) {
		return nil
	}
	function, arguments, err := host.inputParser.ParseData(string(input))
	if err != nil {
		return nil
	}
	if !host.blockChainHook.IsBuiltinFunctionName(function) {
		return nil
	}

	vmInput := &vmcommon.ContractCallInput{
		VMInput: vmcommon.VMInput{
			CallerAddr:  sender,
			Arguments:   arguments,
			CallValue:   value,
			GasProvided: gasLimit,
			CallType:    vmData.ESDTTransferAndExecute,
		},
		RecipientAddr: destination,
		Function:      function,
	}

	return vmInput
}

// GetLogs returns the logs
func (host *vmContext) GetLogs() []*vmcommon.LogEntry {
	return host.logs
}

// GetTotalSentToUser returns the total sent to the specified address
func (host *vmContext) GetTotalSentToUser(dest []byte) *big.Int {
	destination, exists := host.outputAccounts[string(dest)]
	if !exists {
		return big.NewInt(0)
	}

	return destination.BalanceDelta
}

func (host *vmContext) copyToNewContext() *vmContext {
	newContext := vmContext{
		storageUpdate:  host.storageUpdate,
		outputAccounts: host.outputAccounts,
		output:         host.output,
		scAddress:      host.scAddress,
	}

	return &newContext
}

func (host *vmContext) mergeContext(currContext *vmContext) {
	host.output = append(host.output, currContext.output...)
	host.AddReturnMessage(currContext.returnMessage)

	for key, storageUpdate := range currContext.storageUpdate {
		_, exists := host.storageUpdate[key]
		if !exists {
			host.storageUpdate[key] = storageUpdate
			continue
		}

		for internKey, internStore := range storageUpdate {
			host.storageUpdate[key][internKey] = internStore
		}
	}

	for _, rightAccount := range currContext.outputAccounts {
		leftAccount, exist := host.outputAccounts[string(rightAccount.Address)]
		if !exist {
			leftAccount = &vmcommon.OutputAccount{}
			host.outputAccounts[string(rightAccount.Address)] = leftAccount
		}
		leftAccount.MergeOutputAccounts(rightAccount)
	}
	host.scAddress = currContext.scAddress
}

func (host *vmContext) properMergeContexts(parentContext *vmContext, returnCode vmcommon.ReturnCode) {
	if !host.enableEpochsHandler.IsFlagEnabled(common.MultiClaimOnDelegationFlag) {
		host.mergeContext(parentContext)
		return
	}

	host.scAddress = parentContext.scAddress
	host.AddReturnMessage(parentContext.returnMessage)
	if returnCode != vmcommon.Ok {
		// no need to merge - revert was done - transaction will fail
		return
	}

	host.output = append(host.output, parentContext.output...)
	for _, rightAccount := range parentContext.outputAccounts {
		leftAccount, exist := host.outputAccounts[string(rightAccount.Address)]
		if !exist {
			leftAccount = &vmcommon.OutputAccount{
				Balance:      big.NewInt(0),
				BalanceDelta: big.NewInt(0),
				Address:      rightAccount.Address,
			}
			host.outputAccounts[string(rightAccount.Address)] = leftAccount
		}
		addOutputAccounts(leftAccount, rightAccount)
	}
}

func addOutputAccounts(
	destination *vmcommon.OutputAccount,
	rightAccount *vmcommon.OutputAccount,
) {
	if len(rightAccount.Address) != 0 {
		destination.Address = rightAccount.Address
	}
	if rightAccount.Balance != nil {
		destination.Balance = rightAccount.Balance
	}
	if destination.BalanceDelta == nil {
		destination.BalanceDelta = big.NewInt(0)
	}
	if rightAccount.BalanceDelta != nil {
		destination.BalanceDelta.Add(destination.BalanceDelta, rightAccount.BalanceDelta)
	}
	if len(rightAccount.Code) > 0 {
		destination.Code = rightAccount.Code
	}
	if len(rightAccount.CodeMetadata) > 0 {
		destination.CodeMetadata = rightAccount.CodeMetadata
	}
	if rightAccount.Nonce > destination.Nonce {
		destination.Nonce = rightAccount.Nonce
	}

	destination.GasUsed += rightAccount.GasUsed

	if rightAccount.CodeDeployerAddress != nil {
		destination.CodeDeployerAddress = rightAccount.CodeDeployerAddress
	}

	destination.BytesAddedToStorage += rightAccount.BytesAddedToStorage
	destination.BytesDeletedFromStorage += rightAccount.BytesDeletedFromStorage
	destination.OutputTransfers = append(destination.OutputTransfers, rightAccount.OutputTransfers...)
}

func (host *vmContext) createContractCallInput(
	destination []byte,
	sender []byte,
	value *big.Int,
	data []byte,
) (*vmcommon.ContractCallInput, error) {
	function, arguments, err := host.inputParser.ParseData(string(data))
	if err != nil {
		return nil, err
	}

	return createDirectCallInput(destination, sender, value, function, arguments), nil
}

func createDirectCallInput(
	destination []byte,
	sender []byte,
	value *big.Int,
	function string,
	arguments [][]byte,
) *vmcommon.ContractCallInput {
	input := &vmcommon.ContractCallInput{
		VMInput: vmcommon.VMInput{
			CallerAddr: sender,
			Arguments:  arguments,
			CallValue:  value,
		},
		RecipientAddr: destination,
		Function:      function,
	}
	return input
}

func (host *vmContext) transferBeforeInternalExec(callInput *vmcommon.ContractCallInput, sender []byte, callType string) error {
	if !host.enableEpochsHandler.IsFlagEnabled(common.MultiClaimOnDelegationFlag) {
		return host.Transfer(callInput.RecipientAddr, sender, callInput.CallValue, nil, 0)
	}
	host.transferValueOnly(callInput.RecipientAddr, sender, callInput.CallValue)

	logEntry := &vmcommon.LogEntry{
		Identifier: []byte(transferValueOnly),
		Address:    sender,
		Topics:     [][]byte{callInput.CallValue.Bytes(), callInput.RecipientAddr},
		Data:       vmcommon.FormatLogDataForCall(callType, callInput.Function, callInput.Arguments),
	}
	host.AddLogEntry(logEntry)

	return nil
}

// DeploySystemSC will deploy a smart contract according to the input
// will call the init function and merge the vmOutputs
// will add to the system smart contracts container the new address
func (host *vmContext) DeploySystemSC(
	baseContract []byte,
	newAddress []byte,
	ownerAddress []byte,
	initFunction string,
	value *big.Int,
	input [][]byte,
) (vmcommon.ReturnCode, error) {

	if check.IfNil(host.systemContracts) {
		return vmcommon.ExecutionFailed, vm.ErrUnknownSystemSmartContract
	}

	callInput := createDirectCallInput(newAddress, ownerAddress, value, initFunction, input)

	err := host.transferBeforeInternalExec(callInput, host.scAddress, "DeploySmartContract")
	if err != nil {
		return vmcommon.ExecutionFailed, err
	}

	contract, err := host.systemContracts.Get(baseContract)
	if err != nil {
		return vmcommon.ExecutionFailed, err
	}

	oldSCAddress := host.scAddress
	host.SetSCAddress(callInput.RecipientAddr)
	returnCode := contract.Execute(callInput)
	host.SetSCAddress(oldSCAddress)
	host.addContractDeployToOutput(newAddress, ownerAddress, baseContract)

	return returnCode, nil
}

func (host *vmContext) addContractDeployToOutput(
	contractAddress []byte,
	ownerAddress []byte,
	code []byte,
) {
	codeMetaData := &vmcommon.CodeMetadata{
		Upgradeable: false,
		Payable:     false,
		Readable:    true,
	}

	outAcc, exists := host.outputAccounts[string(contractAddress)]
	if !exists {
		outAcc = &vmcommon.OutputAccount{
			Address:      contractAddress,
			BalanceDelta: big.NewInt(0),
			Balance:      big.NewInt(0),
		}
		host.outputAccounts[string(outAcc.Address)] = outAcc
	}

	outAcc.CodeMetadata = codeMetaData.ToBytes()
	outAcc.Code = code
	outAcc.CodeDeployerAddress = ownerAddress
	host.outputAccounts[string(outAcc.Address)] = outAcc
}

// ExecuteOnDestContext executes the input data in the destinations context
func (host *vmContext) ExecuteOnDestContext(destination []byte, sender []byte, value *big.Int, input []byte) (*vmcommon.VMOutput, error) {
	if check.IfNil(host.systemContracts) {
		return nil, vm.ErrUnknownSystemSmartContract
	}

	callInput, err := host.createContractCallInput(destination, sender, value, input)
	if err != nil {
		return nil, err
	}

	err = host.transferBeforeInternalExec(callInput, sender, "ExecuteOnDestContext")
	if err != nil {
		return nil, err
	}

	vmOutput := &vmcommon.VMOutput{ReturnCode: vmcommon.UserError}
	currContext := host.copyToNewContext()
	defer func() {
		host.output = make([][]byte, 0)
		host.properMergeContexts(currContext, vmOutput.ReturnCode)
	}()

	host.softCleanCache()
	host.SetSCAddress(callInput.RecipientAddr)

	contract, err := host.GetContract(callInput.RecipientAddr)
	if err != nil {
		return nil, err
	}

	if callInput.Function == core.SCDeployInitFunctionName {
		return &vmcommon.VMOutput{
			ReturnCode:    vmcommon.UserError,
			ReturnMessage: "cannot call smart contract init function",
		}, nil
	}

	returnCode := contract.Execute(callInput)

	if returnCode == vmcommon.Ok {
		vmOutput = host.CreateVMOutput()
	} else {
		// all changes must be deleted
		host.outputAccounts = make(map[string]*vmcommon.OutputAccount)
		host.storageUpdate = currContext.storageUpdate
	}
	vmOutput.ReturnCode = returnCode
	vmOutput.ReturnMessage = host.returnMessage

	return vmOutput, nil
}

// Finish append the value to the final output
func (host *vmContext) Finish(value []byte) {
	host.output = append(host.output, value)
}

// AddReturnMessage will set the return message
func (host *vmContext) AddReturnMessage(message string) {
	if message == "" {
		return
	}

	if host.returnMessage == "" {
		host.returnMessage = message
		return
	}

	host.returnMessage += "@" + message
}

// GetReturnMessage will return the accumulated return message
func (host *vmContext) GetReturnMessage() string {
	return host.returnMessage
}

// AddLogEntry will add a log entry
func (host *vmContext) AddLogEntry(entry *vmcommon.LogEntry) {
	host.logs = append(host.logs, entry)
}

// BlockChainHook returns the blockchain hook
func (host *vmContext) BlockChainHook() vm.BlockchainHook {
	return host.blockChainHook
}

// CryptoHook returns the cryptoHook
func (host *vmContext) CryptoHook() vmcommon.CryptoHook {
	return host.cryptoHook
}

// CleanCache cleans the current vmContext
func (host *vmContext) CleanCache() {
	host.storageUpdate = make(map[string]map[string][]byte)
	host.outputAccounts = make(map[string]*vmcommon.OutputAccount)
	host.output = make([][]byte, 0)
	host.returnMessage = ""
	host.gasRemaining = 0
	host.logs = make([]*vmcommon.LogEntry, 0)
	host.crtTransferIndex = 1
}

// SetGasProvided sets the provided gas
func (host *vmContext) SetGasProvided(gasProvided uint64) {
	host.gasRemaining = gasProvided
}

// UseGas subs from the provided gas the value to consume
func (host *vmContext) UseGas(gasToConsume uint64) error {
	if host.gasRemaining < gasToConsume {
		return vm.ErrNotEnoughGas
	}
	host.gasRemaining = host.gasRemaining - gasToConsume
	return nil
}

// GasLeft returns the remaining gas
func (host *vmContext) GasLeft() uint64 {
	return host.gasRemaining
}

func (host *vmContext) softCleanCache() {
	host.outputAccounts = make(map[string]*vmcommon.OutputAccount)
	host.output = make([][]byte, 0)
	host.returnMessage = ""
}

// UpdateCodeDeployerAddress will try to update the owner of an existing account stored in this vmContext instance.
// Errors if the account is not found because that is a programming error
func (host *vmContext) UpdateCodeDeployerAddress(scAddress string, newOwner []byte) error {
	outAcc, found := host.outputAccounts[scAddress]
	if !found {
		return vm.ErrInternalErrorWhileSettingNewOwner
	}

	outAcc.CodeDeployerAddress = newOwner

	return nil
}

// CreateVMOutput adapts vm output and all saved data from sc run into VM Output
func (host *vmContext) CreateVMOutput() *vmcommon.VMOutput {
	vmOutput := &vmcommon.VMOutput{}

	outAccs := make(map[string]*vmcommon.OutputAccount)
	for addr, updates := range host.storageUpdate {
		_, exists := outAccs[addr]
		if !exists {
			outAccs[addr] = &vmcommon.OutputAccount{
				Address:        []byte(addr),
				StorageUpdates: make(map[string]*vmcommon.StorageUpdate),
			}
		}

		for key, value := range updates {
			storageUpdate := &vmcommon.StorageUpdate{
				Offset: []byte(key),
				Data:   value,
			}

			outAccs[addr].StorageUpdates[key] = storageUpdate
		}
	}

	// add balances
	for addr, outAcc := range host.outputAccounts {
		_, exists := outAccs[addr]
		if !exists {
			outAccs[addr] = &vmcommon.OutputAccount{}
		}

		outAccs[addr].Address = outAcc.Address
		outAccs[addr].BalanceDelta = outAcc.BalanceDelta

		if len(outAcc.Code) > 0 {
			outAccs[addr].Code = outAcc.Code
		}
		if outAcc.Nonce > 0 {
			outAccs[addr].Nonce = outAcc.Nonce
		}

		// backward compatibility - genesis was done without this
		if host.blockChainHook.CurrentNonce() > 0 {
			if len(outAcc.CodeDeployerAddress) > 0 {
				outAccs[addr].CodeDeployerAddress = outAcc.CodeDeployerAddress
			}

			if len(outAcc.CodeMetadata) > 0 {
				outAccs[addr].CodeMetadata = outAcc.CodeMetadata
			}
		}

		outAccs[addr].OutputTransfers = outAcc.OutputTransfers
	}

	vmOutput.OutputAccounts = outAccs

	vmOutput.GasRemaining = host.gasRemaining
	vmOutput.GasRefund = big.NewInt(0)

	vmOutput.ReturnMessage = host.returnMessage
	vmOutput.Logs = host.logs

	if len(host.output) > 0 {
		vmOutput.ReturnData = append(vmOutput.ReturnData, host.output...)
	}

	return vmOutput
}

// SetSCAddress sets the smart contract address
func (host *vmContext) SetSCAddress(addr []byte) {
	host.scAddress = addr
}

// AddCode adds the input code to the address
func (host *vmContext) AddCode(address []byte, code []byte) {
	newSCAcc, exists := host.outputAccounts[string(address)]
	if !exists {
		host.outputAccounts[string(address)] = &vmcommon.OutputAccount{
			Address:        address,
			Nonce:          0,
			BalanceDelta:   big.NewInt(0),
			StorageUpdates: nil,
			Code:           code,
		}
	} else {
		newSCAcc.Code = code
	}
}

// AddTxValueToSmartContract adds the input transaction value to the smart contract address
func (host *vmContext) AddTxValueToSmartContract(value *big.Int, scAddress []byte) {
	destAcc, exists := host.outputAccounts[string(scAddress)]
	if !exists {
		destAcc = &vmcommon.OutputAccount{
			Address:      scAddress,
			BalanceDelta: big.NewInt(0),
		}
		host.outputAccounts[string(destAcc.Address)] = destAcc
	}

	destAcc.BalanceDelta = big.NewInt(0).Add(destAcc.BalanceDelta, value)
}

// SetOwnerOperatingOnAccount will set the new owner, operating on the user account directly as the normal flow through
// SC processor is not possible
func (host *vmContext) SetOwnerOperatingOnAccount(newOwner []byte) error {
	scAccount, err := host.userAccountsDB.LoadAccount(host.scAddress)
	if err != nil {
		return err
	}

	scAccountHandler, okCast := scAccount.(state.UserAccountHandler)
	if !okCast {
		return fmt.Errorf("%w, not a user account handler", vm.ErrWrongTypeAssertion)
	}

	if len(newOwner) != len(host.scAddress) {
		return vm.ErrWrongNewOwnerAddress
	}
	scAccountHandler.SetOwnerAddress(newOwner)

	return host.userAccountsDB.SaveAccount(scAccountHandler)
}

// IsValidator returns true if the validator is in eligible or waiting list
func (host *vmContext) IsValidator(blsKey []byte) bool {
	acc, err := host.validatorAccountsDB.GetExistingAccount(blsKey)
	if err != nil {
		return false
	}

	validatorAccount, castOk := acc.(state.PeerAccountHandler)
	if !castOk {
		return false
	}

	// TODO: rename GetList from validator account
	isValidator := validatorAccount.GetList() == string(common.EligibleList) ||
		validatorAccount.GetList() == string(common.WaitingList) || validatorAccount.GetList() == string(common.LeavingList)
	return isValidator
}

// StatusFromValidatorStatistics returns the list in which the validator is present
func (host *vmContext) StatusFromValidatorStatistics(blsKey []byte) string {
	acc, err := host.validatorAccountsDB.GetExistingAccount(blsKey)
	if err != nil {
		return string(common.InactiveList)
	}

	validatorAccount, castOk := acc.(state.PeerAccountHandler)
	if !castOk {
		return string(common.InactiveList)
	}

	return validatorAccount.GetList()
}

// CanUnJail returns true if the validator is jailed in the validator statistics
func (host *vmContext) CanUnJail(blsKey []byte) bool {
	acc, err := host.validatorAccountsDB.GetExistingAccount(blsKey)
	if err != nil {
		return false
	}

	validatorAccount, castOk := acc.(state.PeerAccountHandler)
	if !castOk {
		return false
	}

	return validatorAccount.GetList() == string(common.JailedList)
}

// IsBadRating returns true if the validators temp rating is under jailed limit
func (host *vmContext) IsBadRating(blsKey []byte) bool {
	acc, err := host.validatorAccountsDB.GetExistingAccount(blsKey)
	if err != nil {
		return false
	}

	validatorAccount, castOk := acc.(state.PeerAccountHandler)
	if !castOk {
		return false
	}

	minChance := host.chanceComputer.GetChance(0)
	return host.chanceComputer.GetChance(validatorAccount.GetTempRating()) < minChance
}

// CleanStorageUpdates deletes all the storage updates, used especially to delete data which was only read not modified
func (host *vmContext) CleanStorageUpdates() {
	host.storageUpdate = make(map[string]map[string][]byte)
}

// NextOutputTransferIndex returns next available output transfer index
func (host *vmContext) NextOutputTransferIndex() uint32 {
	index := host.crtTransferIndex
	host.crtTransferIndex++
	return index
}

// GetCrtTransferIndex returns the current output transfer index
func (host *vmContext) GetCrtTransferIndex() uint32 {
	return host.crtTransferIndex
}

// IsInterfaceNil returns if the underlying implementation is nil
func (host *vmContext) IsInterfaceNil() bool {
	return host == nil
}<|MERGE_RESOLUTION|>--- conflicted
+++ resolved
@@ -76,17 +76,15 @@
 	if check.IfNil(args.EnableEpochsHandler) {
 		return nil, vm.ErrNilEnableEpochsHandler
 	}
-<<<<<<< HEAD
 	if check.IfNil(args.ShardCoordinator) {
 		return nil, vm.ErrNilShardCoordinator
-=======
+	}
 	err := core.CheckHandlerCompatibility(args.EnableEpochsHandler, []core.EnableEpochFlag{
 		common.MultiClaimOnDelegationFlag,
 		common.SetSenderInEeiOutputTransferFlag,
 	})
 	if err != nil {
 		return nil, err
->>>>>>> d49fcca7
 	}
 
 	vmc := &vmContext{
