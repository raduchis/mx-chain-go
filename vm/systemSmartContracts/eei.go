--- conflicted
+++ resolved
@@ -435,7 +435,11 @@
 	host.returnMessage += "@" + message
 }
 
-<<<<<<< HEAD
+// AddLogEntry will add a log entry
+func (host *vmContext) AddLogEntry(entry *vmcommon.LogEntry) {
+	host.logs = append(host.logs, entry)
+}
+
 // ProcessBuiltInFunction will process the given built in function and will merge the generated output accounts and logs
 func (host *vmContext) ProcessBuiltInFunction(
 	sender, destination []byte,
@@ -468,11 +472,6 @@
 	//TODO: add logs after merge with logs PR on meta
 
 	return vmOutput, nil
-=======
-// AddLogEntry will add a log entry
-func (host *vmContext) AddLogEntry(entry *vmcommon.LogEntry) {
-	host.logs = append(host.logs, entry)
->>>>>>> dc806a12
 }
 
 // BlockChainHook returns the blockchain hook
