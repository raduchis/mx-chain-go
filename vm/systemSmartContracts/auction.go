//go:generate protoc -I=proto -I=$GOPATH/src -I=$GOPATH/src/github.com/ElrondNetwork/protobuf/protobuf  --gogoslick_out=. auction.proto
package systemSmartContracts

import (
	"bytes"
	"encoding/hex"
	"fmt"
	"math/big"
	"math/rand"
	"strings"
	"sync"

	"github.com/ElrondNetwork/elrond-go/config"
	"github.com/ElrondNetwork/elrond-go/core"
	"github.com/ElrondNetwork/elrond-go/core/atomic"
	"github.com/ElrondNetwork/elrond-go/core/check"
	"github.com/ElrondNetwork/elrond-go/core/vmcommon"
	"github.com/ElrondNetwork/elrond-go/marshal"
	"github.com/ElrondNetwork/elrond-go/vm"
)

const minArgsLenToChangeValidatorKey = 4
const unJailedFunds = "unJailFunds"

var zero = big.NewInt(0)

// return codes for each input blskey
const (
	ok uint8 = iota
	invalidKey
	failed
	waiting
)

type stakingAuctionSC struct {
<<<<<<< HEAD
	eei                vm.SystemEI
	unBondPeriod       uint64
	sigVerifier        vm.MessageSignVerifier
	baseConfig         AuctionConfig
	enableAuctionEpoch uint32
	stakingSCAddress   []byte
	auctionSCAddress   []byte
	enableStakingEpoch uint32
	gasCost            vm.GasCost
	marshalizer        marshal.Marshalizer
	flagStake          atomic.Flag
	flagAuction        atomic.Flag
	mutExecution       sync.RWMutex
=======
	eei                  vm.SystemEI
	unBondPeriod         uint64
	sigVerifier          vm.MessageSignVerifier
	baseConfig           AuctionConfig
	enableAuctionEpoch   uint32
	stakingSCAddress     []byte
	auctionSCAddress     []byte
	enableStakingEpoch   uint32
	enableDoubleKeyEpoch uint32
	gasCost              vm.GasCost
	marshalizer          marshal.Marshalizer
	flagStake            atomic.Flag
	flagAuction          atomic.Flag
	flagDoubleKey        atomic.Flag
>>>>>>> 9427c1bb
}

// ArgsStakingAuctionSmartContract is the arguments structure to create a new StakingAuctionSmartContract
type ArgsStakingAuctionSmartContract struct {
	StakingSCConfig    config.StakingSystemSCConfig
	GenesisTotalSupply *big.Int
	NumOfNodesToSelect uint64
	Eei                vm.SystemEI
	SigVerifier        vm.MessageSignVerifier
	StakingSCAddress   []byte
	AuctionSCAddress   []byte
	GasCost            vm.GasCost
	Marshalizer        marshal.Marshalizer
	EpochNotifier      vm.EpochNotifier
}

// NewStakingAuctionSmartContract creates an auction smart contract
func NewStakingAuctionSmartContract(
	args ArgsStakingAuctionSmartContract,
) (*stakingAuctionSC, error) {
	if check.IfNil(args.Eei) {
		return nil, vm.ErrNilSystemEnvironmentInterface
	}
	if len(args.StakingSCAddress) == 0 {
		return nil, vm.ErrNilStakingSmartContractAddress
	}
	if len(args.AuctionSCAddress) == 0 {
		return nil, vm.ErrNilAuctionSmartContractAddress
	}
	if args.NumOfNodesToSelect < 1 {
		return nil, fmt.Errorf("%w, value is %v", vm.ErrInvalidMinNumberOfNodes, args.NumOfNodesToSelect)
	}
	if check.IfNil(args.Marshalizer) {
		return nil, vm.ErrNilMarshalizer
	}
	if check.IfNil(args.SigVerifier) {
		return nil, vm.ErrNilMessageSignVerifier
	}
	if args.GenesisTotalSupply == nil || args.GenesisTotalSupply.Cmp(zero) <= 0 {
		return nil, fmt.Errorf("%w, value is %v", vm.ErrInvalidGenesisTotalSupply, args.GenesisTotalSupply)
	}
	if check.IfNil(args.EpochNotifier) {
		return nil, vm.ErrNilEpochNotifier
	}

	baseConfig := AuctionConfig{
		NumNodes:    uint32(args.NumOfNodesToSelect),
		TotalSupply: big.NewInt(0).Set(args.GenesisTotalSupply),
	}
	conversionBase := 10
	ok := true
	baseConfig.UnJailPrice, ok = big.NewInt(0).SetString(args.StakingSCConfig.UnJailValue, conversionBase)
	if !ok || baseConfig.UnJailPrice.Cmp(zero) <= 0 {
		return nil, fmt.Errorf("%w, value is %v", vm.ErrInvalidUnJailCost, args.StakingSCConfig.UnJailValue)
	}
	baseConfig.MinStakeValue, ok = big.NewInt(0).SetString(args.StakingSCConfig.MinStakeValue, conversionBase)
	if !ok || baseConfig.MinStakeValue.Cmp(zero) <= 0 {
		return nil, fmt.Errorf("%w, value is %v", vm.ErrInvalidMinStakeValue, args.StakingSCConfig.MinStakeValue)
	}
	baseConfig.NodePrice, ok = big.NewInt(0).SetString(args.StakingSCConfig.GenesisNodePrice, conversionBase)
	if !ok || baseConfig.NodePrice.Cmp(zero) <= 0 {
		return nil, fmt.Errorf("%w, value is %v", vm.ErrInvalidNodePrice, args.StakingSCConfig.GenesisNodePrice)
	}
	baseConfig.MinStep, ok = big.NewInt(0).SetString(args.StakingSCConfig.MinStepValue, conversionBase)
	if !ok || baseConfig.MinStep.Cmp(zero) <= 0 {
		return nil, fmt.Errorf("%w, value is %v", vm.ErrInvalidMinStepValue, args.StakingSCConfig.MinStepValue)
	}

	reg := &stakingAuctionSC{
		eei:                  args.Eei,
		unBondPeriod:         args.StakingSCConfig.UnBondPeriod,
		sigVerifier:          args.SigVerifier,
		baseConfig:           baseConfig,
		enableAuctionEpoch:   args.StakingSCConfig.AuctionEnableEpoch,
		enableStakingEpoch:   args.StakingSCConfig.StakeEnableEpoch,
		stakingSCAddress:     args.StakingSCAddress,
		auctionSCAddress:     args.AuctionSCAddress,
		gasCost:              args.GasCost,
		marshalizer:          args.Marshalizer,
		enableDoubleKeyEpoch: args.StakingSCConfig.DoubleKeyProtectionEnableEpoch,
	}

	args.EpochNotifier.RegisterNotifyHandler(reg)

	return reg, nil
}

// Execute calls one of the functions from the auction staking smart contract and runs the code according to the input
func (s *stakingAuctionSC) Execute(args *vmcommon.ContractCallInput) vmcommon.ReturnCode {
	s.mutExecution.RLock()
	defer s.mutExecution.RUnlock()

	err := CheckIfNil(args)
	if err != nil {
		s.eei.AddReturnMessage("nil arguments: " + err.Error())
		return vmcommon.UserError
	}

	switch args.Function {
	case core.SCDeployInitFunctionName:
		return s.init(args)
	case "stake":
		return s.stake(args)
	case "unStake":
		return s.unStake(args)
	case "unBond":
		return s.unBond(args)
	case "claim":
		return s.claim(args)
	case "get":
		return s.get(args)
	case "setConfig":
		return s.setConfig(args)
	case "changeRewardAddress":
		return s.changeRewardAddress(args)
	// TODO: activate this after validation
	//case "changeValidatorKeys":
	//	return s.changeValidatorKeys(args)
	case "unJail":
		return s.unJail(args)
	case "getTotalStaked":
		return s.getTotalStaked(args)
	case "getBlsKeysStatus":
		return s.getBlsKeysStatus(args)
	case "cleanRegisteredData":
		return s.cleanRegisteredData(args)
	}

	s.eei.AddReturnMessage("invalid method to call")
	return vmcommon.UserError
}

func (s *stakingAuctionSC) addToUnJailFunds(value *big.Int) {
	currentValue := big.NewInt(0)
	storageData := s.eei.GetStorage([]byte(unJailedFunds))
	if len(storageData) > 0 {
		currentValue.SetBytes(storageData)
	}

	currentValue.Add(currentValue, value)
	s.eei.SetStorage([]byte(unJailedFunds), currentValue.Bytes())
}

func (s *stakingAuctionSC) unJailV1(args *vmcommon.ContractCallInput) vmcommon.ReturnCode {
	if len(args.Arguments) == 0 {
		s.eei.AddReturnMessage("invalid number of arguments: expected min 1, got 0")
		return vmcommon.UserError
	}

	auctionConfig := s.getConfig(s.eei.BlockChainHook().CurrentEpoch())
	totalUnJailPrice := big.NewInt(0).Mul(auctionConfig.UnJailPrice, big.NewInt(int64(len(args.Arguments))))

	if totalUnJailPrice.Cmp(args.CallValue) != 0 {
		s.eei.AddReturnMessage("insufficient funds sent for unJail")
		return vmcommon.UserError
	}

	err := s.eei.UseGas(s.gasCost.MetaChainSystemSCsCost.UnJail * uint64(len(args.Arguments)))
	if err != nil {
		s.eei.AddReturnMessage("insufficient gas limit")
		return vmcommon.OutOfGas
	}

	registrationData, err := s.getOrCreateRegistrationData(args.CallerAddr)
	if err != nil {
		s.eei.AddReturnMessage("cannot get or create registration data: error " + err.Error())
		return vmcommon.UserError
	}

	err = verifyBLSPublicKeys(registrationData, args.Arguments)
	if err != nil {
		s.eei.AddReturnMessage("could not get all blsKeys from registration data: error " + vm.ErrBLSPublicKeyMissmatch.Error())
		return vmcommon.UserError
	}

	for _, blsKey := range args.Arguments {
		vmOutput, err := s.executeOnStakingSC([]byte("unJail@" + hex.EncodeToString(blsKey)))
		if err != nil {
			s.eei.AddReturnMessage(err.Error())
			s.eei.Finish(blsKey)
			s.eei.Finish([]byte{failed})
			continue
		}

		if vmOutput.ReturnCode != vmcommon.Ok {
			s.eei.Finish(blsKey)
			s.eei.Finish([]byte{failed})
		}
	}

	return vmcommon.Ok
}

func (s *stakingAuctionSC) unJail(args *vmcommon.ContractCallInput) vmcommon.ReturnCode {
	if !s.flagStake.IsSet() {
		return s.unJailV1(args)
	}

	if len(args.Arguments) == 0 {
		s.eei.AddReturnMessage("invalid number of arguments: expected at least 1")
		return vmcommon.UserError
	}

	numBLSKeys := len(args.Arguments)
	auctionConfig := s.getConfig(s.eei.BlockChainHook().CurrentEpoch())
	totalUnJailPrice := big.NewInt(0).Mul(auctionConfig.UnJailPrice, big.NewInt(int64(numBLSKeys)))

	if totalUnJailPrice.Cmp(args.CallValue) != 0 {
		s.eei.AddReturnMessage("wanted exact unjail price * numNodes")
		return vmcommon.UserError
	}

	err := s.eei.UseGas(s.gasCost.MetaChainSystemSCsCost.UnJail * uint64(numBLSKeys))
	if err != nil {
		s.eei.AddReturnMessage(vm.InsufficientGasLimit)
		return vmcommon.OutOfGas
	}

	registrationData, err := s.getOrCreateRegistrationData(args.CallerAddr)
	if err != nil {
		s.eei.AddReturnMessage(vm.CannotGetOrCreateRegistrationData + err.Error())
		return vmcommon.UserError
	}

	err = verifyBLSPublicKeys(registrationData, args.Arguments)
	if err != nil {
		s.eei.AddReturnMessage(vm.CannotGetAllBlsKeysFromRegistrationData + err.Error())
		return vmcommon.UserError
	}

	transferBack := big.NewInt(0)
	for _, blsKey := range args.Arguments {
		vmOutput, err := s.executeOnStakingSC([]byte("unJail@" + hex.EncodeToString(blsKey)))
		if err != nil || vmOutput.ReturnCode != vmcommon.Ok {
			transferBack.Add(transferBack, auctionConfig.UnJailPrice)
			s.eei.Finish(blsKey)
			s.eei.Finish([]byte{failed})
			continue
		}
	}

	if transferBack.Cmp(zero) > 0 {
		err = s.eei.Transfer(args.CallerAddr, args.RecipientAddr, transferBack, nil, 0)
		if err != nil {
			s.eei.AddReturnMessage("transfer error on unJail function")
			return vmcommon.UserError
		}
	}

	finalUnJailFunds := big.NewInt(0).Sub(args.CallValue, transferBack)
	s.addToUnJailFunds(finalUnJailFunds)

	return vmcommon.Ok
}

func (s *stakingAuctionSC) changeRewardAddress(args *vmcommon.ContractCallInput) vmcommon.ReturnCode {
	if args.CallValue.Cmp(zero) != 0 {
		s.eei.AddReturnMessage(vm.TransactionValueMustBeZero)
		return vmcommon.UserError
	}
	if len(args.Arguments) < 1 {
		s.eei.AddReturnMessage(fmt.Sprintf("invalid number of arguments: expected min %d, got %d", 1, 0))
		return vmcommon.UserError
	}
	if len(args.Arguments[0]) != len(args.CallerAddr) {
		s.eei.AddReturnMessage("wrong reward address")
		return vmcommon.UserError
	}

	registrationData, err := s.getOrCreateRegistrationData(args.CallerAddr)
	if err != nil {
		s.eei.AddReturnMessage(vm.CannotGetOrCreateRegistrationData + err.Error())
		return vmcommon.UserError
	}
	if len(registrationData.RewardAddress) == 0 {
		s.eei.AddReturnMessage("cannot change reward address, key is not registered")
		return vmcommon.UserError
	}
	if bytes.Equal(registrationData.RewardAddress, args.Arguments[0]) {
		s.eei.AddReturnMessage("new reward address is equal with the old reward address")
		return vmcommon.UserError
	}

	err = s.eei.UseGas(s.gasCost.MetaChainSystemSCsCost.ChangeRewardAddress * uint64(len(registrationData.BlsPubKeys)))
	if err != nil {
		s.eei.AddReturnMessage(vm.InsufficientGasLimit)
		return vmcommon.OutOfGas
	}

	registrationData.RewardAddress = args.Arguments[0]
	err = s.saveRegistrationData(args.CallerAddr, registrationData)
	if err != nil {
		s.eei.AddReturnMessage("cannot save registration data: error " + err.Error())
		return vmcommon.UserError
	}

	txData := "changeRewardAddress@" + hex.EncodeToString(registrationData.RewardAddress)
	for _, blsKey := range registrationData.BlsPubKeys {
		txData += "@" + hex.EncodeToString(blsKey)
	}

	vmOutput, err := s.executeOnStakingSC([]byte(txData))
	if err != nil {
		s.eei.AddReturnMessage("cannot change reward address: error " + err.Error())
		return vmcommon.UserError
	}

	if vmOutput.ReturnCode != vmcommon.Ok {
		return vmOutput.ReturnCode
	}

	return vmcommon.Ok
}

func (s *stakingAuctionSC) changeValidatorKeys(args *vmcommon.ContractCallInput) vmcommon.ReturnCode {
	if args.CallValue.Cmp(zero) != 0 {
		s.eei.AddReturnMessage(vm.TransactionValueMustBeZero)
		return vmcommon.UserError
	}
	// list of arguments are NumNodes, (OldKey, NewKey, SignedMessage) X NumNodes
	if len(args.Arguments) < minArgsLenToChangeValidatorKey {
		retMessage := fmt.Sprintf("invalid number of arguments: expected min %d, got %d", minArgsLenToChangeValidatorKey, len(args.Arguments))
		s.eei.AddReturnMessage(retMessage)
		return vmcommon.UserError
	}

	numNodesToChange := big.NewInt(0).SetBytes(args.Arguments[0]).Uint64()
	expectedNumArguments := numNodesToChange*3 + 1
	if uint64(len(args.Arguments)) < expectedNumArguments {
		retMessage := fmt.Sprintf("invalid number of arguments: expected min %d, got %d", expectedNumArguments, len(args.Arguments))
		s.eei.AddReturnMessage(retMessage)
		return vmcommon.UserError
	}

	err := s.eei.UseGas(s.gasCost.MetaChainSystemSCsCost.ChangeValidatorKeys * numNodesToChange)
	if err != nil {
		s.eei.AddReturnMessage(vm.InsufficientGasLimit)
		return vmcommon.OutOfGas
	}

	registrationData, err := s.getOrCreateRegistrationData(args.CallerAddr)
	if err != nil {
		s.eei.AddReturnMessage(vm.CannotGetOrCreateRegistrationData + err.Error())
		return vmcommon.UserError
	}
	if len(registrationData.BlsPubKeys) == 0 {
		s.eei.AddReturnMessage("no bls key in storage")
		return vmcommon.UserError
	}

	for i := 1; i < len(args.Arguments); i += 3 {
		oldBlsKey := args.Arguments[i]
		newBlsKey := args.Arguments[i+1]
		signedWithNewKey := args.Arguments[i+2]

		err := s.sigVerifier.Verify(args.CallerAddr, signedWithNewKey, newBlsKey)
		if err != nil {
			s.eei.AddReturnMessage("invalid signature: error " + err.Error())
			return vmcommon.UserError
		}

		err = s.replaceBLSKey(registrationData, oldBlsKey, newBlsKey)
		if err != nil {
			s.eei.AddReturnMessage("cannot replace bls key: error " + err.Error())
			return vmcommon.UserError
		}
	}

	err = s.saveRegistrationData(args.CallerAddr, registrationData)
	if err != nil {
		s.eei.AddReturnMessage("cannot save registration data: error " + err.Error())
		return vmcommon.UserError
	}

	return vmcommon.Ok
}

func (s *stakingAuctionSC) replaceBLSKey(registrationData *AuctionData, oldBlsKey []byte, newBlsKey []byte) error {
	foundOldKey := false
	for i, registeredKey := range registrationData.BlsPubKeys {
		if bytes.Equal(registeredKey, oldBlsKey) {
			foundOldKey = true
			registrationData.BlsPubKeys[i] = newBlsKey
			break
		}
	}

	if !foundOldKey {
		return vm.ErrBLSPublicKeyMismatch
	}

	vmOutput, err := s.executeOnStakingSC([]byte("changeValidatorKeys@" + hex.EncodeToString(oldBlsKey) + "@" + hex.EncodeToString(newBlsKey)))
	if err != nil {
		s.eei.AddReturnMessage("cannot change validator key: error " + err.Error())
		return vm.ErrOnExecutionAtStakingSC
	}

	if vmOutput.ReturnCode != vmcommon.Ok {
		return vm.ErrOnExecutionAtStakingSC
	}

	return nil
}

func (s *stakingAuctionSC) get(args *vmcommon.ContractCallInput) vmcommon.ReturnCode {
	if args.CallValue.Cmp(zero) != 0 {
		s.eei.AddReturnMessage(vm.TransactionValueMustBeZero)
		return vmcommon.UserError
	}
	if len(args.Arguments) != 1 {
		s.eei.AddReturnMessage(fmt.Sprintf("invalid number of arguments: expected exactly %d, got %d", 1, 0))
		return vmcommon.UserError
	}

	err := s.eei.UseGas(s.gasCost.MetaChainSystemSCsCost.Get)
	if err != nil {
		s.eei.AddReturnMessage(vm.InsufficientGasLimit)
		return vmcommon.OutOfGas
	}

	value := s.eei.GetStorage(args.Arguments[0])
	s.eei.Finish(value)

	return vmcommon.Ok
}

func (s *stakingAuctionSC) setConfig(args *vmcommon.ContractCallInput) vmcommon.ReturnCode {
	ownerAddress := s.eei.GetStorage([]byte(ownerKey))
	if !bytes.Equal(ownerAddress, args.CallerAddr) {
		s.eei.AddReturnMessage("setConfig function was not called by the owner address")
		return vmcommon.UserError
	}

	if len(args.Arguments) != 7 {
		retMessage := fmt.Sprintf("setConfig function called with wrong number of arguments expected %d, got %d", 7, len(args.Arguments))
		s.eei.AddReturnMessage(retMessage)
		return vmcommon.UserError
	}

	auctionConfig := &AuctionConfig{
		MinStakeValue: big.NewInt(0).SetBytes(args.Arguments[0]),
		NumNodes:      uint32(big.NewInt(0).SetBytes(args.Arguments[1]).Uint64()),
		TotalSupply:   big.NewInt(0).SetBytes(args.Arguments[2]),
		MinStep:       big.NewInt(0).SetBytes(args.Arguments[3]),
		NodePrice:     big.NewInt(0).SetBytes(args.Arguments[4]),
		UnJailPrice:   big.NewInt(0).SetBytes(args.Arguments[5]),
	}

	code := s.verifyConfig(auctionConfig)
	if code != vmcommon.Ok {
		return code
	}

	configData, err := s.marshalizer.Marshal(auctionConfig)
	if err != nil {
		s.eei.AddReturnMessage("setConfig marshal auctionConfig error")
		return vmcommon.UserError
	}

	epochBytes := args.Arguments[6]
	s.eei.SetStorage(epochBytes, configData)

	return vmcommon.Ok
}

func (s *stakingAuctionSC) verifyConfig(auctionConfig *AuctionConfig) vmcommon.ReturnCode {
	if auctionConfig.MinStakeValue.Cmp(zero) <= 0 {
		retMessage := fmt.Errorf("%w, value is %v", vm.ErrInvalidMinStakeValue, auctionConfig.MinStakeValue).Error()
		s.eei.AddReturnMessage(retMessage)
		return vmcommon.UserError
	}
	if auctionConfig.NumNodes < 1 {
		retMessage := fmt.Errorf("%w, value is %v", vm.ErrInvalidMinNumberOfNodes, auctionConfig.NumNodes).Error()
		s.eei.AddReturnMessage(retMessage)
		return vmcommon.UserError
	}
	if auctionConfig.TotalSupply.Cmp(zero) <= 0 {
		retMessage := fmt.Errorf("%w, value is %v", vm.ErrInvalidGenesisTotalSupply, auctionConfig.TotalSupply).Error()
		s.eei.AddReturnMessage(retMessage)
		return vmcommon.UserError
	}
	if auctionConfig.MinStep.Cmp(zero) <= 0 {
		retMessage := fmt.Errorf("%w, value is %v", vm.ErrInvalidMinStepValue, auctionConfig.MinStep).Error()
		s.eei.AddReturnMessage(retMessage)
		return vmcommon.UserError
	}
	if auctionConfig.NodePrice.Cmp(zero) <= 0 {
		retMessage := fmt.Errorf("%w, value is %v", vm.ErrInvalidNodePrice, auctionConfig.NodePrice).Error()
		s.eei.AddReturnMessage(retMessage)
		return vmcommon.UserError
	}
	if auctionConfig.UnJailPrice.Cmp(zero) <= 0 {
		retMessage := fmt.Errorf("%w, value is %v", vm.ErrInvalidUnJailCost, auctionConfig.UnJailPrice).Error()
		s.eei.AddReturnMessage(retMessage)
		return vmcommon.UserError
	}
	return vmcommon.Ok
}

func (s *stakingAuctionSC) checkConfigCorrectness(config AuctionConfig) error {
	if config.MinStakeValue == nil {
		return fmt.Errorf("%w for MinStakeValue", vm.ErrIncorrectConfig)
	}
	if config.NodePrice == nil {
		return fmt.Errorf("%w for NodePrice", vm.ErrIncorrectConfig)
	}
	if config.TotalSupply == nil {
		return fmt.Errorf("%w for GenesisTotalSupply", vm.ErrIncorrectConfig)
	}
	if config.MinStep == nil {
		return fmt.Errorf("%w for MinStep", vm.ErrIncorrectConfig)
	}
	if config.UnJailPrice == nil {
		return fmt.Errorf("%w for UnJailPrice", vm.ErrIncorrectConfig)
	}
	return nil
}

func (s *stakingAuctionSC) getConfig(epoch uint32) AuctionConfig {
	epochKey := big.NewInt(int64(epoch)).Bytes()
	configData := s.eei.GetStorage(epochKey)
	if len(configData) == 0 {
		return s.baseConfig
	}

	auctionConfig := &AuctionConfig{}
	err := s.marshalizer.Unmarshal(auctionConfig, configData)
	if err != nil {
		log.Warn("unmarshal error on getConfig function, returning baseConfig",
			"error", err.Error(),
		)
		return s.baseConfig
	}

	if s.checkConfigCorrectness(*auctionConfig) != nil {
		baseConfigData, err := s.marshalizer.Marshal(&s.baseConfig)
		if err != nil {
			log.Warn("marshal error on getConfig function, returning baseConfig")
			return s.baseConfig
		}
		s.eei.SetStorage(epochKey, baseConfigData)
		return s.baseConfig
	}

	return *auctionConfig
}

func (s *stakingAuctionSC) init(args *vmcommon.ContractCallInput) vmcommon.ReturnCode {
	ownerAddress := s.eei.GetStorage([]byte(ownerKey))
	if ownerAddress != nil {
		s.eei.AddReturnMessage("smart contract was already initialized")
		return vmcommon.UserError
	}

	s.eei.SetStorage([]byte(ownerKey), args.CallerAddr)

	return vmcommon.Ok
}

func (s *stakingAuctionSC) getBLSRegisteredData(blsKey []byte) (*vmcommon.VMOutput, error) {
	return s.executeOnStakingSC([]byte("get@" + hex.EncodeToString(blsKey)))
}

func (s *stakingAuctionSC) getNewValidKeys(registeredKeys [][]byte, keysFromArgument [][]byte) ([][]byte, error) {
	registeredKeysMap := make(map[string]struct{})

	for _, blsKey := range registeredKeys {
		registeredKeysMap[string(blsKey)] = struct{}{}
	}

	newKeys := make([][]byte, 0)
	for i := uint64(0); i < uint64(len(keysFromArgument)); i++ {
		if _, ok := registeredKeysMap[string(keysFromArgument[i])]; ok {
			continue
		}

		newKeys = append(newKeys, keysFromArgument[i])
	}

	for _, newKey := range newKeys {
		vmOutput, err := s.getBLSRegisteredData(newKey)
		if err != nil ||
			(len(vmOutput.ReturnData) > 0 && len(vmOutput.ReturnData[0]) > 0) {
			return nil, vm.ErrKeyAlreadyRegistered
		}
	}

	return newKeys, nil
}

func (s *stakingAuctionSC) registerBLSKeys(
	registrationData *AuctionData,
	pubKey []byte,
	args [][]byte,
) ([][]byte, error) {
	maxNodesToRun := big.NewInt(0).SetBytes(args[0]).Uint64()
	if uint64(len(args)) < maxNodesToRun+1 {
		s.eei.AddReturnMessage(fmt.Sprintf("not enough arguments to process stake function: expected min %d, got %d", maxNodesToRun+1, len(args)))
		return nil, vm.ErrNotEnoughArgumentsToStake
	}

	blsKeys := s.getVerifiedBLSKeysFromArgs(pubKey, args)
	newKeys, err := s.getNewValidKeys(registrationData.BlsPubKeys, blsKeys)
	if err != nil {
		return nil, err
	}

	for _, blsKey := range newKeys {
		vmOutput, err := s.executeOnStakingSC([]byte("register@" + hex.EncodeToString(blsKey) + "@" + hex.EncodeToString(registrationData.RewardAddress)))
		if err != nil {
			s.eei.AddReturnMessage("cannot do register: " + err.Error())
			s.eei.Finish(blsKey)
			s.eei.Finish([]byte{failed})
			return nil, err
		}

		if vmOutput.ReturnCode != vmcommon.Ok {
			s.eei.AddReturnMessage("cannot do register: " + vmOutput.ReturnCode.String())
			s.eei.Finish(blsKey)
			s.eei.Finish([]byte{failed})
			return nil, vm.ErrKeyAlreadyRegistered
		}

		registrationData.BlsPubKeys = append(registrationData.BlsPubKeys, blsKey)
	}

	return blsKeys, nil
}

func (s *stakingAuctionSC) updateStakeValue(registrationData *AuctionData, caller []byte) vmcommon.ReturnCode {
	if len(registrationData.BlsPubKeys) == 0 {
		s.eei.AddReturnMessage("no bls keys has been provided")
		return vmcommon.UserError
	}

	err := s.saveRegistrationData(caller, registrationData)
	if err != nil {
		s.eei.AddReturnMessage("cannot save registration data error " + err.Error())
		return vmcommon.UserError
	}

	return vmcommon.Ok
}

func (s *stakingAuctionSC) getVerifiedBLSKeysFromArgs(txPubKey []byte, args [][]byte) [][]byte {
	blsKeys := make([][]byte, 0)
	maxNodesToRun := big.NewInt(0).SetBytes(args[0]).Uint64()

	invalidBlsKeys := make([]string, 0)
	for i := uint64(1); i < maxNodesToRun*2+1; i += 2 {
		blsKey := args[i]
		signedMessage := args[i+1]
		err := s.sigVerifier.Verify(txPubKey, signedMessage, blsKey)
		if err != nil {
			invalidBlsKeys = append(invalidBlsKeys, hex.EncodeToString(blsKey))
			s.eei.Finish(blsKey)
			s.eei.Finish([]byte{invalidKey})
			continue
		}

		blsKeys = append(blsKeys, blsKey)
	}
	if len(invalidBlsKeys) != 0 {
		returnMessage := "invalid BLS keys: " + strings.Join(invalidBlsKeys, ", ")
		s.eei.AddReturnMessage(returnMessage)
	}

	return blsKeys
}

func checkDoubleBLSKeys(blsKeys [][]byte) bool {
	mapKeys := make(map[string]struct{})
	for _, blsKey := range blsKeys {
		_, found := mapKeys[string(blsKey)]
		if found {
			return true
		}

		mapKeys[string(blsKey)] = struct{}{}
	}
	return false
}

func (s *stakingAuctionSC) cleanRegisteredData(args *vmcommon.ContractCallInput) vmcommon.ReturnCode {
	if !s.flagDoubleKey.IsSet() {
		s.eei.AddReturnMessage("invalid method to call")
		return vmcommon.UserError
	}

	err := s.eei.UseGas(s.gasCost.MetaChainSystemSCsCost.Stake)
	if err != nil {
		s.eei.AddReturnMessage(vm.InsufficientGasLimit)
		return vmcommon.OutOfGas
	}
	if args.CallValue.Cmp(zero) != 0 {
		s.eei.AddReturnMessage("must be called with 0 value")
		return vmcommon.UserError
	}
	if len(args.Arguments) != 0 {
		s.eei.AddReturnMessage("must be called with 0 arguments")
		return vmcommon.UserError
	}

	registrationData, err := s.getOrCreateRegistrationData(args.CallerAddr)
	if err != nil {
		s.eei.AddReturnMessage(vm.CannotGetOrCreateRegistrationData + err.Error())
		return vmcommon.UserError
	}

	if len(registrationData.BlsPubKeys) <= 1 {
		return vmcommon.Ok
	}

	changesMade := false
	newList := make([][]byte, 0)
	mapExistingKeys := make(map[string]struct{})
	for _, blsKey := range registrationData.BlsPubKeys {
		_, found := mapExistingKeys[string(blsKey)]
		if found {
			changesMade = true
			continue
		}

		mapExistingKeys[string(blsKey)] = struct{}{}
		newList = append(newList, blsKey)
	}

	if !changesMade {
		return vmcommon.Ok
	}

	registrationData.BlsPubKeys = make([][]byte, 0, len(newList))
	registrationData.BlsPubKeys = newList

	err = s.saveRegistrationData(args.CallerAddr, registrationData)
	if err != nil {
		s.eei.AddReturnMessage("cannot save registration data: error " + err.Error())
		return vmcommon.UserError
	}

	return vmcommon.Ok
}

func (s *stakingAuctionSC) stake(args *vmcommon.ContractCallInput) vmcommon.ReturnCode {
	err := s.eei.UseGas(s.gasCost.MetaChainSystemSCsCost.Stake)
	if err != nil {
		s.eei.AddReturnMessage(vm.InsufficientGasLimit)
		return vmcommon.OutOfGas
	}

	isGenesis := s.eei.BlockChainHook().CurrentNonce() == 0
	stakeEnabled := isGenesis || s.flagStake.IsSet()
	if !stakeEnabled {
		s.eei.AddReturnMessage(vm.StakeNotEnabled)
		return vmcommon.UserError
	}

	auctionConfig := s.getConfig(s.eei.BlockChainHook().CurrentEpoch())
	registrationData, err := s.getOrCreateRegistrationData(args.CallerAddr)
	if err != nil {
		s.eei.AddReturnMessage(vm.CannotGetOrCreateRegistrationData + err.Error())
		return vmcommon.UserError
	}

	registrationData.TotalStakeValue.Add(registrationData.TotalStakeValue, args.CallValue)
	if registrationData.TotalStakeValue.Cmp(auctionConfig.NodePrice) < 0 {
		s.eei.AddReturnMessage(
			fmt.Sprintf("insufficient stake value: expected %s, got %s",
				auctionConfig.NodePrice.String(),
				registrationData.TotalStakeValue.String(),
			),
		)
		return vmcommon.UserError
	}

	lenArgs := len(args.Arguments)
	if lenArgs == 0 {
		return s.updateStakeValue(registrationData, args.CallerAddr)
	}

	if !isNumArgsCorrectToStake(args.Arguments) {
		s.eei.AddReturnMessage("invalid number of arguments to call stake")
		return vmcommon.UserError
	}

	maxNodesToRun := big.NewInt(0).SetBytes(args.Arguments[0]).Uint64()
	if maxNodesToRun == 0 {
		s.eei.AddReturnMessage("number of nodes argument must be greater than zero")
		return vmcommon.UserError
	}

	err = s.eei.UseGas((maxNodesToRun - 1) * s.gasCost.MetaChainSystemSCsCost.Stake)
	if err != nil {
		s.eei.AddReturnMessage(vm.InsufficientGasLimit)
		return vmcommon.OutOfGas
	}

	isAlreadyRegistered := len(registrationData.RewardAddress) > 0
	if !isAlreadyRegistered {
		registrationData.RewardAddress = args.CallerAddr
	}

	registrationData.MaxStakePerNode = big.NewInt(0).Set(registrationData.TotalStakeValue)
	registrationData.Epoch = s.eei.BlockChainHook().CurrentEpoch()

	blsKeys, err := s.registerBLSKeys(registrationData, args.CallerAddr, args.Arguments)
	if err != nil {
		s.eei.AddReturnMessage("cannot register bls key: error " + err.Error())
		return vmcommon.UserError
	}

	if s.flagDoubleKey.IsSet() && checkDoubleBLSKeys(blsKeys) {
		s.eei.AddReturnMessage("invalid arguments, found same bls key twice")
		return vmcommon.UserError
	}

	numQualified := big.NewInt(0).Div(registrationData.TotalStakeValue, auctionConfig.NodePrice)
	if uint64(len(registrationData.BlsPubKeys)) > numQualified.Uint64() {
		s.eei.AddReturnMessage("insufficient funds")
		return vmcommon.OutOfFunds
	}

	// do the optionals - rewardAddress and maxStakePerNode
	if uint64(lenArgs) > maxNodesToRun*2+1 {
		for i := maxNodesToRun*2 + 1; i < uint64(lenArgs); i++ {
			if len(args.Arguments[i]) == len(args.CallerAddr) {
				if !isAlreadyRegistered {
					registrationData.RewardAddress = args.Arguments[i]
				} else {
					s.eei.AddReturnMessage("reward address after being registered can be changed only through changeRewardAddress")
				}
				continue
			}

			maxStakePerNode := big.NewInt(0).SetBytes(args.Arguments[i])
			registrationData.MaxStakePerNode.Set(maxStakePerNode)
		}
	}

	s.activateStakingFor(
		blsKeys,
		numQualified.Uint64(),
		registrationData,
		auctionConfig.NodePrice,
		registrationData.RewardAddress,
	)

	err = s.saveRegistrationData(args.CallerAddr, registrationData)
	if err != nil {
		s.eei.AddReturnMessage("cannot save registration data: error " + err.Error())
		return vmcommon.UserError
	}

	return vmcommon.Ok
}

func (s *stakingAuctionSC) activateStakingFor(
	blsKeys [][]byte,
	numQualified uint64,
	registrationData *AuctionData,
	fixedStakeValue *big.Int,
	rewardAddress []byte,
) {
	numRegistered := uint64(registrationData.NumRegistered)
	for i := uint64(0); numRegistered < numQualified && i < uint64(len(blsKeys)); i++ {
		currentBLSKey := blsKeys[i]
		stakedData, err := s.getStakedData(currentBLSKey)
		if err != nil {
			continue
		}

		if stakedData.Staked || stakedData.Waiting {
			continue
		}

		vmOutput, err := s.executeOnStakingSC([]byte("stake@" + hex.EncodeToString(currentBLSKey) + "@" + hex.EncodeToString(rewardAddress)))
		if err != nil {
			s.eei.AddReturnMessage(fmt.Sprintf("cannot do stake for key %s, error %s", hex.EncodeToString(currentBLSKey), err.Error()))
			s.eei.Finish(currentBLSKey)
			s.eei.Finish([]byte{failed})
			continue

		}
		if vmOutput.ReturnCode != vmcommon.Ok {
			s.eei.AddReturnMessage(fmt.Sprintf("cannot do stake for key %s, error %s", hex.EncodeToString(currentBLSKey), vmOutput.ReturnCode.String()))
			s.eei.Finish(currentBLSKey)
			s.eei.Finish([]byte{failed})
			continue
		}

		if len(vmOutput.ReturnData) > 0 && bytes.Equal(vmOutput.ReturnData[0], []byte{waiting}) {
			s.eei.Finish(currentBLSKey)
			s.eei.Finish([]byte{waiting})
		}

		if stakedData.UnStakedNonce == 0 {
			numRegistered++
		}
	}

	registrationData.NumRegistered = uint32(numRegistered)
	registrationData.LockedStake.Mul(fixedStakeValue, big.NewInt(0).SetUint64(numRegistered))
}

func (s *stakingAuctionSC) executeOnStakingSC(data []byte) (*vmcommon.VMOutput, error) {
	return s.eei.ExecuteOnDestContext(s.stakingSCAddress, s.auctionSCAddress, big.NewInt(0), data)
}

func (s *stakingAuctionSC) getOrCreateRegistrationData(key []byte) (*AuctionData, error) {
	data := s.eei.GetStorage(key)
	registrationData := &AuctionData{
		RewardAddress:   nil,
		RegisterNonce:   0,
		Epoch:           0,
		BlsPubKeys:      nil,
		TotalStakeValue: big.NewInt(0),
		LockedStake:     big.NewInt(0),
		MaxStakePerNode: big.NewInt(0),
	}

	if len(data) > 0 {
		err := s.marshalizer.Unmarshal(registrationData, data)
		if err != nil {
			log.Debug("unmarshal error on auction SC stake function",
				"error", err.Error(),
			)
			return nil, err
		}
	}

	return registrationData, nil
}

func (s *stakingAuctionSC) saveRegistrationData(key []byte, auction *AuctionData) error {
	data, err := s.marshalizer.Marshal(auction)
	if err != nil {
		log.Debug("marshal error on staking SC stake function ",
			"error", err.Error(),
		)
		return err
	}

	s.eei.SetStorage(key, data)
	return nil
}

func (s *stakingAuctionSC) getStakedData(key []byte) (*StakedDataV2, error) {
	data := s.eei.GetStorageFromAddress(s.stakingSCAddress, key)
	stakedData := &StakedDataV2{
		RegisterNonce: 0,
		Staked:        false,
		UnStakedNonce: 0,
		UnStakedEpoch: core.DefaultUnstakedEpoch,
		RewardAddress: nil,
		StakeValue:    big.NewInt(0),
		SlashValue:    big.NewInt(0),
	}

	if len(data) > 0 {
		err := s.marshalizer.Unmarshal(stakedData, data)
		if err != nil {
			log.Debug("unmarshal error on auction SC getStakedData function",
				"error", err.Error(),
			)
			return nil, err
		}

		if stakedData.SlashValue == nil {
			stakedData.SlashValue = big.NewInt(0)
		}
	}

	return stakedData, nil
}

func (s *stakingAuctionSC) unStake(args *vmcommon.ContractCallInput) vmcommon.ReturnCode {
	if args.CallValue.Cmp(zero) != 0 {
		s.eei.AddReturnMessage(vm.TransactionValueMustBeZero)
		return vmcommon.UserError
	}
	if len(args.Arguments) == 0 {
		s.eei.AddReturnMessage(fmt.Sprintf("invalid number of arguments: expected min %d, got %d", 1, 0))
		return vmcommon.UserError
	}

	if !s.flagStake.IsSet() {
		s.eei.AddReturnMessage(vm.UnStakeNotEnabled)
		return vmcommon.UserError
	}

	registrationData, err := s.getOrCreateRegistrationData(args.CallerAddr)
	if err != nil {
		s.eei.AddReturnMessage(vm.CannotGetOrCreateRegistrationData + err.Error())
		return vmcommon.UserError
	}

	err = s.eei.UseGas(s.gasCost.MetaChainSystemSCsCost.UnStake * uint64(len(args.Arguments)))
	if err != nil {
		s.eei.AddReturnMessage(vm.InsufficientGasLimit)
		return vmcommon.OutOfGas
	}

	blsKeys := args.Arguments
	err = verifyBLSPublicKeys(registrationData, blsKeys)
	if err != nil {
		s.eei.AddReturnMessage(vm.CannotGetAllBlsKeysFromRegistrationData + err.Error())
		return vmcommon.UserError
	}

	for _, blsKey := range blsKeys {
		vmOutput, err := s.executeOnStakingSC([]byte("unStake@" + hex.EncodeToString(blsKey) + "@" + hex.EncodeToString(registrationData.RewardAddress)))
		if err != nil {
			s.eei.AddReturnMessage(fmt.Sprintf("cannot do unStake for key %s: %s", hex.EncodeToString(blsKey), err.Error()))
			s.eei.Finish(blsKey)
			s.eei.Finish([]byte{failed})
			continue
		}

		if vmOutput.ReturnCode != vmcommon.Ok {
			s.eei.AddReturnMessage(fmt.Sprintf("cannot do unStake for key %s: %s", hex.EncodeToString(blsKey), vmOutput.ReturnCode.String()))
			s.eei.Finish(blsKey)
			s.eei.Finish([]byte{failed})
			continue
		}
	}

	err = s.saveRegistrationData(args.CallerAddr, registrationData)
	if err != nil {
		s.eei.AddReturnMessage("cannot save registration data: error " + err.Error())
		return vmcommon.UserError
	}

	return vmcommon.Ok
}

func verifyBLSPublicKeys(registrationData *AuctionData, arguments [][]byte) error {
	for _, argKey := range arguments {
		found := false
		for _, blsKey := range registrationData.BlsPubKeys {
			if bytes.Equal(argKey, blsKey) {
				found = true
				break
			}
		}

		if !found {
			return fmt.Errorf("%w, key %s not found", vm.ErrBLSPublicKeyMismatch, hex.EncodeToString(argKey))
		}
	}

	return nil
}

func (s *stakingAuctionSC) unBond(args *vmcommon.ContractCallInput) vmcommon.ReturnCode {
	if args.CallValue.Cmp(zero) != 0 {
		s.eei.AddReturnMessage(vm.TransactionValueMustBeZero)
		return vmcommon.UserError
	}
	if len(args.Arguments) == 0 {
		s.eei.AddReturnMessage(fmt.Sprintf("invalid number of arguments: expected min %d, got %d", 1, 0))
		return vmcommon.UserError
	}

	if !s.flagStake.IsSet() {
		s.eei.AddReturnMessage(vm.UnBondNotEnabled)
		return vmcommon.UserError
	}

	registrationData, err := s.getOrCreateRegistrationData(args.CallerAddr)
	if err != nil {
		s.eei.AddReturnMessage(vm.CannotGetOrCreateRegistrationData + err.Error())
		return vmcommon.UserError
	}

	blsKeys := args.Arguments
	err = verifyBLSPublicKeys(registrationData, blsKeys)
	if err != nil {
		s.eei.AddReturnMessage(vm.CannotGetAllBlsKeysFromRegistrationData + err.Error())
		return vmcommon.UserError
	}

	err = s.eei.UseGas(s.gasCost.MetaChainSystemSCsCost.UnBond * uint64(len(args.Arguments)))
	if err != nil {
		s.eei.AddReturnMessage(vm.InsufficientGasLimit)
		return vmcommon.OutOfGas
	}

	unBondedKeys := make([][]byte, 0)
	totalUnBond := big.NewInt(0)
	totalSlashed := big.NewInt(0)
	for _, blsKey := range blsKeys {
		nodeData, err := s.getStakedData(blsKey)
		if err != nil {
			s.eei.AddReturnMessage(fmt.Sprintf("cannot do unBond for key: %s, error: %s", hex.EncodeToString(blsKey), err.Error()))
			s.eei.Finish(blsKey)
			s.eei.Finish([]byte{failed})
		}
		// returns what value is still under the selected bls key
		vmOutput, err := s.executeOnStakingSC([]byte("unBond@" + hex.EncodeToString(blsKey)))
		if err != nil || vmOutput.ReturnCode != vmcommon.Ok {
			s.eei.AddReturnMessage(fmt.Sprintf("cannot do unBond for key: %s", hex.EncodeToString(blsKey)))
			s.eei.Finish(blsKey)
			s.eei.Finish([]byte{failed})
			continue
		}

		registrationData.NumRegistered -= 1
		auctionConfig := s.getConfig(nodeData.UnStakedEpoch)
		unBondedKeys = append(unBondedKeys, blsKey)
		totalUnBond.Add(totalUnBond, auctionConfig.NodePrice)
		totalSlashed.Add(totalSlashed, nodeData.SlashValue)
	}

	totalUnBond.Sub(totalUnBond, totalSlashed)
	if totalUnBond.Cmp(zero) < 0 {
		totalUnBond.Set(zero)
	}
	if registrationData.LockedStake.Cmp(totalUnBond) < 0 {
		s.eei.AddReturnMessage("contract error on unBond function, lockedStake < totalUnBond")
		return vmcommon.UserError
	}

	registrationData.LockedStake.Sub(registrationData.LockedStake, totalUnBond)
	registrationData.TotalStakeValue.Sub(registrationData.TotalStakeValue, totalUnBond)
	if registrationData.TotalStakeValue.Cmp(zero) < 0 {
		s.eei.AddReturnMessage("contract error on unBond function, total stake < 0")
		return vmcommon.UserError
	}

	err = s.eei.Transfer(args.CallerAddr, args.RecipientAddr, totalUnBond, nil, 0)
	if err != nil {
		s.eei.AddReturnMessage("transfer error on unBond function")
		return vmcommon.UserError
	}

	if registrationData.LockedStake.Cmp(zero) == 0 && registrationData.TotalStakeValue.Cmp(zero) == 0 {
		s.eei.SetStorage(args.CallerAddr, nil)
	} else {
		s.deleteUnBondedKeys(registrationData, unBondedKeys)
		err := s.saveRegistrationData(args.CallerAddr, registrationData)
		if err != nil {
			s.eei.AddReturnMessage("cannot save registration data: error " + err.Error())
			return vmcommon.UserError
		}
	}

	return vmcommon.Ok
}

func (s *stakingAuctionSC) deleteUnBondedKeys(registrationData *AuctionData, unBondedKeys [][]byte) {
	for _, unBonded := range unBondedKeys {
		for i, registeredKey := range registrationData.BlsPubKeys {
			if bytes.Equal(unBonded, registeredKey) {
				lastIndex := len(registrationData.BlsPubKeys) - 1
				registrationData.BlsPubKeys[i] = registrationData.BlsPubKeys[lastIndex]
				registrationData.BlsPubKeys = registrationData.BlsPubKeys[:lastIndex]
				break
			}
		}
	}
}

func (s *stakingAuctionSC) claim(args *vmcommon.ContractCallInput) vmcommon.ReturnCode {
	if args.CallValue.Cmp(zero) != 0 {
		s.eei.AddReturnMessage(vm.TransactionValueMustBeZero)
		return vmcommon.UserError
	}

	registrationData, err := s.getOrCreateRegistrationData(args.CallerAddr)
	if err != nil {
		s.eei.AddReturnMessage("cannot get registration data: error " + err.Error())
		return vmcommon.UserError
	}
	if len(registrationData.RewardAddress) == 0 {
		s.eei.AddReturnMessage("key is not registered, claim is not possible")
		return vmcommon.UserError
	}
	err = s.eei.UseGas(s.gasCost.MetaChainSystemSCsCost.Claim)
	if err != nil {
		s.eei.AddReturnMessage(vm.InsufficientGasLimit)
		return vmcommon.OutOfGas
	}

	zero := big.NewInt(0)
	claimable := big.NewInt(0).Sub(registrationData.TotalStakeValue, registrationData.LockedStake)
	if claimable.Cmp(zero) <= 0 {
		return vmcommon.Ok
	}

	registrationData.TotalStakeValue.Set(registrationData.LockedStake)
	err = s.saveRegistrationData(args.CallerAddr, registrationData)
	if err != nil {
		s.eei.AddReturnMessage("cannot save registration data: error " + err.Error())
		return vmcommon.UserError
	}

	err = s.eei.Transfer(args.CallerAddr, args.RecipientAddr, claimable, nil, 0)
	if err != nil {
		s.eei.AddReturnMessage("transfer error on finalizeUnStake function: error " + err.Error())
		return vmcommon.UserError
	}

	return vmcommon.Ok
}

func (s *stakingAuctionSC) calculateNodePrice(bids []AuctionData) (*big.Int, error) {
	auctionConfig := s.getConfig(s.eei.BlockChainHook().CurrentEpoch())

	minNodePrice := big.NewInt(0).Set(auctionConfig.MinStakeValue)
	maxNodePrice := big.NewInt(0).Div(auctionConfig.TotalSupply, big.NewInt(int64(auctionConfig.NumNodes)))
	numNodes := auctionConfig.NumNodes

	for nodePrice := maxNodePrice; nodePrice.Cmp(minNodePrice) >= 0; nodePrice.Sub(nodePrice, auctionConfig.MinStep) {
		qualifiedNodes := calcNumQualifiedNodes(nodePrice, bids)
		if qualifiedNodes >= numNodes {
			return nodePrice, nil
		}
	}

	return nil, vm.ErrNotEnoughQualifiedNodes
}

func (s *stakingAuctionSC) selection(bids []AuctionData) [][]byte {
	nodePrice, err := s.calculateNodePrice(bids)
	if err != nil {
		return nil
	}

	totalQualifyingStake := big.NewFloat(0).SetInt(calcTotalQualifyingStake(nodePrice, bids))

	reservePool := make(map[string]float64)
	toBeSelectedRandom := make(map[string]float64)
	finalSelectedNodes := make([][]byte, 0)
	for _, validator := range bids {
		if validator.MaxStakePerNode.Cmp(nodePrice) < 0 {
			continue
		}

		numAllocatedNodes, allocatedNodes := calcNumAllocatedAndProportion(validator, nodePrice, totalQualifyingStake)
		if numAllocatedNodes < uint64(len(validator.BlsPubKeys)) {
			selectorProp := allocatedNodes - float64(numAllocatedNodes)
			if numAllocatedNodes == 0 {
				toBeSelectedRandom[string(validator.BlsPubKeys[numAllocatedNodes])] = selectorProp
			}

			for i := numAllocatedNodes + 1; i < uint64(len(validator.BlsPubKeys)); i++ {
				reservePool[string(validator.BlsPubKeys[i])] = selectorProp
			}
		}

		if numAllocatedNodes > 0 {
			finalSelectedNodes = append(finalSelectedNodes, validator.BlsPubKeys[:numAllocatedNodes]...)
		}
	}

	randomlySelected := s.fillRemainingSpace(uint32(len(finalSelectedNodes)), toBeSelectedRandom, reservePool)
	finalSelectedNodes = append(finalSelectedNodes, randomlySelected...)

	return finalSelectedNodes
}

func (s *stakingAuctionSC) fillRemainingSpace(
	alreadySelected uint32,
	toBeSelectedRandom map[string]float64,
	reservePool map[string]float64,
) [][]byte {
	auctionConfig := s.getConfig(s.eei.BlockChainHook().CurrentEpoch())
	stillNeeded := uint32(0)
	if auctionConfig.NumNodes > alreadySelected {
		stillNeeded = auctionConfig.NumNodes - alreadySelected
	}

	randomlySelected := s.selectRandomly(toBeSelectedRandom, stillNeeded)
	alreadySelected += uint32(len(randomlySelected))

	if auctionConfig.NumNodes > alreadySelected {
		stillNeeded = auctionConfig.NumNodes - alreadySelected
		randomlySelected = append(randomlySelected, s.selectRandomly(reservePool, stillNeeded)...)
	}

	return randomlySelected
}

func (s *stakingAuctionSC) selectRandomly(selectable map[string]float64, numNeeded uint32) [][]byte {
	randomlySelected := make([][]byte, 0)
	if numNeeded == 0 {
		return randomlySelected
	}

	expandedList := make([]string, 0)
	for key, proportion := range selectable {
		expandVal := uint8(proportion)*10 + 1
		for i := uint8(0); i < expandVal; i++ {
			expandedList = append(expandedList, key)
		}
	}

	random := s.eei.BlockChainHook().CurrentRandomSeed()
	shuffleList(expandedList, random)

	selectedKeys := make(map[string]struct{})
	selected := uint32(0)
	for i := 0; selected < numNeeded && i < len(expandedList); i++ {
		if _, ok := selectedKeys[expandedList[i]]; !ok {
			selected++
			selectedKeys[expandedList[i]] = struct{}{}
		}
	}

	for key := range selectedKeys {
		randomlySelected = append(randomlySelected, []byte(key))
	}

	return randomlySelected
}

func calcTotalQualifyingStake(nodePrice *big.Int, bids []AuctionData) *big.Int {
	totalQualifyingStake := big.NewInt(0)
	for _, validator := range bids {
		if validator.MaxStakePerNode.Cmp(nodePrice) < 0 {
			continue
		}

		maxPossibleNodes := big.NewInt(0).Div(validator.TotalStakeValue, nodePrice)
		if maxPossibleNodes.Uint64() > uint64(len(validator.BlsPubKeys)) {
			validatorQualifyingStake := big.NewInt(0).Mul(nodePrice, big.NewInt(int64(len(validator.BlsPubKeys))))
			totalQualifyingStake.Add(totalQualifyingStake, validatorQualifyingStake)
		} else {
			totalQualifyingStake.Add(totalQualifyingStake, validator.TotalStakeValue)
		}
	}

	return totalQualifyingStake
}

func calcNumQualifiedNodes(nodePrice *big.Int, bids []AuctionData) uint32 {
	numQualifiedNodes := uint32(0)
	for _, validator := range bids {
		if validator.MaxStakePerNode.Cmp(nodePrice) < 0 {
			continue
		}
		if validator.TotalStakeValue.Cmp(nodePrice) < 0 {
			continue
		}

		maxPossibleNodes := big.NewInt(0).Div(validator.TotalStakeValue, nodePrice)
		if maxPossibleNodes.Uint64() > uint64(len(validator.BlsPubKeys)) {
			numQualifiedNodes += uint32(len(validator.BlsPubKeys))
		} else {
			numQualifiedNodes += uint32(maxPossibleNodes.Uint64())
		}
	}

	return numQualifiedNodes
}

func calcNumAllocatedAndProportion(
	validator AuctionData,
	nodePrice *big.Int,
	totalQualifyingStake *big.Float,
) (uint64, float64) {
	maxPossibleNodes := big.NewInt(0).Div(validator.TotalStakeValue, nodePrice)
	validatorQualifyingStake := big.NewFloat(0).SetInt(validator.TotalStakeValue)
	qualifiedNodes := maxPossibleNodes.Uint64()

	if maxPossibleNodes.Uint64() > uint64(len(validator.BlsPubKeys)) {
		validatorQualifyingStake = big.NewFloat(0).SetInt(big.NewInt(0).Mul(nodePrice, big.NewInt(int64(len(validator.BlsPubKeys)))))
		qualifiedNodes = uint64(len(validator.BlsPubKeys))
	}

	proportionOfTotalStake := big.NewFloat(0).Quo(validatorQualifyingStake, totalQualifyingStake)
	proportion, _ := proportionOfTotalStake.Float64()
	allocatedNodes := float64(qualifiedNodes) * proportion
	numAllocatedNodes := uint64(allocatedNodes)

	return numAllocatedNodes, allocatedNodes
}

func shuffleList(list []string, random []byte) {
	randomSeed := big.NewInt(0).SetBytes(random[:8])
	r := rand.New(rand.NewSource(randomSeed.Int64()))

	for n := len(list); n > 0; n-- {
		randIndex := r.Intn(n)
		list[n-1], list[randIndex] = list[randIndex], list[n-1]
	}
}

func isNumArgsCorrectToStake(args [][]byte) bool {
	maxNodesToRun := big.NewInt(0).SetBytes(args[0]).Uint64()
	areEnoughArgs := uint64(len(args)) >= 2*maxNodesToRun+1       // NumNodes + LIST(BLS_KEY+SignedMessage)
	areNotTooManyArgs := uint64(len(args)) <= 2*maxNodesToRun+1+2 // +2 are the optionals - reward address, maxStakePerNode
	return areEnoughArgs && areNotTooManyArgs
}

func (s *stakingAuctionSC) getTotalStaked(args *vmcommon.ContractCallInput) vmcommon.ReturnCode {
	if args.CallValue.Cmp(zero) != 0 {
		s.eei.AddReturnMessage(vm.TransactionValueMustBeZero)
		return vmcommon.UserError
	}
	err := s.eei.UseGas(s.gasCost.MetaChainSystemSCsCost.Get)
	if err != nil {
		s.eei.AddReturnMessage(vm.InsufficientGasLimit)
		return vmcommon.OutOfGas
	}

	registrationData, err := s.getOrCreateRegistrationData(args.CallerAddr)
	if err != nil {
		s.eei.AddReturnMessage(vm.CannotGetOrCreateRegistrationData + err.Error())
		return vmcommon.UserError
	}

	if len(registrationData.RewardAddress) == 0 {
		s.eei.AddReturnMessage("caller not registered in staking/auction sc")
		return vmcommon.UserError
	}

	s.eei.Finish([]byte(registrationData.TotalStakeValue.String()))
	return vmcommon.Ok
}

// EpochConfirmed is called whenever a new epoch is confirmed
func (s *stakingAuctionSC) EpochConfirmed(epoch uint32) {
	s.flagStake.Toggle(epoch >= s.enableStakingEpoch)
	log.Debug("stakingAuctionSC: stake/unstake/unbond", "enabled", s.flagStake.IsSet())

	s.flagAuction.Toggle(epoch >= s.enableAuctionEpoch)
	log.Debug("stakingAuctionSC: auction", "enabled", s.flagAuction.IsSet())

	s.flagDoubleKey.Toggle(epoch >= s.enableDoubleKeyEpoch)
	log.Debug("stakingAuctionSC: doubleKeyProtection", "enabled", s.flagDoubleKey.IsSet())
}

func (s *stakingAuctionSC) getBlsKeysStatus(args *vmcommon.ContractCallInput) vmcommon.ReturnCode {
	if !bytes.Equal(args.CallerAddr, s.auctionSCAddress) {
		s.eei.AddReturnMessage("this is only a view function")
		return vmcommon.UserError
	}
	if len(args.Arguments) != 1 {
		s.eei.AddReturnMessage("number of arguments must be equal to 1")
		return vmcommon.UserError
	}

	registrationData, err := s.getOrCreateRegistrationData(args.Arguments[0])
	if err != nil {
		s.eei.AddReturnMessage("cannot get or create registration data: error " + err.Error())
		return vmcommon.UserError
	}

	if len(registrationData.BlsPubKeys) == 0 {
		s.eei.AddReturnMessage("no bls keys")
		return vmcommon.Ok
	}

	for _, blsKey := range registrationData.BlsPubKeys {
		vmOutput, err := s.executeOnStakingSC([]byte("getBLSKeyStatus@" + hex.EncodeToString(blsKey)))
		if err != nil {
			s.eei.AddReturnMessage("cannot get bls key status: bls key - " + hex.EncodeToString(blsKey) + " error - " + err.Error())
			continue
		}

		if vmOutput.ReturnCode != vmcommon.Ok {
			s.eei.AddReturnMessage("error in getting bls key status: bls key - " + hex.EncodeToString(blsKey))
			continue
		}

		if len(vmOutput.ReturnData) != 1 {
			s.eei.AddReturnMessage("cannot get bls key status for key " + hex.EncodeToString(blsKey))
			continue
		}

		s.eei.Finish(blsKey)
		s.eei.Finish(vmOutput.ReturnData[0])
	}

	return vmcommon.Ok
}

// SetNewGasCost is called whenever a gas cost was changed
func (s *stakingAuctionSC) SetNewGasCost(gasCost vm.GasCost) {
	s.mutExecution.Lock()
	s.gasCost = gasCost
	s.mutExecution.Unlock()
}

// IsInterfaceNil verifies if the underlying object is nil or not
func (s *stakingAuctionSC) IsInterfaceNil() bool {
	return s == nil
}<|MERGE_RESOLUTION|>--- conflicted
+++ resolved
@@ -33,21 +33,6 @@
 )
 
 type stakingAuctionSC struct {
-<<<<<<< HEAD
-	eei                vm.SystemEI
-	unBondPeriod       uint64
-	sigVerifier        vm.MessageSignVerifier
-	baseConfig         AuctionConfig
-	enableAuctionEpoch uint32
-	stakingSCAddress   []byte
-	auctionSCAddress   []byte
-	enableStakingEpoch uint32
-	gasCost            vm.GasCost
-	marshalizer        marshal.Marshalizer
-	flagStake          atomic.Flag
-	flagAuction        atomic.Flag
-	mutExecution       sync.RWMutex
-=======
 	eei                  vm.SystemEI
 	unBondPeriod         uint64
 	sigVerifier          vm.MessageSignVerifier
@@ -62,7 +47,7 @@
 	flagStake            atomic.Flag
 	flagAuction          atomic.Flag
 	flagDoubleKey        atomic.Flag
->>>>>>> 9427c1bb
+	mutExecution       sync.RWMutex
 }
 
 // ArgsStakingAuctionSmartContract is the arguments structure to create a new StakingAuctionSmartContract
