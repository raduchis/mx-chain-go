--- conflicted
+++ resolved
@@ -1431,9 +1431,6 @@
 	return vmcommon.Ok
 }
 
-<<<<<<< HEAD
-func (e *esdt) getTokenInfoAfterInputChecks(args *vmcommon.ContractCallInput) (*ESDTDataV2, vmcommon.ReturnCode) {
-=======
 func (e *esdt) treatEncodeErrorForGetSpecialRoles(err error, roles []string, address []byte) {
 	if err == nil {
 		return
@@ -1453,8 +1450,7 @@
 		"error", err)
 }
 
-func (e *esdt) basicOwnershipChecks(args *vmcommon.ContractCallInput) (*ESDTDataV2, vmcommon.ReturnCode) {
->>>>>>> e2a3c3d2
+func (e *esdt) getTokenInfoAfterInputChecks(args *vmcommon.ContractCallInput) (*ESDTDataV2, vmcommon.ReturnCode) {
 	if args.CallValue.Cmp(zero) != 0 {
 		e.eei.AddReturnMessage("callValue must be 0")
 		return nil, vmcommon.OutOfFunds
