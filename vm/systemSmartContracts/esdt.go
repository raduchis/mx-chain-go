//go:generate protoc -I=proto -I=$GOPATH/src -I=$GOPATH/src/github.com/ElrondNetwork/protobuf/protobuf  --gogoslick_out=. esdt.proto
package systemSmartContracts

import (
	"bytes"
	"encoding/hex"
	"fmt"
	"math/big"
	"strings"
	"sync"

	"github.com/ElrondNetwork/elrond-go-core/core"
	"github.com/ElrondNetwork/elrond-go-core/core/atomic"
	"github.com/ElrondNetwork/elrond-go-core/core/check"
	"github.com/ElrondNetwork/elrond-go-core/hashing"
	"github.com/ElrondNetwork/elrond-go-core/marshal"
	"github.com/ElrondNetwork/elrond-go/config"
	"github.com/ElrondNetwork/elrond-go/vm"
	vmcommon "github.com/ElrondNetwork/elrond-vm-common"
)

const numOfRetriesForIdentifier = 50
const tickerSeparator = "-"
const tickerRandomSequenceLength = 3
const minLengthForTickerName = 3
const maxLengthForTickerName = 10
const minLengthForInitTokenName = 10
const minLengthForTokenName = 3
const maxLengthForTokenName = 20
const minNumberOfDecimals = 0
const maxNumberOfDecimals = 18
const configKeyPrefix = "esdtConfig"
const burnable = "canBurn"
const mintable = "canMint"
const canPause = "canPause"
const canFreeze = "canFreeze"
const canWipe = "canWipe"
const canChangeOwner = "canChangeOwner"
const canAddSpecialRoles = "canAddSpecialRoles"
const canTransferNFTCreateRole = "canTransferNFTCreateRole"
const upgradable = "canUpgrade"
const canCreateMultiShard = "canCreateMultiShard"

const conversionBase = 10
const metaESDT = "MetaESDT"

type esdt struct {
	eei                    vm.SystemEI
	gasCost                vm.GasCost
	baseIssuingCost        *big.Int
	ownerAddress           []byte // do not use this in functions. Should use e.getEsdtOwner()
	eSDTSCAddress          []byte
	endOfEpochSCAddress    []byte
	marshalizer            marshal.Marshalizer
	hasher                 hashing.Hasher
	mutExecution           sync.RWMutex
	addressPubKeyConverter core.PubkeyConverter

<<<<<<< HEAD
	enabledEpoch                      uint32
	flagEnabled                       atomic.Flag
	globalMintBurnDisableEpoch        uint32
	flagGlobalMintBurn                atomic.Flag
	transferRoleEnableEpoch           uint32
	flagTransferRole                  atomic.Flag
	nftCreateONMultiShardEnableEpoch  uint32
	flagNFTCreateONMultiShard         atomic.Flag
	metaESDTEnableEpoch               uint32
	flagMetaESDT                      atomic.Flag
	registerAndSetAllRolesEnableEpoch uint32
	flagRegisterAndSetAllRoles        atomic.Flag
=======
	enabledEpoch                           uint32
	flagEnabled                            atomic.Flag
	globalMintBurnDisableEpoch             uint32
	flagGlobalMintBurn                     atomic.Flag
	transferRoleEnableEpoch                uint32
	flagTransferRole                       atomic.Flag
	nftCreateONMultiShardEnableEpoch       uint32
	flagNFTCreateONMultiShard              atomic.Flag
	metaESDTEnableEpoch                    uint32
	flagMetaESDT                           atomic.Flag
	transformToMultiShardCreateEnableEpoch uint32
	flagTransformToMultiShardCreate        atomic.Flag
>>>>>>> 1ab623b1
}

// ArgsNewESDTSmartContract defines the arguments needed for the esdt contract
type ArgsNewESDTSmartContract struct {
	Eei                    vm.SystemEI
	GasCost                vm.GasCost
	ESDTSCConfig           config.ESDTSystemSCConfig
	ESDTSCAddress          []byte
	Marshalizer            marshal.Marshalizer
	Hasher                 hashing.Hasher
	EpochNotifier          vm.EpochNotifier
	EndOfEpochSCAddress    []byte
	AddressPubKeyConverter core.PubkeyConverter
	EpochConfig            config.EpochConfig
}

// NewESDTSmartContract creates the esdt smart contract, which controls the issuing of tokens
func NewESDTSmartContract(args ArgsNewESDTSmartContract) (*esdt, error) {
	if check.IfNil(args.Eei) {
		return nil, vm.ErrNilSystemEnvironmentInterface
	}
	if check.IfNil(args.Marshalizer) {
		return nil, vm.ErrNilMarshalizer
	}
	if check.IfNil(args.Hasher) {
		return nil, vm.ErrNilHasher
	}
	if check.IfNil(args.EpochNotifier) {
		return nil, vm.ErrNilEpochNotifier
	}
	if check.IfNil(args.AddressPubKeyConverter) {
		return nil, vm.ErrNilAddressPubKeyConverter
	}
	if len(args.EndOfEpochSCAddress) == 0 {
		return nil, vm.ErrNilEndOfEpochSmartContractAddress
	}

	baseIssuingCost, okConvert := big.NewInt(0).SetString(args.ESDTSCConfig.BaseIssuingCost, conversionBase)
	if !okConvert || baseIssuingCost.Cmp(big.NewInt(0)) < 0 {
		return nil, vm.ErrInvalidBaseIssuingCost
	}

	e := &esdt{
		eei:             args.Eei,
		gasCost:         args.GasCost,
		baseIssuingCost: baseIssuingCost,
		// we should have called pubkeyConverter.Decode here instead of a byte slice cast. Since that change would break
		// backwards compatibility, the fix was carried in the epochStart/metachain/systemSCs.go
<<<<<<< HEAD
		ownerAddress:                      []byte(args.ESDTSCConfig.OwnerAddress),
		eSDTSCAddress:                     args.ESDTSCAddress,
		hasher:                            args.Hasher,
		marshalizer:                       args.Marshalizer,
		enabledEpoch:                      args.EpochConfig.EnableEpochs.ESDTEnableEpoch,
		globalMintBurnDisableEpoch:        args.EpochConfig.EnableEpochs.GlobalMintBurnDisableEpoch,
		transferRoleEnableEpoch:           args.EpochConfig.EnableEpochs.ESDTTransferRoleEnableEpoch,
		nftCreateONMultiShardEnableEpoch:  args.EpochConfig.EnableEpochs.ESDTNFTCreateOnMultiShardEnableEpoch,
		metaESDTEnableEpoch:               args.EpochConfig.EnableEpochs.MetaESDTSetEnableEpoch,
		registerAndSetAllRolesEnableEpoch: args.EpochConfig.EnableEpochs.ESDTRegisterAndSetAllRolesEnableEpoch,
		endOfEpochSCAddress:               args.EndOfEpochSCAddress,
		addressPubKeyConverter:            args.AddressPubKeyConverter,
=======
		ownerAddress:                           []byte(args.ESDTSCConfig.OwnerAddress),
		eSDTSCAddress:                          args.ESDTSCAddress,
		hasher:                                 args.Hasher,
		marshalizer:                            args.Marshalizer,
		enabledEpoch:                           args.EpochConfig.EnableEpochs.ESDTEnableEpoch,
		globalMintBurnDisableEpoch:             args.EpochConfig.EnableEpochs.GlobalMintBurnDisableEpoch,
		transferRoleEnableEpoch:                args.EpochConfig.EnableEpochs.ESDTTransferRoleEnableEpoch,
		nftCreateONMultiShardEnableEpoch:       args.EpochConfig.EnableEpochs.ESDTNFTCreateOnMultiShardEnableEpoch,
		metaESDTEnableEpoch:                    args.EpochConfig.EnableEpochs.MetaESDTSetEnableEpoch,
		transformToMultiShardCreateEnableEpoch: args.EpochConfig.EnableEpochs.TransformToMultiShardCreateEnableEpoch,
		endOfEpochSCAddress:                    args.EndOfEpochSCAddress,
		addressPubKeyConverter:                 args.AddressPubKeyConverter,
>>>>>>> 1ab623b1
	}
	log.Debug("esdt: enable epoch for esdt", "epoch", e.enabledEpoch)
	log.Debug("esdt: enable epoch for contract global mint and burn", "epoch", e.globalMintBurnDisableEpoch)
	log.Debug("esdt: enable epoch for contract transfer role", "epoch", e.transferRoleEnableEpoch)
	log.Debug("esdt: enable epoch for esdt NFT create on multiple shards", "epoch", e.nftCreateONMultiShardEnableEpoch)
	log.Debug("esdt: enable epoch for meta tokens, financial SFTs", "epoch", e.metaESDTEnableEpoch)
<<<<<<< HEAD
	log.Debug("esdt: enable epoch for esdt register and set all roles function", "epoch", e.registerAndSetAllRolesEnableEpoch)
=======
	log.Debug("esdt: enable epoch for transferm to multi shard create", "epoch", e.transformToMultiShardCreateEnableEpoch)
>>>>>>> 1ab623b1

	args.EpochNotifier.RegisterNotifyHandler(e)

	return e, nil
}

// Execute calls one of the functions from the esdt smart contract and runs the code according to the input
func (e *esdt) Execute(args *vmcommon.ContractCallInput) vmcommon.ReturnCode {
	e.mutExecution.RLock()
	defer e.mutExecution.RUnlock()

	if CheckIfNil(args) != nil {
		return vmcommon.UserError
	}

	if args.Function == core.SCDeployInitFunctionName {
		return e.init(args)
	}

	if !e.flagEnabled.IsSet() {
		e.eei.AddReturnMessage("ESDT SC disabled")
		return vmcommon.UserError
	}

	switch args.Function {
	case "issue":
		return e.issue(args)
	case "issueSemiFungible":
		return e.registerSemiFungible(args)
	case "issueNonFungible":
		return e.registerNonFungible(args)
	case "registerMetaESDT":
		return e.registerMetaESDT(args)
	case "changeSFTToMetaESDT":
		return e.changeSFTToMetaESDT(args)
	case "registerAndSetAllRoles":
		return e.registerAndSetRoles(args)
	case core.BuiltInFunctionESDTBurn:
		return e.burn(args)
	case "mint":
		return e.mint(args)
	case "freeze":
		return e.toggleFreeze(args, core.BuiltInFunctionESDTFreeze)
	case "unFreeze":
		return e.toggleFreeze(args, core.BuiltInFunctionESDTUnFreeze)
	case "wipe":
		return e.wipe(args)
	case "pause":
		return e.togglePause(args, core.BuiltInFunctionESDTPause)
	case "unPause":
		return e.togglePause(args, core.BuiltInFunctionESDTUnPause)
	case "freezeSingleNFT":
		return e.toggleFreezeSingleNFT(args, core.BuiltInFunctionESDTFreeze)
	case "unFreezeSingleNFT":
		return e.toggleFreezeSingleNFT(args, core.BuiltInFunctionESDTUnFreeze)
	case "wipeSingleNFT":
		return e.wipeSingleNFT(args)
	case "claim":
		return e.claim(args)
	case "configChange":
		return e.configChange(args)
	case "controlChanges":
		return e.controlChanges(args)
	case "transferOwnership":
		return e.transferOwnership(args)
	case "getTokenProperties":
		return e.getTokenProperties(args)
	case "getSpecialRoles":
		return e.getSpecialRoles(args)
	case "setSpecialRole":
		return e.setSpecialRole(args)
	case "unSetSpecialRole":
		return e.unSetSpecialRole(args)
	case "transferNFTCreateRole":
		return e.transferNFTCreateRole(args)
	case "stopNFTCreate":
		return e.stopNFTCreateForever(args)
	case "getAllAddressesAndRoles":
		return e.getAllAddressesAndRoles(args)
	case "getContractConfig":
		return e.getContractConfig(args)
	case "changeToMultiShardCreate":
		return e.changeToMultiShardCreate(args)
	}

	e.eei.AddReturnMessage("invalid method to call")
	return vmcommon.FunctionNotFound
}

func (e *esdt) init(_ *vmcommon.ContractCallInput) vmcommon.ReturnCode {
	scConfig := &ESDTConfig{
		OwnerAddress:       e.ownerAddress,
		BaseIssuingCost:    e.baseIssuingCost,
		MinTokenNameLength: minLengthForInitTokenName,
		MaxTokenNameLength: maxLengthForTokenName,
	}
	err := e.saveESDTConfig(scConfig)
	if err != nil {
		return vmcommon.UserError
	}

	return vmcommon.Ok
}

func (e *esdt) checkBasicCreateArguments(args *vmcommon.ContractCallInput) vmcommon.ReturnCode {
	err := e.eei.UseGas(e.gasCost.MetaChainSystemSCsCost.ESDTIssue)
	if err != nil {
		e.eei.AddReturnMessage("not enough gas")
		return vmcommon.OutOfGas
	}
	esdtConfig, err := e.getESDTConfig()
	if err != nil {
		e.eei.AddReturnMessage(err.Error())
		return vmcommon.UserError
	}
	if len(args.Arguments) < 1 {
		e.eei.AddReturnMessage("not enough arguments")
		return vmcommon.UserError
	}
	if len(args.Arguments[0]) < minLengthForTokenName ||
		len(args.Arguments[0]) > int(esdtConfig.MaxTokenNameLength) {
		e.eei.AddReturnMessage("token name length not in parameters")
		return vmcommon.FunctionWrongSignature
	}
	if args.CallValue.Cmp(esdtConfig.BaseIssuingCost) != 0 {
		e.eei.AddReturnMessage("callValue not equals with baseIssuingCost")
		return vmcommon.OutOfFunds
	}

	return vmcommon.Ok
}

// format: issue@tokenName@ticker@initialSupply@numOfDecimals@optional-list-of-properties
func (e *esdt) issue(args *vmcommon.ContractCallInput) vmcommon.ReturnCode {
	if len(args.Arguments) < 4 {
		e.eei.AddReturnMessage("not enough arguments")
		return vmcommon.FunctionWrongSignature
	}

	returnCode := e.checkBasicCreateArguments(args)
	if returnCode != vmcommon.Ok {
		return returnCode
	}

	if len(args.Arguments[2]) > core.MaxLenForESDTIssueMint {
		returnMessage := fmt.Sprintf("max length for esdt issue is %d", core.MaxLenForESDTIssueMint)
		e.eei.AddReturnMessage(returnMessage)
		return vmcommon.UserError
	}

	initialSupply := big.NewInt(0).SetBytes(args.Arguments[2])
	isInvalidSupply := initialSupply.Cmp(zero) < 0 || (e.flagGlobalMintBurn.IsSet() && initialSupply.Cmp(zero) == 0)
	if isInvalidSupply {
		e.eei.AddReturnMessage(vm.ErrNegativeOrZeroInitialSupply.Error())
		return vmcommon.UserError
	}

	numOfDecimals := uint32(big.NewInt(0).SetBytes(args.Arguments[3]).Uint64())
	if numOfDecimals < minNumberOfDecimals || numOfDecimals > maxNumberOfDecimals {
		e.eei.AddReturnMessage(fmt.Errorf("%w, minimum: %d, maximum: %d, provided: %d",
			vm.ErrInvalidNumberOfDecimals,
			minNumberOfDecimals,
			maxNumberOfDecimals,
			numOfDecimals,
		).Error())
		return vmcommon.UserError
	}

	tokenIdentifier, _, err := e.createNewToken(
		args.CallerAddr,
		args.Arguments[0],
		args.Arguments[1],
		initialSupply,
		numOfDecimals,
		args.Arguments[4:],
		[]byte(core.FungibleESDT))
	if err != nil {
		e.eei.AddReturnMessage(err.Error())
		return vmcommon.UserError
	}

	if initialSupply.Cmp(zero) > 0 {
		esdtTransferData := core.BuiltInFunctionESDTTransfer + "@" + hex.EncodeToString(tokenIdentifier) + "@" + hex.EncodeToString(initialSupply.Bytes())
		err = e.eei.Transfer(args.CallerAddr, e.eSDTSCAddress, big.NewInt(0), []byte(esdtTransferData), 0)
		if err != nil {
			e.eei.AddReturnMessage(err.Error())
			return vmcommon.UserError
		}
	} else {
		e.eei.Finish(tokenIdentifier)
	}

	logEntry := &vmcommon.LogEntry{
		Identifier: []byte(args.Function),
		Address:    args.CallerAddr,
		Topics:     [][]byte{tokenIdentifier, args.Arguments[0], args.Arguments[1], []byte(core.FungibleESDT)},
	}
	e.eei.AddLogEntry(logEntry)

	return vmcommon.Ok
}

func (e *esdt) registerNonFungible(args *vmcommon.ContractCallInput) vmcommon.ReturnCode {
	returnCode := e.checkBasicCreateArguments(args)
	if returnCode != vmcommon.Ok {
		return returnCode
	}
	if len(args.Arguments) < 2 {
		e.eei.AddReturnMessage("not enough arguments")
		return vmcommon.UserError
	}

	tokenIdentifier, _, err := e.createNewToken(
		args.CallerAddr,
		args.Arguments[0],
		args.Arguments[1],
		big.NewInt(0),
		0,
		args.Arguments[2:],
		[]byte(core.NonFungibleESDT))
	if err != nil {
		e.eei.AddReturnMessage(err.Error())
		return vmcommon.UserError
	}
	e.eei.Finish(tokenIdentifier)

	logEntry := &vmcommon.LogEntry{
		Identifier: []byte(args.Function),
		Address:    args.CallerAddr,
		Topics:     [][]byte{tokenIdentifier, args.Arguments[0], args.Arguments[1], []byte(core.NonFungibleESDT)},
	}
	e.eei.AddLogEntry(logEntry)

	return vmcommon.Ok
}

func (e *esdt) registerSemiFungible(args *vmcommon.ContractCallInput) vmcommon.ReturnCode {
	returnCode := e.checkBasicCreateArguments(args)
	if returnCode != vmcommon.Ok {
		return returnCode
	}
	if len(args.Arguments) < 2 {
		e.eei.AddReturnMessage("not enough arguments")
		return vmcommon.UserError
	}

	tokenIdentifier, _, err := e.createNewToken(
		args.CallerAddr,
		args.Arguments[0],
		args.Arguments[1],
		big.NewInt(0),
		0,
		args.Arguments[2:],
		[]byte(core.SemiFungibleESDT))
	if err != nil {
		e.eei.AddReturnMessage(err.Error())
		return vmcommon.UserError
	}

	e.eei.Finish(tokenIdentifier)

	logEntry := &vmcommon.LogEntry{
		Identifier: []byte(args.Function),
		Address:    args.CallerAddr,
		Topics:     [][]byte{tokenIdentifier, args.Arguments[0], args.Arguments[1], []byte(core.SemiFungibleESDT)},
	}
	e.eei.AddLogEntry(logEntry)

	return vmcommon.Ok
}

func (e *esdt) registerMetaESDT(args *vmcommon.ContractCallInput) vmcommon.ReturnCode {
	if !e.flagMetaESDT.IsSet() {
		e.eei.AddReturnMessage("invalid method to call")
		return vmcommon.UserError
	}
	returnCode := e.checkBasicCreateArguments(args)
	if returnCode != vmcommon.Ok {
		return returnCode
	}
	if len(args.Arguments) < 3 {
		e.eei.AddReturnMessage("not enough arguments")
		return vmcommon.UserError
	}
	numOfDecimals := uint32(big.NewInt(0).SetBytes(args.Arguments[2]).Uint64())
	if numOfDecimals < minNumberOfDecimals || numOfDecimals > maxNumberOfDecimals {
		e.eei.AddReturnMessage(fmt.Errorf("%w, minimum: %d, maximum: %d, provided: %d",
			vm.ErrInvalidNumberOfDecimals,
			minNumberOfDecimals,
			maxNumberOfDecimals,
			numOfDecimals,
		).Error())
		return vmcommon.UserError
	}

	tokenIdentifier, _, err := e.createNewToken(
		args.CallerAddr,
		args.Arguments[0],
		args.Arguments[1],
		big.NewInt(0),
		numOfDecimals,
		args.Arguments[3:],
		[]byte(metaESDT))
	if err != nil {
		e.eei.AddReturnMessage(err.Error())
		return vmcommon.UserError
	}

	e.eei.Finish(tokenIdentifier)

	logEntry := &vmcommon.LogEntry{
		Identifier: []byte(args.Function),
		Address:    args.CallerAddr,
		Topics:     [][]byte{tokenIdentifier, args.Arguments[0], args.Arguments[1], []byte(metaESDT)},
	}
	e.eei.AddLogEntry(logEntry)

	return vmcommon.Ok
}

// arguments list: tokenName, tickerID prefix, type of token, numDecimals, numGlobalSettings, listGlobalSettings, list(address, special roles)
func (e *esdt) registerAndSetRoles(args *vmcommon.ContractCallInput) vmcommon.ReturnCode {
	if !e.flagRegisterAndSetAllRoles.IsSet() {
		e.eei.AddReturnMessage("invalid method to call")
		return vmcommon.FunctionNotFound
	}

	returnCode := e.checkBasicCreateArguments(args)
	if returnCode != vmcommon.Ok {
		return returnCode
	}
	if len(args.Arguments) != 4 {
		e.eei.AddReturnMessage("arguments length mismatch")
		return vmcommon.UserError
	}
	isWithDecimals, tokenType, err := getTokenType(args.Arguments[2])
	if err != nil {
		e.eei.AddReturnMessage(err.Error())
		return vmcommon.UserError
	}

	numOfDecimals := uint32(0)
	if isWithDecimals {
		numOfDecimals = uint32(big.NewInt(0).SetBytes(args.Arguments[3]).Uint64())
		if numOfDecimals < minNumberOfDecimals || numOfDecimals > maxNumberOfDecimals {
			e.eei.AddReturnMessage(fmt.Errorf("%w, minimum: %d, maximum: %d, provided: %d",
				vm.ErrInvalidNumberOfDecimals,
				minNumberOfDecimals,
				maxNumberOfDecimals,
				numOfDecimals,
			).Error())
			return vmcommon.UserError
		}
	}

	tokenIdentifier, token, err := e.createNewToken(
		args.CallerAddr,
		args.Arguments[0],
		args.Arguments[1],
		big.NewInt(0),
		numOfDecimals,
		[][]byte{},
		tokenType)
	if err != nil {
		e.eei.AddReturnMessage(err.Error())
		return vmcommon.UserError
	}

	allRoles, err := getAllRolesForTokenType(string(tokenType))
	if err != nil {
		e.eei.AddReturnMessage(err.Error())
		return vmcommon.UserError
	}

	properties, returnCode := e.setRolesForTokenAndAddress(token, args.CallerAddr, allRoles)
	if returnCode != vmcommon.Ok {
		return returnCode
	}

	returnCode = e.prepareAndSendRoleChangeData(tokenIdentifier, args.CallerAddr, allRoles, properties)
	if returnCode != vmcommon.Ok {
		return returnCode
	}

	err = e.saveToken(tokenIdentifier, token)
	if err != nil {
		e.eei.AddReturnMessage(err.Error())
		return vmcommon.UserError
	}

	logEntry := &vmcommon.LogEntry{
		Identifier: []byte(args.Function),
		Address:    args.CallerAddr,
		Topics:     [][]byte{tokenIdentifier, args.Arguments[0], args.Arguments[1], []byte(metaESDT)},
	}
	e.eei.Finish(tokenIdentifier)
	e.eei.AddLogEntry(logEntry)

	return vmcommon.Ok
}

func getAllRolesForTokenType(tokenType string) ([][]byte, error) {
	switch tokenType {
	case core.NonFungibleESDT:
		return [][]byte{[]byte(core.ESDTRoleNFTCreate), []byte(core.ESDTRoleNFTBurn), []byte(core.ESDTRoleNFTUpdateAttributes), []byte(core.ESDTRoleNFTAddURI)}, nil
	case core.SemiFungibleESDT, metaESDT:
		return [][]byte{[]byte(core.ESDTRoleNFTCreate), []byte(core.ESDTRoleNFTBurn), []byte(core.ESDTRoleNFTAddQuantity)}, nil
	case core.FungibleESDT:
		return [][]byte{[]byte(core.ESDTRoleLocalMint), []byte(core.ESDTRoleLocalBurn)}, nil
	}

	return nil, vm.ErrInvalidArgument
}

func getTokenType(compressed []byte) (bool, []byte, error) {
	switch string(compressed) {
	case "NFT":
		return false, []byte(core.NonFungibleESDT), nil
	case "SFT":
		return false, []byte(core.SemiFungibleESDT), nil
	case "META":
		return true, []byte(metaESDT), nil
	case "FNG":
		return true, []byte(core.FungibleESDT), nil
	}
	return false, nil, vm.ErrInvalidArgument
}

func (e *esdt) changeSFTToMetaESDT(args *vmcommon.ContractCallInput) vmcommon.ReturnCode {
	if !e.flagMetaESDT.IsSet() {
		e.eei.AddReturnMessage("invalid method to call")
		return vmcommon.UserError
	}
	if len(args.Arguments) < 2 {
		e.eei.AddReturnMessage("not enough arguments")
		return vmcommon.UserError
	}
	numOfDecimals := uint32(big.NewInt(0).SetBytes(args.Arguments[1]).Uint64())
	if numOfDecimals < minNumberOfDecimals || numOfDecimals > maxNumberOfDecimals {
		e.eei.AddReturnMessage(fmt.Errorf("%w, minimum: %d, maximum: %d, provided: %d",
			vm.ErrInvalidNumberOfDecimals,
			minNumberOfDecimals,
			maxNumberOfDecimals,
			numOfDecimals,
		).Error())
		return vmcommon.UserError
	}
	token, returnCode := e.basicOwnershipChecks(args)
	if returnCode != vmcommon.Ok {
		return returnCode
	}

	if !bytes.Equal(token.TokenType, []byte(core.SemiFungibleESDT)) {
		e.eei.AddReturnMessage("change can happen to semi fungible tokens only")
		return vmcommon.UserError
	}

	token.TokenType = []byte(metaESDT)
	token.NumDecimals = numOfDecimals
	err := e.saveToken(args.Arguments[0], token)
	if err != nil {
		e.eei.AddReturnMessage(err.Error())
		return vmcommon.UserError
	}

	logEntry := &vmcommon.LogEntry{
		Identifier: []byte(args.Function),
		Address:    args.CallerAddr,
		Topics:     [][]byte{args.Arguments[0], token.TokenName, token.TickerName, []byte(metaESDT)},
	}
	e.eei.AddLogEntry(logEntry)

	return vmcommon.Ok
}

func (e *esdt) createNewToken(
	owner []byte,
	tokenName []byte,
	tickerName []byte,
	initialSupply *big.Int,
	numDecimals uint32,
	properties [][]byte,
	tokenType []byte,
) ([]byte, *ESDTDataV2, error) {
	if !isTokenNameHumanReadable(tokenName) {
		return nil, nil, vm.ErrTokenNameNotHumanReadable
	}
	if !isTickerValid(tickerName) {
		return nil, nil, vm.ErrTickerNameNotValid
	}

	tokenIdentifier, err := e.createNewTokenIdentifier(owner, tickerName)
	if err != nil {
		return nil, nil, err
	}

	newESDTToken := &ESDTDataV2{
		OwnerAddress:       owner,
		TokenName:          tokenName,
		TickerName:         tickerName,
		TokenType:          tokenType,
		NumDecimals:        numDecimals,
		MintedValue:        big.NewInt(0).Set(initialSupply),
		BurntValue:         big.NewInt(0),
		Upgradable:         true,
		CanAddSpecialRoles: true,
	}
	err = e.upgradeProperties(newESDTToken, properties, true)
	if err != nil {
		return nil, nil, err
	}
	err = e.saveToken(tokenIdentifier, newESDTToken)
	if err != nil {
		return nil, nil, err
	}

	return tokenIdentifier, newESDTToken, nil
}

func isTickerValid(tickerName []byte) bool {
	if len(tickerName) < minLengthForTickerName || len(tickerName) > maxLengthForTickerName {
		return false
	}

	for _, ch := range tickerName {
		isBigCharacter := ch >= 'A' && ch <= 'Z'
		isNumber := ch >= '0' && ch <= '9'
		isReadable := isBigCharacter || isNumber
		if !isReadable {
			return false
		}
	}

	return true
}

func isTokenNameHumanReadable(tokenName []byte) bool {
	for _, ch := range tokenName {
		isSmallCharacter := ch >= 'a' && ch <= 'z'
		isBigCharacter := ch >= 'A' && ch <= 'Z'
		isNumber := ch >= '0' && ch <= '9'
		isReadable := isSmallCharacter || isBigCharacter || isNumber
		if !isReadable {
			return false
		}
	}
	return true
}

func (e *esdt) createNewTokenIdentifier(caller []byte, ticker []byte) ([]byte, error) {
	newRandomBase := append(caller, e.eei.BlockChainHook().CurrentRandomSeed()...)
	newRandom := e.hasher.Compute(string(newRandomBase))
	newRandomForTicker := newRandom[:tickerRandomSequenceLength]

	tickerPrefix := append(ticker, []byte(tickerSeparator)...)
	newRandomAsBigInt := big.NewInt(0).SetBytes(newRandomForTicker)

	one := big.NewInt(1)
	for i := 0; i < numOfRetriesForIdentifier; i++ {
		encoded := fmt.Sprintf("%06x", newRandomAsBigInt)
		newIdentifier := append(tickerPrefix, encoded...)
		buff := e.eei.GetStorage(newIdentifier)
		if len(buff) == 0 {
			return newIdentifier, nil
		}
		newRandomAsBigInt.Add(newRandomAsBigInt, one)
	}

	return nil, vm.ErrCouldNotCreateNewTokenIdentifier
}

func (e *esdt) upgradeProperties(token *ESDTDataV2, args [][]byte, isCreate bool) error {
	mintBurnable := true
	if string(token.TokenType) != core.FungibleESDT {
		mintBurnable = false
	}

	if len(args) == 0 {
		return nil
	}
	if len(args)%2 != 0 {
		return vm.ErrInvalidNumOfArguments
	}

	for i := 0; i < len(args); i += 2 {
		optionalArg := string(args[i])
		val, err := checkAndGetSetting(string(args[i+1]))
		if err != nil {
			return err
		}
		switch optionalArg {
		case burnable:
			if !mintBurnable {
				return fmt.Errorf("%w only fungible tokens are burnable at system SC", vm.ErrInvalidArgument)
			}
			token.Burnable = val
		case mintable:
			if !mintBurnable {
				return fmt.Errorf("%w only fungible tokens are mintable at system SC", vm.ErrInvalidArgument)
			}
			token.Mintable = val
		case canPause:
			token.CanPause = val
		case canFreeze:
			token.CanFreeze = val
		case canWipe:
			token.CanWipe = val
		case upgradable:
			token.Upgradable = val
		case canChangeOwner:
			token.CanChangeOwner = val
		case canAddSpecialRoles:
			token.CanAddSpecialRoles = val
		case canTransferNFTCreateRole:
			token.CanTransferNFTCreateRole = val
		case canCreateMultiShard:
			if !e.flagNFTCreateONMultiShard.IsSet() {
				return vm.ErrInvalidArgument
			}
			if mintBurnable {
				return vm.ErrInvalidArgument
			}
			if !isCreate {
				return vm.ErrInvalidArgument
			}
			token.CanCreateMultiShard = val
		default:
			return vm.ErrInvalidArgument
		}
	}

	return nil
}

func checkAndGetSetting(arg string) (bool, error) {
	if arg == "true" {
		return true, nil
	}
	if arg == "false" {
		return false, nil
	}
	return false, vm.ErrInvalidArgument
}

func getStringFromBool(val bool) string {
	if val {
		return "true"
	}
	return "false"
}

func (e *esdt) burn(args *vmcommon.ContractCallInput) vmcommon.ReturnCode {
	if !e.flagGlobalMintBurn.IsSet() {
		e.eei.AddReturnMessage("global burn is no more enabled, use local burn")
		return vmcommon.UserError
	}

	if len(args.Arguments) != 2 {
		e.eei.AddReturnMessage("number of arguments must be equal with 2")
		return vmcommon.FunctionWrongSignature
	}
	if args.CallValue.Cmp(zero) != 0 {
		e.eei.AddReturnMessage("callValue must be 0")
		return vmcommon.OutOfFunds
	}
	burntValue := big.NewInt(0).SetBytes(args.Arguments[1])
	if burntValue.Cmp(big.NewInt(0)) <= 0 {
		e.eei.AddReturnMessage("negative or 0 value to burn")
		return vmcommon.UserError
	}
	token, err := e.getExistingToken(args.Arguments[0])
	if err != nil {
		e.eei.AddReturnMessage(err.Error())
		return vmcommon.UserError
	}
	if !token.Burnable {
		esdtTransferData := core.BuiltInFunctionESDTTransfer + "@" + hex.EncodeToString(args.Arguments[0]) + "@" + hex.EncodeToString(args.Arguments[1])
		err = e.eei.Transfer(args.CallerAddr, e.eSDTSCAddress, big.NewInt(0), []byte(esdtTransferData), 0)
		if err != nil {
			e.eei.AddReturnMessage(err.Error())
			return vmcommon.UserError
		}

		e.eei.AddReturnMessage("token is not burnable")
		return vmcommon.Ok
	}

	token.BurntValue.Add(token.BurntValue, burntValue)

	err = e.saveToken(args.Arguments[0], token)
	if err != nil {
		e.eei.AddReturnMessage(err.Error())
		return vmcommon.UserError
	}

	err = e.eei.UseGas(args.GasProvided)
	if err != nil {
		e.eei.AddReturnMessage(err.Error())
		return vmcommon.OutOfGas
	}

	return vmcommon.Ok
}

func (e *esdt) mint(args *vmcommon.ContractCallInput) vmcommon.ReturnCode {
	if !e.flagGlobalMintBurn.IsSet() {
		e.eei.AddReturnMessage("global mint is no more enabled, use local mint")
		return vmcommon.UserError
	}

	if len(args.Arguments) < 2 || len(args.Arguments) > 3 {
		e.eei.AddReturnMessage("accepted arguments number 2/3")
		return vmcommon.FunctionWrongSignature
	}
	token, returnCode := e.basicOwnershipChecks(args)
	if returnCode != vmcommon.Ok {
		return returnCode
	}
	if len(args.Arguments[1]) > core.MaxLenForESDTIssueMint {
		returnMessage := fmt.Sprintf("max length for esdt mint is %d", core.MaxLenForESDTIssueMint)
		e.eei.AddReturnMessage(returnMessage)
		return vmcommon.UserError
	}

	mintValue := big.NewInt(0).SetBytes(args.Arguments[1])
	if mintValue.Cmp(big.NewInt(0)) <= 0 {
		e.eei.AddReturnMessage("negative or zero mint value")
		return vmcommon.UserError
	}
	if !token.Mintable {
		e.eei.AddReturnMessage("token is not mintable")
		return vmcommon.UserError
	}

	token.MintedValue.Add(token.MintedValue, mintValue)
	err := e.saveToken(args.Arguments[0], token)
	if err != nil {
		e.eei.AddReturnMessage(err.Error())
		return vmcommon.UserError
	}

	destination := token.OwnerAddress
	if len(args.Arguments) == 3 {
		if len(args.Arguments[2]) != len(args.CallerAddr) {
			e.eei.AddReturnMessage("destination address of invalid length")
			return vmcommon.UserError
		}
		destination = args.Arguments[2]
	}

	esdtTransferData := core.BuiltInFunctionESDTTransfer + "@" + hex.EncodeToString(args.Arguments[0]) + "@" + hex.EncodeToString(mintValue.Bytes())
	err = e.eei.Transfer(destination, e.eSDTSCAddress, big.NewInt(0), []byte(esdtTransferData), 0)
	if err != nil {
		e.eei.AddReturnMessage(err.Error())
		return vmcommon.UserError
	}

	return vmcommon.Ok
}

func (e *esdt) toggleFreeze(args *vmcommon.ContractCallInput, builtInFunc string) vmcommon.ReturnCode {
	if len(args.Arguments) != 2 {
		e.eei.AddReturnMessage("invalid number of arguments, wanted 2")
		return vmcommon.FunctionWrongSignature
	}
	token, returnCode := e.basicOwnershipChecks(args)
	if returnCode != vmcommon.Ok {
		return returnCode
	}
	if !token.CanFreeze {
		e.eei.AddReturnMessage("cannot freeze")
		return vmcommon.UserError
	}

	if !e.isAddressValid(args.Arguments[1]) {
		e.eei.AddReturnMessage("invalid address to freeze/unfreeze")
		return vmcommon.UserError
	}

	esdtTransferData := builtInFunc + "@" + hex.EncodeToString(args.Arguments[0])
	err := e.eei.Transfer(args.Arguments[1], e.eSDTSCAddress, big.NewInt(0), []byte(esdtTransferData), 0)
	if err != nil {
		e.eei.AddReturnMessage(err.Error())
		return vmcommon.UserError
	}

	return vmcommon.Ok
}

func (e *esdt) wipe(args *vmcommon.ContractCallInput) vmcommon.ReturnCode {
	if len(args.Arguments) != 2 {
		e.eei.AddReturnMessage("invalid number of arguments, wanted 2")
		return vmcommon.FunctionWrongSignature
	}
	token, returnCode := e.basicOwnershipChecks(args)
	if returnCode != vmcommon.Ok {
		return returnCode
	}
	returnCode = e.wipeTokenFromAddress(args.Arguments[1], token, args.Arguments[0], args.Arguments[0])
	return returnCode
}

func (e *esdt) toggleFreezeSingleNFT(args *vmcommon.ContractCallInput, builtInFunc string) vmcommon.ReturnCode {
	if len(args.Arguments) != 3 {
		e.eei.AddReturnMessage("invalid number of arguments, wanted 3")
		return vmcommon.FunctionWrongSignature
	}
	token, returnCode := e.basicOwnershipChecks(args)
	if returnCode != vmcommon.Ok {
		return returnCode
	}
	if !token.CanFreeze {
		e.eei.AddReturnMessage("cannot freeze")
		return vmcommon.UserError
	}
	if string(token.TokenType) == core.FungibleESDT {
		e.eei.AddReturnMessage("only non fungible tokens can be freezed per nonce")
		return vmcommon.UserError
	}
	if !e.isAddressValid(args.Arguments[2]) {
		e.eei.AddReturnMessage("invalid address to freeze/unfreeze")
		return vmcommon.UserError
	}
	if !isArgumentsUint64(args.Arguments[1]) {
		e.eei.AddReturnMessage("invalid second argument, wanted nonce as bigInt")
		return vmcommon.UserError
	}

	composedArg := append(args.Arguments[0], args.Arguments[1]...)
	esdtTransferData := builtInFunc + "@" + hex.EncodeToString(composedArg)
	err := e.eei.Transfer(args.Arguments[2], e.eSDTSCAddress, big.NewInt(0), []byte(esdtTransferData), 0)
	if err != nil {
		e.eei.AddReturnMessage(err.Error())
		return vmcommon.UserError
	}

	return vmcommon.Ok
}

func isArgumentsUint64(arg []byte) bool {
	argAsBigInt := big.NewInt(0).SetBytes(arg)
	return argAsBigInt.IsUint64()
}

func (e *esdt) wipeTokenFromAddress(
	address []byte,
	token *ESDTDataV2,
	tokenID []byte,
	wipeArgument []byte,
) vmcommon.ReturnCode {
	if !token.CanWipe {
		e.eei.AddReturnMessage("cannot wipe")
		return vmcommon.UserError
	}
	if !e.isAddressValid(address) {
		e.eei.AddReturnMessage("invalid address to wipe")
		return vmcommon.UserError
	}

	esdtTransferData := core.BuiltInFunctionESDTWipe + "@" + hex.EncodeToString(wipeArgument)
	err := e.eei.Transfer(address, e.eSDTSCAddress, big.NewInt(0), []byte(esdtTransferData), 0)
	if err != nil {
		e.eei.AddReturnMessage(err.Error())
		return vmcommon.UserError
	}

	token.NumWiped++
	err = e.saveToken(tokenID, token)
	if err != nil {
		e.eei.AddReturnMessage(err.Error())
		return vmcommon.UserError
	}

	return vmcommon.Ok
}

func (e *esdt) wipeSingleNFT(args *vmcommon.ContractCallInput) vmcommon.ReturnCode {
	if len(args.Arguments) != 3 {
		e.eei.AddReturnMessage("invalid number of arguments, wanted 3")
		return vmcommon.FunctionWrongSignature
	}
	token, returnCode := e.basicOwnershipChecks(args)
	if returnCode != vmcommon.Ok {
		return returnCode
	}
	if string(token.TokenType) == core.FungibleESDT {
		e.eei.AddReturnMessage("only non fungible tokens can be wiped per nonce")
		return vmcommon.UserError
	}
	if !isArgumentsUint64(args.Arguments[1]) {
		e.eei.AddReturnMessage("invalid second argument, wanted nonce as bigInt")
		return vmcommon.UserError
	}

	composedArg := append(args.Arguments[0], args.Arguments[1]...)
	returnCode = e.wipeTokenFromAddress(args.Arguments[2], token, args.Arguments[0], composedArg)
	return returnCode
}

func (e *esdt) togglePause(args *vmcommon.ContractCallInput, builtInFunc string) vmcommon.ReturnCode {
	if len(args.Arguments) != 1 {
		e.eei.AddReturnMessage("invalid number of arguments, wanted 1")
		return vmcommon.FunctionWrongSignature
	}
	token, returnCode := e.basicOwnershipChecks(args)
	if returnCode != vmcommon.Ok {
		return returnCode
	}
	if !token.CanPause {
		e.eei.AddReturnMessage("cannot pause/un-pause")
		return vmcommon.UserError
	}
	if token.IsPaused && builtInFunc == core.BuiltInFunctionESDTPause {
		e.eei.AddReturnMessage("cannot pause an already paused contract")
		return vmcommon.UserError
	}
	if !token.IsPaused && builtInFunc == core.BuiltInFunctionESDTUnPause {
		e.eei.AddReturnMessage("cannot unPause an already un-paused contract")
		return vmcommon.UserError
	}

	token.IsPaused = !token.IsPaused
	err := e.saveToken(args.Arguments[0], token)
	if err != nil {
		e.eei.AddReturnMessage(err.Error())
		return vmcommon.UserError
	}

	esdtTransferData := builtInFunc + "@" + hex.EncodeToString(args.Arguments[0])
	e.eei.SendGlobalSettingToAll(e.eSDTSCAddress, []byte(esdtTransferData))

	return vmcommon.Ok
}

func (e *esdt) configChange(args *vmcommon.ContractCallInput) vmcommon.ReturnCode {
	owner, err := e.getEsdtOwner()
	if err != nil {
		e.eei.AddReturnMessage(fmt.Sprintf("could not get stored owner, error: %s", err.Error()))
		return vmcommon.UserError
	}

	isCorrectCaller := bytes.Equal(args.CallerAddr, owner) || bytes.Equal(args.CallerAddr, e.endOfEpochSCAddress)
	if !isCorrectCaller {
		e.eei.AddReturnMessage("configChange can be called by whitelisted address only")
		return vmcommon.UserError
	}
	if args.CallValue.Cmp(zero) != 0 {
		e.eei.AddReturnMessage("callValue must be 0")
		return vmcommon.UserError
	}
	err = e.eei.UseGas(e.gasCost.MetaChainSystemSCsCost.ESDTOperations)
	if err != nil {
		e.eei.AddReturnMessage(err.Error())
		return vmcommon.OutOfGas
	}
	if len(args.Arguments) != 4 {
		e.eei.AddReturnMessage(vm.ErrInvalidNumOfArguments.Error())
		return vmcommon.UserError
	}

	newConfig := &ESDTConfig{
		OwnerAddress:       args.Arguments[0],
		BaseIssuingCost:    big.NewInt(0).SetBytes(args.Arguments[1]),
		MinTokenNameLength: uint32(big.NewInt(0).SetBytes(args.Arguments[2]).Uint64()),
		MaxTokenNameLength: uint32(big.NewInt(0).SetBytes(args.Arguments[3]).Uint64()),
	}

	if len(newConfig.OwnerAddress) != len(args.RecipientAddr) {
		e.eei.AddReturnMessage("invalid arguments, first argument must be a valid address")
		return vmcommon.UserError
	}
	if newConfig.BaseIssuingCost.Cmp(zero) < 0 {
		e.eei.AddReturnMessage("invalid new base issueing cost")
		return vmcommon.UserError
	}
	if newConfig.MinTokenNameLength > newConfig.MaxTokenNameLength {
		e.eei.AddReturnMessage("invalid min and max token name lengths")
		return vmcommon.UserError
	}

	err = e.saveESDTConfig(newConfig)
	if err != nil {
		e.eei.AddReturnMessage(err.Error())
		return vmcommon.UserError
	}

	return vmcommon.Ok
}

func (e *esdt) claim(args *vmcommon.ContractCallInput) vmcommon.ReturnCode {
	owner, err := e.getEsdtOwner()
	if err != nil {
		e.eei.AddReturnMessage(fmt.Sprintf("could not get stored owner, error: %s", err.Error()))
		return vmcommon.UserError
	}

	if !bytes.Equal(args.CallerAddr, owner) {
		e.eei.AddReturnMessage("claim can be called by whitelisted address only")
		return vmcommon.UserError
	}
	if args.CallValue.Cmp(zero) != 0 {
		e.eei.AddReturnMessage("callValue must be 0")
		return vmcommon.UserError
	}
	err = e.eei.UseGas(e.gasCost.MetaChainSystemSCsCost.ESDTOperations)
	if err != nil {
		e.eei.AddReturnMessage(err.Error())
		return vmcommon.OutOfGas
	}
	if len(args.Arguments) != 0 {
		e.eei.AddReturnMessage(vm.ErrInvalidNumOfArguments.Error())
		return vmcommon.UserError
	}

	scBalance := e.eei.GetBalance(args.RecipientAddr)
	err = e.eei.Transfer(args.CallerAddr, args.RecipientAddr, scBalance, nil, 0)
	if err != nil {
		e.eei.AddReturnMessage(err.Error())
		return vmcommon.UserError
	}

	return vmcommon.Ok
}

func (e *esdt) getTokenProperties(args *vmcommon.ContractCallInput) vmcommon.ReturnCode {
	if args.CallValue.Cmp(zero) != 0 {
		e.eei.AddReturnMessage("callValue must be 0")
		return vmcommon.UserError
	}
	if len(args.Arguments) != 1 {
		e.eei.AddReturnMessage(vm.ErrInvalidNumOfArguments.Error())
		return vmcommon.UserError
	}
	err := e.eei.UseGas(e.gasCost.MetaChainSystemSCsCost.ESDTOperations)
	if err != nil {
		e.eei.AddReturnMessage(err.Error())
		return vmcommon.OutOfGas
	}

	esdtToken, err := e.getExistingToken(args.Arguments[0])
	if err != nil {
		e.eei.AddReturnMessage(err.Error())
		return vmcommon.UserError
	}

	e.eei.Finish(esdtToken.TokenName)
	e.eei.Finish(esdtToken.TokenType)
	e.eei.Finish(esdtToken.OwnerAddress)
	e.eei.Finish([]byte(esdtToken.MintedValue.String()))
	e.eei.Finish([]byte(esdtToken.BurntValue.String()))
	e.eei.Finish([]byte(fmt.Sprintf("NumDecimals-%d", esdtToken.NumDecimals)))
	e.eei.Finish([]byte("IsPaused-" + getStringFromBool(esdtToken.IsPaused)))
	e.eei.Finish([]byte("CanUpgrade-" + getStringFromBool(esdtToken.Upgradable)))
	e.eei.Finish([]byte("CanMint-" + getStringFromBool(esdtToken.Mintable)))
	e.eei.Finish([]byte("CanBurn-" + getStringFromBool(esdtToken.Burnable)))
	e.eei.Finish([]byte("CanChangeOwner-" + getStringFromBool(esdtToken.CanChangeOwner)))
	e.eei.Finish([]byte("CanPause-" + getStringFromBool(esdtToken.CanPause)))
	e.eei.Finish([]byte("CanFreeze-" + getStringFromBool(esdtToken.CanFreeze)))
	e.eei.Finish([]byte("CanWipe-" + getStringFromBool(esdtToken.CanWipe)))
	e.eei.Finish([]byte("CanAddSpecialRoles-" + getStringFromBool(esdtToken.CanAddSpecialRoles)))
	e.eei.Finish([]byte("CanTransferNFTCreateRole-" + getStringFromBool(esdtToken.CanTransferNFTCreateRole)))
	e.eei.Finish([]byte("NFTCreateStopped-" + getStringFromBool(esdtToken.NFTCreateStopped)))
	e.eei.Finish([]byte(fmt.Sprintf("NumWiped-%d", esdtToken.NumWiped)))

	return vmcommon.Ok
}

func (e *esdt) getSpecialRoles(args *vmcommon.ContractCallInput) vmcommon.ReturnCode {
	if args.CallValue.Cmp(zero) != 0 {
		e.eei.AddReturnMessage("callValue must be 0")
		return vmcommon.UserError
	}
	if len(args.Arguments) != 1 {
		e.eei.AddReturnMessage(vm.ErrInvalidNumOfArguments.Error())
		return vmcommon.UserError
	}
	err := e.eei.UseGas(e.gasCost.MetaChainSystemSCsCost.ESDTOperations)
	if err != nil {
		e.eei.AddReturnMessage(err.Error())
		return vmcommon.OutOfGas
	}

	esdtToken, err := e.getExistingToken(args.Arguments[0])
	if err != nil {
		e.eei.AddReturnMessage(err.Error())
		return vmcommon.UserError
	}

	specialRoles := esdtToken.SpecialRoles
	for _, specialRole := range specialRoles {
		rolesAsString := make([]string, 0)
		for _, role := range specialRole.Roles {
			rolesAsString = append(rolesAsString, string(role))
		}
		roles := strings.Join(rolesAsString, ",")
		message := fmt.Sprintf("%s:%s", e.addressPubKeyConverter.Encode(specialRole.Address), roles)
		e.eei.Finish([]byte(message))
	}

	return vmcommon.Ok
}

func (e *esdt) basicOwnershipChecks(args *vmcommon.ContractCallInput) (*ESDTDataV2, vmcommon.ReturnCode) {
	if args.CallValue.Cmp(zero) != 0 {
		e.eei.AddReturnMessage("callValue must be 0")
		return nil, vmcommon.OutOfFunds
	}
	err := e.eei.UseGas(e.gasCost.MetaChainSystemSCsCost.ESDTOperations)
	if err != nil {
		e.eei.AddReturnMessage("not enough gas")
		return nil, vmcommon.OutOfGas
	}
	if len(args.Arguments) < 1 {
		e.eei.AddReturnMessage("not enough arguments")
		return nil, vmcommon.UserError
	}
	token, err := e.getExistingToken(args.Arguments[0])
	if err != nil {
		e.eei.AddReturnMessage(err.Error())
		return nil, vmcommon.UserError
	}
	if !bytes.Equal(token.OwnerAddress, args.CallerAddr) {
		e.eei.AddReturnMessage("can be called by owner only")
		return nil, vmcommon.UserError
	}

	return token, vmcommon.Ok
}

func (e *esdt) transferOwnership(args *vmcommon.ContractCallInput) vmcommon.ReturnCode {
	if len(args.Arguments) != 2 {
		e.eei.AddReturnMessage("expected num of arguments 2")
		return vmcommon.FunctionWrongSignature
	}
	token, returnCode := e.basicOwnershipChecks(args)
	if returnCode != vmcommon.Ok {
		return returnCode
	}
	if !token.CanChangeOwner {
		e.eei.AddReturnMessage("cannot change owner of the token")
		return vmcommon.UserError
	}
	if !e.isAddressValid(args.Arguments[1]) {
		e.eei.AddReturnMessage("destination address is invalid")
		return vmcommon.UserError
	}

	token.OwnerAddress = args.Arguments[1]
	err := e.saveToken(args.Arguments[0], token)
	if err != nil {
		e.eei.AddReturnMessage(err.Error())
		return vmcommon.UserError
	}

	logEntry := &vmcommon.LogEntry{
		Identifier: []byte(args.Function),
		Address:    args.CallerAddr,
		Topics:     [][]byte{args.Arguments[0], token.TokenName, token.TickerName, token.TokenType, args.Arguments[1]},
	}
	e.eei.AddLogEntry(logEntry)

	return vmcommon.Ok
}

func (e *esdt) controlChanges(args *vmcommon.ContractCallInput) vmcommon.ReturnCode {
	if len(args.Arguments) < 2 {
		e.eei.AddReturnMessage("not enough arguments")
		return vmcommon.FunctionWrongSignature
	}
	token, returnCode := e.basicOwnershipChecks(args)
	if returnCode != vmcommon.Ok {
		return returnCode
	}
	if !token.Upgradable {
		e.eei.AddReturnMessage("token is not upgradable")
		return vmcommon.UserError
	}

	err := e.upgradeProperties(token, args.Arguments[1:], false)
	if err != nil {
		e.eei.AddReturnMessage(err.Error())
		return vmcommon.UserError
	}
	err = e.saveToken(args.Arguments[0], token)
	if err != nil {
		e.eei.AddReturnMessage(err.Error())
		return vmcommon.UserError
	}

	return vmcommon.Ok
}

func (e *esdt) checkArgumentsForSpecialRoleChanges(args *vmcommon.ContractCallInput) vmcommon.ReturnCode {
	if len(args.Arguments) < 3 {
		e.eei.AddReturnMessage("not enough arguments")
		return vmcommon.FunctionWrongSignature
	}
	if len(args.Arguments[1]) != len(args.CallerAddr) {
		e.eei.AddReturnMessage("second argument must be an address")
		return vmcommon.FunctionWrongSignature
	}
	err := checkDuplicates(args.Arguments[2:])
	if err != nil {
		e.eei.AddReturnMessage(err.Error())
		return vmcommon.UserError
	}

	return vmcommon.Ok
}

func isDefinedRoleInArgs(args [][]byte, definedRole []byte) bool {
	for _, arg := range args {
		if bytes.Equal(arg, definedRole) {
			return true
		}
	}
	return false
}

func checkIfDefinedRoleExistsInArgsAndToken(args [][]byte, token *ESDTDataV2, definedRole []byte) bool {
	if !isDefinedRoleInArgs(args, definedRole) {
		return false
	}

	for _, esdtRole := range token.SpecialRoles {
		for _, role := range esdtRole.Roles {
			if bytes.Equal(role, definedRole) {
				return true
			}
		}
	}

	return false
}

func (e *esdt) isSpecialRoleValidForFungible(argument string) error {
	switch argument {
	case core.ESDTRoleLocalMint:
		return nil
	case core.ESDTRoleLocalBurn:
		return nil
	case core.ESDTRoleTransfer:
		if e.flagTransferRole.IsSet() {
			return nil
		}
		return vm.ErrInvalidArgument
	default:
		return vm.ErrInvalidArgument
	}
}

func (e *esdt) isSpecialRoleValidForSemiFungible(argument string) error {
	switch argument {
	case core.ESDTRoleNFTBurn:
		return nil
	case core.ESDTRoleNFTAddQuantity:
		return nil
	case core.ESDTRoleNFTCreate:
		return nil
	case core.ESDTRoleTransfer:
		if e.flagTransferRole.IsSet() {
			return nil
		}
		return vm.ErrInvalidArgument
	default:
		return vm.ErrInvalidArgument
	}
}

func (e *esdt) isSpecialRoleValidForNonFungible(argument string) error {
	switch argument {
	case core.ESDTRoleNFTBurn:
		return nil
	case core.ESDTRoleNFTCreate:
		return nil
	case core.ESDTRoleTransfer:
		if e.flagTransferRole.IsSet() {
			return nil
		}
		return vm.ErrInvalidArgument
	case core.ESDTRoleNFTUpdateAttributes:
		if e.flagTransferRole.IsSet() {
			return nil
		}
		return vm.ErrInvalidArgument
	case core.ESDTRoleNFTAddURI:
		if e.flagTransferRole.IsSet() {
			return nil
		}
		return vm.ErrInvalidArgument
	default:
		return vm.ErrInvalidArgument
	}
}

func (e *esdt) checkSpecialRolesAccordingToTokenType(args [][]byte, token *ESDTDataV2) error {
	switch string(token.TokenType) {
	case core.FungibleESDT:
		return validateRoles(args, e.isSpecialRoleValidForFungible)
	case core.NonFungibleESDT:
		return validateRoles(args, e.isSpecialRoleValidForNonFungible)
	case core.SemiFungibleESDT:
		return validateRoles(args, e.isSpecialRoleValidForSemiFungible)
	}
	return nil
}

<<<<<<< HEAD
type rolesProperties struct {
	transferRoleExists       bool
	isMultiShardNFTCreateSet bool
}
=======
func getFirstAddressWithGivenRole(token *ESDTDataV2, definedRole []byte) ([]byte, error) {
	for _, esdtRole := range token.SpecialRoles {
		for _, role := range esdtRole.Roles {
			if bytes.Equal(role, definedRole) {
				return esdtRole.Address, nil
			}
		}
	}

	return nil, vm.ErrElementNotFound
}

func (e *esdt) changeToMultiShardCreate(args *vmcommon.ContractCallInput) vmcommon.ReturnCode {
	if !e.flagTransformToMultiShardCreate.IsSet() {
		e.eei.AddReturnMessage("invalid method to call")
		return vmcommon.FunctionNotFound
	}
	if len(args.Arguments) != 1 {
		e.eei.AddReturnMessage("invalid number of arguments")
		return vmcommon.UserError
	}
	token, returnCode := e.basicOwnershipChecks(args)
	if returnCode != vmcommon.Ok {
		return returnCode
	}
	if !token.CanAddSpecialRoles {
		e.eei.AddReturnMessage("cannot add special roles")
		return vmcommon.UserError
	}
	if token.CanCreateMultiShard {
		e.eei.AddReturnMessage("it is already multi shard create")
		return vmcommon.UserError
	}

	addressWithCreateRole, err := getFirstAddressWithGivenRole(token, []byte(core.ESDTRoleNFTCreate))
	if err != nil {
		e.eei.AddReturnMessage(err.Error())
		return vmcommon.UserError
	}

	token.CanCreateMultiShard = true
	isAddressLastByteZero := addressWithCreateRole[len(addressWithCreateRole)-1] == 0
	if !isAddressLastByteZero {
		multiCreateRoleOnly := [][]byte{[]byte(core.ESDTRoleNFTCreateMultiShard)}
		err = e.sendRoleChangeData(args.Arguments[0], addressWithCreateRole, multiCreateRoleOnly, core.BuiltInFunctionSetESDTRole)
		if err != nil {
			e.eei.AddReturnMessage(err.Error())
			return vmcommon.UserError
		}
	}

	err = e.saveToken(args.Arguments[0], token)
	if err != nil {
		e.eei.AddReturnMessage(err.Error())
		return vmcommon.UserError
	}

	return vmcommon.Ok
}

func (e *esdt) setSpecialRole(args *vmcommon.ContractCallInput) vmcommon.ReturnCode {
	returnCode := e.checkArgumentsForSpecialRoleChanges(args)
	if returnCode != vmcommon.Ok {
		return returnCode
	}
>>>>>>> 1ab623b1

func (e *esdt) setRolesForTokenAndAddress(
	token *ESDTDataV2,
	address []byte,
	roles [][]byte,
) (*rolesProperties, vmcommon.ReturnCode) {

	if !token.CanAddSpecialRoles {
		e.eei.AddReturnMessage("cannot add special roles")
		return nil, vmcommon.UserError
	}

	if !token.CanCreateMultiShard && checkIfDefinedRoleExistsInArgsAndToken(roles, token, []byte(core.ESDTRoleNFTCreate)) {
		e.eei.AddReturnMessage(vm.ErrNFTCreateRoleAlreadyExists.Error())
		return nil, vmcommon.UserError
	}

	err := e.checkSpecialRolesAccordingToTokenType(roles, token)
	if err != nil {
		e.eei.AddReturnMessage(err.Error())
		return nil, vmcommon.UserError
	}

	transferRoleExists := checkIfDefinedRoleExistsInArgsAndToken(roles, token, []byte(core.ESDTRoleTransfer))

	esdtRole, isNew := getRolesForAddress(token, address)
	if isNew {
		esdtRole.Roles = append(esdtRole.Roles, roles...)
		token.SpecialRoles = append(token.SpecialRoles, esdtRole)
	} else {
		for _, arg := range roles {
			index := getRoleIndex(esdtRole, arg)
			if index >= 0 {
				e.eei.AddReturnMessage("special role already exists for given address")
				return nil, vmcommon.UserError
			}

			esdtRole.Roles = append(esdtRole.Roles, arg)
		}
	}

	isMultiShardNFTCreateSet := token.CanCreateMultiShard && isDefinedRoleInArgs(roles, []byte(core.ESDTRoleNFTCreate))
	if isMultiShardNFTCreateSet {
		err = checkCorrectAddressForNFTCreateMultiShard(token)
		if err != nil {
			e.eei.AddReturnMessage(err.Error())
			return nil, vmcommon.UserError
		}
	}

	properties := &rolesProperties{
		transferRoleExists:       transferRoleExists,
		isMultiShardNFTCreateSet: isMultiShardNFTCreateSet,
	}
	return properties, vmcommon.Ok
}

func (e *esdt) prepareAndSendRoleChangeData(
	tokenID []byte,
	address []byte,
	roles [][]byte,
	properties *rolesProperties,
) vmcommon.ReturnCode {
	allRoles := roles
	if properties.isMultiShardNFTCreateSet {
		allRoles = append(allRoles, []byte(core.ESDTRoleNFTCreateMultiShard))
	}
	err := e.sendRoleChangeData(tokenID, address, allRoles, core.BuiltInFunctionSetESDTRole)
	if err != nil {
		e.eei.AddReturnMessage(err.Error())
		return vmcommon.UserError
	}
	firstTransferRoleSet := !properties.transferRoleExists && isDefinedRoleInArgs(roles, []byte(core.ESDTRoleTransfer))
	if firstTransferRoleSet {
		esdtTransferData := core.BuiltInFunctionESDTSetLimitedTransfer + "@" + hex.EncodeToString(tokenID)
		e.eei.SendGlobalSettingToAll(e.eSDTSCAddress, []byte(esdtTransferData))
	}

	return vmcommon.Ok
}

func (e *esdt) setSpecialRole(args *vmcommon.ContractCallInput) vmcommon.ReturnCode {
	returnCode := e.checkArgumentsForSpecialRoleChanges(args)
	if returnCode != vmcommon.Ok {
		return returnCode
	}

	token, returnCode := e.basicOwnershipChecks(args)
	if returnCode != vmcommon.Ok {
		return returnCode
	}

	properties, returnCode := e.setRolesForTokenAndAddress(token, args.Arguments[1], args.Arguments[2:])
	if returnCode != vmcommon.Ok {
		return returnCode
	}

	returnCode = e.prepareAndSendRoleChangeData(args.Arguments[0], args.Arguments[1], args.Arguments[2:], properties)
	if returnCode != vmcommon.Ok {
		return returnCode
	}

	err := e.saveToken(args.Arguments[0], token)
	if err != nil {
		e.eei.AddReturnMessage(err.Error())
		return vmcommon.UserError
	}

	return vmcommon.Ok
}

func checkCorrectAddressForNFTCreateMultiShard(token *ESDTDataV2) error {
	nftCreateRole := []byte(core.ESDTRoleNFTCreate)
	mapLastBytes := make(map[uint8]struct{})
	for _, esdtRole := range token.SpecialRoles {
		hasCreateRole := false
		for _, role := range esdtRole.Roles {
			if bytes.Equal(nftCreateRole, role) {
				hasCreateRole = true
				break
			}
		}

		if !hasCreateRole {
			continue
		}

		lastBytesOfAddress := esdtRole.Address[len(esdtRole.Address)-1]
		_, exists := mapLastBytes[lastBytesOfAddress]
		if exists {
			return vm.ErrInvalidAddress
		}

		mapLastBytes[lastBytesOfAddress] = struct{}{}
	}

	return nil
}

func (e *esdt) unSetSpecialRole(args *vmcommon.ContractCallInput) vmcommon.ReturnCode {
	returnCode := e.checkArgumentsForSpecialRoleChanges(args)
	if returnCode != vmcommon.Ok {
		return returnCode
	}

	token, returnCode := e.basicOwnershipChecks(args)
	if returnCode != vmcommon.Ok {
		return returnCode
	}

	if isDefinedRoleInArgs(args.Arguments[2:], []byte(core.ESDTRoleNFTCreate)) {
		e.eei.AddReturnMessage("cannot un set NFT create role")
		return vmcommon.UserError
	}

	address := args.Arguments[1]
	esdtRole, isNew := getRolesForAddress(token, address)
	if isNew {
		e.eei.AddReturnMessage("address does not have special role")
		return vmcommon.UserError
	}

	for _, arg := range args.Arguments[2:] {
		index := getRoleIndex(esdtRole, arg)
		if index < 0 {
			e.eei.AddReturnMessage("special role does not exist for address")
			return vmcommon.UserError
		}

		copy(esdtRole.Roles[index:], esdtRole.Roles[index+1:])
		esdtRole.Roles[len(esdtRole.Roles)-1] = nil
		esdtRole.Roles = esdtRole.Roles[:len(esdtRole.Roles)-1]
	}

	err := e.sendRoleChangeData(args.Arguments[0], args.Arguments[1], args.Arguments[2:], core.BuiltInFunctionUnSetESDTRole)
	if err != nil {
		e.eei.AddReturnMessage(err.Error())
		return vmcommon.UserError
	}

	if len(esdtRole.Roles) == 0 {
		for i, roles := range token.SpecialRoles {
			if bytes.Equal(roles.Address, address) {
				copy(token.SpecialRoles[i:], token.SpecialRoles[i+1:])
				token.SpecialRoles[len(token.SpecialRoles)-1] = nil
				token.SpecialRoles = token.SpecialRoles[:len(token.SpecialRoles)-1]

				break
			}
		}
	}

	transferRoleExists := checkIfDefinedRoleExistsInArgsAndToken(args.Arguments[2:], token, []byte(core.ESDTRoleTransfer))
	lastTransferRoleWasDeleted := isDefinedRoleInArgs(args.Arguments[2:], []byte(core.ESDTRoleTransfer)) && !transferRoleExists
	if lastTransferRoleWasDeleted {
		esdtTransferData := core.BuiltInFunctionESDTUnSetLimitedTransfer + "@" + hex.EncodeToString(args.Arguments[0])
		e.eei.SendGlobalSettingToAll(e.eSDTSCAddress, []byte(esdtTransferData))
	}

	err = e.saveToken(args.Arguments[0], token)
	if err != nil {
		e.eei.AddReturnMessage(err.Error())
		return vmcommon.UserError
	}

	return vmcommon.Ok
}

func (e *esdt) deleteNFTCreateRole(token *ESDTDataV2, currentNFTCreateOwner []byte) ([][]byte, vmcommon.ReturnCode) {
	creatorAddresses := make([][]byte, 0)
	for _, esdtRole := range token.SpecialRoles {
		index := getRoleIndex(esdtRole, []byte(core.ESDTRoleNFTCreate))
		if index < 0 {
			continue
		}

		if len(currentNFTCreateOwner) > 0 && !bytes.Equal(esdtRole.Address, currentNFTCreateOwner) {
			e.eei.AddReturnMessage("address mismatch, second argument must be the one holding the NFT create role")
			return nil, vmcommon.UserError
		}

		copy(esdtRole.Roles[index:], esdtRole.Roles[index+1:])
		esdtRole.Roles[len(esdtRole.Roles)-1] = nil
		esdtRole.Roles = esdtRole.Roles[:len(esdtRole.Roles)-1]

		creatorAddresses = append(creatorAddresses, esdtRole.Address)
	}

	if len(creatorAddresses) > 0 {
		return creatorAddresses, vmcommon.Ok
	}
	e.eei.AddReturnMessage("no address is holding the NFT create role")
	return nil, vmcommon.UserError
}

func (e *esdt) transferNFTCreateRole(args *vmcommon.ContractCallInput) vmcommon.ReturnCode {
	returnCode := e.checkArgumentsForSpecialRoleChanges(args)
	if returnCode != vmcommon.Ok {
		return returnCode
	}

	token, returnCode := e.basicOwnershipChecks(args)
	if returnCode != vmcommon.Ok {
		return returnCode
	}

	if !token.CanTransferNFTCreateRole {
		e.eei.AddReturnMessage("NFT create role transfer is not allowed")
		return vmcommon.UserError
	}

	if bytes.Equal(token.TokenType, []byte(core.FungibleESDT)) {
		e.eei.AddReturnMessage("invalid function call for fungible tokens")
		return vmcommon.UserError
	}
	if len(args.Arguments[2]) != len(args.CallerAddr) {
		e.eei.AddReturnMessage("third argument must be an address")
		return vmcommon.FunctionWrongSignature
	}
	if bytes.Equal(args.Arguments[1], args.Arguments[2]) {
		e.eei.AddReturnMessage("second and third arguments must not be equal")
		return vmcommon.FunctionWrongSignature
	}

	if token.CanCreateMultiShard {
		lastIndex := len(args.CallerAddr) - 1
		isLastByteTheSame := args.Arguments[1][lastIndex] == args.Arguments[2][lastIndex]
		if !isLastByteTheSame {
			e.eei.AddReturnMessage("transfer NFT create cannot happen for addresses that don't end in the same byte")
			return vmcommon.UserError
		}
	}

	_, returnCode = e.deleteNFTCreateRole(token, args.Arguments[1])
	if returnCode != vmcommon.Ok {
		return returnCode
	}

	nextNFTCreateOwner := args.Arguments[2]
	esdtRole, isNew := getRolesForAddress(token, nextNFTCreateOwner)
	esdtRole.Roles = append(esdtRole.Roles, []byte(core.ESDTRoleNFTCreate))
	if isNew {
		token.SpecialRoles = append(token.SpecialRoles, esdtRole)
	}

	err := e.saveToken(args.Arguments[0], token)
	if err != nil {
		e.eei.AddReturnMessage(err.Error())
		return vmcommon.UserError
	}

	esdtTransferNFTCreateData := core.BuiltInFunctionESDTNFTCreateRoleTransfer + "@" +
		hex.EncodeToString(args.Arguments[0]) + "@" + hex.EncodeToString(args.Arguments[2])
	err = e.eei.Transfer(args.Arguments[1], e.eSDTSCAddress, big.NewInt(0), []byte(esdtTransferNFTCreateData), 0)
	if err != nil {
		e.eei.AddReturnMessage(err.Error())
		return vmcommon.UserError
	}

	return vmcommon.Ok
}

func (e *esdt) stopNFTCreateForever(args *vmcommon.ContractCallInput) vmcommon.ReturnCode {
	if len(args.Arguments) != 1 {
		e.eei.AddReturnMessage("number of arguments must be equal to 1")
		return vmcommon.FunctionWrongSignature
	}

	token, returnCode := e.basicOwnershipChecks(args)
	if returnCode != vmcommon.Ok {
		return returnCode
	}

	if token.NFTCreateStopped {
		e.eei.AddReturnMessage("NFT create was already stopped")
		return vmcommon.UserError
	}
	if bytes.Equal(token.TokenType, []byte(core.FungibleESDT)) {
		e.eei.AddReturnMessage("invalid function call for fungible tokens")
		return vmcommon.UserError
	}

	currentOwners, returnCode := e.deleteNFTCreateRole(token, nil)
	if returnCode != vmcommon.Ok {
		return returnCode
	}

	token.NFTCreateStopped = true
	err := e.saveToken(args.Arguments[0], token)
	if err != nil {
		e.eei.AddReturnMessage(err.Error())
		return vmcommon.UserError
	}

	for _, currentOwner := range currentOwners {
		err = e.sendRoleChangeData(args.Arguments[0], currentOwner, [][]byte{[]byte(core.ESDTRoleNFTCreate)}, core.BuiltInFunctionUnSetESDTRole)
		if err != nil {
			e.eei.AddReturnMessage(err.Error())
			return vmcommon.UserError
		}
	}

	return vmcommon.Ok
}

func (e *esdt) sendRoleChangeData(tokenID []byte, destination []byte, roles [][]byte, builtInFunc string) error {
	esdtSetRoleData := builtInFunc + "@" + hex.EncodeToString(tokenID)
	for _, arg := range roles {
		esdtSetRoleData += "@" + hex.EncodeToString(arg)
	}

	err := e.eei.Transfer(destination, e.eSDTSCAddress, big.NewInt(0), []byte(esdtSetRoleData), 0)
	return err
}

func (e *esdt) getAllAddressesAndRoles(args *vmcommon.ContractCallInput) vmcommon.ReturnCode {
	if len(args.Arguments) != 1 {
		e.eei.AddReturnMessage("needs 1 argument")
		return vmcommon.UserError
	}

	if args.CallValue.Cmp(zero) != 0 {
		e.eei.AddReturnMessage("callValue must be 0")
		return vmcommon.UserError
	}

	token, err := e.getExistingToken(args.Arguments[0])
	if err != nil {
		e.eei.AddReturnMessage(err.Error())
		return vmcommon.UserError
	}

	for _, esdtRole := range token.SpecialRoles {
		e.eei.Finish(esdtRole.Address)
		for _, role := range esdtRole.Roles {
			e.eei.Finish(role)
		}
	}

	return vmcommon.Ok
}

func checkDuplicates(arguments [][]byte) error {
	mapArgs := make(map[string]struct{})
	for _, arg := range arguments {
		_, found := mapArgs[string(arg)]
		if !found {
			mapArgs[string(arg)] = struct{}{}
			continue
		}
		return vm.ErrDuplicatesFoundInArguments
	}

	return nil
}

func validateRoles(arguments [][]byte, isSpecialRoleValid func(role string) error) error {
	for _, arg := range arguments {
		err := isSpecialRoleValid(string(arg))
		if err != nil {
			return err
		}
	}

	return nil
}

func getRoleIndex(esdtRoles *ESDTRoles, role []byte) int {
	for i, currentRole := range esdtRoles.Roles {
		if bytes.Equal(currentRole, role) {
			return i
		}
	}
	return -1
}

func getRolesForAddress(token *ESDTDataV2, address []byte) (*ESDTRoles, bool) {
	for _, esdtRole := range token.SpecialRoles {
		if bytes.Equal(address, esdtRole.Address) {
			return esdtRole, false
		}
	}

	esdtRole := &ESDTRoles{
		Address: address,
	}
	return esdtRole, true
}

func (e *esdt) saveTokenV1(identifier []byte, token *ESDTDataV2) error {
	tokenV1 := &ESDTDataV1{
		OwnerAddress:             token.OwnerAddress,
		TokenName:                token.TokenName,
		TickerName:               token.TickerName,
		TokenType:                token.TokenType,
		Mintable:                 token.Mintable,
		Burnable:                 token.Burnable,
		CanPause:                 token.CanPause,
		CanFreeze:                token.CanFreeze,
		CanWipe:                  token.CanWipe,
		Upgradable:               token.Upgradable,
		CanChangeOwner:           token.CanChangeOwner,
		IsPaused:                 token.IsPaused,
		MintedValue:              token.MintedValue,
		BurntValue:               token.BurntValue,
		NumDecimals:              token.NumDecimals,
		CanAddSpecialRoles:       token.CanAddSpecialRoles,
		NFTCreateStopped:         token.NFTCreateStopped,
		CanTransferNFTCreateRole: token.CanTransferNFTCreateRole,
		SpecialRoles:             token.SpecialRoles,
		NumWiped:                 token.NumWiped,
	}
	marshaledData, err := e.marshalizer.Marshal(tokenV1)
	if err != nil {
		return err
	}

	e.eei.SetStorage(identifier, marshaledData)
	return nil
}

func (e *esdt) saveToken(identifier []byte, token *ESDTDataV2) error {
	if !e.flagNFTCreateONMultiShard.IsSet() {
		return e.saveTokenV1(identifier, token)
	}

	marshaledData, err := e.marshalizer.Marshal(token)
	if err != nil {
		return err
	}

	e.eei.SetStorage(identifier, marshaledData)
	return nil
}

func (e *esdt) getExistingToken(tokenIdentifier []byte) (*ESDTDataV2, error) {
	marshaledData := e.eei.GetStorage(tokenIdentifier)
	if len(marshaledData) == 0 {
		return nil, vm.ErrNoTickerWithGivenName
	}

	token := &ESDTDataV2{}
	err := e.marshalizer.Unmarshal(token, marshaledData)
	return token, err
}

func (e *esdt) getESDTConfig() (*ESDTConfig, error) {
	esdtConfig := &ESDTConfig{
		OwnerAddress:       e.ownerAddress,
		BaseIssuingCost:    e.baseIssuingCost,
		MinTokenNameLength: minLengthForInitTokenName,
		MaxTokenNameLength: maxLengthForTokenName,
	}
	marshalledData := e.eei.GetStorage([]byte(configKeyPrefix))
	if len(marshalledData) == 0 {
		return esdtConfig, nil
	}

	err := e.marshalizer.Unmarshal(esdtConfig, marshalledData)
	return esdtConfig, err
}

func (e *esdt) getEsdtOwner() ([]byte, error) {
	esdtConfig, err := e.getESDTConfig()
	if err != nil {
		return nil, err
	}

	return esdtConfig.OwnerAddress, nil
}

func (e *esdt) saveESDTConfig(esdtConfig *ESDTConfig) error {
	marshaledData, err := e.marshalizer.Marshal(esdtConfig)
	if err != nil {
		return err
	}

	e.eei.SetStorage([]byte(configKeyPrefix), marshaledData)
	return nil
}

// EpochConfirmed is called whenever a new epoch is confirmed
func (e *esdt) EpochConfirmed(epoch uint32, _ uint64) {
	e.flagEnabled.Toggle(epoch >= e.enabledEpoch)
	log.Debug("ESDT contract", "enabled", e.flagEnabled.IsSet())

	e.flagGlobalMintBurn.Toggle(epoch < e.globalMintBurnDisableEpoch)
	log.Debug("ESDT contract global mint and burn", "enabled", e.flagGlobalMintBurn.IsSet())

	e.flagTransferRole.Toggle(epoch >= e.transferRoleEnableEpoch)
	log.Debug("ESDT contract transfer role", "enabled", e.flagTransferRole.IsSet())

	e.flagNFTCreateONMultiShard.Toggle(epoch >= e.nftCreateONMultiShardEnableEpoch)
	log.Debug("ESDT contract NFT create on multiple shards", "enabled", e.flagNFTCreateONMultiShard.IsSet())

	e.flagMetaESDT.Toggle(epoch >= e.metaESDTEnableEpoch)
	log.Debug("ESDT contract financial SFTs", "enabled", e.flagMetaESDT.IsSet())

<<<<<<< HEAD
	e.flagRegisterAndSetAllRoles.Toggle(epoch >= e.registerAndSetAllRolesEnableEpoch)
	log.Debug("ESDT register and set all roles", "enabled", e.flagRegisterAndSetAllRoles.IsSet())
=======
	e.flagTransformToMultiShardCreate.Toggle(epoch >= e.transformToMultiShardCreateEnableEpoch)
	log.Debug("ESDT contract transform to multi shard create", "enabled", e.flagTransformToMultiShardCreate.IsSet())
>>>>>>> 1ab623b1
}

// SetNewGasCost is called whenever a gas cost was changed
func (e *esdt) SetNewGasCost(gasCost vm.GasCost) {
	e.mutExecution.Lock()
	e.gasCost = gasCost
	e.mutExecution.Unlock()
}

func (e *esdt) isAddressValid(addressBytes []byte) bool {
	isLengthOk := len(addressBytes) == e.addressPubKeyConverter.Len()
	if !isLengthOk {
		return false
	}

	encodedAddress := e.addressPubKeyConverter.Encode(addressBytes)

	return encodedAddress != ""
}

// CanUseContract returns true if contract can be used
func (e *esdt) CanUseContract() bool {
	return true
}

func (e *esdt) getContractConfig(args *vmcommon.ContractCallInput) vmcommon.ReturnCode {
	returnCode := e.checkArgumentsForGeneralViewFunc(args)
	if returnCode != vmcommon.Ok {
		return returnCode
	}

	esdtConfig, err := e.getESDTConfig()
	if err != nil {
		e.eei.AddReturnMessage(err.Error())
		return vmcommon.UserError
	}

	e.eei.Finish(esdtConfig.OwnerAddress)
	e.eei.Finish(esdtConfig.BaseIssuingCost.Bytes())
	e.eei.Finish(big.NewInt(int64(esdtConfig.MinTokenNameLength)).Bytes())
	e.eei.Finish(big.NewInt(int64(esdtConfig.MaxTokenNameLength)).Bytes())

	return vmcommon.Ok
}

func (e *esdt) checkArgumentsForGeneralViewFunc(args *vmcommon.ContractCallInput) vmcommon.ReturnCode {
	if args.CallValue.Cmp(zero) != 0 {
		e.eei.AddReturnMessage(vm.ErrCallValueMustBeZero.Error())
		return vmcommon.UserError
	}
	err := e.eei.UseGas(e.gasCost.MetaChainSystemSCsCost.ESDTOperations)
	if err != nil {
		e.eei.AddReturnMessage(err.Error())
		return vmcommon.OutOfGas
	}
	if len(args.Arguments) != 0 {
		e.eei.AddReturnMessage(vm.ErrInvalidNumOfArguments.Error())
		return vmcommon.UserError
	}

	return vmcommon.Ok
}

// IsInterfaceNil returns true if underlying object is nil
func (e *esdt) IsInterfaceNil() bool {
	return e == nil
}<|MERGE_RESOLUTION|>--- conflicted
+++ resolved
@@ -56,20 +56,6 @@
 	mutExecution           sync.RWMutex
 	addressPubKeyConverter core.PubkeyConverter
 
-<<<<<<< HEAD
-	enabledEpoch                      uint32
-	flagEnabled                       atomic.Flag
-	globalMintBurnDisableEpoch        uint32
-	flagGlobalMintBurn                atomic.Flag
-	transferRoleEnableEpoch           uint32
-	flagTransferRole                  atomic.Flag
-	nftCreateONMultiShardEnableEpoch  uint32
-	flagNFTCreateONMultiShard         atomic.Flag
-	metaESDTEnableEpoch               uint32
-	flagMetaESDT                      atomic.Flag
-	registerAndSetAllRolesEnableEpoch uint32
-	flagRegisterAndSetAllRoles        atomic.Flag
-=======
 	enabledEpoch                           uint32
 	flagEnabled                            atomic.Flag
 	globalMintBurnDisableEpoch             uint32
@@ -82,7 +68,8 @@
 	flagMetaESDT                           atomic.Flag
 	transformToMultiShardCreateEnableEpoch uint32
 	flagTransformToMultiShardCreate        atomic.Flag
->>>>>>> 1ab623b1
+	registerAndSetAllRolesEnableEpoch      uint32
+	flagRegisterAndSetAllRoles             atomic.Flag
 }
 
 // ArgsNewESDTSmartContract defines the arguments needed for the esdt contract
@@ -131,7 +118,6 @@
 		baseIssuingCost: baseIssuingCost,
 		// we should have called pubkeyConverter.Decode here instead of a byte slice cast. Since that change would break
 		// backwards compatibility, the fix was carried in the epochStart/metachain/systemSCs.go
-<<<<<<< HEAD
 		ownerAddress:                      []byte(args.ESDTSCConfig.OwnerAddress),
 		eSDTSCAddress:                     args.ESDTSCAddress,
 		hasher:                            args.Hasher,
@@ -144,31 +130,14 @@
 		registerAndSetAllRolesEnableEpoch: args.EpochConfig.EnableEpochs.ESDTRegisterAndSetAllRolesEnableEpoch,
 		endOfEpochSCAddress:               args.EndOfEpochSCAddress,
 		addressPubKeyConverter:            args.AddressPubKeyConverter,
-=======
-		ownerAddress:                           []byte(args.ESDTSCConfig.OwnerAddress),
-		eSDTSCAddress:                          args.ESDTSCAddress,
-		hasher:                                 args.Hasher,
-		marshalizer:                            args.Marshalizer,
-		enabledEpoch:                           args.EpochConfig.EnableEpochs.ESDTEnableEpoch,
-		globalMintBurnDisableEpoch:             args.EpochConfig.EnableEpochs.GlobalMintBurnDisableEpoch,
-		transferRoleEnableEpoch:                args.EpochConfig.EnableEpochs.ESDTTransferRoleEnableEpoch,
-		nftCreateONMultiShardEnableEpoch:       args.EpochConfig.EnableEpochs.ESDTNFTCreateOnMultiShardEnableEpoch,
-		metaESDTEnableEpoch:                    args.EpochConfig.EnableEpochs.MetaESDTSetEnableEpoch,
-		transformToMultiShardCreateEnableEpoch: args.EpochConfig.EnableEpochs.TransformToMultiShardCreateEnableEpoch,
-		endOfEpochSCAddress:                    args.EndOfEpochSCAddress,
-		addressPubKeyConverter:                 args.AddressPubKeyConverter,
->>>>>>> 1ab623b1
 	}
 	log.Debug("esdt: enable epoch for esdt", "epoch", e.enabledEpoch)
 	log.Debug("esdt: enable epoch for contract global mint and burn", "epoch", e.globalMintBurnDisableEpoch)
 	log.Debug("esdt: enable epoch for contract transfer role", "epoch", e.transferRoleEnableEpoch)
 	log.Debug("esdt: enable epoch for esdt NFT create on multiple shards", "epoch", e.nftCreateONMultiShardEnableEpoch)
 	log.Debug("esdt: enable epoch for meta tokens, financial SFTs", "epoch", e.metaESDTEnableEpoch)
-<<<<<<< HEAD
+	log.Debug("esdt: enable epoch for transferm to multi shard create", "epoch", e.transformToMultiShardCreateEnableEpoch)
 	log.Debug("esdt: enable epoch for esdt register and set all roles function", "epoch", e.registerAndSetAllRolesEnableEpoch)
-=======
-	log.Debug("esdt: enable epoch for transferm to multi shard create", "epoch", e.transformToMultiShardCreateEnableEpoch)
->>>>>>> 1ab623b1
 
 	args.EpochNotifier.RegisterNotifyHandler(e)
 
@@ -1476,12 +1445,11 @@
 	return nil
 }
 
-<<<<<<< HEAD
 type rolesProperties struct {
 	transferRoleExists       bool
 	isMultiShardNFTCreateSet bool
 }
-=======
+
 func getFirstAddressWithGivenRole(token *ESDTDataV2, definedRole []byte) ([]byte, error) {
 	for _, esdtRole := range token.SpecialRoles {
 		for _, role := range esdtRole.Roles {
@@ -1541,13 +1509,6 @@
 
 	return vmcommon.Ok
 }
-
-func (e *esdt) setSpecialRole(args *vmcommon.ContractCallInput) vmcommon.ReturnCode {
-	returnCode := e.checkArgumentsForSpecialRoleChanges(args)
-	if returnCode != vmcommon.Ok {
-		return returnCode
-	}
->>>>>>> 1ab623b1
 
 func (e *esdt) setRolesForTokenAndAddress(
 	token *ESDTDataV2,
@@ -2086,13 +2047,8 @@
 	e.flagMetaESDT.Toggle(epoch >= e.metaESDTEnableEpoch)
 	log.Debug("ESDT contract financial SFTs", "enabled", e.flagMetaESDT.IsSet())
 
-<<<<<<< HEAD
 	e.flagRegisterAndSetAllRoles.Toggle(epoch >= e.registerAndSetAllRolesEnableEpoch)
 	log.Debug("ESDT register and set all roles", "enabled", e.flagRegisterAndSetAllRoles.IsSet())
-=======
-	e.flagTransformToMultiShardCreate.Toggle(epoch >= e.transformToMultiShardCreateEnableEpoch)
-	log.Debug("ESDT contract transform to multi shard create", "enabled", e.flagTransformToMultiShardCreate.IsSet())
->>>>>>> 1ab623b1
 }
 
 // SetNewGasCost is called whenever a gas cost was changed
