--- conflicted
+++ resolved
@@ -56,29 +56,7 @@
 	hasher                 hashing.Hasher
 	mutExecution           sync.RWMutex
 	addressPubKeyConverter core.PubkeyConverter
-<<<<<<< HEAD
 	enableEpochsHandler    common.EnableEpochsHandler
-=======
-
-	enabledEpoch                           uint32
-	flagEnabled                            atomic.Flag
-	globalMintBurnDisableEpoch             uint32
-	flagGlobalMintBurn                     atomic.Flag
-	transferRoleEnableEpoch                uint32
-	flagTransferRole                       atomic.Flag
-	nftCreateONMultiShardEnableEpoch       uint32
-	flagNFTCreateONMultiShard              atomic.Flag
-	metaESDTEnableEpoch                    uint32
-	flagMetaESDT                           atomic.Flag
-	transformToMultiShardCreateEnableEpoch uint32
-	flagTransformToMultiShardCreate        atomic.Flag
-	registerAndSetAllRolesEnableEpoch      uint32
-	flagRegisterAndSetAllRoles             atomic.Flag
-	checkMetaESDTOnRolesEnableEpoch        uint32
-	flagCheckMetaESDTOnRolesEnableEpoch    atomic.Flag
-	burnForAllEnableEpoch                  uint32
-	flagBurnForAll                         atomic.Flag
->>>>>>> 4326f03f
 }
 
 // ArgsNewESDTSmartContract defines the arguments needed for the esdt contract
@@ -120,13 +98,12 @@
 		return nil, vm.ErrInvalidBaseIssuingCost
 	}
 
-	return &esdt{
+	e := &esdt{
 		eei:             args.Eei,
 		gasCost:         args.GasCost,
 		baseIssuingCost: baseIssuingCost,
 		// we should have called pubkeyConverter.Decode here instead of a byte slice cast. Since that change would break
 		// backwards compatibility, the fix was carried in the epochStart/metachain/systemSCs.go
-<<<<<<< HEAD
 		ownerAddress:           []byte(args.ESDTSCConfig.OwnerAddress),
 		eSDTSCAddress:          args.ESDTSCAddress,
 		hasher:                 args.Hasher,
@@ -135,36 +112,6 @@
 		addressPubKeyConverter: args.AddressPubKeyConverter,
 		enableEpochsHandler:    args.EnableEpochsHandler,
 	}, nil
-=======
-		ownerAddress:                      []byte(args.ESDTSCConfig.OwnerAddress),
-		eSDTSCAddress:                     args.ESDTSCAddress,
-		hasher:                            args.Hasher,
-		marshalizer:                       args.Marshalizer,
-		enabledEpoch:                      args.EpochConfig.EnableEpochs.ESDTEnableEpoch,
-		globalMintBurnDisableEpoch:        args.EpochConfig.EnableEpochs.GlobalMintBurnDisableEpoch,
-		transferRoleEnableEpoch:           args.EpochConfig.EnableEpochs.ESDTTransferRoleEnableEpoch,
-		nftCreateONMultiShardEnableEpoch:  args.EpochConfig.EnableEpochs.ESDTNFTCreateOnMultiShardEnableEpoch,
-		metaESDTEnableEpoch:               args.EpochConfig.EnableEpochs.MetaESDTSetEnableEpoch,
-		registerAndSetAllRolesEnableEpoch: args.EpochConfig.EnableEpochs.ESDTRegisterAndSetAllRolesEnableEpoch,
-		checkMetaESDTOnRolesEnableEpoch:   args.EpochConfig.EnableEpochs.ManagedCryptoAPIsEnableEpoch,
-		burnForAllEnableEpoch:             args.EpochConfig.EnableEpochs.ESDTMetadataContinuousCleanupEnableEpoch,
-		endOfEpochSCAddress:               args.EndOfEpochSCAddress,
-		addressPubKeyConverter:            args.AddressPubKeyConverter,
-	}
-	log.Debug("esdt: enable epoch for esdt", "epoch", e.enabledEpoch)
-	log.Debug("esdt: enable epoch for contract global mint and burn", "epoch", e.globalMintBurnDisableEpoch)
-	log.Debug("esdt: enable epoch for contract transfer role", "epoch", e.transferRoleEnableEpoch)
-	log.Debug("esdt: enable epoch for esdt NFT create on multiple shards", "epoch", e.nftCreateONMultiShardEnableEpoch)
-	log.Debug("esdt: enable epoch for meta tokens, financial SFTs", "epoch", e.metaESDTEnableEpoch)
-	log.Debug("esdt: enable epoch for transferm to multi shard create", "epoch", e.transformToMultiShardCreateEnableEpoch)
-	log.Debug("esdt: enable epoch for esdt register and set all roles function", "epoch", e.registerAndSetAllRolesEnableEpoch)
-	log.Debug("esdt: enable epoch for check on roles for metaESDT", "epoch", e.checkMetaESDTOnRolesEnableEpoch)
-	log.Debug("esdt: enable epoch for esdt burn for all role", "epoch", e.burnForAllEnableEpoch)
-
-	args.EpochNotifier.RegisterNotifyHandler(e)
-
-	return e, nil
->>>>>>> 4326f03f
 }
 
 // Execute calls one of the functions from the esdt smart contract and runs the code according to the input
@@ -244,10 +191,6 @@
 		return e.getContractConfig(args)
 	case "changeToMultiShardCreate":
 		return e.changeToMultiShardCreate(args)
-	case "setBurnRoleGlobally":
-		return e.setBurnRoleGlobally(args)
-	case "unsetBurnRoleGlobally":
-		return e.unsetBurnRoleGlobally(args)
 	}
 
 	e.eei.AddReturnMessage("invalid method to call")
@@ -1114,7 +1057,8 @@
 }
 
 func (e *esdt) checkInputReturnDataBurnForAll(args *vmcommon.ContractCallInput) (*ESDTDataV2, vmcommon.ReturnCode) {
-	if !e.flagBurnForAll.IsSet() {
+	isBurnForAllFlagEnabled := e.enableEpochsHandler.IsESDTMetadataContinuousCleanupFlagEnabled()
+	if !isBurnForAllFlagEnabled {
 		e.eei.AddReturnMessage("invalid method to call")
 		return nil, vmcommon.FunctionNotFound
 	}
@@ -1179,7 +1123,8 @@
 }
 
 func (e *esdt) addBurnRoleAndSendToAllShards(token *ESDTDataV2, tokenID []byte) {
-	if !e.flagBurnForAll.IsSet() {
+	isBurnForAllFlagEnabled := e.enableEpochsHandler.IsESDTMetadataContinuousCleanupFlagEnabled()
+	if !isBurnForAllFlagEnabled {
 		return
 	}
 
@@ -2172,36 +2117,6 @@
 	return nil
 }
 
-<<<<<<< HEAD
-=======
-// EpochConfirmed is called whenever a new epoch is confirmed
-func (e *esdt) EpochConfirmed(epoch uint32, _ uint64) {
-	e.flagEnabled.SetValue(epoch >= e.enabledEpoch)
-	log.Debug("ESDT contract", "enabled", e.flagEnabled.IsSet())
-
-	e.flagGlobalMintBurn.SetValue(epoch < e.globalMintBurnDisableEpoch)
-	log.Debug("ESDT contract global mint and burn", "enabled", e.flagGlobalMintBurn.IsSet())
-
-	e.flagTransferRole.SetValue(epoch >= e.transferRoleEnableEpoch)
-	log.Debug("ESDT contract transfer role", "enabled", e.flagTransferRole.IsSet())
-
-	e.flagNFTCreateONMultiShard.SetValue(epoch >= e.nftCreateONMultiShardEnableEpoch)
-	log.Debug("ESDT contract NFT create on multiple shards", "enabled", e.flagNFTCreateONMultiShard.IsSet())
-
-	e.flagMetaESDT.SetValue(epoch >= e.metaESDTEnableEpoch)
-	log.Debug("ESDT contract financial SFTs", "enabled", e.flagMetaESDT.IsSet())
-
-	e.flagRegisterAndSetAllRoles.SetValue(epoch >= e.registerAndSetAllRolesEnableEpoch)
-	log.Debug("ESDT register and set all roles", "enabled", e.flagRegisterAndSetAllRoles.IsSet())
-
-	e.flagCheckMetaESDTOnRolesEnableEpoch.SetValue(epoch >= e.checkMetaESDTOnRolesEnableEpoch)
-	log.Debug("ESDT check metaESDT on roles", "enabled", e.flagCheckMetaESDTOnRolesEnableEpoch.IsSet())
-
-	e.flagBurnForAll.SetValue(epoch >= e.burnForAllEnableEpoch)
-	log.Debug("ESDT burn for all", "enabled", e.flagBurnForAll.IsSet())
-}
-
->>>>>>> 4326f03f
 // SetNewGasCost is called whenever a gas cost was changed
 func (e *esdt) SetNewGasCost(gasCost vm.GasCost) {
 	e.mutExecution.Lock()
