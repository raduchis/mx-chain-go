--- conflicted
+++ resolved
@@ -2259,9 +2259,6 @@
 	return vmcommon.Ok
 }
 
-<<<<<<< HEAD
-func (e *esdt) sendRoleChangeData(tokenID []byte, destination []byte, roles [][]byte, builtInFunc string) error {
-=======
 func (e *esdt) updateTokenID(args *vmcommon.ContractCallInput) vmcommon.ReturnCode {
 	if !e.enableEpochsHandler.IsFlagEnabled(common.DynamicESDTFlag) {
 		e.eei.AddReturnMessage("invalid method to call")
@@ -2478,8 +2475,7 @@
 	e.eei.AddLogEntry(logEntry)
 }
 
-func (e *esdt) sendRoleChangeData(tokenID []byte, destination []byte, roles [][]byte, builtInFunc string) {
->>>>>>> 8032351e
+func (e *esdt) sendRoleChangeData(tokenID []byte, destination []byte, roles [][]byte, builtInFunc string) error {
 	esdtSetRoleData := builtInFunc + "@" + hex.EncodeToString(tokenID)
 	for _, arg := range roles {
 		esdtSetRoleData += "@" + hex.EncodeToString(arg)
