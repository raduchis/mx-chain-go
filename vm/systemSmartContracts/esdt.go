//go:generate protoc -I=. -I=$GOPATH/src -I=$GOPATH/src/github.com/multiversx/protobuf/protobuf  --gogoslick_out=. esdt.proto
package systemSmartContracts

import (
	"bytes"
	"encoding/hex"
	"fmt"
	"math/big"
	"strings"
	"sync"

	"github.com/multiversx/mx-chain-core-go/core"
	"github.com/multiversx/mx-chain-core-go/core/check"
	"github.com/multiversx/mx-chain-core-go/hashing"
	"github.com/multiversx/mx-chain-core-go/marshal"
	"github.com/multiversx/mx-chain-go/common"
	"github.com/multiversx/mx-chain-go/config"
	"github.com/multiversx/mx-chain-go/vm"
	vmcommon "github.com/multiversx/mx-chain-vm-common-go"
)

const numOfRetriesForIdentifier = 50
const tickerSeparator = "-"
const tickerRandomSequenceLength = 3
const minLengthForTickerName = 3
const maxLengthForTickerName = 10
const minLengthForInitTokenName = 10
const minLengthForTokenName = 3
const maxLengthForTokenName = 20
const minNumberOfDecimals = 0
const maxNumberOfDecimals = 18
const configKeyPrefix = "esdtConfig"
const burnable = "canBurn"
const mintable = "canMint"
const canPause = "canPause"
const canFreeze = "canFreeze"
const canWipe = "canWipe"
const canChangeOwner = "canChangeOwner"
const canAddSpecialRoles = "canAddSpecialRoles"
const canTransferNFTCreateRole = "canTransferNFTCreateRole"
const upgradable = "canUpgrade"
const canCreateMultiShard = "canCreateMultiShard"
const upgradeProperties = "upgradeProperties"

const conversionBase = 10
const metaESDT = "MetaESDT"

type esdt struct {
	eei                    vm.SystemEI
	gasCost                vm.GasCost
	baseIssuingCost        *big.Int
	ownerAddress           []byte // do not use this in functions. Should use e.getEsdtOwner()
	esdtSCAddress          []byte
	endOfEpochSCAddress    []byte
	marshalizer            marshal.Marshalizer
	hasher                 hashing.Hasher
	mutExecution           sync.RWMutex
	addressPubKeyConverter core.PubkeyConverter
<<<<<<< HEAD
	delegationTicker       string

	enabledEpoch                           uint32
	flagEnabled                            atomic.Flag
	globalMintBurnDisableEpoch             uint32
	flagGlobalMintBurn                     atomic.Flag
	transferRoleEnableEpoch                uint32
	flagTransferRole                       atomic.Flag
	nftCreateONMultiShardEnableEpoch       uint32
	flagNFTCreateONMultiShard              atomic.Flag
	metaESDTEnableEpoch                    uint32
	flagMetaESDT                           atomic.Flag
	transformToMultiShardCreateEnableEpoch uint32
	flagTransformToMultiShardCreate        atomic.Flag
	registerAndSetAllRolesEnableEpoch      uint32
	flagRegisterAndSetAllRoles             atomic.Flag
	checkMetaESDTOnRolesEnableEpoch        uint32
	flagCheckMetaESDTOnRolesEnableEpoch    atomic.Flag
	esdtOnMetachainEnableEpoch             uint32
	flagESDTOnMeta                         atomic.Flag
=======
	enableEpochsHandler    common.EnableEpochsHandler
>>>>>>> 12624dc4
}

// ArgsNewESDTSmartContract defines the arguments needed for the esdt contract
type ArgsNewESDTSmartContract struct {
	Eei                    vm.SystemEI
	GasCost                vm.GasCost
	ESDTSCConfig           config.ESDTSystemSCConfig
	ESDTSCAddress          []byte
	Marshalizer            marshal.Marshalizer
	Hasher                 hashing.Hasher
	EndOfEpochSCAddress    []byte
	AddressPubKeyConverter core.PubkeyConverter
	EnableEpochsHandler    common.EnableEpochsHandler
}

// NewESDTSmartContract creates the esdt smart contract, which controls the issuing of tokens
func NewESDTSmartContract(args ArgsNewESDTSmartContract) (*esdt, error) {
	if check.IfNil(args.Eei) {
		return nil, vm.ErrNilSystemEnvironmentInterface
	}
	if check.IfNil(args.Marshalizer) {
		return nil, vm.ErrNilMarshalizer
	}
	if check.IfNil(args.Hasher) {
		return nil, vm.ErrNilHasher
	}
	if check.IfNil(args.EnableEpochsHandler) {
		return nil, vm.ErrNilEnableEpochsHandler
	}
	if check.IfNil(args.AddressPubKeyConverter) {
		return nil, vm.ErrNilAddressPubKeyConverter
	}
	if len(args.EndOfEpochSCAddress) == 0 {
		return nil, vm.ErrNilEndOfEpochSmartContractAddress
	}
	if !isTickerValid([]byte(args.ESDTSCConfig.DelegationTicker)) {
		return nil, vm.ErrInvalidDelegationTicker
	}
	baseIssuingCost, okConvert := big.NewInt(0).SetString(args.ESDTSCConfig.BaseIssuingCost, conversionBase)
	if !okConvert || baseIssuingCost.Cmp(big.NewInt(0)) < 0 {
		return nil, vm.ErrInvalidBaseIssuingCost
	}

	return &esdt{
		eei:             args.Eei,
		gasCost:         args.GasCost,
		baseIssuingCost: baseIssuingCost,
		// we should have called pubkeyConverter.Decode here instead of a byte slice cast. Since that change would break
		// backwards compatibility, the fix was carried in the epochStart/metachain/systemSCs.go
<<<<<<< HEAD
		ownerAddress:                      []byte(args.ESDTSCConfig.OwnerAddress),
		esdtSCAddress:                     args.ESDTSCAddress,
		hasher:                            args.Hasher,
		marshalizer:                       args.Marshalizer,
		enabledEpoch:                      args.EpochConfig.EnableEpochs.ESDTEnableEpoch,
		globalMintBurnDisableEpoch:        args.EpochConfig.EnableEpochs.GlobalMintBurnDisableEpoch,
		transferRoleEnableEpoch:           args.EpochConfig.EnableEpochs.ESDTTransferRoleEnableEpoch,
		nftCreateONMultiShardEnableEpoch:  args.EpochConfig.EnableEpochs.ESDTNFTCreateOnMultiShardEnableEpoch,
		metaESDTEnableEpoch:               args.EpochConfig.EnableEpochs.MetaESDTSetEnableEpoch,
		registerAndSetAllRolesEnableEpoch: args.EpochConfig.EnableEpochs.ESDTRegisterAndSetAllRolesEnableEpoch,
		checkMetaESDTOnRolesEnableEpoch:   args.EpochConfig.EnableEpochs.ManagedCryptoAPIsEnableEpoch,
		endOfEpochSCAddress:               args.EndOfEpochSCAddress,
		addressPubKeyConverter:            args.AddressPubKeyConverter,
		esdtOnMetachainEnableEpoch:        args.EpochConfig.EnableEpochs.BuiltInFunctionOnMetaEnableEpoch,
		delegationTicker:                  args.ESDTSCConfig.DelegationTicker,
	}
	log.Debug("esdt: enable epoch for esdt", "epoch", e.enabledEpoch)
	log.Debug("esdt: enable epoch for contract global mint and burn", "epoch", e.globalMintBurnDisableEpoch)
	log.Debug("esdt: enable epoch for contract transfer role", "epoch", e.transferRoleEnableEpoch)
	log.Debug("esdt: enable epoch for esdt NFT create on multiple shards", "epoch", e.nftCreateONMultiShardEnableEpoch)
	log.Debug("esdt: enable epoch for meta tokens, financial SFTs", "epoch", e.metaESDTEnableEpoch)
	log.Debug("esdt: enable epoch for transferm to multi shard create", "epoch", e.transformToMultiShardCreateEnableEpoch)
	log.Debug("esdt: enable epoch for esdt register and set all roles function", "epoch", e.registerAndSetAllRolesEnableEpoch)
	log.Debug("esdt: enable epoch for check on roles for metaESDT", "epoch", e.checkMetaESDTOnRolesEnableEpoch)
	log.Debug("esdt: enable epoch for esdt on metachain", "epoch", e.esdtOnMetachainEnableEpoch)

	args.EpochNotifier.RegisterNotifyHandler(e)

	return e, nil
=======
		ownerAddress:           []byte(args.ESDTSCConfig.OwnerAddress),
		eSDTSCAddress:          args.ESDTSCAddress,
		hasher:                 args.Hasher,
		marshalizer:            args.Marshalizer,
		endOfEpochSCAddress:    args.EndOfEpochSCAddress,
		addressPubKeyConverter: args.AddressPubKeyConverter,
		enableEpochsHandler:    args.EnableEpochsHandler,
	}, nil
>>>>>>> 12624dc4
}

// Execute calls one of the functions from the esdt smart contract and runs the code according to the input
func (e *esdt) Execute(args *vmcommon.ContractCallInput) vmcommon.ReturnCode {
	e.mutExecution.RLock()
	defer e.mutExecution.RUnlock()

	if CheckIfNil(args) != nil {
		return vmcommon.UserError
	}

	if args.Function == core.SCDeployInitFunctionName {
		return e.init(args)
	}

	if !e.enableEpochsHandler.IsESDTFlagEnabled() {
		e.eei.AddReturnMessage("ESDT SC disabled")
		return vmcommon.UserError
	}

	switch args.Function {
	case "issue":
		return e.issue(args)
	case "issueSemiFungible":
		return e.registerSemiFungible(args)
	case "issueNonFungible":
		return e.registerNonFungible(args)
	case "registerMetaESDT":
		return e.registerMetaESDT(args)
	case "changeSFTToMetaESDT":
		return e.changeSFTToMetaESDT(args)
	case "registerAndSetAllRoles":
		return e.registerAndSetRoles(args)
	case core.BuiltInFunctionESDTBurn:
		return e.burn(args)
	case "mint":
		return e.mint(args)
	case "freeze":
		return e.toggleFreeze(args, core.BuiltInFunctionESDTFreeze)
	case "unFreeze":
		return e.toggleFreeze(args, core.BuiltInFunctionESDTUnFreeze)
	case "wipe":
		return e.wipe(args)
	case "pause":
		return e.togglePause(args, core.BuiltInFunctionESDTPause)
	case "unPause":
		return e.togglePause(args, core.BuiltInFunctionESDTUnPause)
	case "freezeSingleNFT":
		return e.toggleFreezeSingleNFT(args, core.BuiltInFunctionESDTFreeze)
	case "unFreezeSingleNFT":
		return e.toggleFreezeSingleNFT(args, core.BuiltInFunctionESDTUnFreeze)
	case "wipeSingleNFT":
		return e.wipeSingleNFT(args)
	case "claim":
		return e.claim(args)
	case "configChange":
		return e.configChange(args)
	case "controlChanges":
		return e.controlChanges(args)
	case "transferOwnership":
		return e.transferOwnership(args)
	case "getTokenProperties":
		return e.getTokenProperties(args)
	case "getSpecialRoles":
		return e.getSpecialRoles(args)
	case "setSpecialRole":
		return e.setSpecialRole(args)
	case "unSetSpecialRole":
		return e.unSetSpecialRole(args)
	case "transferNFTCreateRole":
		return e.transferNFTCreateRole(args)
	case "stopNFTCreate":
		return e.stopNFTCreateForever(args)
	case "getAllAddressesAndRoles":
		return e.getAllAddressesAndRoles(args)
	case "getContractConfig":
		return e.getContractConfig(args)
	case "changeToMultiShardCreate":
		return e.changeToMultiShardCreate(args)
<<<<<<< HEAD
	case "initDelegationESDTOnMeta":
		return e.initDelegationESDTOnMeta(args)
=======
	case "setBurnRoleGlobally":
		return e.setBurnRoleGlobally(args)
	case "unsetBurnRoleGlobally":
		return e.unsetBurnRoleGlobally(args)
	case "sendAllTransferRoleAddresses":
		return e.sendAllTransferRoleAddresses(args)
>>>>>>> 12624dc4
	}

	e.eei.AddReturnMessage("invalid method to call")
	return vmcommon.FunctionNotFound
}

func (e *esdt) init(_ *vmcommon.ContractCallInput) vmcommon.ReturnCode {
	scConfig := &ESDTConfig{
		OwnerAddress:       e.ownerAddress,
		BaseIssuingCost:    e.baseIssuingCost,
		MinTokenNameLength: minLengthForInitTokenName,
		MaxTokenNameLength: maxLengthForTokenName,
	}
	err := e.saveESDTConfig(scConfig)
	if err != nil {
		return vmcommon.UserError
	}

	return vmcommon.Ok
}

func (e *esdt) initDelegationESDTOnMeta(args *vmcommon.ContractCallInput) vmcommon.ReturnCode {
	if !e.flagESDTOnMeta.IsSet() {
		e.eei.AddReturnMessage("invalid method to call")
		return vmcommon.FunctionNotFound
	}
	if !bytes.Equal(args.CallerAddr, e.esdtSCAddress) {
		e.eei.AddReturnMessage("only system address can call this")
		return vmcommon.UserError
	}
	if len(args.Arguments) != 0 {
		return vmcommon.UserError
	}
	if args.CallValue.Cmp(zero) != 0 {
		return vmcommon.UserError
	}

	tokenIdentifier, _, err := e.createNewToken(
		vm.LiquidStakingSCAddress,
		[]byte(e.delegationTicker),
		[]byte(e.delegationTicker),
		big.NewInt(0),
		0,
		nil,
		[]byte(core.SemiFungibleESDT))
	if err != nil {
		e.eei.AddReturnMessage(err.Error())
		return vmcommon.UserError
	}

	token, err := e.getExistingToken(tokenIdentifier)
	if err != nil {
		e.eei.AddReturnMessage(err.Error())
		return vmcommon.UserError
	}

	esdtRole, _ := getRolesForAddress(token, vm.LiquidStakingSCAddress)
	esdtRole.Roles = append(esdtRole.Roles, []byte(core.ESDTRoleNFTCreate), []byte(core.ESDTRoleNFTAddQuantity), []byte(core.ESDTRoleNFTBurn))
	token.SpecialRoles = append(token.SpecialRoles, esdtRole)

	err = e.saveToken(tokenIdentifier, token)
	if err != nil {
		e.eei.AddReturnMessage(err.Error())
		return vmcommon.UserError
	}

	_, err = e.eei.ProcessBuiltInFunction(
		e.esdtSCAddress,
		vm.LiquidStakingSCAddress,
		core.BuiltInFunctionSetESDTRole,
		[][]byte{tokenIdentifier, []byte(core.ESDTRoleNFTCreate), []byte(core.ESDTRoleNFTAddQuantity), []byte(core.ESDTRoleNFTBurn)},
	)
	if err != nil {
		e.eei.AddReturnMessage(err.Error())
		return vmcommon.UserError
	}

	e.eei.Finish(tokenIdentifier)

	return vmcommon.Ok
}

func (e *esdt) checkBasicCreateArguments(args *vmcommon.ContractCallInput) vmcommon.ReturnCode {
	err := e.eei.UseGas(e.gasCost.MetaChainSystemSCsCost.ESDTIssue)
	if err != nil {
		e.eei.AddReturnMessage("not enough gas")
		return vmcommon.OutOfGas
	}
	esdtConfig, err := e.getESDTConfig()
	if err != nil {
		e.eei.AddReturnMessage(err.Error())
		return vmcommon.UserError
	}
	if len(args.Arguments) < 1 {
		e.eei.AddReturnMessage("not enough arguments")
		return vmcommon.UserError
	}
	if len(args.Arguments[0]) < minLengthForTokenName ||
		len(args.Arguments[0]) > int(esdtConfig.MaxTokenNameLength) {
		e.eei.AddReturnMessage("token name length not in parameters")
		return vmcommon.FunctionWrongSignature
	}
	if args.CallValue.Cmp(esdtConfig.BaseIssuingCost) != 0 {
		e.eei.AddReturnMessage("callValue not equals with baseIssuingCost")
		return vmcommon.OutOfFunds
	}

	return vmcommon.Ok
}

// format: issue@tokenName@ticker@initialSupply@numOfDecimals@optional-list-of-properties
func (e *esdt) issue(args *vmcommon.ContractCallInput) vmcommon.ReturnCode {
	if len(args.Arguments) < 4 {
		e.eei.AddReturnMessage("not enough arguments")
		return vmcommon.FunctionWrongSignature
	}

	returnCode := e.checkBasicCreateArguments(args)
	if returnCode != vmcommon.Ok {
		return returnCode
	}

	if len(args.Arguments[2]) > core.MaxLenForESDTIssueMint {
		returnMessage := fmt.Sprintf("max length for esdt issue is %d", core.MaxLenForESDTIssueMint)
		e.eei.AddReturnMessage(returnMessage)
		return vmcommon.UserError
	}

	initialSupply := big.NewInt(0).SetBytes(args.Arguments[2])
	isInvalidSupply := initialSupply.Cmp(zero) < 0 || (e.enableEpochsHandler.IsGlobalMintBurnFlagEnabled() && initialSupply.Cmp(zero) == 0)
	if isInvalidSupply {
		e.eei.AddReturnMessage(vm.ErrNegativeOrZeroInitialSupply.Error())
		return vmcommon.UserError
	}

	numOfDecimals := uint32(big.NewInt(0).SetBytes(args.Arguments[3]).Uint64())
	if numOfDecimals < minNumberOfDecimals || numOfDecimals > maxNumberOfDecimals {
		e.eei.AddReturnMessage(fmt.Errorf("%w, minimum: %d, maximum: %d, provided: %d",
			vm.ErrInvalidNumberOfDecimals,
			minNumberOfDecimals,
			maxNumberOfDecimals,
			numOfDecimals,
		).Error())
		return vmcommon.UserError
	}

	tokenIdentifier, _, err := e.createNewToken(
		args.CallerAddr,
		args.Arguments[0],
		args.Arguments[1],
		initialSupply,
		numOfDecimals,
		args.Arguments[4:],
		[]byte(core.FungibleESDT))
	if err != nil {
		e.eei.AddReturnMessage(err.Error())
		return vmcommon.UserError
	}

	if initialSupply.Cmp(zero) > 0 {
		esdtTransferData := core.BuiltInFunctionESDTTransfer + "@" + hex.EncodeToString(tokenIdentifier) + "@" + hex.EncodeToString(initialSupply.Bytes())
		e.eei.Transfer(args.CallerAddr, e.esdtSCAddress, big.NewInt(0), []byte(esdtTransferData), 0)
	} else {
		e.eei.Finish(tokenIdentifier)
	}

	logEntry := &vmcommon.LogEntry{
		Identifier: []byte(args.Function),
		Address:    args.CallerAddr,
		Topics:     [][]byte{tokenIdentifier, args.Arguments[0], args.Arguments[1], []byte(core.FungibleESDT), big.NewInt(int64(numOfDecimals)).Bytes()},
	}
	e.eei.AddLogEntry(logEntry)

	return vmcommon.Ok
}

func (e *esdt) registerNonFungible(args *vmcommon.ContractCallInput) vmcommon.ReturnCode {
	returnCode := e.checkBasicCreateArguments(args)
	if returnCode != vmcommon.Ok {
		return returnCode
	}
	if len(args.Arguments) < 2 {
		e.eei.AddReturnMessage("not enough arguments")
		return vmcommon.UserError
	}

	tokenIdentifier, _, err := e.createNewToken(
		args.CallerAddr,
		args.Arguments[0],
		args.Arguments[1],
		big.NewInt(0),
		0,
		args.Arguments[2:],
		[]byte(core.NonFungibleESDT))
	if err != nil {
		e.eei.AddReturnMessage(err.Error())
		return vmcommon.UserError
	}
	e.eei.Finish(tokenIdentifier)

	logEntry := &vmcommon.LogEntry{
		Identifier: []byte(args.Function),
		Address:    args.CallerAddr,
		Topics:     [][]byte{tokenIdentifier, args.Arguments[0], args.Arguments[1], []byte(core.NonFungibleESDT), big.NewInt(0).Bytes()},
	}
	e.eei.AddLogEntry(logEntry)

	return vmcommon.Ok
}

func (e *esdt) registerSemiFungible(args *vmcommon.ContractCallInput) vmcommon.ReturnCode {
	returnCode := e.checkBasicCreateArguments(args)
	if returnCode != vmcommon.Ok {
		return returnCode
	}
	if len(args.Arguments) < 2 {
		e.eei.AddReturnMessage("not enough arguments")
		return vmcommon.UserError
	}

	tokenIdentifier, _, err := e.createNewToken(
		args.CallerAddr,
		args.Arguments[0],
		args.Arguments[1],
		big.NewInt(0),
		0,
		args.Arguments[2:],
		[]byte(core.SemiFungibleESDT))
	if err != nil {
		e.eei.AddReturnMessage(err.Error())
		return vmcommon.UserError
	}

	e.eei.Finish(tokenIdentifier)

	logEntry := &vmcommon.LogEntry{
		Identifier: []byte(args.Function),
		Address:    args.CallerAddr,
		Topics:     [][]byte{tokenIdentifier, args.Arguments[0], args.Arguments[1], []byte(core.SemiFungibleESDT), big.NewInt(0).Bytes()},
	}
	e.eei.AddLogEntry(logEntry)

	return vmcommon.Ok
}

func (e *esdt) registerMetaESDT(args *vmcommon.ContractCallInput) vmcommon.ReturnCode {
	if !e.enableEpochsHandler.IsMetaESDTSetFlagEnabled() {
		e.eei.AddReturnMessage("invalid method to call")
		return vmcommon.UserError
	}
	returnCode := e.checkBasicCreateArguments(args)
	if returnCode != vmcommon.Ok {
		return returnCode
	}
	if len(args.Arguments) < 3 {
		e.eei.AddReturnMessage("not enough arguments")
		return vmcommon.UserError
	}
	numOfDecimals := uint32(big.NewInt(0).SetBytes(args.Arguments[2]).Uint64())
	if numOfDecimals < minNumberOfDecimals || numOfDecimals > maxNumberOfDecimals {
		e.eei.AddReturnMessage(fmt.Errorf("%w, minimum: %d, maximum: %d, provided: %d",
			vm.ErrInvalidNumberOfDecimals,
			minNumberOfDecimals,
			maxNumberOfDecimals,
			numOfDecimals,
		).Error())
		return vmcommon.UserError
	}

	tokenIdentifier, _, err := e.createNewToken(
		args.CallerAddr,
		args.Arguments[0],
		args.Arguments[1],
		big.NewInt(0),
		numOfDecimals,
		args.Arguments[3:],
		[]byte(metaESDT))
	if err != nil {
		e.eei.AddReturnMessage(err.Error())
		return vmcommon.UserError
	}

	e.eei.Finish(tokenIdentifier)

	logEntry := &vmcommon.LogEntry{
		Identifier: []byte(args.Function),
		Address:    args.CallerAddr,
		Topics:     [][]byte{tokenIdentifier, args.Arguments[0], args.Arguments[1], []byte(metaESDT)},
	}
	e.eei.AddLogEntry(logEntry)

	return vmcommon.Ok
}

// arguments list: tokenName, tickerID prefix, type of token, numDecimals, numGlobalSettings, listGlobalSettings, list(address, special roles)
func (e *esdt) registerAndSetRoles(args *vmcommon.ContractCallInput) vmcommon.ReturnCode {
	if !e.enableEpochsHandler.IsESDTRegisterAndSetAllRolesFlagEnabled() {
		e.eei.AddReturnMessage("invalid method to call")
		return vmcommon.FunctionNotFound
	}

	returnCode := e.checkBasicCreateArguments(args)
	if returnCode != vmcommon.Ok {
		return returnCode
	}
	if len(args.Arguments) != 4 {
		e.eei.AddReturnMessage("arguments length mismatch")
		return vmcommon.UserError
	}
	isWithDecimals, tokenType, err := getTokenType(args.Arguments[2])
	if err != nil {
		e.eei.AddReturnMessage(err.Error())
		return vmcommon.UserError
	}

	numOfDecimals := uint32(0)
	if isWithDecimals {
		numOfDecimals = uint32(big.NewInt(0).SetBytes(args.Arguments[3]).Uint64())
		if numOfDecimals < minNumberOfDecimals || numOfDecimals > maxNumberOfDecimals {
			e.eei.AddReturnMessage(fmt.Errorf("%w, minimum: %d, maximum: %d, provided: %d",
				vm.ErrInvalidNumberOfDecimals,
				minNumberOfDecimals,
				maxNumberOfDecimals,
				numOfDecimals,
			).Error())
			return vmcommon.UserError
		}
	}

	tokenIdentifier, token, err := e.createNewToken(
		args.CallerAddr,
		args.Arguments[0],
		args.Arguments[1],
		big.NewInt(0),
		numOfDecimals,
		[][]byte{},
		tokenType)
	if err != nil {
		e.eei.AddReturnMessage(err.Error())
		return vmcommon.UserError
	}

	allRoles, err := getAllRolesForTokenType(string(tokenType))
	if err != nil {
		e.eei.AddReturnMessage(err.Error())
		return vmcommon.UserError
	}

	properties, returnCode := e.setRolesForTokenAndAddress(token, args.CallerAddr, allRoles)
	if returnCode != vmcommon.Ok {
		return returnCode
	}

	returnCode = e.prepareAndSendRoleChangeData(tokenIdentifier, args.CallerAddr, allRoles, properties)
	if returnCode != vmcommon.Ok {
		return returnCode
	}

	err = e.saveToken(tokenIdentifier, token)
	if err != nil {
		e.eei.AddReturnMessage(err.Error())
		return vmcommon.UserError
	}

	logEntry := &vmcommon.LogEntry{
		Identifier: []byte(args.Function),
		Address:    args.CallerAddr,
		Topics:     [][]byte{tokenIdentifier, args.Arguments[0], args.Arguments[1], tokenType, big.NewInt(int64(numOfDecimals)).Bytes()},
	}
	e.eei.Finish(tokenIdentifier)
	e.eei.AddLogEntry(logEntry)

	return vmcommon.Ok
}

func getAllRolesForTokenType(tokenType string) ([][]byte, error) {
	switch tokenType {
	case core.NonFungibleESDT:
		return [][]byte{[]byte(core.ESDTRoleNFTCreate), []byte(core.ESDTRoleNFTBurn), []byte(core.ESDTRoleNFTUpdateAttributes), []byte(core.ESDTRoleNFTAddURI)}, nil
	case core.SemiFungibleESDT, metaESDT:
		return [][]byte{[]byte(core.ESDTRoleNFTCreate), []byte(core.ESDTRoleNFTBurn), []byte(core.ESDTRoleNFTAddQuantity)}, nil
	case core.FungibleESDT:
		return [][]byte{[]byte(core.ESDTRoleLocalMint), []byte(core.ESDTRoleLocalBurn)}, nil
	}

	return nil, vm.ErrInvalidArgument
}

func getTokenType(compressed []byte) (bool, []byte, error) {
	// TODO: might extract the compressed constants to core, alongside metaESDT
	switch string(compressed) {
	case "NFT":
		return false, []byte(core.NonFungibleESDT), nil
	case "SFT":
		return false, []byte(core.SemiFungibleESDT), nil
	case "META":
		return true, []byte(metaESDT), nil
	case "FNG":
		return true, []byte(core.FungibleESDT), nil
	}
	return false, nil, vm.ErrInvalidArgument
}

func (e *esdt) changeSFTToMetaESDT(args *vmcommon.ContractCallInput) vmcommon.ReturnCode {
	if !e.enableEpochsHandler.IsMetaESDTSetFlagEnabled() {
		e.eei.AddReturnMessage("invalid method to call")
		return vmcommon.UserError
	}
	if len(args.Arguments) < 2 {
		e.eei.AddReturnMessage("not enough arguments")
		return vmcommon.UserError
	}
	numOfDecimals := uint32(big.NewInt(0).SetBytes(args.Arguments[1]).Uint64())
	if numOfDecimals < minNumberOfDecimals || numOfDecimals > maxNumberOfDecimals {
		e.eei.AddReturnMessage(fmt.Errorf("%w, minimum: %d, maximum: %d, provided: %d",
			vm.ErrInvalidNumberOfDecimals,
			minNumberOfDecimals,
			maxNumberOfDecimals,
			numOfDecimals,
		).Error())
		return vmcommon.UserError
	}
	token, returnCode := e.basicOwnershipChecks(args)
	if returnCode != vmcommon.Ok {
		return returnCode
	}

	if !bytes.Equal(token.TokenType, []byte(core.SemiFungibleESDT)) {
		e.eei.AddReturnMessage("change can happen to semi fungible tokens only")
		return vmcommon.UserError
	}

	token.TokenType = []byte(metaESDT)
	token.NumDecimals = numOfDecimals
	err := e.saveToken(args.Arguments[0], token)
	if err != nil {
		e.eei.AddReturnMessage(err.Error())
		return vmcommon.UserError
	}

	logEntry := &vmcommon.LogEntry{
		Identifier: []byte(args.Function),
		Address:    args.CallerAddr,
		Topics:     [][]byte{args.Arguments[0], token.TokenName, token.TickerName, []byte(metaESDT), args.Arguments[1]},
	}
	e.eei.AddLogEntry(logEntry)

	return vmcommon.Ok
}

func (e *esdt) createNewToken(
	owner []byte,
	tokenName []byte,
	tickerName []byte,
	initialSupply *big.Int,
	numDecimals uint32,
	properties [][]byte,
	tokenType []byte,
) ([]byte, *ESDTDataV2, error) {
	if !isTokenNameHumanReadable(tokenName) {
		return nil, nil, vm.ErrTokenNameNotHumanReadable
	}
	if !isTickerValid(tickerName) {
		return nil, nil, vm.ErrTickerNameNotValid
	}

	tokenIdentifier, err := e.createNewTokenIdentifier(owner, tickerName)
	if err != nil {
		return nil, nil, err
	}

	newESDTToken := &ESDTDataV2{
		OwnerAddress:       owner,
		TokenName:          tokenName,
		TickerName:         tickerName,
		TokenType:          tokenType,
		NumDecimals:        numDecimals,
		MintedValue:        big.NewInt(0).Set(initialSupply),
		BurntValue:         big.NewInt(0),
		Upgradable:         true,
		CanAddSpecialRoles: true,
	}
	err = e.upgradeProperties(tokenIdentifier, newESDTToken, properties, true, owner)
	if err != nil {
		return nil, nil, err
	}
	e.addBurnRoleAndSendToAllShards(newESDTToken, tokenIdentifier)

	err = e.saveToken(tokenIdentifier, newESDTToken)
	if err != nil {
		return nil, nil, err
	}

	return tokenIdentifier, newESDTToken, nil
}

func isTickerValid(tickerName []byte) bool {
	if len(tickerName) < minLengthForTickerName || len(tickerName) > maxLengthForTickerName {
		return false
	}

	for _, ch := range tickerName {
		isBigCharacter := ch >= 'A' && ch <= 'Z'
		isNumber := ch >= '0' && ch <= '9'
		isReadable := isBigCharacter || isNumber
		if !isReadable {
			return false
		}
	}

	return true
}

func isTokenNameHumanReadable(tokenName []byte) bool {
	for _, ch := range tokenName {
		isSmallCharacter := ch >= 'a' && ch <= 'z'
		isBigCharacter := ch >= 'A' && ch <= 'Z'
		isNumber := ch >= '0' && ch <= '9'
		isReadable := isSmallCharacter || isBigCharacter || isNumber
		if !isReadable {
			return false
		}
	}
	return true
}

func (e *esdt) createNewTokenIdentifier(caller []byte, ticker []byte) ([]byte, error) {
	newRandomBase := append(caller, e.eei.BlockChainHook().CurrentRandomSeed()...)
	newRandom := e.hasher.Compute(string(newRandomBase))
	newRandomForTicker := newRandom[:tickerRandomSequenceLength]

	tickerPrefix := append(ticker, []byte(tickerSeparator)...)
	newRandomAsBigInt := big.NewInt(0).SetBytes(newRandomForTicker)

	one := big.NewInt(1)
	for i := 0; i < numOfRetriesForIdentifier; i++ {
		encoded := fmt.Sprintf("%06x", newRandomAsBigInt)
		newIdentifier := append(tickerPrefix, encoded...)
		buff := e.eei.GetStorage(newIdentifier)
		if len(buff) == 0 {
			return newIdentifier, nil
		}
		newRandomAsBigInt.Add(newRandomAsBigInt, one)
	}

	return nil, vm.ErrCouldNotCreateNewTokenIdentifier
}

func (e *esdt) upgradeProperties(tokenIdentifier []byte, token *ESDTDataV2, args [][]byte, isCreate bool, callerAddr []byte) error {
	mintBurnable := true
	if string(token.TokenType) != core.FungibleESDT {
		mintBurnable = false
	}

	if len(args) == 0 {
		return nil
	}
	if len(args)%2 != 0 {
		return vm.ErrInvalidNumOfArguments
	}

	for i := 0; i < len(args); i += 2 {
		optionalArg := string(args[i])
		val, err := checkAndGetSetting(string(args[i+1]))
		if err != nil {
			return err
		}
		switch optionalArg {
		case burnable:
			if !mintBurnable {
				return fmt.Errorf("%w only fungible tokens are burnable at system SC", vm.ErrInvalidArgument)
			}
			token.Burnable = val
		case mintable:
			if !mintBurnable {
				return fmt.Errorf("%w only fungible tokens are mintable at system SC", vm.ErrInvalidArgument)
			}
			token.Mintable = val
		case canPause:
			token.CanPause = val
		case canFreeze:
			token.CanFreeze = val
		case canWipe:
			token.CanWipe = val
		case upgradable:
			token.Upgradable = val
		case canChangeOwner:
			token.CanChangeOwner = val
		case canAddSpecialRoles:
			token.CanAddSpecialRoles = val
		case canTransferNFTCreateRole:
			token.CanTransferNFTCreateRole = val
		case canCreateMultiShard:
			if !e.enableEpochsHandler.IsESDTNFTCreateOnMultiShardFlagEnabled() {
				return vm.ErrInvalidArgument
			}
			if mintBurnable {
				return vm.ErrInvalidArgument
			}
			if !isCreate {
				return vm.ErrInvalidArgument
			}
			token.CanCreateMultiShard = val
		default:
			return vm.ErrInvalidArgument
		}
	}

	topics := make([][]byte, 0)
	nonce := big.NewInt(0)
	topics = append(topics, tokenIdentifier, nonce.Bytes())
	topics = append(topics, args...)
	logEntry := &vmcommon.LogEntry{
		Identifier: []byte(upgradeProperties),
		Address:    callerAddr,
		Topics:     topics,
	}
	e.eei.AddLogEntry(logEntry)

	return nil
}

func checkAndGetSetting(arg string) (bool, error) {
	if arg == "true" {
		return true, nil
	}
	if arg == "false" {
		return false, nil
	}
	return false, vm.ErrInvalidArgument
}

func getStringFromBool(val bool) string {
	if val {
		return "true"
	}
	return "false"
}

func (e *esdt) burn(args *vmcommon.ContractCallInput) vmcommon.ReturnCode {
	if !e.enableEpochsHandler.IsGlobalMintBurnFlagEnabled() {
		e.eei.AddReturnMessage("global burn is no more enabled, use local burn")
		return vmcommon.UserError
	}

	if len(args.Arguments) != 2 {
		e.eei.AddReturnMessage("number of arguments must be equal with 2")
		return vmcommon.FunctionWrongSignature
	}
	if args.CallValue.Cmp(zero) != 0 {
		e.eei.AddReturnMessage("callValue must be 0")
		return vmcommon.OutOfFunds
	}
	burntValue := big.NewInt(0).SetBytes(args.Arguments[1])
	if burntValue.Cmp(big.NewInt(0)) <= 0 {
		e.eei.AddReturnMessage("negative or 0 value to burn")
		return vmcommon.UserError
	}
	token, err := e.getExistingToken(args.Arguments[0])
	if err != nil {
		e.eei.AddReturnMessage(err.Error())
		return vmcommon.UserError
	}
	if !token.Burnable {
		esdtTransferData := core.BuiltInFunctionESDTTransfer + "@" + hex.EncodeToString(args.Arguments[0]) + "@" + hex.EncodeToString(args.Arguments[1])
		e.eei.Transfer(args.CallerAddr, e.esdtSCAddress, big.NewInt(0), []byte(esdtTransferData), 0)
		e.eei.AddReturnMessage("token is not burnable")
		return vmcommon.Ok
	}

	token.BurntValue.Add(token.BurntValue, burntValue)

	err = e.saveToken(args.Arguments[0], token)
	if err != nil {
		e.eei.AddReturnMessage(err.Error())
		return vmcommon.UserError
	}

	err = e.eei.UseGas(args.GasProvided)
	if err != nil {
		e.eei.AddReturnMessage(err.Error())
		return vmcommon.OutOfGas
	}

	return vmcommon.Ok
}

func (e *esdt) mint(args *vmcommon.ContractCallInput) vmcommon.ReturnCode {
	if !e.enableEpochsHandler.IsGlobalMintBurnFlagEnabled() {
		e.eei.AddReturnMessage("global mint is no more enabled, use local mint")
		return vmcommon.UserError
	}

	if len(args.Arguments) < 2 || len(args.Arguments) > 3 {
		e.eei.AddReturnMessage("accepted arguments number 2/3")
		return vmcommon.FunctionWrongSignature
	}
	token, returnCode := e.basicOwnershipChecks(args)
	if returnCode != vmcommon.Ok {
		return returnCode
	}
	if len(args.Arguments[1]) > core.MaxLenForESDTIssueMint {
		returnMessage := fmt.Sprintf("max length for esdt mint is %d", core.MaxLenForESDTIssueMint)
		e.eei.AddReturnMessage(returnMessage)
		return vmcommon.UserError
	}

	mintValue := big.NewInt(0).SetBytes(args.Arguments[1])
	if mintValue.Cmp(big.NewInt(0)) <= 0 {
		e.eei.AddReturnMessage("negative or zero mint value")
		return vmcommon.UserError
	}
	if !token.Mintable {
		e.eei.AddReturnMessage("token is not mintable")
		return vmcommon.UserError
	}

	token.MintedValue.Add(token.MintedValue, mintValue)
	err := e.saveToken(args.Arguments[0], token)
	if err != nil {
		e.eei.AddReturnMessage(err.Error())
		return vmcommon.UserError
	}

	destination := token.OwnerAddress
	if len(args.Arguments) == 3 {
		if len(args.Arguments[2]) != len(args.CallerAddr) {
			e.eei.AddReturnMessage("destination address of invalid length")
			return vmcommon.UserError
		}
		destination = args.Arguments[2]
	}

	esdtTransferData := core.BuiltInFunctionESDTTransfer + "@" + hex.EncodeToString(args.Arguments[0]) + "@" + hex.EncodeToString(mintValue.Bytes())
	e.eei.Transfer(destination, e.esdtSCAddress, big.NewInt(0), []byte(esdtTransferData), 0)

	return vmcommon.Ok
}

func (e *esdt) toggleFreeze(args *vmcommon.ContractCallInput, builtInFunc string) vmcommon.ReturnCode {
	if len(args.Arguments) != 2 {
		e.eei.AddReturnMessage("invalid number of arguments, wanted 2")
		return vmcommon.FunctionWrongSignature
	}
	token, returnCode := e.basicOwnershipChecks(args)
	if returnCode != vmcommon.Ok {
		return returnCode
	}
	if !token.CanFreeze {
		e.eei.AddReturnMessage("cannot freeze")
		return vmcommon.UserError
	}

	if !e.isAddressValid(args.Arguments[1]) {
		e.eei.AddReturnMessage("invalid address to freeze/unfreeze")
		return vmcommon.UserError
	}

	esdtTransferData := builtInFunc + "@" + hex.EncodeToString(args.Arguments[0])
	e.eei.Transfer(args.Arguments[1], e.esdtSCAddress, big.NewInt(0), []byte(esdtTransferData), 0)

	return vmcommon.Ok
}

func (e *esdt) wipe(args *vmcommon.ContractCallInput) vmcommon.ReturnCode {
	if len(args.Arguments) != 2 {
		e.eei.AddReturnMessage("invalid number of arguments, wanted 2")
		return vmcommon.FunctionWrongSignature
	}
	token, returnCode := e.basicOwnershipChecks(args)
	if returnCode != vmcommon.Ok {
		return returnCode
	}
	returnCode = e.wipeTokenFromAddress(args.Arguments[1], token, args.Arguments[0], args.Arguments[0])
	return returnCode
}

func (e *esdt) toggleFreezeSingleNFT(args *vmcommon.ContractCallInput, builtInFunc string) vmcommon.ReturnCode {
	if len(args.Arguments) != 3 {
		e.eei.AddReturnMessage("invalid number of arguments, wanted 3")
		return vmcommon.FunctionWrongSignature
	}
	token, returnCode := e.basicOwnershipChecks(args)
	if returnCode != vmcommon.Ok {
		return returnCode
	}
	if !token.CanFreeze {
		e.eei.AddReturnMessage("cannot freeze")
		return vmcommon.UserError
	}
	if string(token.TokenType) == core.FungibleESDT {
		e.eei.AddReturnMessage("only non fungible tokens can be freezed per nonce")
		return vmcommon.UserError
	}
	if !e.isAddressValid(args.Arguments[2]) {
		e.eei.AddReturnMessage("invalid address to freeze/unfreeze")
		return vmcommon.UserError
	}
	if !isArgumentsUint64(args.Arguments[1]) {
		e.eei.AddReturnMessage("invalid second argument, wanted nonce as bigInt")
		return vmcommon.UserError
	}

	composedArg := append(args.Arguments[0], args.Arguments[1]...)
	esdtTransferData := builtInFunc + "@" + hex.EncodeToString(composedArg)
	e.eei.Transfer(args.Arguments[2], e.esdtSCAddress, big.NewInt(0), []byte(esdtTransferData), 0)

	return vmcommon.Ok
}

func isArgumentsUint64(arg []byte) bool {
	argAsBigInt := big.NewInt(0).SetBytes(arg)
	return argAsBigInt.IsUint64()
}

func (e *esdt) wipeTokenFromAddress(
	address []byte,
	token *ESDTDataV2,
	tokenID []byte,
	wipeArgument []byte,
) vmcommon.ReturnCode {
	if !token.CanWipe {
		e.eei.AddReturnMessage("cannot wipe")
		return vmcommon.UserError
	}
	if !e.isAddressValid(address) {
		e.eei.AddReturnMessage("invalid address to wipe")
		return vmcommon.UserError
	}

	esdtTransferData := core.BuiltInFunctionESDTWipe + "@" + hex.EncodeToString(wipeArgument)
	e.eei.Transfer(address, e.esdtSCAddress, big.NewInt(0), []byte(esdtTransferData), 0)

	token.NumWiped++
	err := e.saveToken(tokenID, token)
	if err != nil {
		e.eei.AddReturnMessage(err.Error())
		return vmcommon.UserError
	}

	return vmcommon.Ok
}

func (e *esdt) wipeSingleNFT(args *vmcommon.ContractCallInput) vmcommon.ReturnCode {
	if len(args.Arguments) != 3 {
		e.eei.AddReturnMessage("invalid number of arguments, wanted 3")
		return vmcommon.FunctionWrongSignature
	}
	token, returnCode := e.basicOwnershipChecks(args)
	if returnCode != vmcommon.Ok {
		return returnCode
	}
	if string(token.TokenType) == core.FungibleESDT {
		e.eei.AddReturnMessage("only non fungible tokens can be wiped per nonce")
		return vmcommon.UserError
	}
	if !isArgumentsUint64(args.Arguments[1]) {
		e.eei.AddReturnMessage("invalid second argument, wanted nonce as bigInt")
		return vmcommon.UserError
	}

	composedArg := append(args.Arguments[0], args.Arguments[1]...)
	returnCode = e.wipeTokenFromAddress(args.Arguments[2], token, args.Arguments[0], composedArg)
	return returnCode
}

func (e *esdt) togglePause(args *vmcommon.ContractCallInput, builtInFunc string) vmcommon.ReturnCode {
	if len(args.Arguments) != 1 {
		e.eei.AddReturnMessage("invalid number of arguments, wanted 1")
		return vmcommon.FunctionWrongSignature
	}
	token, returnCode := e.basicOwnershipChecks(args)
	if returnCode != vmcommon.Ok {
		return returnCode
	}
	if !token.CanPause {
		e.eei.AddReturnMessage("cannot pause/un-pause")
		return vmcommon.UserError
	}
	if token.IsPaused && builtInFunc == core.BuiltInFunctionESDTPause {
		e.eei.AddReturnMessage("cannot pause an already paused contract")
		return vmcommon.UserError
	}
	if !token.IsPaused && builtInFunc == core.BuiltInFunctionESDTUnPause {
		e.eei.AddReturnMessage("cannot unPause an already un-paused contract")
		return vmcommon.UserError
	}

	token.IsPaused = !token.IsPaused
	err := e.saveToken(args.Arguments[0], token)
	if err != nil {
		e.eei.AddReturnMessage(err.Error())
		return vmcommon.UserError
	}

	esdtTransferData := builtInFunc + "@" + hex.EncodeToString(args.Arguments[0])
	e.eei.SendGlobalSettingToAll(e.esdtSCAddress, []byte(esdtTransferData))

	return vmcommon.Ok
}

func (e *esdt) checkInputReturnDataBurnForAll(args *vmcommon.ContractCallInput) (*ESDTDataV2, vmcommon.ReturnCode) {
	isBurnForAllFlagEnabled := e.enableEpochsHandler.IsESDTMetadataContinuousCleanupFlagEnabled()
	if !isBurnForAllFlagEnabled {
		e.eei.AddReturnMessage("invalid method to call")
		return nil, vmcommon.FunctionNotFound
	}
	if len(args.Arguments) != 1 {
		e.eei.AddReturnMessage("invalid number of arguments, wanted 1")
		return nil, vmcommon.FunctionWrongSignature
	}
	return e.basicOwnershipChecks(args)
}

func (e *esdt) saveTokenAndSendForAll(token *ESDTDataV2, tokenID []byte, builtInCall string) vmcommon.ReturnCode {
	err := e.saveToken(tokenID, token)
	if err != nil {
		e.eei.AddReturnMessage(err.Error())
		return vmcommon.UserError
	}

	esdtTransferData := builtInCall + "@" + hex.EncodeToString(tokenID)
	e.eei.SendGlobalSettingToAll(e.eSDTSCAddress, []byte(esdtTransferData))

	return vmcommon.Ok
}

func (e *esdt) setBurnRoleGlobally(args *vmcommon.ContractCallInput) vmcommon.ReturnCode {
	token, returnCode := e.checkInputReturnDataBurnForAll(args)
	if returnCode != vmcommon.Ok {
		return returnCode
	}

	burnForAllExists := checkIfDefinedRoleExistsInToken(token, []byte(vmcommon.ESDTRoleBurnForAll))
	if burnForAllExists {
		e.eei.AddReturnMessage("cannot set burn role globally as it was already set")
		return vmcommon.UserError
	}

	e.addBurnRoleAndSendToAllShards(token, args.Arguments[0])
	err := e.saveToken(args.Arguments[0], token)
	if err != nil {
		e.eei.AddReturnMessage(err.Error())
		return vmcommon.UserError
	}

	return vmcommon.Ok
}

func (e *esdt) unsetBurnRoleGlobally(args *vmcommon.ContractCallInput) vmcommon.ReturnCode {
	token, returnCode := e.checkInputReturnDataBurnForAll(args)
	if returnCode != vmcommon.Ok {
		return returnCode
	}

	burnForAllExists := checkIfDefinedRoleExistsInToken(token, []byte(vmcommon.ESDTRoleBurnForAll))
	if !burnForAllExists {
		e.eei.AddReturnMessage("cannot unset burn role globally as it was not set")
		return vmcommon.UserError
	}

	deleteRoleFromToken(token, []byte(vmcommon.ESDTRoleBurnForAll))

	returnCode = e.saveTokenAndSendForAll(token, args.Arguments[0], vmcommon.BuiltInFunctionESDTUnSetBurnRoleForAll)
	return returnCode
}

func (e *esdt) addBurnRoleAndSendToAllShards(token *ESDTDataV2, tokenID []byte) {
	isBurnForAllFlagEnabled := e.enableEpochsHandler.IsESDTMetadataContinuousCleanupFlagEnabled()
	if !isBurnForAllFlagEnabled {
		return
	}

	burnForAllRole := &ESDTRoles{Roles: [][]byte{[]byte(vmcommon.ESDTRoleBurnForAll)}, Address: []byte{}}
	token.SpecialRoles = append(token.SpecialRoles, burnForAllRole)

	esdtTransferData := vmcommon.BuiltInFunctionESDTSetBurnRoleForAll + "@" + hex.EncodeToString(tokenID)
	e.eei.SendGlobalSettingToAll(e.eSDTSCAddress, []byte(esdtTransferData))
}

func (e *esdt) configChange(args *vmcommon.ContractCallInput) vmcommon.ReturnCode {
	owner, err := e.getEsdtOwner()
	if err != nil {
		e.eei.AddReturnMessage(fmt.Sprintf("could not get stored owner, error: %s", err.Error()))
		return vmcommon.UserError
	}

	isCorrectCaller := bytes.Equal(args.CallerAddr, owner) || bytes.Equal(args.CallerAddr, e.endOfEpochSCAddress)
	if !isCorrectCaller {
		e.eei.AddReturnMessage("configChange can be called by whitelisted address only")
		return vmcommon.UserError
	}
	if args.CallValue.Cmp(zero) != 0 {
		e.eei.AddReturnMessage("callValue must be 0")
		return vmcommon.UserError
	}
	err = e.eei.UseGas(e.gasCost.MetaChainSystemSCsCost.ESDTOperations)
	if err != nil {
		e.eei.AddReturnMessage(err.Error())
		return vmcommon.OutOfGas
	}
	if len(args.Arguments) != 4 {
		e.eei.AddReturnMessage(vm.ErrInvalidNumOfArguments.Error())
		return vmcommon.UserError
	}

	newConfig := &ESDTConfig{
		OwnerAddress:       args.Arguments[0],
		BaseIssuingCost:    big.NewInt(0).SetBytes(args.Arguments[1]),
		MinTokenNameLength: uint32(big.NewInt(0).SetBytes(args.Arguments[2]).Uint64()),
		MaxTokenNameLength: uint32(big.NewInt(0).SetBytes(args.Arguments[3]).Uint64()),
	}

	if len(newConfig.OwnerAddress) != len(args.RecipientAddr) {
		e.eei.AddReturnMessage("invalid arguments, first argument must be a valid address")
		return vmcommon.UserError
	}
	if newConfig.BaseIssuingCost.Cmp(zero) < 0 {
		e.eei.AddReturnMessage("invalid new base issueing cost")
		return vmcommon.UserError
	}
	if newConfig.MinTokenNameLength > newConfig.MaxTokenNameLength {
		e.eei.AddReturnMessage("invalid min and max token name lengths")
		return vmcommon.UserError
	}

	err = e.saveESDTConfig(newConfig)
	if err != nil {
		e.eei.AddReturnMessage(err.Error())
		return vmcommon.UserError
	}

	return vmcommon.Ok
}

func (e *esdt) claim(args *vmcommon.ContractCallInput) vmcommon.ReturnCode {
	owner, err := e.getEsdtOwner()
	if err != nil {
		e.eei.AddReturnMessage(fmt.Sprintf("could not get stored owner, error: %s", err.Error()))
		return vmcommon.UserError
	}

	if !bytes.Equal(args.CallerAddr, owner) {
		e.eei.AddReturnMessage("claim can be called by whitelisted address only")
		return vmcommon.UserError
	}
	if args.CallValue.Cmp(zero) != 0 {
		e.eei.AddReturnMessage("callValue must be 0")
		return vmcommon.UserError
	}
	err = e.eei.UseGas(e.gasCost.MetaChainSystemSCsCost.ESDTOperations)
	if err != nil {
		e.eei.AddReturnMessage(err.Error())
		return vmcommon.OutOfGas
	}
	if len(args.Arguments) != 0 {
		e.eei.AddReturnMessage(vm.ErrInvalidNumOfArguments.Error())
		return vmcommon.UserError
	}

	scBalance := e.eei.GetBalance(args.RecipientAddr)
	e.eei.Transfer(args.CallerAddr, args.RecipientAddr, scBalance, nil, 0)

	return vmcommon.Ok
}

func (e *esdt) getTokenProperties(args *vmcommon.ContractCallInput) vmcommon.ReturnCode {
	if args.CallValue.Cmp(zero) != 0 {
		e.eei.AddReturnMessage("callValue must be 0")
		return vmcommon.UserError
	}
	if len(args.Arguments) != 1 {
		e.eei.AddReturnMessage(vm.ErrInvalidNumOfArguments.Error())
		return vmcommon.UserError
	}
	err := e.eei.UseGas(e.gasCost.MetaChainSystemSCsCost.ESDTOperations)
	if err != nil {
		e.eei.AddReturnMessage(err.Error())
		return vmcommon.OutOfGas
	}

	esdtToken, err := e.getExistingToken(args.Arguments[0])
	if err != nil {
		e.eei.AddReturnMessage(err.Error())
		return vmcommon.UserError
	}

	e.eei.Finish(esdtToken.TokenName)
	e.eei.Finish(esdtToken.TokenType)
	e.eei.Finish(esdtToken.OwnerAddress)
	e.eei.Finish([]byte(esdtToken.MintedValue.String()))
	e.eei.Finish([]byte(esdtToken.BurntValue.String()))
	e.eei.Finish([]byte(fmt.Sprintf("NumDecimals-%d", esdtToken.NumDecimals)))
	e.eei.Finish([]byte("IsPaused-" + getStringFromBool(esdtToken.IsPaused)))
	e.eei.Finish([]byte("CanUpgrade-" + getStringFromBool(esdtToken.Upgradable)))
	e.eei.Finish([]byte("CanMint-" + getStringFromBool(esdtToken.Mintable)))
	e.eei.Finish([]byte("CanBurn-" + getStringFromBool(esdtToken.Burnable)))
	e.eei.Finish([]byte("CanChangeOwner-" + getStringFromBool(esdtToken.CanChangeOwner)))
	e.eei.Finish([]byte("CanPause-" + getStringFromBool(esdtToken.CanPause)))
	e.eei.Finish([]byte("CanFreeze-" + getStringFromBool(esdtToken.CanFreeze)))
	e.eei.Finish([]byte("CanWipe-" + getStringFromBool(esdtToken.CanWipe)))
	e.eei.Finish([]byte("CanAddSpecialRoles-" + getStringFromBool(esdtToken.CanAddSpecialRoles)))
	e.eei.Finish([]byte("CanTransferNFTCreateRole-" + getStringFromBool(esdtToken.CanTransferNFTCreateRole)))
	e.eei.Finish([]byte("NFTCreateStopped-" + getStringFromBool(esdtToken.NFTCreateStopped)))
	e.eei.Finish([]byte(fmt.Sprintf("NumWiped-%d", esdtToken.NumWiped)))

	return vmcommon.Ok
}

func (e *esdt) getSpecialRoles(args *vmcommon.ContractCallInput) vmcommon.ReturnCode {
	if args.CallValue.Cmp(zero) != 0 {
		e.eei.AddReturnMessage("callValue must be 0")
		return vmcommon.UserError
	}
	if len(args.Arguments) != 1 {
		e.eei.AddReturnMessage(vm.ErrInvalidNumOfArguments.Error())
		return vmcommon.UserError
	}
	err := e.eei.UseGas(e.gasCost.MetaChainSystemSCsCost.ESDTOperations)
	if err != nil {
		e.eei.AddReturnMessage(err.Error())
		return vmcommon.OutOfGas
	}

	esdtToken, err := e.getExistingToken(args.Arguments[0])
	if err != nil {
		e.eei.AddReturnMessage(err.Error())
		return vmcommon.UserError
	}

	specialRoles := esdtToken.SpecialRoles
	for _, specialRole := range specialRoles {
		rolesAsString := make([]string, 0)
		for _, role := range specialRole.Roles {
			rolesAsString = append(rolesAsString, string(role))
		}
		roles := strings.Join(rolesAsString, ",")
		message := fmt.Sprintf("%s:%s", e.addressPubKeyConverter.Encode(specialRole.Address), roles)
		e.eei.Finish([]byte(message))
	}

	return vmcommon.Ok
}

func (e *esdt) basicOwnershipChecks(args *vmcommon.ContractCallInput) (*ESDTDataV2, vmcommon.ReturnCode) {
	if args.CallValue.Cmp(zero) != 0 {
		e.eei.AddReturnMessage("callValue must be 0")
		return nil, vmcommon.OutOfFunds
	}
	err := e.eei.UseGas(e.gasCost.MetaChainSystemSCsCost.ESDTOperations)
	if err != nil {
		e.eei.AddReturnMessage("not enough gas")
		return nil, vmcommon.OutOfGas
	}
	if len(args.Arguments) < 1 {
		e.eei.AddReturnMessage("not enough arguments")
		return nil, vmcommon.UserError
	}
	token, err := e.getExistingToken(args.Arguments[0])
	if err != nil {
		e.eei.AddReturnMessage(err.Error())
		return nil, vmcommon.UserError
	}
	if !bytes.Equal(token.OwnerAddress, args.CallerAddr) {
		e.eei.AddReturnMessage("can be called by owner only")
		return nil, vmcommon.UserError
	}

	return token, vmcommon.Ok
}

func (e *esdt) transferOwnership(args *vmcommon.ContractCallInput) vmcommon.ReturnCode {
	if len(args.Arguments) != 2 {
		e.eei.AddReturnMessage("expected num of arguments 2")
		return vmcommon.FunctionWrongSignature
	}
	token, returnCode := e.basicOwnershipChecks(args)
	if returnCode != vmcommon.Ok {
		return returnCode
	}
	if !token.CanChangeOwner {
		e.eei.AddReturnMessage("cannot change owner of the token")
		return vmcommon.UserError
	}
	if !e.isAddressValid(args.Arguments[1]) {
		e.eei.AddReturnMessage("destination address is invalid")
		return vmcommon.UserError
	}

	token.OwnerAddress = args.Arguments[1]
	err := e.saveToken(args.Arguments[0], token)
	if err != nil {
		e.eei.AddReturnMessage(err.Error())
		return vmcommon.UserError
	}

	logEntry := &vmcommon.LogEntry{
		Identifier: []byte(args.Function),
		Address:    args.CallerAddr,
		Topics:     [][]byte{args.Arguments[0], token.TokenName, token.TickerName, token.TokenType, args.Arguments[1]},
	}
	e.eei.AddLogEntry(logEntry)

	return vmcommon.Ok
}

func (e *esdt) controlChanges(args *vmcommon.ContractCallInput) vmcommon.ReturnCode {
	if len(args.Arguments) < 2 {
		e.eei.AddReturnMessage("not enough arguments")
		return vmcommon.FunctionWrongSignature
	}
	token, returnCode := e.basicOwnershipChecks(args)
	if returnCode != vmcommon.Ok {
		return returnCode
	}
	if !token.Upgradable {
		e.eei.AddReturnMessage("token is not upgradable")
		return vmcommon.UserError
	}

	err := e.upgradeProperties(args.Arguments[0], token, args.Arguments[1:], false, args.CallerAddr)
	if err != nil {
		e.eei.AddReturnMessage(err.Error())
		return vmcommon.UserError
	}
	err = e.saveToken(args.Arguments[0], token)
	if err != nil {
		e.eei.AddReturnMessage(err.Error())
		return vmcommon.UserError
	}

	return vmcommon.Ok
}

func (e *esdt) checkArgumentsForSpecialRoleChanges(args *vmcommon.ContractCallInput) vmcommon.ReturnCode {
	if len(args.Arguments) < 3 {
		e.eei.AddReturnMessage("not enough arguments")
		return vmcommon.FunctionWrongSignature
	}
	if len(args.Arguments[1]) != len(args.CallerAddr) {
		e.eei.AddReturnMessage("second argument must be an address")
		return vmcommon.FunctionWrongSignature
	}
	err := checkDuplicates(args.Arguments[2:])
	if err != nil {
		e.eei.AddReturnMessage(err.Error())
		return vmcommon.UserError
	}

	return vmcommon.Ok
}

func isDefinedRoleInArgs(args [][]byte, definedRole []byte) bool {
	for _, arg := range args {
		if bytes.Equal(arg, definedRole) {
			return true
		}
	}
	return false
}

func checkIfDefinedRoleExistsInArgsAndToken(args [][]byte, token *ESDTDataV2, definedRole []byte) bool {
	if !isDefinedRoleInArgs(args, definedRole) {
		return false
	}

	return checkIfDefinedRoleExistsInToken(token, definedRole)
}

func checkIfDefinedRoleExistsInToken(token *ESDTDataV2, definedRole []byte) bool {
	for _, esdtRole := range token.SpecialRoles {
		for _, role := range esdtRole.Roles {
			if bytes.Equal(role, definedRole) {
				return true
			}
		}
	}
	return false
}

func deleteRoleFromToken(token *ESDTDataV2, definedRole []byte) {
	var newRoles []*ESDTRoles
	for _, esdtRole := range token.SpecialRoles {
		index := getRoleIndex(esdtRole, definedRole)
		if index < 0 {
			newRoles = append(newRoles, esdtRole)
			continue
		}

		copy(esdtRole.Roles[index:], esdtRole.Roles[index+1:])
		esdtRole.Roles[len(esdtRole.Roles)-1] = nil
		esdtRole.Roles = esdtRole.Roles[:len(esdtRole.Roles)-1]

		if len(esdtRole.Roles) > 0 {
			newRoles = append(newRoles, esdtRole)
		}
	}
	token.SpecialRoles = newRoles
}

func (e *esdt) isSpecialRoleValidForFungible(argument string) error {
	switch argument {
	case core.ESDTRoleLocalMint:
		return nil
	case core.ESDTRoleLocalBurn:
		return nil
	case core.ESDTRoleTransfer:
		if e.enableEpochsHandler.IsESDTTransferRoleFlagEnabled() {
			return nil
		}
		return vm.ErrInvalidArgument
	default:
		return vm.ErrInvalidArgument
	}
}

func (e *esdt) isSpecialRoleValidForSemiFungible(argument string) error {
	switch argument {
	case core.ESDTRoleNFTBurn:
		return nil
	case core.ESDTRoleNFTAddQuantity:
		return nil
	case core.ESDTRoleNFTCreate:
		return nil
	case core.ESDTRoleTransfer:
		if e.enableEpochsHandler.IsESDTTransferRoleFlagEnabled() {
			return nil
		}
		return vm.ErrInvalidArgument
	default:
		return vm.ErrInvalidArgument
	}
}

func (e *esdt) isSpecialRoleValidForNonFungible(argument string) error {
	switch argument {
	case core.ESDTRoleNFTBurn:
		return nil
	case core.ESDTRoleNFTCreate:
		return nil
	case core.ESDTRoleTransfer:
		if e.enableEpochsHandler.IsESDTTransferRoleFlagEnabled() {
			return nil
		}
		return vm.ErrInvalidArgument
	case core.ESDTRoleNFTUpdateAttributes:
		if e.enableEpochsHandler.IsESDTTransferRoleFlagEnabled() {
			return nil
		}
		return vm.ErrInvalidArgument
	case core.ESDTRoleNFTAddURI:
		if e.enableEpochsHandler.IsESDTTransferRoleFlagEnabled() {
			return nil
		}
		return vm.ErrInvalidArgument
	default:
		return vm.ErrInvalidArgument
	}
}

func (e *esdt) checkSpecialRolesAccordingToTokenType(args [][]byte, token *ESDTDataV2) error {
	switch string(token.TokenType) {
	case core.FungibleESDT:
		return validateRoles(args, e.isSpecialRoleValidForFungible)
	case core.NonFungibleESDT:
		return validateRoles(args, e.isSpecialRoleValidForNonFungible)
	case core.SemiFungibleESDT:
		return validateRoles(args, e.isSpecialRoleValidForSemiFungible)
	case metaESDT:
		isCheckMetaESDTOnRolesFlagEnabled := e.enableEpochsHandler.IsManagedCryptoAPIsFlagEnabled()
		if isCheckMetaESDTOnRolesFlagEnabled {
			return validateRoles(args, e.isSpecialRoleValidForSemiFungible)
		}
	}
	return nil
}

type rolesProperties struct {
	transferRoleExists       bool
	isMultiShardNFTCreateSet bool
}

func getFirstAddressWithGivenRole(token *ESDTDataV2, definedRole []byte) ([]byte, error) {
	for _, esdtRole := range token.SpecialRoles {
		for _, role := range esdtRole.Roles {
			if bytes.Equal(role, definedRole) {
				return esdtRole.Address, nil
			}
		}
	}

	return nil, vm.ErrElementNotFound
}

func (e *esdt) changeToMultiShardCreate(args *vmcommon.ContractCallInput) vmcommon.ReturnCode {
	if len(args.Arguments) != 1 {
		e.eei.AddReturnMessage("invalid number of arguments")
		return vmcommon.UserError
	}
	token, returnCode := e.basicOwnershipChecks(args)
	if returnCode != vmcommon.Ok {
		return returnCode
	}
	if !token.CanAddSpecialRoles {
		e.eei.AddReturnMessage("cannot add special roles")
		return vmcommon.UserError
	}
	if token.CanCreateMultiShard {
		e.eei.AddReturnMessage("it is already multi shard create")
		return vmcommon.UserError
	}

	addressWithCreateRole, err := getFirstAddressWithGivenRole(token, []byte(core.ESDTRoleNFTCreate))
	if err != nil {
		e.eei.AddReturnMessage(err.Error())
		return vmcommon.UserError
	}

	token.CanCreateMultiShard = true
	isAddressLastByteZero := addressWithCreateRole[len(addressWithCreateRole)-1] == 0
	if !isAddressLastByteZero {
		multiCreateRoleOnly := [][]byte{[]byte(core.ESDTRoleNFTCreateMultiShard)}
		e.sendRoleChangeData(args.Arguments[0], addressWithCreateRole, multiCreateRoleOnly, core.BuiltInFunctionSetESDTRole)
	}

	err = e.saveToken(args.Arguments[0], token)
	if err != nil {
		e.eei.AddReturnMessage(err.Error())
		return vmcommon.UserError
	}

	return vmcommon.Ok
}

func (e *esdt) setRolesForTokenAndAddress(
	token *ESDTDataV2,
	address []byte,
	roles [][]byte,
) (*rolesProperties, vmcommon.ReturnCode) {

	if !token.CanAddSpecialRoles {
		e.eei.AddReturnMessage("cannot add special roles")
		return nil, vmcommon.UserError
	}

	if !token.CanCreateMultiShard && checkIfDefinedRoleExistsInArgsAndToken(roles, token, []byte(core.ESDTRoleNFTCreate)) {
		e.eei.AddReturnMessage(vm.ErrNFTCreateRoleAlreadyExists.Error())
		return nil, vmcommon.UserError
	}

	err := e.checkSpecialRolesAccordingToTokenType(roles, token)
	if err != nil {
		e.eei.AddReturnMessage(err.Error())
		return nil, vmcommon.UserError
	}

	transferRoleExists := checkIfDefinedRoleExistsInArgsAndToken(roles, token, []byte(core.ESDTRoleTransfer))

	esdtRole, isNew := getRolesForAddress(token, address)
	if isNew {
		esdtRole.Roles = append(esdtRole.Roles, roles...)
		token.SpecialRoles = append(token.SpecialRoles, esdtRole)
	} else {
		for _, arg := range roles {
			index := getRoleIndex(esdtRole, arg)
			if index >= 0 {
				e.eei.AddReturnMessage("special role already exists for given address")
				return nil, vmcommon.UserError
			}

			esdtRole.Roles = append(esdtRole.Roles, arg)
		}
	}

	isMultiShardNFTCreateSet := token.CanCreateMultiShard && isDefinedRoleInArgs(roles, []byte(core.ESDTRoleNFTCreate))
	if isMultiShardNFTCreateSet {
		err = checkCorrectAddressForNFTCreateMultiShard(token)
		if err != nil {
			e.eei.AddReturnMessage(err.Error())
			return nil, vmcommon.UserError
		}
	}

	properties := &rolesProperties{
		transferRoleExists:       transferRoleExists,
		isMultiShardNFTCreateSet: isMultiShardNFTCreateSet,
	}
	return properties, vmcommon.Ok
}

func (e *esdt) prepareAndSendRoleChangeData(
	tokenID []byte,
	address []byte,
	roles [][]byte,
	properties *rolesProperties,
) vmcommon.ReturnCode {
	allRoles := roles
	if properties.isMultiShardNFTCreateSet {
		allRoles = append(allRoles, []byte(core.ESDTRoleNFTCreateMultiShard))
	}
<<<<<<< HEAD
	e.sendRoleChangeData(tokenID, address, allRoles, core.BuiltInFunctionSetESDTRole)

	firstTransferRoleSet := !properties.transferRoleExists && isDefinedRoleInArgs(roles, []byte(core.ESDTRoleTransfer))
=======
	err := e.sendRoleChangeData(tokenID, address, allRoles, core.BuiltInFunctionSetESDTRole)
	if err != nil {
		e.eei.AddReturnMessage(err.Error())
		return vmcommon.UserError
	}
	isTransferRoleDefinedInArgs := isDefinedRoleInArgs(roles, []byte(core.ESDTRoleTransfer))
	firstTransferRoleSet := !properties.transferRoleExists && isTransferRoleDefinedInArgs
>>>>>>> 12624dc4
	if firstTransferRoleSet {
		esdtTransferData := core.BuiltInFunctionESDTSetLimitedTransfer + "@" + hex.EncodeToString(tokenID)
		e.eei.SendGlobalSettingToAll(e.esdtSCAddress, []byte(esdtTransferData))
	}

	if isTransferRoleDefinedInArgs {
		e.sendNewTransferRoleAddressToSystemAccount(tokenID, address)
	}

	return vmcommon.Ok
}

func (e *esdt) setSpecialRole(args *vmcommon.ContractCallInput) vmcommon.ReturnCode {
	returnCode := e.checkArgumentsForSpecialRoleChanges(args)
	if returnCode != vmcommon.Ok {
		return returnCode
	}

	token, returnCode := e.basicOwnershipChecks(args)
	if returnCode != vmcommon.Ok {
		return returnCode
	}

	properties, returnCode := e.setRolesForTokenAndAddress(token, args.Arguments[1], args.Arguments[2:])
	if returnCode != vmcommon.Ok {
		return returnCode
	}

	returnCode = e.prepareAndSendRoleChangeData(args.Arguments[0], args.Arguments[1], args.Arguments[2:], properties)
	if returnCode != vmcommon.Ok {
		return returnCode
	}

	err := e.saveToken(args.Arguments[0], token)
	if err != nil {
		e.eei.AddReturnMessage(err.Error())
		return vmcommon.UserError
	}

	return vmcommon.Ok
}

func checkCorrectAddressForNFTCreateMultiShard(token *ESDTDataV2) error {
	nftCreateRole := []byte(core.ESDTRoleNFTCreate)
	mapLastBytes := make(map[uint8]struct{})
	for _, esdtRole := range token.SpecialRoles {
		hasCreateRole := false
		for _, role := range esdtRole.Roles {
			if bytes.Equal(nftCreateRole, role) {
				hasCreateRole = true
				break
			}
		}

		if !hasCreateRole {
			continue
		}

		lastBytesOfAddress := esdtRole.Address[len(esdtRole.Address)-1]
		_, exists := mapLastBytes[lastBytesOfAddress]
		if exists {
			return vm.ErrInvalidAddress
		}

		mapLastBytes[lastBytesOfAddress] = struct{}{}
	}

	return nil
}

func (e *esdt) unSetSpecialRole(args *vmcommon.ContractCallInput) vmcommon.ReturnCode {
	returnCode := e.checkArgumentsForSpecialRoleChanges(args)
	if returnCode != vmcommon.Ok {
		return returnCode
	}

	token, returnCode := e.basicOwnershipChecks(args)
	if returnCode != vmcommon.Ok {
		return returnCode
	}

	if isDefinedRoleInArgs(args.Arguments[2:], []byte(core.ESDTRoleNFTCreate)) {
		e.eei.AddReturnMessage("cannot un set NFT create role")
		return vmcommon.UserError
	}

	address := args.Arguments[1]
	esdtRole, isNew := getRolesForAddress(token, address)
	if isNew {
		e.eei.AddReturnMessage("address does not have special role")
		return vmcommon.UserError
	}

	for _, arg := range args.Arguments[2:] {
		index := getRoleIndex(esdtRole, arg)
		if index < 0 {
			e.eei.AddReturnMessage("special role does not exist for address")
			return vmcommon.UserError
		}

		copy(esdtRole.Roles[index:], esdtRole.Roles[index+1:])
		esdtRole.Roles[len(esdtRole.Roles)-1] = nil
		esdtRole.Roles = esdtRole.Roles[:len(esdtRole.Roles)-1]
	}

	e.sendRoleChangeData(args.Arguments[0], args.Arguments[1], args.Arguments[2:], core.BuiltInFunctionUnSetESDTRole)
	if len(esdtRole.Roles) == 0 {
		for i, roles := range token.SpecialRoles {
			if bytes.Equal(roles.Address, address) {
				copy(token.SpecialRoles[i:], token.SpecialRoles[i+1:])
				token.SpecialRoles[len(token.SpecialRoles)-1] = nil
				token.SpecialRoles = token.SpecialRoles[:len(token.SpecialRoles)-1]

				break
			}
		}
	}

	isTransferRoleInArgs := isDefinedRoleInArgs(args.Arguments[2:], []byte(core.ESDTRoleTransfer))
	transferRoleExists := checkIfDefinedRoleExistsInArgsAndToken(args.Arguments[2:], token, []byte(core.ESDTRoleTransfer))
	lastTransferRoleWasDeleted := isTransferRoleInArgs && !transferRoleExists
	if lastTransferRoleWasDeleted {
		esdtTransferData := core.BuiltInFunctionESDTUnSetLimitedTransfer + "@" + hex.EncodeToString(args.Arguments[0])
		e.eei.SendGlobalSettingToAll(e.esdtSCAddress, []byte(esdtTransferData))
	}

<<<<<<< HEAD
	err := e.saveToken(args.Arguments[0], token)
=======
	if isTransferRoleInArgs {
		e.deleteTransferRoleAddressFromSystemAccount(args.Arguments[0], address)
	}

	err = e.saveToken(args.Arguments[0], token)
>>>>>>> 12624dc4
	if err != nil {
		e.eei.AddReturnMessage(err.Error())
		return vmcommon.UserError
	}

	return vmcommon.Ok
}

func (e *esdt) sendNewTransferRoleAddressToSystemAccount(token []byte, address []byte) {
	isSendTransferRoleAddressFlagEnabled := e.enableEpochsHandler.IsESDTMetadataContinuousCleanupFlagEnabled()
	if !isSendTransferRoleAddressFlagEnabled {
		return
	}

	esdtTransferData := vmcommon.BuiltInFunctionESDTTransferRoleAddAddress + "@" + hex.EncodeToString(token) + "@" + hex.EncodeToString(address)
	e.eei.SendGlobalSettingToAll(e.eSDTSCAddress, []byte(esdtTransferData))
}

func (e *esdt) deleteTransferRoleAddressFromSystemAccount(token []byte, address []byte) {
	isSendTransferRoleAddressFlagEnabled := e.enableEpochsHandler.IsESDTMetadataContinuousCleanupFlagEnabled()
	if !isSendTransferRoleAddressFlagEnabled {
		return
	}

	esdtTransferData := vmcommon.BuiltInFunctionESDTTransferRoleDeleteAddress + "@" + hex.EncodeToString(token) + "@" + hex.EncodeToString(address)
	e.eei.SendGlobalSettingToAll(e.eSDTSCAddress, []byte(esdtTransferData))
}

func (e *esdt) sendAllTransferRoleAddresses(args *vmcommon.ContractCallInput) vmcommon.ReturnCode {
	isSendTransferRoleAddressFlagEnabled := e.enableEpochsHandler.IsESDTMetadataContinuousCleanupFlagEnabled()
	if !isSendTransferRoleAddressFlagEnabled {
		e.eei.AddReturnMessage("invalid method to call")
		return vmcommon.FunctionNotFound
	}
	if len(args.Arguments) != 1 {
		e.eei.AddReturnMessage("wrong number of arguments, expected 1")
		return vmcommon.UserError
	}

	token, returnCode := e.basicOwnershipChecks(args)
	if returnCode != vmcommon.Ok {
		return returnCode
	}

	transferRoleFound := false
	esdtTransferData := vmcommon.BuiltInFunctionESDTTransferRoleAddAddress + "@" + hex.EncodeToString(args.Arguments[0])
	for _, role := range token.SpecialRoles {
		for _, actualRole := range role.Roles {
			if bytes.Equal(actualRole, []byte(core.ESDTRoleTransfer)) {
				esdtTransferData += "@" + hex.EncodeToString(role.Address)
				transferRoleFound = true
				break
			}
		}
	}

	if !transferRoleFound {
		e.eei.AddReturnMessage("no address with transfer role")
		return vmcommon.UserError
	}

	e.eei.SendGlobalSettingToAll(e.eSDTSCAddress, []byte(esdtTransferData))

	return vmcommon.Ok
}

func (e *esdt) deleteNFTCreateRole(token *ESDTDataV2, currentNFTCreateOwner []byte) ([][]byte, vmcommon.ReturnCode) {
	creatorAddresses := make([][]byte, 0)
	for _, esdtRole := range token.SpecialRoles {
		index := getRoleIndex(esdtRole, []byte(core.ESDTRoleNFTCreate))
		if index < 0 {
			continue
		}

		if len(currentNFTCreateOwner) > 0 && !bytes.Equal(esdtRole.Address, currentNFTCreateOwner) {
			e.eei.AddReturnMessage("address mismatch, second argument must be the one holding the NFT create role")
			return nil, vmcommon.UserError
		}

		copy(esdtRole.Roles[index:], esdtRole.Roles[index+1:])
		esdtRole.Roles[len(esdtRole.Roles)-1] = nil
		esdtRole.Roles = esdtRole.Roles[:len(esdtRole.Roles)-1]

		creatorAddresses = append(creatorAddresses, esdtRole.Address)
	}

	if len(creatorAddresses) > 0 {
		return creatorAddresses, vmcommon.Ok
	}
	e.eei.AddReturnMessage("no address is holding the NFT create role")
	return nil, vmcommon.UserError
}

func (e *esdt) transferNFTCreateRole(args *vmcommon.ContractCallInput) vmcommon.ReturnCode {
	returnCode := e.checkArgumentsForSpecialRoleChanges(args)
	if returnCode != vmcommon.Ok {
		return returnCode
	}

	token, returnCode := e.basicOwnershipChecks(args)
	if returnCode != vmcommon.Ok {
		return returnCode
	}

	if !token.CanTransferNFTCreateRole {
		e.eei.AddReturnMessage("NFT create role transfer is not allowed")
		return vmcommon.UserError
	}

	if bytes.Equal(token.TokenType, []byte(core.FungibleESDT)) {
		e.eei.AddReturnMessage("invalid function call for fungible tokens")
		return vmcommon.UserError
	}
	if len(args.Arguments[2]) != len(args.CallerAddr) {
		e.eei.AddReturnMessage("third argument must be an address")
		return vmcommon.FunctionWrongSignature
	}
	if bytes.Equal(args.Arguments[1], args.Arguments[2]) {
		e.eei.AddReturnMessage("second and third arguments must not be equal")
		return vmcommon.FunctionWrongSignature
	}

	if token.CanCreateMultiShard {
		lastIndex := len(args.CallerAddr) - 1
		isLastByteTheSame := args.Arguments[1][lastIndex] == args.Arguments[2][lastIndex]
		if !isLastByteTheSame {
			e.eei.AddReturnMessage("transfer NFT create cannot happen for addresses that don't end in the same byte")
			return vmcommon.UserError
		}
	}

	_, returnCode = e.deleteNFTCreateRole(token, args.Arguments[1])
	if returnCode != vmcommon.Ok {
		return returnCode
	}

	nextNFTCreateOwner := args.Arguments[2]
	esdtRole, isNew := getRolesForAddress(token, nextNFTCreateOwner)
	esdtRole.Roles = append(esdtRole.Roles, []byte(core.ESDTRoleNFTCreate))
	if isNew {
		token.SpecialRoles = append(token.SpecialRoles, esdtRole)
	}

	err := e.saveToken(args.Arguments[0], token)
	if err != nil {
		e.eei.AddReturnMessage(err.Error())
		return vmcommon.UserError
	}

	esdtTransferNFTCreateData := core.BuiltInFunctionESDTNFTCreateRoleTransfer + "@" +
		hex.EncodeToString(args.Arguments[0]) + "@" + hex.EncodeToString(args.Arguments[2])
	e.eei.Transfer(args.Arguments[1], e.esdtSCAddress, big.NewInt(0), []byte(esdtTransferNFTCreateData), 0)

	return vmcommon.Ok
}

func (e *esdt) stopNFTCreateForever(args *vmcommon.ContractCallInput) vmcommon.ReturnCode {
	if len(args.Arguments) != 1 {
		e.eei.AddReturnMessage("number of arguments must be equal to 1")
		return vmcommon.FunctionWrongSignature
	}

	token, returnCode := e.basicOwnershipChecks(args)
	if returnCode != vmcommon.Ok {
		return returnCode
	}

	if token.NFTCreateStopped {
		e.eei.AddReturnMessage("NFT create was already stopped")
		return vmcommon.UserError
	}
	if bytes.Equal(token.TokenType, []byte(core.FungibleESDT)) {
		e.eei.AddReturnMessage("invalid function call for fungible tokens")
		return vmcommon.UserError
	}

	currentOwners, returnCode := e.deleteNFTCreateRole(token, nil)
	if returnCode != vmcommon.Ok {
		return returnCode
	}

	token.NFTCreateStopped = true
	err := e.saveToken(args.Arguments[0], token)
	if err != nil {
		e.eei.AddReturnMessage(err.Error())
		return vmcommon.UserError
	}

	for _, currentOwner := range currentOwners {
		e.sendRoleChangeData(args.Arguments[0], currentOwner, [][]byte{[]byte(core.ESDTRoleNFTCreate)}, core.BuiltInFunctionUnSetESDTRole)
	}

	return vmcommon.Ok
}

func (e *esdt) sendRoleChangeData(tokenID []byte, destination []byte, roles [][]byte, builtInFunc string) {
	esdtSetRoleData := builtInFunc + "@" + hex.EncodeToString(tokenID)
	for _, arg := range roles {
		esdtSetRoleData += "@" + hex.EncodeToString(arg)
	}

	e.eei.Transfer(destination, e.esdtSCAddress, big.NewInt(0), []byte(esdtSetRoleData), 0)
}

func (e *esdt) getAllAddressesAndRoles(args *vmcommon.ContractCallInput) vmcommon.ReturnCode {
	if len(args.Arguments) != 1 {
		e.eei.AddReturnMessage("needs 1 argument")
		return vmcommon.UserError
	}

	if args.CallValue.Cmp(zero) != 0 {
		e.eei.AddReturnMessage("callValue must be 0")
		return vmcommon.UserError
	}

	token, err := e.getExistingToken(args.Arguments[0])
	if err != nil {
		e.eei.AddReturnMessage(err.Error())
		return vmcommon.UserError
	}

	for _, esdtRole := range token.SpecialRoles {
		e.eei.Finish(esdtRole.Address)
		for _, role := range esdtRole.Roles {
			e.eei.Finish(role)
		}
	}

	return vmcommon.Ok
}

func checkDuplicates(arguments [][]byte) error {
	mapArgs := make(map[string]struct{})
	for _, arg := range arguments {
		_, found := mapArgs[string(arg)]
		if !found {
			mapArgs[string(arg)] = struct{}{}
			continue
		}
		return vm.ErrDuplicatesFoundInArguments
	}

	return nil
}

func validateRoles(arguments [][]byte, isSpecialRoleValid func(role string) error) error {
	for _, arg := range arguments {
		err := isSpecialRoleValid(string(arg))
		if err != nil {
			return err
		}
	}

	return nil
}

func getRoleIndex(esdtRoles *ESDTRoles, role []byte) int {
	for i, currentRole := range esdtRoles.Roles {
		if bytes.Equal(currentRole, role) {
			return i
		}
	}
	return -1
}

func getRolesForAddress(token *ESDTDataV2, address []byte) (*ESDTRoles, bool) {
	for _, esdtRole := range token.SpecialRoles {
		if bytes.Equal(address, esdtRole.Address) {
			return esdtRole, false
		}
	}

	esdtRole := &ESDTRoles{
		Address: address,
	}
	return esdtRole, true
}

func (e *esdt) saveTokenV1(identifier []byte, token *ESDTDataV2) error {
	tokenV1 := &ESDTDataV1{
		OwnerAddress:             token.OwnerAddress,
		TokenName:                token.TokenName,
		TickerName:               token.TickerName,
		TokenType:                token.TokenType,
		Mintable:                 token.Mintable,
		Burnable:                 token.Burnable,
		CanPause:                 token.CanPause,
		CanFreeze:                token.CanFreeze,
		CanWipe:                  token.CanWipe,
		Upgradable:               token.Upgradable,
		CanChangeOwner:           token.CanChangeOwner,
		IsPaused:                 token.IsPaused,
		MintedValue:              token.MintedValue,
		BurntValue:               token.BurntValue,
		NumDecimals:              token.NumDecimals,
		CanAddSpecialRoles:       token.CanAddSpecialRoles,
		NFTCreateStopped:         token.NFTCreateStopped,
		CanTransferNFTCreateRole: token.CanTransferNFTCreateRole,
		SpecialRoles:             token.SpecialRoles,
		NumWiped:                 token.NumWiped,
	}
	marshaledData, err := e.marshalizer.Marshal(tokenV1)
	if err != nil {
		return err
	}

	e.eei.SetStorage(identifier, marshaledData)
	return nil
}

func (e *esdt) saveToken(identifier []byte, token *ESDTDataV2) error {
	if !e.enableEpochsHandler.IsESDTNFTCreateOnMultiShardFlagEnabled() {
		return e.saveTokenV1(identifier, token)
	}

	marshaledData, err := e.marshalizer.Marshal(token)
	if err != nil {
		return err
	}

	e.eei.SetStorage(identifier, marshaledData)
	return nil
}

func (e *esdt) getExistingToken(tokenIdentifier []byte) (*ESDTDataV2, error) {
	marshaledData := e.eei.GetStorage(tokenIdentifier)
	if len(marshaledData) == 0 {
		return nil, vm.ErrNoTickerWithGivenName
	}

	token := &ESDTDataV2{}
	err := e.marshalizer.Unmarshal(token, marshaledData)
	return token, err
}

func (e *esdt) getESDTConfig() (*ESDTConfig, error) {
	esdtConfig := &ESDTConfig{
		OwnerAddress:       e.ownerAddress,
		BaseIssuingCost:    e.baseIssuingCost,
		MinTokenNameLength: minLengthForInitTokenName,
		MaxTokenNameLength: maxLengthForTokenName,
	}
	marshalledData := e.eei.GetStorage([]byte(configKeyPrefix))
	if len(marshalledData) == 0 {
		return esdtConfig, nil
	}

	err := e.marshalizer.Unmarshal(esdtConfig, marshalledData)
	return esdtConfig, err
}

func (e *esdt) getEsdtOwner() ([]byte, error) {
	esdtConfig, err := e.getESDTConfig()
	if err != nil {
		return nil, err
	}

	return esdtConfig.OwnerAddress, nil
}

func (e *esdt) saveESDTConfig(esdtConfig *ESDTConfig) error {
	marshaledData, err := e.marshalizer.Marshal(esdtConfig)
	if err != nil {
		return err
	}

	e.eei.SetStorage([]byte(configKeyPrefix), marshaledData)
	return nil
}

<<<<<<< HEAD
// EpochConfirmed is called whenever a new epoch is confirmed
func (e *esdt) EpochConfirmed(epoch uint32, _ uint64) {
	e.flagEnabled.SetValue(epoch >= e.enabledEpoch)
	log.Debug("ESDT contract", "enabled", e.flagEnabled.IsSet())

	e.flagGlobalMintBurn.SetValue(epoch < e.globalMintBurnDisableEpoch)
	log.Debug("ESDT contract global mint and burn", "enabled", e.flagGlobalMintBurn.IsSet())

	e.flagTransferRole.SetValue(epoch >= e.transferRoleEnableEpoch)
	log.Debug("ESDT contract transfer role", "enabled", e.flagTransferRole.IsSet())

	e.flagNFTCreateONMultiShard.SetValue(epoch >= e.nftCreateONMultiShardEnableEpoch)
	log.Debug("ESDT contract NFT create on multiple shards", "enabled", e.flagNFTCreateONMultiShard.IsSet())

	e.flagMetaESDT.SetValue(epoch >= e.metaESDTEnableEpoch)
	log.Debug("ESDT contract financial SFTs", "enabled", e.flagMetaESDT.IsSet())

	e.flagRegisterAndSetAllRoles.SetValue(epoch >= e.registerAndSetAllRolesEnableEpoch)
	log.Debug("ESDT register and set all roles", "enabled", e.flagRegisterAndSetAllRoles.IsSet())

	e.flagCheckMetaESDTOnRolesEnableEpoch.SetValue(epoch >= e.checkMetaESDTOnRolesEnableEpoch)
	log.Debug("ESDT check metaESDT on roles", "enabled", e.flagCheckMetaESDTOnRolesEnableEpoch.IsSet())

	e.flagESDTOnMeta.SetValue(epoch >= e.esdtOnMetachainEnableEpoch)
	log.Debug("ESDT on metachain", "enabled", e.flagESDTOnMeta.IsSet())
}

=======
>>>>>>> 12624dc4
// SetNewGasCost is called whenever a gas cost was changed
func (e *esdt) SetNewGasCost(gasCost vm.GasCost) {
	e.mutExecution.Lock()
	e.gasCost = gasCost
	e.mutExecution.Unlock()
}

func (e *esdt) isAddressValid(addressBytes []byte) bool {
	isLengthOk := len(addressBytes) == e.addressPubKeyConverter.Len()
	if !isLengthOk {
		return false
	}

	encodedAddress := e.addressPubKeyConverter.Encode(addressBytes)

	return encodedAddress != ""
}

// CanUseContract returns true if contract can be used
func (e *esdt) CanUseContract() bool {
	return true
}

func (e *esdt) getContractConfig(args *vmcommon.ContractCallInput) vmcommon.ReturnCode {
	returnCode := e.checkArgumentsForGeneralViewFunc(args)
	if returnCode != vmcommon.Ok {
		return returnCode
	}

	esdtConfig, err := e.getESDTConfig()
	if err != nil {
		e.eei.AddReturnMessage(err.Error())
		return vmcommon.UserError
	}

	e.eei.Finish(esdtConfig.OwnerAddress)
	e.eei.Finish(esdtConfig.BaseIssuingCost.Bytes())
	e.eei.Finish(big.NewInt(int64(esdtConfig.MinTokenNameLength)).Bytes())
	e.eei.Finish(big.NewInt(int64(esdtConfig.MaxTokenNameLength)).Bytes())

	return vmcommon.Ok
}

func (e *esdt) checkArgumentsForGeneralViewFunc(args *vmcommon.ContractCallInput) vmcommon.ReturnCode {
	if args.CallValue.Cmp(zero) != 0 {
		e.eei.AddReturnMessage(vm.ErrCallValueMustBeZero.Error())
		return vmcommon.UserError
	}
	err := e.eei.UseGas(e.gasCost.MetaChainSystemSCsCost.ESDTOperations)
	if err != nil {
		e.eei.AddReturnMessage(err.Error())
		return vmcommon.OutOfGas
	}
	if len(args.Arguments) != 0 {
		e.eei.AddReturnMessage(vm.ErrInvalidNumOfArguments.Error())
		return vmcommon.UserError
	}

	return vmcommon.Ok
}

// IsInterfaceNil returns true if underlying object is nil
func (e *esdt) IsInterfaceNil() bool {
	return e == nil
}<|MERGE_RESOLUTION|>--- conflicted
+++ resolved
@@ -46,40 +46,19 @@
 const metaESDT = "MetaESDT"
 
 type esdt struct {
-	eei                    vm.SystemEI
-	gasCost                vm.GasCost
-	baseIssuingCost        *big.Int
-	ownerAddress           []byte // do not use this in functions. Should use e.getEsdtOwner()
-	esdtSCAddress          []byte
-	endOfEpochSCAddress    []byte
-	marshalizer            marshal.Marshalizer
-	hasher                 hashing.Hasher
-	mutExecution           sync.RWMutex
-	addressPubKeyConverter core.PubkeyConverter
-<<<<<<< HEAD
-	delegationTicker       string
-
-	enabledEpoch                           uint32
-	flagEnabled                            atomic.Flag
-	globalMintBurnDisableEpoch             uint32
-	flagGlobalMintBurn                     atomic.Flag
-	transferRoleEnableEpoch                uint32
-	flagTransferRole                       atomic.Flag
-	nftCreateONMultiShardEnableEpoch       uint32
-	flagNFTCreateONMultiShard              atomic.Flag
-	metaESDTEnableEpoch                    uint32
-	flagMetaESDT                           atomic.Flag
-	transformToMultiShardCreateEnableEpoch uint32
-	flagTransformToMultiShardCreate        atomic.Flag
-	registerAndSetAllRolesEnableEpoch      uint32
-	flagRegisterAndSetAllRoles             atomic.Flag
-	checkMetaESDTOnRolesEnableEpoch        uint32
-	flagCheckMetaESDTOnRolesEnableEpoch    atomic.Flag
-	esdtOnMetachainEnableEpoch             uint32
-	flagESDTOnMeta                         atomic.Flag
-=======
-	enableEpochsHandler    common.EnableEpochsHandler
->>>>>>> 12624dc4
+	eei                        vm.SystemEI
+	gasCost                    vm.GasCost
+	baseIssuingCost            *big.Int
+	ownerAddress               []byte // do not use this in functions. Should use e.getEsdtOwner()
+	esdtSCAddress              []byte
+	endOfEpochSCAddress        []byte
+	marshalizer                marshal.Marshalizer
+	hasher                     hashing.Hasher
+	mutExecution               sync.RWMutex
+	addressPubKeyConverter     core.PubkeyConverter
+	enableEpochsHandler        common.EnableEpochsHandler
+	esdtOnMetachainEnableEpoch uint32
+	flagESDTOnMeta             atomic.Flag
 }
 
 // ArgsNewESDTSmartContract defines the arguments needed for the esdt contract
@@ -129,46 +108,16 @@
 		baseIssuingCost: baseIssuingCost,
 		// we should have called pubkeyConverter.Decode here instead of a byte slice cast. Since that change would break
 		// backwards compatibility, the fix was carried in the epochStart/metachain/systemSCs.go
-<<<<<<< HEAD
-		ownerAddress:                      []byte(args.ESDTSCConfig.OwnerAddress),
-		esdtSCAddress:                     args.ESDTSCAddress,
-		hasher:                            args.Hasher,
-		marshalizer:                       args.Marshalizer,
-		enabledEpoch:                      args.EpochConfig.EnableEpochs.ESDTEnableEpoch,
-		globalMintBurnDisableEpoch:        args.EpochConfig.EnableEpochs.GlobalMintBurnDisableEpoch,
-		transferRoleEnableEpoch:           args.EpochConfig.EnableEpochs.ESDTTransferRoleEnableEpoch,
-		nftCreateONMultiShardEnableEpoch:  args.EpochConfig.EnableEpochs.ESDTNFTCreateOnMultiShardEnableEpoch,
-		metaESDTEnableEpoch:               args.EpochConfig.EnableEpochs.MetaESDTSetEnableEpoch,
-		registerAndSetAllRolesEnableEpoch: args.EpochConfig.EnableEpochs.ESDTRegisterAndSetAllRolesEnableEpoch,
-		checkMetaESDTOnRolesEnableEpoch:   args.EpochConfig.EnableEpochs.ManagedCryptoAPIsEnableEpoch,
-		endOfEpochSCAddress:               args.EndOfEpochSCAddress,
-		addressPubKeyConverter:            args.AddressPubKeyConverter,
-		esdtOnMetachainEnableEpoch:        args.EpochConfig.EnableEpochs.BuiltInFunctionOnMetaEnableEpoch,
-		delegationTicker:                  args.ESDTSCConfig.DelegationTicker,
-	}
-	log.Debug("esdt: enable epoch for esdt", "epoch", e.enabledEpoch)
-	log.Debug("esdt: enable epoch for contract global mint and burn", "epoch", e.globalMintBurnDisableEpoch)
-	log.Debug("esdt: enable epoch for contract transfer role", "epoch", e.transferRoleEnableEpoch)
-	log.Debug("esdt: enable epoch for esdt NFT create on multiple shards", "epoch", e.nftCreateONMultiShardEnableEpoch)
-	log.Debug("esdt: enable epoch for meta tokens, financial SFTs", "epoch", e.metaESDTEnableEpoch)
-	log.Debug("esdt: enable epoch for transferm to multi shard create", "epoch", e.transformToMultiShardCreateEnableEpoch)
-	log.Debug("esdt: enable epoch for esdt register and set all roles function", "epoch", e.registerAndSetAllRolesEnableEpoch)
-	log.Debug("esdt: enable epoch for check on roles for metaESDT", "epoch", e.checkMetaESDTOnRolesEnableEpoch)
-	log.Debug("esdt: enable epoch for esdt on metachain", "epoch", e.esdtOnMetachainEnableEpoch)
-
-	args.EpochNotifier.RegisterNotifyHandler(e)
-
-	return e, nil
-=======
-		ownerAddress:           []byte(args.ESDTSCConfig.OwnerAddress),
-		eSDTSCAddress:          args.ESDTSCAddress,
-		hasher:                 args.Hasher,
-		marshalizer:            args.Marshalizer,
-		endOfEpochSCAddress:    args.EndOfEpochSCAddress,
-		addressPubKeyConverter: args.AddressPubKeyConverter,
-		enableEpochsHandler:    args.EnableEpochsHandler,
+		ownerAddress:               []byte(args.ESDTSCConfig.OwnerAddress),
+		eSDTSCAddress:              args.ESDTSCAddress,
+		hasher:                     args.Hasher,
+		marshalizer:                args.Marshalizer,
+		endOfEpochSCAddress:        args.EndOfEpochSCAddress,
+		addressPubKeyConverter:     args.AddressPubKeyConverter,
+		enableEpochsHandler:        args.EnableEpochsHandler,
+		esdtOnMetachainEnableEpoch: args.EpochConfig.EnableEpochs.BuiltInFunctionOnMetaEnableEpoch,
+		delegationTicker:           args.ESDTSCConfig.DelegationTicker,
 	}, nil
->>>>>>> 12624dc4
 }
 
 // Execute calls one of the functions from the esdt smart contract and runs the code according to the input
@@ -248,17 +197,14 @@
 		return e.getContractConfig(args)
 	case "changeToMultiShardCreate":
 		return e.changeToMultiShardCreate(args)
-<<<<<<< HEAD
-	case "initDelegationESDTOnMeta":
-		return e.initDelegationESDTOnMeta(args)
-=======
 	case "setBurnRoleGlobally":
 		return e.setBurnRoleGlobally(args)
 	case "unsetBurnRoleGlobally":
 		return e.unsetBurnRoleGlobally(args)
 	case "sendAllTransferRoleAddresses":
 		return e.sendAllTransferRoleAddresses(args)
->>>>>>> 12624dc4
+	case "initDelegationESDTOnMeta":
+		return e.initDelegationESDTOnMeta(args)
 	}
 
 	e.eei.AddReturnMessage("invalid method to call")
@@ -1759,19 +1705,10 @@
 	if properties.isMultiShardNFTCreateSet {
 		allRoles = append(allRoles, []byte(core.ESDTRoleNFTCreateMultiShard))
 	}
-<<<<<<< HEAD
 	e.sendRoleChangeData(tokenID, address, allRoles, core.BuiltInFunctionSetESDTRole)
 
+	isTransferRoleDefinedInArgs := isDefinedRoleInArgs(roles, []byte(core.ESDTRoleTransfer))
 	firstTransferRoleSet := !properties.transferRoleExists && isDefinedRoleInArgs(roles, []byte(core.ESDTRoleTransfer))
-=======
-	err := e.sendRoleChangeData(tokenID, address, allRoles, core.BuiltInFunctionSetESDTRole)
-	if err != nil {
-		e.eei.AddReturnMessage(err.Error())
-		return vmcommon.UserError
-	}
-	isTransferRoleDefinedInArgs := isDefinedRoleInArgs(roles, []byte(core.ESDTRoleTransfer))
-	firstTransferRoleSet := !properties.transferRoleExists && isTransferRoleDefinedInArgs
->>>>>>> 12624dc4
 	if firstTransferRoleSet {
 		esdtTransferData := core.BuiltInFunctionESDTSetLimitedTransfer + "@" + hex.EncodeToString(tokenID)
 		e.eei.SendGlobalSettingToAll(e.esdtSCAddress, []byte(esdtTransferData))
@@ -1898,15 +1835,12 @@
 		e.eei.SendGlobalSettingToAll(e.esdtSCAddress, []byte(esdtTransferData))
 	}
 
-<<<<<<< HEAD
 	err := e.saveToken(args.Arguments[0], token)
-=======
 	if isTransferRoleInArgs {
 		e.deleteTransferRoleAddressFromSystemAccount(args.Arguments[0], address)
 	}
 
 	err = e.saveToken(args.Arguments[0], token)
->>>>>>> 12624dc4
 	if err != nil {
 		e.eei.AddReturnMessage(err.Error())
 		return vmcommon.UserError
@@ -2277,36 +2211,6 @@
 	return nil
 }
 
-<<<<<<< HEAD
-// EpochConfirmed is called whenever a new epoch is confirmed
-func (e *esdt) EpochConfirmed(epoch uint32, _ uint64) {
-	e.flagEnabled.SetValue(epoch >= e.enabledEpoch)
-	log.Debug("ESDT contract", "enabled", e.flagEnabled.IsSet())
-
-	e.flagGlobalMintBurn.SetValue(epoch < e.globalMintBurnDisableEpoch)
-	log.Debug("ESDT contract global mint and burn", "enabled", e.flagGlobalMintBurn.IsSet())
-
-	e.flagTransferRole.SetValue(epoch >= e.transferRoleEnableEpoch)
-	log.Debug("ESDT contract transfer role", "enabled", e.flagTransferRole.IsSet())
-
-	e.flagNFTCreateONMultiShard.SetValue(epoch >= e.nftCreateONMultiShardEnableEpoch)
-	log.Debug("ESDT contract NFT create on multiple shards", "enabled", e.flagNFTCreateONMultiShard.IsSet())
-
-	e.flagMetaESDT.SetValue(epoch >= e.metaESDTEnableEpoch)
-	log.Debug("ESDT contract financial SFTs", "enabled", e.flagMetaESDT.IsSet())
-
-	e.flagRegisterAndSetAllRoles.SetValue(epoch >= e.registerAndSetAllRolesEnableEpoch)
-	log.Debug("ESDT register and set all roles", "enabled", e.flagRegisterAndSetAllRoles.IsSet())
-
-	e.flagCheckMetaESDTOnRolesEnableEpoch.SetValue(epoch >= e.checkMetaESDTOnRolesEnableEpoch)
-	log.Debug("ESDT check metaESDT on roles", "enabled", e.flagCheckMetaESDTOnRolesEnableEpoch.IsSet())
-
-	e.flagESDTOnMeta.SetValue(epoch >= e.esdtOnMetachainEnableEpoch)
-	log.Debug("ESDT on metachain", "enabled", e.flagESDTOnMeta.IsSet())
-}
-
-=======
->>>>>>> 12624dc4
 // SetNewGasCost is called whenever a gas cost was changed
 func (e *esdt) SetNewGasCost(gasCost vm.GasCost) {
 	e.mutExecution.Lock()
