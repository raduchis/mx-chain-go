//go:generate protoc -I=. -I=$GOPATH/src -I=$GOPATH/src/github.com/multiversx/protobuf/protobuf  --gogoslick_out=. validator.proto
package systemSmartContracts

import (
	"bytes"
	"encoding/hex"
	"fmt"
	"math/big"
	"strings"
	"sync"

	"github.com/multiversx/mx-chain-core-go/core"
	"github.com/multiversx/mx-chain-core-go/core/check"
	"github.com/multiversx/mx-chain-core-go/marshal"
	"github.com/multiversx/mx-chain-go/common"
	"github.com/multiversx/mx-chain-go/config"
	"github.com/multiversx/mx-chain-go/sharding"
	"github.com/multiversx/mx-chain-go/vm"
	vmcommon "github.com/multiversx/mx-chain-vm-common-go"
)

const unJailedFunds = "unJailFunds"
const unStakeUnBondPauseKey = "unStakeUnBondPause"
const minPercentage = 0.0001

var zero = big.NewInt(0)

// return codes for each input blskey
const (
	ok uint8 = iota
	invalidKey
	failed
	waiting
)

type validatorSC struct {
<<<<<<< HEAD
	eei                              vm.SystemEI
	unBondPeriod                     uint64
	unBondPeriodInEpochs             uint32
	sigVerifier                      vm.MessageSignVerifier
	baseConfig                       ValidatorConfig
	stakingV2Epoch                   uint32
	stakingSCAddress                 []byte
	validatorSCAddress               []byte
	walletAddressLen                 int
	enableStakingEpoch               uint32
	enableDoubleKeyEpoch             uint32
	gasCost                          vm.GasCost
	marshalizer                      marshal.Marshalizer
	flagEnableStaking                atomic.Flag
	flagEnableTopUp                  atomic.Flag
	flagDoubleKey                    atomic.Flag
	minUnstakeTokensValue            *big.Int
	minDeposit                       *big.Int
	mutExecution                     sync.RWMutex
	endOfEpochAddress                []byte
	enableDelegationMgrEpoch         uint32
	delegationMgrSCAddress           []byte
	governanceSCAddress              []byte
	flagDelegationMgr                atomic.Flag
	validatorToDelegationEnableEpoch uint32
	flagValidatorToDelegation        atomic.Flag
	enableUnbondTokensV2Epoch        uint32
	flagUnbondTokensV2               atomic.Flag
	stakeLimitsEnableEpoch           uint32
	flagStakeLimits                  atomic.Flag
	shardCoordinator                 sharding.Coordinator
	nodesCoordinator                 vm.NodesCoordinator
	totalStakeLimit                  *big.Int
	nodeLimitPercentage              float64
=======
	eei                    vm.SystemEI
	unBondPeriod           uint64
	unBondPeriodInEpochs   uint32
	sigVerifier            vm.MessageSignVerifier
	baseConfig             ValidatorConfig
	stakingSCAddress       []byte
	validatorSCAddress     []byte
	walletAddressLen       int
	gasCost                vm.GasCost
	marshalizer            marshal.Marshalizer
	minUnstakeTokensValue  *big.Int
	minDeposit             *big.Int
	mutExecution           sync.RWMutex
	endOfEpochAddress      []byte
	delegationMgrSCAddress []byte
	governanceSCAddress    []byte
	shardCoordinator       sharding.Coordinator
	enableEpochsHandler    common.EnableEpochsHandler
>>>>>>> 12624dc4
}

// ArgsValidatorSmartContract is the arguments structure to create a new ValidatorSmartContract
type ArgsValidatorSmartContract struct {
<<<<<<< HEAD
	StakingSCConfig          config.StakingSystemSCConfig
	GenesisTotalSupply       *big.Int
	Eei                      vm.SystemEI
	SigVerifier              vm.MessageSignVerifier
	StakingSCAddress         []byte
	ValidatorSCAddress       []byte
	GasCost                  vm.GasCost
	Marshalizer              marshal.Marshalizer
	EpochNotifier            vm.EpochNotifier
	EndOfEpochAddress        []byte
	MinDeposit               string
	DelegationMgrSCAddress   []byte
	GovernanceSCAddress      []byte
	DelegationMgrEnableEpoch uint32
	EpochConfig              config.EpochConfig
	ShardCoordinator         sharding.Coordinator
	NodesCoordinator         vm.NodesCoordinator
=======
	StakingSCConfig        config.StakingSystemSCConfig
	GenesisTotalSupply     *big.Int
	Eei                    vm.SystemEI
	SigVerifier            vm.MessageSignVerifier
	StakingSCAddress       []byte
	ValidatorSCAddress     []byte
	GasCost                vm.GasCost
	Marshalizer            marshal.Marshalizer
	EndOfEpochAddress      []byte
	MinDeposit             string
	DelegationMgrSCAddress []byte
	GovernanceSCAddress    []byte
	ShardCoordinator       sharding.Coordinator
	EnableEpochsHandler    common.EnableEpochsHandler
>>>>>>> 12624dc4
}

// NewValidatorSmartContract creates an validator smart contract
func NewValidatorSmartContract(
	args ArgsValidatorSmartContract,
) (*validatorSC, error) {
	if check.IfNil(args.Eei) {
		return nil, fmt.Errorf("%w in validatorSC", vm.ErrNilSystemEnvironmentInterface)
	}
	if len(args.StakingSCAddress) == 0 {
		return nil, fmt.Errorf("%w in validatorSC", vm.ErrNilStakingSmartContractAddress)
	}
	if len(args.ValidatorSCAddress) == 0 {
		return nil, fmt.Errorf("%w in validatorSC", vm.ErrNilValidatorSmartContractAddress)
	}
	if check.IfNil(args.Marshalizer) {
		return nil, fmt.Errorf("%w in validatorSC", vm.ErrNilMarshalizer)
	}
	if check.IfNil(args.SigVerifier) {
		return nil, fmt.Errorf("%w in validatorSC", vm.ErrNilMessageSignVerifier)
	}
	if args.GenesisTotalSupply == nil || args.GenesisTotalSupply.Cmp(zero) <= 0 {
		return nil, fmt.Errorf("%w, value is %v in validatorSC", vm.ErrInvalidGenesisTotalSupply, args.GenesisTotalSupply)
	}
	if len(args.EndOfEpochAddress) < 1 {
		return nil, fmt.Errorf("%w in validatorSC", vm.ErrInvalidEndOfEpochAccessAddress)
	}
	if len(args.DelegationMgrSCAddress) < 1 {
		return nil, fmt.Errorf("%w for delegation sc address in validatorSC", vm.ErrInvalidAddress)
	}
	if check.IfNil(args.ShardCoordinator) {
		return nil, fmt.Errorf("%w in validatorSC", vm.ErrNilShardCoordinator)
	}
	if len(args.GovernanceSCAddress) < 1 {
		return nil, fmt.Errorf("%w for governance sc address", vm.ErrInvalidAddress)
	}
<<<<<<< HEAD
	if check.IfNil(args.NodesCoordinator) {
		return nil, fmt.Errorf("%w in validatorSC", vm.ErrNilNodesCoordinator)
	}
	if args.StakingSCConfig.NodeLimitPercentage < minPercentage {
		return nil, fmt.Errorf("%w in validatorSC", vm.ErrInvalidNodeLimitPercentage)
	}
	if args.StakingSCConfig.StakeLimitPercentage < minPercentage {
		return nil, fmt.Errorf("%w in validatorSC", vm.ErrInvalidStakeLimitPercentage)
=======
	if check.IfNil(args.EnableEpochsHandler) {
		return nil, fmt.Errorf("%w in validatorSC", vm.ErrNilEnableEpochsHandler)
>>>>>>> 12624dc4
	}

	baseConfig := ValidatorConfig{
		TotalSupply: big.NewInt(0).Set(args.GenesisTotalSupply),
	}

	var okValue bool
	baseConfig.UnJailPrice, okValue = big.NewInt(0).SetString(args.StakingSCConfig.UnJailValue, conversionBase)
	if !okValue || baseConfig.UnJailPrice.Cmp(zero) <= 0 {
		return nil, fmt.Errorf("%w, value is %v", vm.ErrInvalidUnJailCost, args.StakingSCConfig.UnJailValue)
	}
	baseConfig.MinStakeValue, okValue = big.NewInt(0).SetString(args.StakingSCConfig.MinStakeValue, conversionBase)
	if !okValue || baseConfig.MinStakeValue.Cmp(zero) <= 0 {
		return nil, fmt.Errorf("%w, value is %v", vm.ErrInvalidMinStakeValue, args.StakingSCConfig.MinStakeValue)
	}
	baseConfig.NodePrice, okValue = big.NewInt(0).SetString(args.StakingSCConfig.GenesisNodePrice, conversionBase)
	if !okValue || baseConfig.NodePrice.Cmp(zero) <= 0 {
		return nil, fmt.Errorf("%w, value is %v", vm.ErrInvalidNodePrice, args.StakingSCConfig.GenesisNodePrice)
	}
	baseConfig.MinStep, okValue = big.NewInt(0).SetString(args.StakingSCConfig.MinStepValue, conversionBase)
	if !okValue || baseConfig.MinStep.Cmp(zero) <= 0 {
		return nil, fmt.Errorf("%w, value is %v", vm.ErrInvalidMinStepValue, args.StakingSCConfig.MinStepValue)
	}
	minUnstakeTokensValue, okValue := big.NewInt(0).SetString(args.StakingSCConfig.MinUnstakeTokensValue, conversionBase)
	if !okValue || minUnstakeTokensValue.Cmp(zero) <= 0 {
		return nil, fmt.Errorf("%w, value is %v", vm.ErrInvalidMinUnstakeTokensValue, args.StakingSCConfig.MinUnstakeTokensValue)
	}
	minDeposit, okConvert := big.NewInt(0).SetString(args.MinDeposit, conversionBase)
	if !okConvert || minDeposit.Cmp(zero) < 0 {
		return nil, vm.ErrInvalidMinCreationDeposit
	}

<<<<<<< HEAD
	reg := &validatorSC{
		eei:                              args.Eei,
		unBondPeriod:                     args.StakingSCConfig.UnBondPeriod,
		unBondPeriodInEpochs:             args.StakingSCConfig.UnBondPeriodInEpochs,
		sigVerifier:                      args.SigVerifier,
		baseConfig:                       baseConfig,
		stakingV2Epoch:                   args.EpochConfig.EnableEpochs.StakingV2EnableEpoch,
		enableStakingEpoch:               args.EpochConfig.EnableEpochs.StakeEnableEpoch,
		stakingSCAddress:                 args.StakingSCAddress,
		validatorSCAddress:               args.ValidatorSCAddress,
		gasCost:                          args.GasCost,
		marshalizer:                      args.Marshalizer,
		minUnstakeTokensValue:            minUnstakeTokensValue,
		walletAddressLen:                 len(args.ValidatorSCAddress),
		enableDoubleKeyEpoch:             args.EpochConfig.EnableEpochs.DoubleKeyProtectionEnableEpoch,
		endOfEpochAddress:                args.EndOfEpochAddress,
		minDeposit:                       minDeposit,
		enableDelegationMgrEpoch:         args.DelegationMgrEnableEpoch,
		delegationMgrSCAddress:           args.DelegationMgrSCAddress,
		governanceSCAddress:              args.GovernanceSCAddress,
		enableUnbondTokensV2Epoch:        args.EpochConfig.EnableEpochs.UnbondTokensV2EnableEpoch,
		validatorToDelegationEnableEpoch: args.EpochConfig.EnableEpochs.ValidatorToDelegationEnableEpoch,
		shardCoordinator:                 args.ShardCoordinator,
		stakeLimitsEnableEpoch:           args.EpochConfig.EnableEpochs.StakeLimitsEnableEpoch,
		nodeLimitPercentage:              args.StakingSCConfig.NodeLimitPercentage,
		nodesCoordinator:                 args.NodesCoordinator,
	}

	reg.totalStakeLimit = core.GetIntTrimmedPercentageOfValue(args.GenesisTotalSupply, args.StakingSCConfig.StakeLimitPercentage)
	if reg.totalStakeLimit.Cmp(baseConfig.NodePrice) < 0 {
		return nil, fmt.Errorf("%w, value is %f", vm.ErrInvalidStakeLimitPercentage, args.StakingSCConfig.StakeLimitPercentage)
	}

	log.Debug("validator: enable epoch for staking v2", "epoch", reg.stakingV2Epoch)
	log.Debug("validator: enable epoch for stake", "epoch", reg.enableStakingEpoch)
	log.Debug("validator: enable epoch for double key protection", "epoch", reg.enableDoubleKeyEpoch)
	log.Debug("validator: enable epoch for unbond tokens v2", "epoch", reg.enableUnbondTokensV2Epoch)
	log.Debug("validator: enable epoch for validator to delegation", "epoch", reg.validatorToDelegationEnableEpoch)
	log.Debug("validator: enable epoch for stake limits", "epoch", reg.stakeLimitsEnableEpoch)

	args.EpochNotifier.RegisterNotifyHandler(reg)

	return reg, nil
=======
	return &validatorSC{
		eei:                    args.Eei,
		unBondPeriod:           args.StakingSCConfig.UnBondPeriod,
		unBondPeriodInEpochs:   args.StakingSCConfig.UnBondPeriodInEpochs,
		sigVerifier:            args.SigVerifier,
		baseConfig:             baseConfig,
		stakingSCAddress:       args.StakingSCAddress,
		validatorSCAddress:     args.ValidatorSCAddress,
		gasCost:                args.GasCost,
		marshalizer:            args.Marshalizer,
		minUnstakeTokensValue:  minUnstakeTokensValue,
		walletAddressLen:       len(args.ValidatorSCAddress),
		endOfEpochAddress:      args.EndOfEpochAddress,
		minDeposit:             minDeposit,
		delegationMgrSCAddress: args.DelegationMgrSCAddress,
		governanceSCAddress:    args.GovernanceSCAddress,
		shardCoordinator:       args.ShardCoordinator,
		enableEpochsHandler:    args.EnableEpochsHandler,
	}, nil
>>>>>>> 12624dc4
}

// Execute calls one of the functions from the validator smart contract and runs the code according to the input
func (v *validatorSC) Execute(args *vmcommon.ContractCallInput) vmcommon.ReturnCode {
	v.mutExecution.RLock()
	defer v.mutExecution.RUnlock()

	err := CheckIfNil(args)
	if err != nil {
		v.eei.AddReturnMessage("nil arguments: " + err.Error())
		return vmcommon.UserError
	}

	if len(args.ESDTTransfers) > 0 {
		v.eei.AddReturnMessage("cannot transfer ESDT to system SCs")
		return vmcommon.UserError
	}

	switch args.Function {
	case core.SCDeployInitFunctionName:
		return v.init(args)
	case "stake":
		return v.stake(args)
	case "unStake":
		return v.unStake(args)
	case "unStakeNodes":
		return v.unStakeNodes(args)
	case "unStakeTokens":
		return v.unStakeTokens(args)
	case "unBond":
		return v.unBond(args)
	case "unBondNodes":
		return v.unBondNodes(args)
	case "unBondTokens":
		return v.unBondTokens(args)
	case "claim":
		return v.claim(args)
	case "get":
		return v.get(args)
	case "setConfig":
		return v.setConfig(args)
	case "changeRewardAddress":
		return v.changeRewardAddress(args)
	case "unJail":
		return v.unJail(args)
	case "getTotalStaked":
		return v.getTotalStaked(args)
	case "getTotalStakedTopUpStakedBlsKeys":
		return v.getTotalStakedTopUpStakedBlsKeys(args)
	case "getBlsKeysStatus":
		return v.getBlsKeysStatus(args)
	case "cleanRegisteredData":
		return v.cleanRegisteredData(args)
	case "pauseUnStakeUnBond":
		return v.pauseUnStakeUnBond(args)
	case "unPauseUnStakeUnBond":
		return v.unPauseStakeUnBond(args)
	case "getUnStakedTokensList":
		return v.getUnStakedTokensList(args)
	case "reStakeUnStakedNodes":
		return v.reStakeUnStakedNodes(args)
	case "mergeValidatorData":
		return v.mergeValidatorData(args)
	case "changeOwnerOfValidatorData":
		return v.changeOwnerOfValidatorData(args)
	}

	v.eei.AddReturnMessage("invalid method to call")
	return vmcommon.UserError
}

func (v *validatorSC) pauseUnStakeUnBond(args *vmcommon.ContractCallInput) vmcommon.ReturnCode {
	if !v.enableEpochsHandler.IsStakingV2FlagEnabled() {
		v.eei.AddReturnMessage("invalid method to call")
		return vmcommon.UserError
	}
	if !bytes.Equal(args.CallerAddr, v.endOfEpochAddress) {
		v.eei.AddReturnMessage("only end of epoch address can call")
		return vmcommon.UserError
	}

	v.eei.SetStorage([]byte(unStakeUnBondPauseKey), []byte{1})
	return vmcommon.Ok
}

func (v *validatorSC) unPauseStakeUnBond(args *vmcommon.ContractCallInput) vmcommon.ReturnCode {
	if !v.enableEpochsHandler.IsStakingV2FlagEnabled() {
		v.eei.AddReturnMessage("invalid method to call")
		return vmcommon.UserError
	}
	if !bytes.Equal(args.CallerAddr, v.endOfEpochAddress) {
		v.eei.AddReturnMessage("only end of epoch address can call")
		return vmcommon.UserError
	}

	v.eei.SetStorage([]byte(unStakeUnBondPauseKey), []byte{0})
	return vmcommon.Ok
}

func (v *validatorSC) isUnStakeUnBondPaused() bool {
	storageData := v.eei.GetStorage([]byte(unStakeUnBondPauseKey))
	if len(storageData) == 0 {
		return false
	}

	return storageData[0] == 1
}

func (v *validatorSC) addToUnJailFunds(value *big.Int) {
	currentValue := big.NewInt(0)
	storageData := v.eei.GetStorage([]byte(unJailedFunds))
	if len(storageData) > 0 {
		currentValue.SetBytes(storageData)
	}

	currentValue.Add(currentValue, value)
	v.eei.SetStorage([]byte(unJailedFunds), currentValue.Bytes())
}

func (v *validatorSC) unJailV1(args *vmcommon.ContractCallInput) vmcommon.ReturnCode {
	if len(args.Arguments) == 0 {
		v.eei.AddReturnMessage("invalid number of arguments: expected min 1, got 0")
		return vmcommon.UserError
	}

	validatorConfig := v.getConfig(v.eei.BlockChainHook().CurrentEpoch())
	totalUnJailPrice := big.NewInt(0).Mul(validatorConfig.UnJailPrice, big.NewInt(int64(len(args.Arguments))))

	if totalUnJailPrice.Cmp(args.CallValue) != 0 {
		v.eei.AddReturnMessage("insufficient funds sent for unJail")
		return vmcommon.UserError
	}

	err := v.eei.UseGas(v.gasCost.MetaChainSystemSCsCost.UnJail * uint64(len(args.Arguments)))
	if err != nil {
		v.eei.AddReturnMessage("insufficient gas limit")
		return vmcommon.OutOfGas
	}

	registrationData, err := v.getOrCreateRegistrationData(args.CallerAddr)
	if err != nil {
		v.eei.AddReturnMessage("cannot get or create registration data: error " + err.Error())
		return vmcommon.UserError
	}

	err = verifyBLSPublicKeys(registrationData, args.Arguments)
	if err != nil {
		v.eei.AddReturnMessage("could not get all blsKeys from registration data: error " + vm.ErrBLSPublicKeyMissmatch.Error())
		return vmcommon.UserError
	}

	for _, blsKey := range args.Arguments {
		vmOutput, errExec := v.executeOnStakingSC([]byte("unJail@" + hex.EncodeToString(blsKey)))
		if errExec != nil {
			v.eei.AddReturnMessage(errExec.Error())
			v.eei.Finish(blsKey)
			v.eei.Finish([]byte{failed})
			continue
		}

		if vmOutput.ReturnCode != vmcommon.Ok {
			v.eei.Finish(blsKey)
			v.eei.Finish([]byte{failed})
		}
	}

	return vmcommon.Ok
}

func (v *validatorSC) unJail(args *vmcommon.ContractCallInput) vmcommon.ReturnCode {
	if !v.enableEpochsHandler.IsStakeFlagEnabled() {
		return v.unJailV1(args)
	}

	if len(args.Arguments) == 0 {
		v.eei.AddReturnMessage("invalid number of arguments: expected at least 1")
		return vmcommon.UserError
	}

	numBLSKeys := len(args.Arguments)
	validatorConfig := v.getConfig(v.eei.BlockChainHook().CurrentEpoch())
	totalUnJailPrice := big.NewInt(0).Mul(validatorConfig.UnJailPrice, big.NewInt(int64(numBLSKeys)))

	if totalUnJailPrice.Cmp(args.CallValue) != 0 {
		v.eei.AddReturnMessage("wanted exact unjail price * numNodes")
		return vmcommon.UserError
	}

	err := v.eei.UseGas(v.gasCost.MetaChainSystemSCsCost.UnJail * uint64(numBLSKeys))
	if err != nil {
		v.eei.AddReturnMessage(vm.InsufficientGasLimit)
		return vmcommon.OutOfGas
	}

	registrationData, err := v.getOrCreateRegistrationData(args.CallerAddr)
	if err != nil {
		v.eei.AddReturnMessage(vm.CannotGetOrCreateRegistrationData + err.Error())
		return vmcommon.UserError
	}

	err = verifyBLSPublicKeys(registrationData, args.Arguments)
	if err != nil {
		v.eei.AddReturnMessage(vm.CannotGetAllBlsKeysFromRegistrationData + err.Error())
		return vmcommon.UserError
	}

	transferBack := big.NewInt(0)
	for _, blsKey := range args.Arguments {
		vmOutput, errExec := v.executeOnStakingSC([]byte("unJail@" + hex.EncodeToString(blsKey)))
		if errExec != nil || vmOutput.ReturnCode != vmcommon.Ok {
			transferBack.Add(transferBack, validatorConfig.UnJailPrice)
			v.eei.Finish(blsKey)
			v.eei.Finish([]byte{failed})
			continue
		}
	}

	if transferBack.Cmp(zero) > 0 {
		v.eei.Transfer(args.CallerAddr, args.RecipientAddr, transferBack, nil, 0)
	}

	finalUnJailFunds := big.NewInt(0).Sub(args.CallValue, transferBack)
	v.addToUnJailFunds(finalUnJailFunds)

	return vmcommon.Ok
}

func (v *validatorSC) changeRewardAddress(args *vmcommon.ContractCallInput) vmcommon.ReturnCode {
	if args.CallValue.Cmp(zero) != 0 {
		v.eei.AddReturnMessage(vm.TransactionValueMustBeZero)
		return vmcommon.UserError
	}
	if len(args.Arguments) < 1 {
		v.eei.AddReturnMessage(fmt.Sprintf("invalid number of arguments: expected min %d, got %d", 1, 0))
		return vmcommon.UserError
	}
	if len(args.Arguments[0]) != v.walletAddressLen {
		v.eei.AddReturnMessage(vm.ErrWrongRewardAddress.Error())
		return vmcommon.UserError
	}

	registrationData, err := v.getOrCreateRegistrationData(args.CallerAddr)
	if err != nil {
		v.eei.AddReturnMessage(vm.CannotGetOrCreateRegistrationData + err.Error())
		return vmcommon.UserError
	}
	if len(registrationData.RewardAddress) == 0 {
		v.eei.AddReturnMessage("cannot change reward address, key is not registered")
		return vmcommon.UserError
	}
	if bytes.Equal(registrationData.RewardAddress, args.Arguments[0]) {
		v.eei.AddReturnMessage("new reward address is equal with the old reward address")
		return vmcommon.UserError
	}
	err = v.extraChecksForChangeRewardAddress(args.Arguments[0])
	if err != nil {
		v.eei.AddReturnMessage(err.Error())
		return vmcommon.UserError
	}

	err = v.eei.UseGas(v.gasCost.MetaChainSystemSCsCost.ChangeRewardAddress * uint64(len(registrationData.BlsPubKeys)))
	if err != nil {
		v.eei.AddReturnMessage(vm.InsufficientGasLimit)
		return vmcommon.OutOfGas
	}

	registrationData.RewardAddress = args.Arguments[0]
	err = v.saveRegistrationData(args.CallerAddr, registrationData)
	if err != nil {
		v.eei.AddReturnMessage("cannot save registration data: error " + err.Error())
		return vmcommon.UserError
	}

	txData := "changeRewardAddress@" + hex.EncodeToString(registrationData.RewardAddress)
	for _, blsKey := range registrationData.BlsPubKeys {
		txData += "@" + hex.EncodeToString(blsKey)
	}

	vmOutput, err := v.executeOnStakingSC([]byte(txData))
	if err != nil {
		v.eei.AddReturnMessage("cannot change reward address: error " + err.Error())
		return vmcommon.UserError
	}

	if vmOutput.ReturnCode != vmcommon.Ok {
		return vmOutput.ReturnCode
	}

	return vmcommon.Ok
}

func (v *validatorSC) extraChecksForChangeRewardAddress(newAddress []byte) error {
	if !v.enableEpochsHandler.IsValidatorToDelegationFlagEnabled() {
		return nil
	}

	if bytes.Equal(newAddress, vm.JailingAddress) {
		return fmt.Errorf("%w when trying to set the jailing address", vm.ErrWrongRewardAddress)
	}
	if bytes.Equal(newAddress, vm.EndOfEpochAddress) {
		return fmt.Errorf("%w when trying to set the end-of-epoch reserved address", vm.ErrWrongRewardAddress)
	}
	shardID := v.shardCoordinator.ComputeId(newAddress)
	if shardID == core.MetachainShardId {
		return fmt.Errorf("%w when trying to set a metachain address", vm.ErrWrongRewardAddress)
	}

	return nil
}

func (v *validatorSC) get(args *vmcommon.ContractCallInput) vmcommon.ReturnCode {
	if v.enableEpochsHandler.IsStakingV2FlagEnabled() {
		v.eei.AddReturnMessage("function deprecated")
		return vmcommon.UserError
	}
	if args.CallValue.Cmp(zero) != 0 {
		v.eei.AddReturnMessage(vm.TransactionValueMustBeZero)
		return vmcommon.UserError
	}
	if len(args.Arguments) != 1 {
		v.eei.AddReturnMessage(fmt.Sprintf("invalid number of arguments: expected exactly %d, got %d", 1, 0))
		return vmcommon.UserError
	}

	err := v.eei.UseGas(v.gasCost.MetaChainSystemSCsCost.Get)
	if err != nil {
		v.eei.AddReturnMessage(vm.InsufficientGasLimit)
		return vmcommon.OutOfGas
	}

	value := v.eei.GetStorage(args.Arguments[0])
	v.eei.Finish(value)

	return vmcommon.Ok
}

func (v *validatorSC) verifyConfig(validatorConfig *ValidatorConfig) vmcommon.ReturnCode {
	if validatorConfig.MinStakeValue.Cmp(zero) <= 0 {
		retMessage := fmt.Errorf("%w, value is %v", vm.ErrInvalidMinStakeValue, validatorConfig.MinStakeValue).Error()
		v.eei.AddReturnMessage(retMessage)
		return vmcommon.UserError
	}
	if validatorConfig.TotalSupply.Cmp(zero) <= 0 {
		retMessage := fmt.Errorf("%w, value is %v", vm.ErrInvalidGenesisTotalSupply, validatorConfig.TotalSupply).Error()
		v.eei.AddReturnMessage(retMessage)
		return vmcommon.UserError
	}
	if validatorConfig.MinStep.Cmp(zero) <= 0 {
		retMessage := fmt.Errorf("%w, value is %v", vm.ErrInvalidMinStepValue, validatorConfig.MinStep).Error()
		v.eei.AddReturnMessage(retMessage)
		return vmcommon.UserError
	}
	if validatorConfig.NodePrice.Cmp(zero) <= 0 {
		retMessage := fmt.Errorf("%w, value is %v", vm.ErrInvalidNodePrice, validatorConfig.NodePrice).Error()
		v.eei.AddReturnMessage(retMessage)
		return vmcommon.UserError
	}
	if validatorConfig.UnJailPrice.Cmp(zero) <= 0 {
		retMessage := fmt.Errorf("%w, value is %v", vm.ErrInvalidUnJailCost, validatorConfig.UnJailPrice).Error()
		v.eei.AddReturnMessage(retMessage)
		return vmcommon.UserError
	}
	return vmcommon.Ok
}

func (v *validatorSC) checkConfigCorrectness(config ValidatorConfig) error {
	if config.MinStakeValue == nil {
		return fmt.Errorf("%w for MinStakeValue", vm.ErrIncorrectConfig)
	}
	if config.NodePrice == nil {
		return fmt.Errorf("%w for NodePrice", vm.ErrIncorrectConfig)
	}
	if config.TotalSupply == nil {
		return fmt.Errorf("%w for GenesisTotalSupply", vm.ErrIncorrectConfig)
	}
	if config.MinStep == nil {
		return fmt.Errorf("%w for MinStep", vm.ErrIncorrectConfig)
	}
	if config.UnJailPrice == nil {
		return fmt.Errorf("%w for UnJailPrice", vm.ErrIncorrectConfig)
	}
	return nil
}

func (v *validatorSC) init(args *vmcommon.ContractCallInput) vmcommon.ReturnCode {
	ownerAddress := v.eei.GetStorage([]byte(ownerKey))
	if ownerAddress != nil {
		v.eei.AddReturnMessage("smart contract was already initialized")
		return vmcommon.UserError
	}

	v.eei.SetStorage([]byte(ownerKey), args.CallerAddr)

	return vmcommon.Ok
}

func (v *validatorSC) getBLSRegisteredData(blsKey []byte) (*vmcommon.VMOutput, error) {
	return v.executeOnStakingSC([]byte("get@" + hex.EncodeToString(blsKey)))
}

func (v *validatorSC) getNewValidKeys(registeredKeys [][]byte, keysFromArgument [][]byte) ([][]byte, error) {
	registeredKeysMap := make(map[string]struct{})

	for _, blsKey := range registeredKeys {
		registeredKeysMap[string(blsKey)] = struct{}{}
	}

	newKeys := make([][]byte, 0)
	for i := uint64(0); i < uint64(len(keysFromArgument)); i++ {
		_, exists := registeredKeysMap[string(keysFromArgument[i])]
		if exists {
			continue
		}

		newKeys = append(newKeys, keysFromArgument[i])
	}

	for _, newKey := range newKeys {
		if !v.enableEpochsHandler.IsStakingV2FlagEnabled() {
			vmOutput, err := v.getBLSRegisteredData(newKey)
			if err != nil ||
				(len(vmOutput.ReturnData) > 0 && len(vmOutput.ReturnData[0]) > 0) {
				return nil, vm.ErrKeyAlreadyRegistered
			}
			continue
		}

		buff := v.eei.GetStorageFromAddress(v.stakingSCAddress, newKey)
		if len(buff) > 0 {
			return nil, vm.ErrKeyAlreadyRegistered
		}
	}

	return newKeys, nil
}

func (v *validatorSC) registerBLSKeys(
	registrationData *ValidatorDataV2,
	pubKey []byte,
	ownerAddress []byte,
	args [][]byte,
) ([][]byte, [][]byte, error) {
	maxNodesToRun := big.NewInt(0).SetBytes(args[0]).Uint64()
	if uint64(len(args)) < maxNodesToRun+1 {
		v.eei.AddReturnMessage(fmt.Sprintf("not enough arguments to process stake function: expected min %d, got %d", maxNodesToRun+1, len(args)))
		return nil, nil, vm.ErrNotEnoughArgumentsToStake
	}

	blsKeys := v.getVerifiedBLSKeysFromArgs(pubKey, args)
	newKeys, err := v.getNewValidKeys(registrationData.BlsPubKeys, blsKeys)
	if err != nil {
		return nil, nil, err
	}

	for _, blsKey := range newKeys {
		vmOutput, errExec := v.executeOnStakingSC([]byte("register@" +
			hex.EncodeToString(blsKey) + "@" +
			hex.EncodeToString(registrationData.RewardAddress) + "@" +
			hex.EncodeToString(ownerAddress) + "@",
		))
		if errExec != nil {
			v.eei.AddReturnMessage("cannot do register: " + errExec.Error())
			v.eei.Finish(blsKey)
			v.eei.Finish([]byte{failed})
			return nil, nil, err
		}

		if vmOutput.ReturnCode != vmcommon.Ok {
			v.eei.AddReturnMessage("cannot do register: " + vmOutput.ReturnCode.String())
			v.eei.Finish(blsKey)
			v.eei.Finish([]byte{failed})
			return nil, nil, vm.ErrKeyAlreadyRegistered
		}

		registrationData.BlsPubKeys = append(registrationData.BlsPubKeys, blsKey)
	}

	return blsKeys, newKeys, nil
}

func (v *validatorSC) updateStakeValue(registrationData *ValidatorDataV2, caller []byte) vmcommon.ReturnCode {
	if len(registrationData.BlsPubKeys) == 0 && !core.IsSmartContractAddress(caller) {
		v.eei.AddReturnMessage("no bls keys has been provided")
		return vmcommon.UserError
	}

	if len(registrationData.RewardAddress) == 0 {
		registrationData.RewardAddress = caller
	}

	err := v.saveRegistrationData(caller, registrationData)
	if err != nil {
		v.eei.AddReturnMessage("cannot save registration data error " + err.Error())
		return vmcommon.UserError
	}

	return vmcommon.Ok
}

func (v *validatorSC) getVerifiedBLSKeysFromArgs(txPubKey []byte, args [][]byte) [][]byte {
	blsKeys := make([][]byte, 0)
	maxNodesToRun := big.NewInt(0).SetBytes(args[0]).Uint64()

	invalidBlsKeys := make([]string, 0)
	for i := uint64(1); i < maxNodesToRun*2+1; i += 2 {
		blsKey := args[i]
		signedMessage := args[i+1]
		err := v.sigVerifier.Verify(txPubKey, signedMessage, blsKey)
		if err != nil {
			invalidBlsKeys = append(invalidBlsKeys, hex.EncodeToString(blsKey))
			v.eei.Finish(blsKey)
			v.eei.Finish([]byte{invalidKey})
			continue
		}

		blsKeys = append(blsKeys, blsKey)
	}
	if len(invalidBlsKeys) != 0 {
		returnMessage := "invalid BLS keys: " + strings.Join(invalidBlsKeys, ", ")
		v.eei.AddReturnMessage(returnMessage)
	}

	return blsKeys
}

func checkDoubleBLSKeys(blsKeys [][]byte) bool {
	mapKeys := make(map[string]struct{})
	for _, blsKey := range blsKeys {
		_, found := mapKeys[string(blsKey)]
		if found {
			return true
		}

		mapKeys[string(blsKey)] = struct{}{}
	}
	return false
}

func (v *validatorSC) cleanRegisteredData(args *vmcommon.ContractCallInput) vmcommon.ReturnCode {
	if !v.enableEpochsHandler.IsDoubleKeyProtectionFlagEnabled() {
		v.eei.AddReturnMessage("invalid method to call")
		return vmcommon.UserError
	}

	err := v.eei.UseGas(v.gasCost.MetaChainSystemSCsCost.Stake)
	if err != nil {
		v.eei.AddReturnMessage(vm.InsufficientGasLimit)
		return vmcommon.OutOfGas
	}
	if args.CallValue.Cmp(zero) != 0 {
		v.eei.AddReturnMessage("must be called with 0 value")
		return vmcommon.UserError
	}
	if len(args.Arguments) != 0 {
		v.eei.AddReturnMessage("must be called with 0 arguments")
		return vmcommon.UserError
	}

	registrationData, err := v.getOrCreateRegistrationData(args.CallerAddr)
	if err != nil {
		v.eei.AddReturnMessage(vm.CannotGetOrCreateRegistrationData + err.Error())
		return vmcommon.UserError
	}

	if len(registrationData.BlsPubKeys) <= 1 {
		return vmcommon.Ok
	}

	changesMade := false
	newList := make([][]byte, 0)
	mapExistingKeys := make(map[string]struct{})
	for _, blsKey := range registrationData.BlsPubKeys {
		_, found := mapExistingKeys[string(blsKey)]
		if found {
			changesMade = true
			continue
		}

		mapExistingKeys[string(blsKey)] = struct{}{}
		newList = append(newList, blsKey)
	}

	if !changesMade {
		return vmcommon.Ok
	}

	registrationData.BlsPubKeys = make([][]byte, 0, len(newList))
	registrationData.BlsPubKeys = newList

	err = v.saveRegistrationData(args.CallerAddr, registrationData)
	if err != nil {
		v.eei.AddReturnMessage("cannot save registration data: error " + err.Error())
		return vmcommon.UserError
	}

	return vmcommon.Ok
}

func (v *validatorSC) reStakeUnStakedNodes(args *vmcommon.ContractCallInput) vmcommon.ReturnCode {
	if !v.enableEpochsHandler.IsStakingV2FlagEnabled() {
		v.eei.AddReturnMessage("invalid method to call")
		return vmcommon.UserError
	}

	if len(args.Arguments) == 0 {
		v.eei.AddReturnMessage("need arguments of which node to unStake")
		return vmcommon.UserError
	}

	err := v.eei.UseGas(v.gasCost.MetaChainSystemSCsCost.Stake * uint64(len(args.Arguments)))
	if err != nil {
		v.eei.AddReturnMessage(vm.InsufficientGasLimit)
		return vmcommon.OutOfGas
	}

	validatorConfig := v.getConfig(v.eei.BlockChainHook().CurrentEpoch())
	registrationData, err := v.getOrCreateRegistrationData(args.CallerAddr)
	if err != nil {
		v.eei.AddReturnMessage(vm.CannotGetOrCreateRegistrationData + err.Error())
		return vmcommon.UserError
	}

	if v.isNumberOfNodesTooHigh(registrationData) {
		v.eei.AddReturnMessage("number of nodes is too high")
		return vmcommon.UserError
	}

	numQualified := big.NewInt(0).Div(registrationData.TotalStakeValue, validatorConfig.NodePrice)
	if uint64(len(args.Arguments)) > numQualified.Uint64() {
		v.eei.AddReturnMessage("insufficient funds")
		return vmcommon.OutOfFunds
	}

	mapNodesToReStake, err := v.checkAllGivenKeysAreUnStaked(registrationData, args.Arguments)
	if err != nil {
		v.eei.AddReturnMessage(err.Error())
		return vmcommon.UserError
	}

	numStakedAndWaiting, _, err := v.getNumStakedAndWaitingNodes(registrationData, mapNodesToReStake, true)
	if err != nil {
		v.eei.AddReturnMessage(err.Error())
		return vmcommon.UserError
	}

	if numStakedAndWaiting+uint64(len(args.Arguments)) > numQualified.Uint64() {
		v.eei.AddReturnMessage("insufficient funds to reactivate given nodes")
		return vmcommon.UserError
	}

	for _, blsKey := range args.Arguments {
		_ = v.stakeOneNode(blsKey, registrationData.RewardAddress, args.CallerAddr)
	}

	return vmcommon.Ok
}

func (v *validatorSC) getNumStakedAndWaitingNodes(
	registrationData *ValidatorDataV2,
	mapCheckedKeys map[string]struct{},
	checkJailed bool,
) (uint64, [][]byte, error) {
	errUseGas := v.eei.UseGas(v.gasCost.MetaChainSystemSCsCost.GetAllNodeStates)
	if errUseGas != nil {
		return 0, nil, errUseGas
	}

	listActiveNodes := make([][]byte, 0)
	numActiveNodes := uint64(0)
	for _, blsKey := range registrationData.BlsPubKeys {
		_, exists := mapCheckedKeys[string(blsKey)]
		if exists {
			continue
		}

		stakedData, err := v.getStakedData(blsKey)
		if err != nil {
			return 0, nil, err
		}

		if checkJailed && stakedData.Jailed {
			return 0, nil, vm.ErrBLSPublicKeyAlreadyJailed
		}

		if stakedData.Staked || stakedData.Waiting || stakedData.Jailed {
			numActiveNodes++
		}

		if stakedData.Staked || stakedData.Waiting {
			listActiveNodes = append(listActiveNodes, blsKey)
		}
	}

	return numActiveNodes, listActiveNodes, nil
}

func (v *validatorSC) checkAllGivenKeysAreUnStaked(registrationData *ValidatorDataV2, blsKeys [][]byte) (map[string]struct{}, error) {
	if uint32(len(blsKeys)) > registrationData.NumRegistered {
		return nil, fmt.Errorf("%w arguments must be unStaked blsKeys", vm.ErrBLSPublicKeyMismatch)
	}

	registeredKeysMap := make(map[string]struct{})
	for _, blsKey := range registrationData.BlsPubKeys {
		registeredKeysMap[string(blsKey)] = struct{}{}
	}

	for i := uint64(0); i < uint64(len(blsKeys)); i++ {
		_, exists := registeredKeysMap[string(blsKeys[i])]
		if !exists {
			return nil, fmt.Errorf("%w argument is not registered", vm.ErrBLSPublicKeyMismatch)
		}
	}

	mapBlsKeys := make(map[string]struct{})
	for _, blsKey := range blsKeys {
		stakedData, err := v.getStakedData(blsKey)
		if err != nil {
			return nil, err
		}
		if stakedData.Jailed || stakedData.UnStakedNonce == 0 {
			return nil, fmt.Errorf("%w arguments is not unStaked blsKeys", vm.ErrBLSPublicKeyMismatch)
		}

		mapBlsKeys[string(blsKey)] = struct{}{}
	}

	return mapBlsKeys, nil
}

func (v *validatorSC) isStakeTooHigh(registrationData *ValidatorDataV2) bool {
	if !v.flagStakeLimits.IsSet() {
		return false
	}

	return registrationData.TotalStakeValue.Cmp(v.totalStakeLimit) > 0
}

func (v *validatorSC) isNumberOfNodesTooHigh(registrationData *ValidatorDataV2) bool {
	if !v.flagStakeLimits.IsSet() {
		return false
	}

	nodeLimit := float64(v.nodesCoordinator.GetNumTotalEligible()) * v.nodeLimitPercentage
	return len(registrationData.BlsPubKeys) > int(nodeLimit)
}

func (v *validatorSC) stake(args *vmcommon.ContractCallInput) vmcommon.ReturnCode {
	err := v.eei.UseGas(v.gasCost.MetaChainSystemSCsCost.Stake)
	if err != nil {
		v.eei.AddReturnMessage(vm.InsufficientGasLimit)
		return vmcommon.OutOfGas
	}

	isGenesis := v.eei.BlockChainHook().CurrentNonce() == 0
	stakeEnabled := isGenesis || v.enableEpochsHandler.IsStakeFlagEnabled()
	if !stakeEnabled {
		v.eei.AddReturnMessage(vm.StakeNotEnabled)
		return vmcommon.UserError
	}

	validatorConfig := v.getConfig(v.eei.BlockChainHook().CurrentEpoch())
	registrationData, err := v.getOrCreateRegistrationData(args.CallerAddr)
	if err != nil {
		v.eei.AddReturnMessage(vm.CannotGetOrCreateRegistrationData + err.Error())
		return vmcommon.UserError
	}

	registrationData.TotalStakeValue.Add(registrationData.TotalStakeValue, args.CallValue)
	if registrationData.TotalStakeValue.Cmp(validatorConfig.NodePrice) < 0 &&
		!core.IsSmartContractAddress(args.CallerAddr) {
		v.eei.AddReturnMessage(
			fmt.Sprintf("insufficient stake value: expected %s, got %s",
				validatorConfig.NodePrice.String(),
				registrationData.TotalStakeValue.String(),
			),
		)
		return vmcommon.UserError
	}

	if v.isStakeTooHigh(registrationData) {
		v.eei.AddReturnMessage("total stake limit reached")
		return vmcommon.UserError
	}

	lenArgs := len(args.Arguments)
	if lenArgs == 0 {
		return v.updateStakeValue(registrationData, args.CallerAddr)
	}

	if !isNumArgsCorrectToStake(args.Arguments) {
		v.eei.AddReturnMessage("invalid number of arguments to call stake")
		return vmcommon.UserError
	}

	maxNodesToRun := big.NewInt(0).SetBytes(args.Arguments[0]).Uint64()
	if maxNodesToRun == 0 {
		v.eei.AddReturnMessage("number of nodes argument must be greater than zero")
		return vmcommon.UserError
	}

	err = v.eei.UseGas((maxNodesToRun - 1) * v.gasCost.MetaChainSystemSCsCost.Stake)
	if err != nil {
		v.eei.AddReturnMessage(vm.InsufficientGasLimit)
		return vmcommon.OutOfGas
	}

	isAlreadyRegistered := len(registrationData.RewardAddress) > 0
	if !isAlreadyRegistered {
		registrationData.RewardAddress = args.CallerAddr
	}

	registrationData.MaxStakePerNode = big.NewInt(0).Set(registrationData.TotalStakeValue)
	registrationData.Epoch = v.eei.BlockChainHook().CurrentEpoch()

	blsKeys, newKeys, err := v.registerBLSKeys(registrationData, args.CallerAddr, args.CallerAddr, args.Arguments)
	if err != nil {
		v.eei.AddReturnMessage("cannot register bls key: error " + err.Error())
		return vmcommon.UserError
	}
	if v.enableEpochsHandler.IsDoubleKeyProtectionFlagEnabled() && checkDoubleBLSKeys(blsKeys) {
		v.eei.AddReturnMessage("invalid arguments, found same bls key twice")
		return vmcommon.UserError
	}

	numQualified := big.NewInt(0).Div(registrationData.TotalStakeValue, validatorConfig.NodePrice)
	if uint64(len(registrationData.BlsPubKeys)) > numQualified.Uint64() {
		if !v.enableEpochsHandler.IsStakingV2FlagEnabled() {
			// backward compatibility
			v.eei.AddReturnMessage("insufficient funds")
			return vmcommon.OutOfFunds
		}

		if uint64(len(newKeys)) > numQualified.Uint64() {
			totalNeeded := big.NewInt(0).Mul(big.NewInt(int64(len(newKeys))), validatorConfig.NodePrice)
			v.eei.AddReturnMessage("not enough total stake to activate nodes," +
				" totalStake: " + registrationData.TotalStakeValue.String() + ", needed: " + totalNeeded.String())
			return vmcommon.UserError
		}

		numStakedJailedWaiting, _, errGet := v.getNumStakedAndWaitingNodes(registrationData, make(map[string]struct{}), false)
		if errGet != nil {
			v.eei.AddReturnMessage(errGet.Error())
			return vmcommon.UserError
		}

		numTotalNodes := uint64(len(newKeys)) + numStakedJailedWaiting
		if numTotalNodes > numQualified.Uint64() {
			totalNeeded := big.NewInt(0).Mul(big.NewInt(0).SetUint64(numTotalNodes), validatorConfig.NodePrice)
			v.eei.AddReturnMessage("not enough total stake to activate nodes," +
				" totalStake: " + registrationData.TotalStakeValue.String() + ", needed: " + totalNeeded.String())
			return vmcommon.UserError
		}
	}

	// do the optionals - rewardAddress and maxStakePerNode
	if uint64(lenArgs) > maxNodesToRun*2+1 {
		for i := maxNodesToRun*2 + 1; i < uint64(lenArgs); i++ {
			if len(args.Arguments[i]) == v.walletAddressLen {
				if !isAlreadyRegistered {
					registrationData.RewardAddress = args.Arguments[i]
				} else {
					v.eei.AddReturnMessage("reward address after being registered can be changed only through changeRewardAddress")
				}
				continue
			}

			maxStakePerNode := big.NewInt(0).SetBytes(args.Arguments[i])
			registrationData.MaxStakePerNode.Set(maxStakePerNode)
		}
	}

	v.activateStakingFor(
		blsKeys,
		registrationData,
		validatorConfig.NodePrice,
		registrationData.RewardAddress,
		args.CallerAddr,
	)

	if v.isNumberOfNodesTooHigh(registrationData) {
		v.eei.AddReturnMessage("number of nodes is too high")
		return vmcommon.UserError
	}

	err = v.saveRegistrationData(args.CallerAddr, registrationData)
	if err != nil {
		v.eei.AddReturnMessage("cannot save registration data: error " + err.Error())
		return vmcommon.UserError
	}

	return vmcommon.Ok
}

func (v *validatorSC) activateStakingFor(
	blsKeys [][]byte,
	registrationData *ValidatorDataV2,
	fixedStakeValue *big.Int,
	rewardAddress []byte,
	ownerAddress []byte,
) {
	numRegistered := uint64(registrationData.NumRegistered)

	for i := uint64(0); i < uint64(len(blsKeys)); i++ {
		currentBLSKey := blsKeys[i]
		stakedData, err := v.getStakedData(currentBLSKey)
		if err != nil {
			continue
		}

		if stakedData.Staked || stakedData.Waiting {
			continue
		}

		skipAdd := v.stakeOneNode(currentBLSKey, rewardAddress, ownerAddress)
		if skipAdd {
			continue
		}

		if stakedData.UnStakedNonce == 0 {
			numRegistered++
		}
	}

	registrationData.NumRegistered = uint32(numRegistered)
	registrationData.LockedStake.Mul(fixedStakeValue, big.NewInt(0).SetUint64(numRegistered))
}

func (v *validatorSC) stakeOneNode(
	blsKey []byte,
	rewardAddress []byte,
	ownerAddress []byte,
) bool {
	vmOutput, err := v.executeOnStakingSC([]byte("stake@" +
		hex.EncodeToString(blsKey) + "@" +
		hex.EncodeToString(rewardAddress) + "@" +
		hex.EncodeToString(ownerAddress),
	))
	if err != nil {
		v.eei.AddReturnMessage(fmt.Sprintf("cannot do stake for key %s, error %s", hex.EncodeToString(blsKey), err.Error()))
		v.eei.Finish(blsKey)
		v.eei.Finish([]byte{failed})
		return true
	}
	if vmOutput.ReturnCode != vmcommon.Ok {
		v.eei.AddReturnMessage(fmt.Sprintf("cannot do stake for key %s, error %s", hex.EncodeToString(blsKey), vmOutput.ReturnCode.String()))
		v.eei.Finish(blsKey)
		v.eei.Finish([]byte{failed})
		return true
	}

	if len(vmOutput.ReturnData) > 0 && bytes.Equal(vmOutput.ReturnData[0], []byte{waiting}) {
		v.eei.Finish(blsKey)
		v.eei.Finish([]byte{waiting})
	}

	return false
}

func (v *validatorSC) executeOnStakingSC(data []byte) (*vmcommon.VMOutput, error) {
	return v.eei.ExecuteOnDestContext(v.stakingSCAddress, v.validatorSCAddress, big.NewInt(0), data)
}

//nolint
func (v *validatorSC) setOwnerOfBlsKey(blsKey []byte, ownerAddress []byte) bool {
	vmOutput, err := v.executeOnStakingSC([]byte("setOwner@" + hex.EncodeToString(blsKey) + "@" + hex.EncodeToString(ownerAddress)))
	if err != nil {
		v.eei.AddReturnMessage(fmt.Sprintf("cannot set owner for key %s, error %s", hex.EncodeToString(blsKey), err.Error()))
		v.eei.Finish(blsKey)
		v.eei.Finish([]byte{failed})
		return false

	}
	if vmOutput.ReturnCode != vmcommon.Ok {
		v.eei.AddReturnMessage(fmt.Sprintf("cannot set owner for key %s, error %s", hex.EncodeToString(blsKey), vmOutput.ReturnCode.String()))
		v.eei.Finish(blsKey)
		v.eei.Finish([]byte{failed})
		return false
	}

	return true
}

func (v *validatorSC) basicChecksForUnStakeNodes(args *vmcommon.ContractCallInput) (*ValidatorDataV2, vmcommon.ReturnCode) {
	if args.CallValue.Cmp(zero) != 0 {
		v.eei.AddReturnMessage(vm.TransactionValueMustBeZero)
		return nil, vmcommon.UserError
	}
	if len(args.Arguments) == 0 {
		v.eei.AddReturnMessage(fmt.Sprintf("invalid number of arguments: expected min %d, got %d", 1, 0))
		return nil, vmcommon.UserError
	}
	if !v.enableEpochsHandler.IsStakeFlagEnabled() {
		v.eei.AddReturnMessage(vm.UnStakeNotEnabled)
		return nil, vmcommon.UserError
	}

	registrationData, err := v.getOrCreateRegistrationData(args.CallerAddr)
	if err != nil {
		v.eei.AddReturnMessage(vm.CannotGetOrCreateRegistrationData + err.Error())
		return nil, vmcommon.UserError
	}

	err = v.eei.UseGas(v.gasCost.MetaChainSystemSCsCost.UnStake * uint64(len(args.Arguments)))
	if err != nil {
		v.eei.AddReturnMessage(vm.InsufficientGasLimit)
		return nil, vmcommon.OutOfGas
	}

	blsKeys := args.Arguments
	err = verifyBLSPublicKeys(registrationData, blsKeys)
	if err != nil {
		v.eei.AddReturnMessage(vm.CannotGetAllBlsKeysFromRegistrationData + err.Error())
		return nil, vmcommon.UserError
	}

	return registrationData, vmcommon.Ok
}

func (v *validatorSC) unStakeNodesFromStakingSC(blsKeys [][]byte, registrationData *ValidatorDataV2) (uint64, uint64) {
	numSuccess := uint64(0)
	numSuccessFromWaiting := uint64(0)
	for _, blsKey := range blsKeys {
		vmOutput, errExec := v.executeOnStakingSC([]byte("unStake@" + hex.EncodeToString(blsKey) + "@" + hex.EncodeToString(registrationData.RewardAddress)))
		if errExec != nil {
			v.eei.AddReturnMessage(fmt.Sprintf("cannot do unStake for key %s: %s", hex.EncodeToString(blsKey), errExec.Error()))
			v.eei.Finish(blsKey)
			v.eei.Finish([]byte{failed})
			continue
		}

		if vmOutput.ReturnCode != vmcommon.Ok {
			v.eei.AddReturnMessage(fmt.Sprintf("cannot do unStake for key %s: %s", hex.EncodeToString(blsKey), vmOutput.ReturnCode.String()))
			v.eei.Finish(blsKey)
			v.eei.Finish([]byte{failed})
			continue
		}

		numSuccess++

		stakedData, err := v.getStakedData(blsKey)
		if err != nil {
			continue
		}
		if stakedData.UnStakedNonce == 0 {
			numSuccessFromWaiting++
		}
	}

	numSuccessFromActive := numSuccess - numSuccessFromWaiting
	return numSuccessFromActive, numSuccessFromWaiting
}

func (v *validatorSC) processUnStakeTokensFromNodes(
	registrationData *ValidatorDataV2,
	validatorConfig ValidatorConfig,
	numNodes uint64,
	unStakedEpoch uint32,
) vmcommon.ReturnCode {
	if numNodes == 0 {
		return vmcommon.Ok
	}
	unStakeFromNodes := big.NewInt(0).Mul(validatorConfig.NodePrice, big.NewInt(0).SetUint64(numNodes))
	if unStakeFromNodes.Cmp(registrationData.TotalStakeValue) > 0 {
		unStakeFromNodes.Set(registrationData.TotalStakeValue)
	}

	return v.processUnStakeValue(registrationData, unStakeFromNodes, unStakedEpoch)
}

// This is the complete unStake - which after enabling economics V2 will create unStakedFunds on the registration data
func (v *validatorSC) unStake(args *vmcommon.ContractCallInput) vmcommon.ReturnCode {
	if v.isUnStakeUnBondPaused() {
		v.eei.AddReturnMessage("unStake/unBond is paused as not enough total staked in protocol")
		return vmcommon.UserError
	}

	registrationData, returnCode := v.basicChecksForUnStakeNodes(args)
	if returnCode != vmcommon.Ok {
		return returnCode
	}

	numSuccessFromActive, numSuccessFromWaiting := v.unStakeNodesFromStakingSC(args.Arguments, registrationData)
	if !v.enableEpochsHandler.IsStakingV2FlagEnabled() {
		// unStakeV1 returns from this point
		return vmcommon.Ok
	}

	if numSuccessFromActive+numSuccessFromWaiting == 0 {
		v.eei.AddReturnMessage("could not unstake any nodes")
		return vmcommon.UserError
	}

	if isStakeLocked(v.eei, v.governanceSCAddress, args.CallerAddr) {
		v.eei.AddReturnMessage("stake is locked for voting")
		return vmcommon.UserError
	}

	// continue by unstaking tokens as well
	validatorConfig := v.getConfig(v.eei.BlockChainHook().CurrentEpoch())
	returnCode = v.processUnStakeTokensFromNodes(registrationData, validatorConfig, numSuccessFromWaiting, 0)
	if returnCode != vmcommon.Ok {
		return returnCode
	}

	returnCode = v.processUnStakeTokensFromNodes(registrationData, validatorConfig, numSuccessFromActive, v.eei.BlockChainHook().CurrentEpoch())
	if returnCode != vmcommon.Ok {
		return returnCode
	}

	err := v.saveRegistrationData(args.CallerAddr, registrationData)
	if err != nil {
		v.eei.AddReturnMessage("cannot save registration data: error " + err.Error())
		return vmcommon.UserError
	}

	return vmcommon.Ok
}

func (v *validatorSC) unStakeNodes(args *vmcommon.ContractCallInput) vmcommon.ReturnCode {
	if !v.enableEpochsHandler.IsStakingV2FlagEnabled() {
		v.eei.AddReturnMessage("invalid method to call")
		return vmcommon.UserError
	}
	if v.isUnStakeUnBondPaused() {
		v.eei.AddReturnMessage("unStake/unBond is paused as not enough total staked in protocol")
		return vmcommon.UserError
	}

	registrationData, returnCode := v.basicChecksForUnStakeNodes(args)
	if returnCode != vmcommon.Ok {
		return returnCode
	}

	_, _ = v.unStakeNodesFromStakingSC(args.Arguments, registrationData)

	return vmcommon.Ok
}

func (v *validatorSC) unBondNodes(args *vmcommon.ContractCallInput) vmcommon.ReturnCode {
	if !v.enableEpochsHandler.IsStakingV2FlagEnabled() {
		v.eei.AddReturnMessage("invalid method to call")
		return vmcommon.UserError
	}
	if v.isUnStakeUnBondPaused() {
		v.eei.AddReturnMessage("unStake/unBond is paused as not enough total staked in protocol")
		return vmcommon.UserError
	}

	registrationData, returnCode := v.checkUnBondArguments(args)
	if returnCode != vmcommon.Ok {
		return returnCode
	}

	unBondedKeys := v.unBondNodesFromStakingSC(args.Arguments)
	returnCode = v.updateRegistrationDataAfterUnBond(registrationData, unBondedKeys, args.CallerAddr)
	if returnCode != vmcommon.Ok {
		return returnCode
	}

	return vmcommon.Ok
}

func (v *validatorSC) checkUnBondArguments(args *vmcommon.ContractCallInput) (*ValidatorDataV2, vmcommon.ReturnCode) {
	if args.CallValue.Cmp(zero) != 0 {
		v.eei.AddReturnMessage(vm.TransactionValueMustBeZero)
		return nil, vmcommon.UserError
	}
	if len(args.Arguments) == 0 {
		v.eei.AddReturnMessage(fmt.Sprintf("invalid number of arguments: expected min %d, got %d", 1, 0))
		return nil, vmcommon.UserError
	}
	if !v.enableEpochsHandler.IsStakeFlagEnabled() {
		v.eei.AddReturnMessage(vm.UnBondNotEnabled)
		return nil, vmcommon.UserError
	}

	registrationData, err := v.getOrCreateRegistrationData(args.CallerAddr)
	if err != nil {
		v.eei.AddReturnMessage(vm.CannotGetOrCreateRegistrationData + err.Error())
		return nil, vmcommon.UserError
	}

	err = verifyBLSPublicKeys(registrationData, args.Arguments)
	if err != nil {
		v.eei.AddReturnMessage(vm.CannotGetAllBlsKeysFromRegistrationData + err.Error())
		return nil, vmcommon.UserError
	}

	err = v.eei.UseGas(v.gasCost.MetaChainSystemSCsCost.UnBond * uint64(len(args.Arguments)))
	if err != nil {
		v.eei.AddReturnMessage(vm.InsufficientGasLimit)
		return nil, vmcommon.OutOfGas
	}

	return registrationData, vmcommon.Ok
}

func (v *validatorSC) unBondNodesFromStakingSC(blsKeys [][]byte) [][]byte {
	unBondedKeys := make([][]byte, 0)
	for _, blsKey := range blsKeys {
		vmOutput, errExec := v.executeOnStakingSC([]byte("unBond@" + hex.EncodeToString(blsKey)))
		if errExec != nil || vmOutput.ReturnCode != vmcommon.Ok {
			v.eei.AddReturnMessage(fmt.Sprintf("cannot do unBond for key: %s", hex.EncodeToString(blsKey)))
			v.eei.Finish(blsKey)
			v.eei.Finish([]byte{failed})
			continue
		}

		unBondedKeys = append(unBondedKeys, blsKey)
	}

	return unBondedKeys
}

func (v *validatorSC) unBondV1(args *vmcommon.ContractCallInput) vmcommon.ReturnCode {
	registrationData, returnCode := v.checkUnBondArguments(args)
	if returnCode != vmcommon.Ok {
		return returnCode
	}

	unBondedKeys := v.unBondNodesFromStakingSC(args.Arguments)
	validatorConfig := v.getConfig(v.eei.BlockChainHook().CurrentEpoch())
	totalUnBond := big.NewInt(0).Mul(validatorConfig.NodePrice, big.NewInt(int64(len(unBondedKeys))))

	if registrationData.LockedStake.Cmp(totalUnBond) < 0 {
		v.eei.AddReturnMessage("contract error on unBond function, lockedStake < totalUnBond")
		return vmcommon.UserError
	}

	if registrationData.NumRegistered < uint32(len(unBondedKeys)) {
		v.eei.AddReturnMessage("contract error on unBond function, missing nodes")
		return vmcommon.UserError
	}

	registrationData.NumRegistered -= uint32(len(unBondedKeys))
	registrationData.LockedStake.Sub(registrationData.LockedStake, totalUnBond)
	registrationData.TotalStakeValue.Sub(registrationData.TotalStakeValue, totalUnBond)
	if registrationData.TotalStakeValue.Cmp(zero) < 0 {
		v.eei.AddReturnMessage("contract error on unBond function, total stake < 0")
		return vmcommon.UserError
	}

	if registrationData.LockedStake.Cmp(zero) == 0 && registrationData.TotalStakeValue.Cmp(zero) == 0 {
		v.eei.SetStorage(args.CallerAddr, nil)
	} else {
		v.deleteUnBondedKeys(registrationData, unBondedKeys)
		errSave := v.saveRegistrationData(args.CallerAddr, registrationData)
		if errSave != nil {
			v.eei.AddReturnMessage("cannot save registration data: error " + errSave.Error())
			return vmcommon.UserError
		}
	}

	v.eei.Transfer(args.CallerAddr, args.RecipientAddr, totalUnBond, nil, 0)

	return vmcommon.Ok
}

func (v *validatorSC) unBond(args *vmcommon.ContractCallInput) vmcommon.ReturnCode {
	if !v.enableEpochsHandler.IsStakingV2FlagEnabled() {
		return v.unBondV1(args)
	}

	if v.isUnStakeUnBondPaused() {
		v.eei.AddReturnMessage("unStake/unBond is paused as not enough total staked in protocol")
		return vmcommon.UserError
	}
	registrationData, returnCode := v.checkUnBondArguments(args)
	if returnCode != vmcommon.Ok {
		return returnCode
	}

	unBondedKeys := v.unBondNodesFromStakingSC(args.Arguments)

	validatorConfig := v.getConfig(v.eei.BlockChainHook().CurrentEpoch())
	totalUnBond := big.NewInt(0).Mul(validatorConfig.NodePrice, big.NewInt(int64(len(unBondedKeys))))
	if len(unBondedKeys) > 0 {
		totalUnBond, returnCode = v.unBondTokensFromRegistrationData(registrationData, totalUnBond)
		if returnCode != vmcommon.Ok {
			return returnCode
		}
	}

	returnCode = v.updateRegistrationDataAfterUnBond(registrationData, unBondedKeys, args.CallerAddr)
	if returnCode != vmcommon.Ok {
		return returnCode
	}

	v.eei.Transfer(args.CallerAddr, args.RecipientAddr, totalUnBond, nil, 0)

	return vmcommon.Ok
}

func (v *validatorSC) updateRegistrationDataAfterUnBond(
	registrationData *ValidatorDataV2,
	unBondedKeys [][]byte,
	callerAddr []byte,
) vmcommon.ReturnCode {
	if registrationData.NumRegistered < uint32(len(unBondedKeys)) {
		v.eei.AddReturnMessage("contract error on unBond function, missing nodes")
		return vmcommon.UserError
	}

	validatorConfig := v.getConfig(v.eei.BlockChainHook().CurrentEpoch())
	registrationData.NumRegistered -= uint32(len(unBondedKeys))
	registrationData.LockedStake.Mul(validatorConfig.NodePrice, big.NewInt(0).SetUint64(uint64(registrationData.NumRegistered)))
	v.deleteUnBondedKeys(registrationData, unBondedKeys)

	shouldDeleteRegistrationData := registrationData.TotalStakeValue.Cmp(zero) == 0 && registrationData.LockedStake.Cmp(zero) == 0 &&
		len(registrationData.BlsPubKeys) == 0 && len(registrationData.UnstakedInfo) == 0
	if shouldDeleteRegistrationData {
		v.eei.SetStorage(callerAddr, nil)
	} else {
		errSave := v.saveRegistrationData(callerAddr, registrationData)
		if errSave != nil {
			v.eei.AddReturnMessage("cannot save registration data: error " + errSave.Error())
			return vmcommon.UserError
		}
	}

	return vmcommon.Ok
}

func (v *validatorSC) deleteUnBondedKeys(registrationData *ValidatorDataV2, unBondedKeys [][]byte) {
	for _, unBonded := range unBondedKeys {
		for i, registeredKey := range registrationData.BlsPubKeys {
			if bytes.Equal(unBonded, registeredKey) {
				lastIndex := len(registrationData.BlsPubKeys) - 1
				registrationData.BlsPubKeys[i] = registrationData.BlsPubKeys[lastIndex]
				registrationData.BlsPubKeys = registrationData.BlsPubKeys[:lastIndex]
				break
			}
		}
	}
}

func (v *validatorSC) claim(args *vmcommon.ContractCallInput) vmcommon.ReturnCode {
	if v.enableEpochsHandler.IsStakingV2FlagEnabled() {
		//claim function will become unavailable after enabling staking v2
		v.eei.AddReturnMessage("claim function is disabled")
		return vmcommon.UserError
	}

	if args.CallValue.Cmp(zero) != 0 {
		v.eei.AddReturnMessage(vm.TransactionValueMustBeZero)
		return vmcommon.UserError
	}

	registrationData, err := v.getOrCreateRegistrationData(args.CallerAddr)
	if err != nil {
		v.eei.AddReturnMessage("cannot get registration data: error " + err.Error())
		return vmcommon.UserError
	}
	if len(registrationData.RewardAddress) == 0 {
		v.eei.AddReturnMessage("key is not registered, claim is not possible")
		return vmcommon.UserError
	}
	err = v.eei.UseGas(v.gasCost.MetaChainSystemSCsCost.Claim)
	if err != nil {
		v.eei.AddReturnMessage(vm.InsufficientGasLimit)
		return vmcommon.OutOfGas
	}

	claimable := big.NewInt(0).Sub(registrationData.TotalStakeValue, registrationData.LockedStake)
	if claimable.Cmp(zero) <= 0 {
		return vmcommon.Ok
	}

	registrationData.TotalStakeValue.Set(registrationData.LockedStake)
	err = v.saveRegistrationData(args.CallerAddr, registrationData)
	if err != nil {
		v.eei.AddReturnMessage("cannot save registration data: error " + err.Error())
		return vmcommon.UserError
	}

	v.eei.Transfer(args.CallerAddr, args.RecipientAddr, claimable, nil, 0)

	return vmcommon.Ok
}

func (v *validatorSC) unStakeTokens(args *vmcommon.ContractCallInput) vmcommon.ReturnCode {
	registrationData, returnCode := v.basicCheckForUnStakeUnBond(args, args.CallerAddr)
	if returnCode != vmcommon.Ok {
		return returnCode
	}
	if v.isUnStakeUnBondPaused() {
		v.eei.AddReturnMessage("unStake/unBond is paused as not enough total staked in protocol")
		return vmcommon.UserError
	}

	err := v.eei.UseGas(v.gasCost.MetaChainSystemSCsCost.UnStakeTokens)
	if err != nil {
		v.eei.AddReturnMessage(vm.InsufficientGasLimit)
		return vmcommon.OutOfGas
	}
	if len(args.Arguments) != 1 {
		v.eei.AddReturnMessage("should have specified one argument containing the unstake value")
		return vmcommon.UserError
	}
	if isStakeLocked(v.eei, v.governanceSCAddress, args.CallerAddr) {
		v.eei.AddReturnMessage("stake is locked for voting")
		return vmcommon.UserError
	}

	unStakeValue := big.NewInt(0).SetBytes(args.Arguments[0])
	unStakedEpoch := v.eei.BlockChainHook().CurrentEpoch()
	if registrationData.NumRegistered == 0 {
		unStakedEpoch = 0
	}
	returnCode = v.processUnStakeValue(registrationData, unStakeValue, unStakedEpoch)
	if returnCode != vmcommon.Ok {
		return returnCode
	}

	if registrationData.NumRegistered > 0 && registrationData.TotalStakeValue.Cmp(v.minDeposit) < 0 {
		v.eei.AddReturnMessage("cannot unStake tokens, the validator would remain without min deposit, nodes are still active")
		return vmcommon.UserError
	}

	err = v.saveRegistrationData(args.CallerAddr, registrationData)
	if err != nil {
		v.eei.AddReturnMessage("cannot save registration data: error " + err.Error())
		return vmcommon.UserError
	}

	return vmcommon.Ok
}

func (v *validatorSC) getMinUnStakeTokensValue() (*big.Int, error) {
	if v.enableEpochsHandler.IsDelegationManagerFlagEnabled() {
		delegationManagement, err := getDelegationManagement(v.eei, v.marshalizer, v.delegationMgrSCAddress)
		if err != nil {
			return nil, err
		}
		return delegationManagement.MinDelegationAmount, nil
	}
	return v.minUnstakeTokensValue, nil
}

func (v *validatorSC) processUnStakeValue(
	registrationData *ValidatorDataV2,
	unStakeValue *big.Int,
	unStakedEpoch uint32,
) vmcommon.ReturnCode {

	minUnstakeValue, err := v.getMinUnStakeTokensValue()
	if err != nil {
		v.eei.AddReturnMessage(err.Error())
		return vmcommon.UserError
	}

	unstakeValueIsOk := unStakeValue.Cmp(minUnstakeValue) >= 0 || unStakeValue.Cmp(registrationData.TotalStakeValue) == 0
	if !unstakeValueIsOk {
		v.eei.AddReturnMessage("can not unstake the provided value either because is under the minimum threshold or " +
			"is not the value left to be unStaked")
		return vmcommon.UserError
	}
	if unStakeValue.Cmp(registrationData.TotalStakeValue) > 0 {
		v.eei.AddReturnMessage("can not unstake a bigger value than the possible allowed value which is " + registrationData.TotalStakeValue.String())
		return vmcommon.UserError
	}

	registrationData.TotalStakeValue.Sub(registrationData.TotalStakeValue, unStakeValue)
	registrationData.TotalUnstaked.Add(registrationData.TotalUnstaked, unStakeValue)

	lenUnStakedInfo := len(registrationData.UnstakedInfo)
	if lenUnStakedInfo > 0 && registrationData.UnstakedInfo[lenUnStakedInfo-1].UnstakedEpoch == unStakedEpoch {
		lastUnstakedInfo := registrationData.UnstakedInfo[lenUnStakedInfo-1]
		lastUnstakedInfo.UnstakedValue.Add(lastUnstakedInfo.UnstakedValue, unStakeValue)
	} else {
		registrationData.UnstakedInfo = append(
			registrationData.UnstakedInfo,
			&UnstakedValue{
				UnstakedEpoch: unStakedEpoch,
				UnstakedValue: unStakeValue,
			},
		)
	}

	return vmcommon.Ok
}

func (v *validatorSC) basicCheckForUnStakeUnBond(args *vmcommon.ContractCallInput, address []byte) (*ValidatorDataV2, vmcommon.ReturnCode) {
	if !v.enableEpochsHandler.IsStakingV2FlagEnabled() {
		v.eei.AddReturnMessage("invalid method to call")
		return nil, vmcommon.UserError
	}
	if args.CallValue.Cmp(zero) != 0 {
		v.eei.AddReturnMessage(vm.TransactionValueMustBeZero)
		return nil, vmcommon.UserError
	}
	registrationData, err := v.getOrCreateRegistrationData(address)
	if err != nil {
		v.eei.AddReturnMessage("cannot get registration data: error " + err.Error())
		return nil, vmcommon.UserError
	}
	if len(registrationData.RewardAddress) == 0 {
		v.eei.AddReturnMessage("key is not registered, validator operation is not possible")
		return nil, vmcommon.UserError
	}
	if registrationData.TotalUnstaked == nil {
		registrationData.TotalUnstaked = big.NewInt(0)
	}

	return registrationData, vmcommon.Ok
}

func (v *validatorSC) getUnStakedTokensList(args *vmcommon.ContractCallInput) vmcommon.ReturnCode {
	if len(args.Arguments) != 1 {
		v.eei.AddReturnMessage("number of arguments must be equal to 1")
		return vmcommon.UserError
	}

	registrationData, returnCode := v.basicCheckForUnStakeUnBond(args, args.Arguments[0])
	if returnCode != vmcommon.Ok {
		return returnCode
	}

	currentEpoch := v.eei.BlockChainHook().CurrentEpoch()
	for _, unStakedValue := range registrationData.UnstakedInfo {
		v.eei.Finish(unStakedValue.UnstakedValue.Bytes())
		elapsedEpoch := currentEpoch - unStakedValue.UnstakedEpoch
		if elapsedEpoch >= v.unBondPeriodInEpochs {
			v.eei.Finish(zero.Bytes())
			continue
		}

		remainingEpoch := v.unBondPeriodInEpochs - elapsedEpoch
		v.eei.Finish(big.NewInt(int64(remainingEpoch)).Bytes())
	}
	return vmcommon.Ok
}

func (v *validatorSC) unBondTokens(args *vmcommon.ContractCallInput) vmcommon.ReturnCode {
	registrationData, returnCode := v.basicCheckForUnStakeUnBond(args, args.CallerAddr)
	if returnCode != vmcommon.Ok {
		return returnCode
	}
	if v.isUnStakeUnBondPaused() {
		v.eei.AddReturnMessage("unStake/unBond is paused as not enough total staked in protocol")
		return vmcommon.UserError
	}
	err := v.eei.UseGas(v.gasCost.MetaChainSystemSCsCost.UnBondTokens)
	if err != nil {
		v.eei.AddReturnMessage(vm.InsufficientGasLimit)
		return vmcommon.OutOfGas
	}

	valueToUnBond := big.NewInt(0)
	if len(args.Arguments) > 1 {
		v.eei.AddReturnMessage("too many arguments")
		return vmcommon.UserError
	}
	if len(args.Arguments) == 1 {
		valueToUnBond = big.NewInt(0).SetBytes(args.Arguments[0])
		if valueToUnBond.Cmp(zero) <= 0 {
			v.eei.AddReturnMessage("cannot unBond negative value or zero value")
			return vmcommon.UserError
		}
	}

	totalUnBond, returnCode := v.unBondTokensFromRegistrationData(registrationData, valueToUnBond)
	if returnCode != vmcommon.Ok {
		return returnCode
	}
	if totalUnBond.Cmp(zero) == 0 {
		v.eei.AddReturnMessage("no tokens that can be unbond at this time")
		return vmcommon.Ok
	}

	if registrationData.NumRegistered > 0 && registrationData.TotalStakeValue.Cmp(v.minDeposit) < 0 {
		v.eei.AddReturnMessage("cannot unBond tokens, the validator would remain without min deposit, nodes are still active")
		return vmcommon.UserError
	}

	v.eei.Transfer(args.CallerAddr, args.RecipientAddr, totalUnBond, nil, 0)
	err = v.saveRegistrationData(args.CallerAddr, registrationData)
	if err != nil {
		v.eei.AddReturnMessage("cannot save registration data: error " + err.Error())
		return vmcommon.UserError
	}

	return vmcommon.Ok
}

func (v *validatorSC) unBondTokensFromRegistrationData(
	registrationData *ValidatorDataV2,
	valueToUnBond *big.Int,
) (*big.Int, vmcommon.ReturnCode) {
	isV1Active := !v.enableEpochsHandler.IsUnBondTokensV2FlagEnabled()
	if isV1Active {
		return v.unBondTokensFromRegistrationDataV1(registrationData, valueToUnBond)
	}

	return v.unBondTokensFromRegistrationDataV2(registrationData, valueToUnBond)
}

func (v *validatorSC) unBondTokensFromRegistrationDataV1(
	registrationData *ValidatorDataV2,
	valueToUnBond *big.Int,
) (*big.Int, vmcommon.ReturnCode) {
	var unstakedValue *UnstakedValue
	currentEpoch := v.eei.BlockChainHook().CurrentEpoch()
	totalUnBond := big.NewInt(0)
	index := 0

	stopAtUnBondValue := valueToUnBond.Cmp(zero) > 0

	splitUnStakedInfo := &UnstakedValue{UnstakedValue: big.NewInt(0)}
	for _, unstakedValue = range registrationData.UnstakedInfo {
		canUnbond := currentEpoch-unstakedValue.UnstakedEpoch >= v.unBondPeriodInEpochs
		if !canUnbond {
			break
		}

		totalUnBond.Add(totalUnBond, unstakedValue.UnstakedValue)
		index++
		if stopAtUnBondValue && totalUnBond.Cmp(valueToUnBond) >= 0 {
			splitUnStakedInfo.UnstakedValue.Sub(totalUnBond, valueToUnBond)
			splitUnStakedInfo.UnstakedEpoch = unstakedValue.UnstakedEpoch
			totalUnBond.Set(valueToUnBond)
			break
		}
	}

	if splitUnStakedInfo.UnstakedValue.Cmp(zero) > 0 {
		index--
		registrationData.UnstakedInfo[index] = splitUnStakedInfo
	}

	registrationData.UnstakedInfo = registrationData.UnstakedInfo[index:]
	registrationData.TotalUnstaked.Sub(registrationData.TotalUnstaked, totalUnBond)
	if registrationData.TotalUnstaked.Cmp(zero) < 0 {
		v.eei.AddReturnMessage("too much requested to unBond")
		return nil, vmcommon.UserError
	}

	return totalUnBond, vmcommon.Ok
}

func (v *validatorSC) unBondTokensFromRegistrationDataV2(
	registrationData *ValidatorDataV2,
	valueToUnBond *big.Int,
) (*big.Int, vmcommon.ReturnCode) {
	currentEpoch := v.eei.BlockChainHook().CurrentEpoch()
	totalUnBond := big.NewInt(0)
	remainingValueToUnbond := big.NewInt(0).Set(valueToUnBond)

	unDelegateAllPossible := valueToUnBond.Cmp(zero) == 0
	newUnstakedInfo := make([]*UnstakedValue, 0, len(registrationData.UnstakedInfo))
	stopUnboding := false
	for _, unstakedValue := range registrationData.UnstakedInfo {
		canUnbond := currentEpoch-unstakedValue.UnstakedEpoch >= v.unBondPeriodInEpochs
		if !canUnbond || stopUnboding {
			newUnstakedInfo = append(newUnstakedInfo, unstakedValue)
			continue
		}

		if unDelegateAllPossible {
			totalUnBond.Add(totalUnBond, unstakedValue.UnstakedValue)
			continue
		}

		positionDoesNotHaveEnoughValues := remainingValueToUnbond.Cmp(unstakedValue.UnstakedValue) > 0
		if positionDoesNotHaveEnoughValues {
			//consume all value from unstakeValue item and do not keep it
			totalUnBond.Add(totalUnBond, unstakedValue.UnstakedValue)
			remainingValueToUnbond.Sub(remainingValueToUnbond, unstakedValue.UnstakedValue)
			continue
		}

		totalUnBond.Add(totalUnBond, remainingValueToUnbond)
		unstakedValue.UnstakedValue.Sub(unstakedValue.UnstakedValue, remainingValueToUnbond)
		remainingValueToUnbond.Set(zero)
		if unstakedValue.UnstakedValue.Cmp(zero) > 0 {
			//position still containing value, will be kept
			newUnstakedInfo = append(newUnstakedInfo, unstakedValue)
		}

		stopUnboding = true
	}

	registrationData.UnstakedInfo = newUnstakedInfo
	registrationData.TotalUnstaked.Sub(registrationData.TotalUnstaked, totalUnBond)
	if registrationData.TotalUnstaked.Cmp(zero) < 0 {
		v.eei.AddReturnMessage("too much requested to unBond")
		return nil, vmcommon.UserError
	}

	return totalUnBond, vmcommon.Ok
}

func (v *validatorSC) getTotalStaked(args *vmcommon.ContractCallInput) vmcommon.ReturnCode {
	if args.CallValue.Cmp(zero) != 0 {
		v.eei.AddReturnMessage(vm.TransactionValueMustBeZero)
		return vmcommon.UserError
	}
	err := v.eei.UseGas(v.gasCost.MetaChainSystemSCsCost.Get)
	if err != nil {
		v.eei.AddReturnMessage(vm.InsufficientGasLimit)
		return vmcommon.OutOfGas
	}

	addressToCheck := args.CallerAddr
	if v.enableEpochsHandler.IsStakingV2FlagEnabled() && len(args.Arguments) == 1 {
		addressToCheck = args.Arguments[0]
	}

	registrationData, err := v.getOrCreateRegistrationData(addressToCheck)
	if err != nil {
		v.eei.AddReturnMessage(vm.CannotGetOrCreateRegistrationData + err.Error())
		return vmcommon.UserError
	}

	if len(registrationData.RewardAddress) == 0 {
		v.eei.AddReturnMessage("caller not registered in staking/validator sc")
		return vmcommon.UserError
	}

	v.eei.Finish([]byte(registrationData.TotalStakeValue.String()))
	return vmcommon.Ok
}

func (v *validatorSC) getTotalStakedTopUpStakedBlsKeys(args *vmcommon.ContractCallInput) vmcommon.ReturnCode {
	if !v.enableEpochsHandler.IsStakingV2FlagEnabled() {
		v.eei.AddReturnMessage("invalid method to call")
		return vmcommon.UserError
	}
	if args.CallValue.Cmp(zero) != 0 {
		v.eei.AddReturnMessage(vm.TransactionValueMustBeZero)
		return vmcommon.UserError
	}
	if len(args.Arguments) != 1 {
		v.eei.AddReturnMessage("number of arguments must be equal to 1")
		return vmcommon.UserError
	}
	err := v.eei.UseGas(v.gasCost.MetaChainSystemSCsCost.Get)
	if err != nil {
		v.eei.AddReturnMessage(vm.InsufficientGasLimit)
		return vmcommon.OutOfGas
	}

	registrationData, err := v.getOrCreateRegistrationData(args.Arguments[0])
	if err != nil {
		v.eei.AddReturnMessage(vm.CannotGetOrCreateRegistrationData + err.Error())
		return vmcommon.UserError
	}

	if len(registrationData.RewardAddress) == 0 {
		v.eei.AddReturnMessage("caller not registered in staking/validator sc")
		return vmcommon.UserError
	}

	validatorConfig := v.getConfig(v.eei.BlockChainHook().CurrentEpoch())

	numActive, listActiveNodes, err := v.getNumStakedAndWaitingNodes(registrationData, make(map[string]struct{}), false)
	if err != nil {
		v.eei.AddReturnMessage(err.Error())
		return vmcommon.UserError
	}

	stakeForNodes := big.NewInt(0).Mul(validatorConfig.NodePrice, big.NewInt(0).SetUint64(numActive))

	topUp := big.NewInt(0).Set(registrationData.TotalStakeValue)
	topUp.Sub(topUp, stakeForNodes)
	if topUp.Cmp(zero) < 0 {
		topUp.Set(zero)
	}

	if registrationData.TotalStakeValue.Cmp(zero) < 0 {
		v.eei.AddReturnMessage("contract error on getTopUp function, total stake < locked stake value")
		return vmcommon.UserError
	}

	v.eei.Finish(topUp.Bytes())
	v.eei.Finish(registrationData.TotalStakeValue.Bytes())
	v.eei.Finish(big.NewInt(0).SetUint64(numActive).Bytes())

	for _, blsKey := range listActiveNodes {
		v.eei.Finish(blsKey)
	}

	return vmcommon.Ok
}

func (v *validatorSC) checkInputArgsForValidatorToDelegation(args *vmcommon.ContractCallInput) vmcommon.ReturnCode {
	if !v.enableEpochsHandler.IsValidatorToDelegationFlagEnabled() {
		v.eei.AddReturnMessage("invalid method to call")
		return vmcommon.UserError
	}
	if !bytes.Equal(args.CallerAddr, v.delegationMgrSCAddress) {
		v.eei.AddReturnMessage("invalid caller address")
		return vmcommon.UserError
	}
	if args.CallValue.Cmp(zero) != 0 {
		v.eei.AddReturnMessage("callValue must be 0")
		return vmcommon.UserError
	}
	if len(args.Arguments) != 2 {
		v.eei.AddReturnMessage("invalid number of arguments")
		return vmcommon.UserError
	}
	oldAddress := args.Arguments[0]
	newAddress := args.Arguments[1]
	if len(oldAddress) != len(args.CallerAddr) || len(newAddress) != len(args.CallerAddr) {
		v.eei.AddReturnMessage("invalid argument, wanted an address for the first and second argument")
		return vmcommon.UserError
	}
	if !core.IsSmartContractAddress(newAddress) {
		v.eei.AddReturnMessage("destination address must be a delegation smart contract")
		return vmcommon.UserError
	}
	if bytes.Equal(oldAddress, newAddress) {
		v.eei.AddReturnMessage("sender and destination addresses are equal")
		return vmcommon.UserError
	}
	if core.IsSmartContractAddress(oldAddress) {
		v.eei.AddReturnMessage("sender address must not be a smart contract")
		return vmcommon.UserError
	}

	return vmcommon.Ok
}

func (v *validatorSC) getAndValidateRegistrationData(address []byte) (*ValidatorDataV2, vmcommon.ReturnCode) {
	oldValidatorData, err := v.getOrCreateRegistrationData(address)
	if err != nil {
		v.eei.AddReturnMessage(err.Error())
		return nil, vmcommon.UserError
	}
	if len(oldValidatorData.BlsPubKeys) == 0 {
		v.eei.AddReturnMessage("address does not contain any staked nodes")
		return nil, vmcommon.UserError
	}
	if !bytes.Equal(oldValidatorData.RewardAddress, address) {
		v.eei.AddReturnMessage("reward address mismatch")
		return nil, vmcommon.UserError
	}
	if len(oldValidatorData.UnstakedInfo) > 0 {
		v.eei.AddReturnMessage("clean unstaked info before merge")
		return nil, vmcommon.UserError
	}
	if oldValidatorData.TotalSlashed != nil && oldValidatorData.TotalSlashed.Cmp(zero) > 0 {
		v.eei.AddReturnMessage("cannot merge with validator who was slashed")
		return nil, vmcommon.UserError
	}
	if oldValidatorData.TotalUnstaked.Cmp(zero) > 0 {
		v.eei.AddReturnMessage("cannot merge with validator who has unStaked tokens")
		return nil, vmcommon.UserError
	}
	return oldValidatorData, vmcommon.Ok
}

func (v *validatorSC) mergeValidatorData(args *vmcommon.ContractCallInput) vmcommon.ReturnCode {
	returnCode := v.checkInputArgsForValidatorToDelegation(args)
	if returnCode != vmcommon.Ok {
		return returnCode
	}

	oldAddress := args.Arguments[0]
	delegationAddr := args.Arguments[1]
	oldValidatorData, returnCode := v.getAndValidateRegistrationData(oldAddress)
	if returnCode != vmcommon.Ok {
		return returnCode
	}

	if len(v.eei.GetStorage(delegationAddr)) == 0 {
		v.eei.AddReturnMessage("cannot merge with an empty state")
		return vmcommon.UserError
	}

	finalValidatorData, err := v.getOrCreateRegistrationData(delegationAddr)
	if err != nil {
		v.eei.AddReturnMessage(err.Error())
		return vmcommon.UserError
	}
	if !bytes.Equal(finalValidatorData.RewardAddress, delegationAddr) {
		v.eei.AddReturnMessage("rewards address mismatch")
		return vmcommon.UserError
	}

	oldValidatorData.RewardAddress = delegationAddr
	returnCode = v.changeOwnerAndRewardAddressOnStaking(oldValidatorData)
	if returnCode != vmcommon.Ok {
		return returnCode
	}

	finalValidatorData.NumRegistered += oldValidatorData.NumRegistered
	finalValidatorData.BlsPubKeys = append(finalValidatorData.BlsPubKeys, oldValidatorData.BlsPubKeys...)
	finalValidatorData.TotalStakeValue.Add(finalValidatorData.TotalStakeValue, oldValidatorData.TotalStakeValue)

	validatorConfig := v.getConfig(v.eei.BlockChainHook().CurrentEpoch())
	finalValidatorData.LockedStake.Mul(validatorConfig.NodePrice, big.NewInt(int64(finalValidatorData.NumRegistered)))

	if v.isNumberOfNodesTooHigh(finalValidatorData) {
		v.eei.AddReturnMessage("number of nodes is too high")
		return vmcommon.UserError
	}

	if v.isStakeTooHigh(finalValidatorData) {
		v.eei.AddReturnMessage("total stake limit reached")
		return vmcommon.UserError
	}

	v.eei.SetStorage(oldAddress, nil)
	err = v.saveRegistrationData(delegationAddr, finalValidatorData)
	if err != nil {
		v.eei.AddReturnMessage(err.Error())
		return vmcommon.UserError
	}

	return vmcommon.Ok
}

func (v *validatorSC) changeOwnerOfValidatorData(args *vmcommon.ContractCallInput) vmcommon.ReturnCode {
	returnCode := v.checkInputArgsForValidatorToDelegation(args)
	if returnCode != vmcommon.Ok {
		return returnCode
	}

	oldAddress := args.Arguments[0]
	newAddress := args.Arguments[1]

	validatorData, returnCode := v.getAndValidateRegistrationData(oldAddress)
	if returnCode != vmcommon.Ok {
		return returnCode
	}
	if len(v.eei.GetStorage(newAddress)) != 0 {
		v.eei.AddReturnMessage("there is already a validator data under the new address")
		return vmcommon.UserError
	}

	validatorData.RewardAddress = newAddress
	returnCode = v.changeOwnerAndRewardAddressOnStaking(validatorData)
	if returnCode != vmcommon.Ok {
		return returnCode
	}

	v.eei.SetStorage(oldAddress, nil)
	err := v.saveRegistrationData(newAddress, validatorData)
	if err != nil {
		v.eei.AddReturnMessage(err.Error())
		return vmcommon.UserError
	}

	return vmcommon.Ok
}

func (v *validatorSC) changeOwnerAndRewardAddressOnStaking(registrationData *ValidatorDataV2) vmcommon.ReturnCode {
	txData := "changeOwnerAndRewardAddress@" + hex.EncodeToString(registrationData.RewardAddress)
	for _, blsKey := range registrationData.BlsPubKeys {
		txData += "@" + hex.EncodeToString(blsKey)
	}

	vmOutput, err := v.executeOnStakingSC([]byte(txData))
	if err != nil {
		v.eei.AddReturnMessage("cannot change reward address: error " + err.Error())
		return vmcommon.UserError
	}

	if vmOutput.ReturnCode != vmcommon.Ok {
		return vmOutput.ReturnCode
	}

	return vmcommon.Ok
}

//nolint
func (v *validatorSC) slash(_ *vmcommon.ContractCallInput) vmcommon.ReturnCode {
	// TODO: implement this. It is needed as last component of slashing. Slashing should happen to the funds of the
	// validator which is running the nodes
	return vmcommon.Ok
}

<<<<<<< HEAD
// EpochConfirmed is called whenever a new epoch is confirmed
func (v *validatorSC) EpochConfirmed(epoch uint32, _ uint64) {
	v.flagEnableStaking.SetValue(epoch >= v.enableStakingEpoch)
	log.Debug("validatorSC: stake/unstake/unbond", "enabled", v.flagEnableStaking.IsSet())

	v.flagEnableTopUp.SetValue(epoch >= v.stakingV2Epoch)
	log.Debug("validatorSC: top up mechanism", "enabled", v.flagEnableTopUp.IsSet())

	v.flagDoubleKey.SetValue(epoch >= v.enableDoubleKeyEpoch)
	log.Debug("validatorSC: doubleKeyProtection", "enabled", v.flagDoubleKey.IsSet())

	v.flagDelegationMgr.SetValue(epoch >= v.enableDelegationMgrEpoch)
	log.Debug("validatorSC: delegation manager", "enabled", v.flagDelegationMgr.IsSet())

	v.flagValidatorToDelegation.SetValue(epoch >= v.validatorToDelegationEnableEpoch)
	log.Debug("validatorSC: validator to delegation", "enabled", v.flagValidatorToDelegation.IsSet())

	v.flagUnbondTokensV2.SetValue(epoch >= v.enableUnbondTokensV2Epoch)
	log.Debug("validatorSC: unbond tokens v2", "enabled", v.flagUnbondTokensV2.IsSet())

	v.flagStakeLimits.SetValue(epoch >= v.stakeLimitsEnableEpoch)
	log.Debug("validatorSC: stake limits", "enabled", v.flagStakeLimits.IsSet())
}

=======
>>>>>>> 12624dc4
// CanUseContract returns true if contract can be used
func (v *validatorSC) CanUseContract() bool {
	return true
}

func (v *validatorSC) getBlsKeysStatus(args *vmcommon.ContractCallInput) vmcommon.ReturnCode {
	if !bytes.Equal(args.CallerAddr, v.validatorSCAddress) {
		v.eei.AddReturnMessage("this is only a view function")
		return vmcommon.UserError
	}
	if len(args.Arguments) != 1 {
		v.eei.AddReturnMessage("number of arguments must be equal to 1")
		return vmcommon.UserError
	}

	registrationData, err := v.getOrCreateRegistrationData(args.Arguments[0])
	if err != nil {
		v.eei.AddReturnMessage("cannot get or create registration data: error " + err.Error())
		return vmcommon.UserError
	}

	if len(registrationData.BlsPubKeys) == 0 {
		v.eei.AddReturnMessage("no bls keys")
		return vmcommon.Ok
	}

	for _, blsKey := range registrationData.BlsPubKeys {
		vmOutput, errExec := v.executeOnStakingSC([]byte("getBLSKeyStatus@" + hex.EncodeToString(blsKey)))
		if errExec != nil {
			v.eei.AddReturnMessage("cannot get bls key status: bls key - " + hex.EncodeToString(blsKey) + " error - " + errExec.Error())
			continue
		}

		if vmOutput.ReturnCode != vmcommon.Ok {
			v.eei.AddReturnMessage("error in getting bls key status: bls key - " + hex.EncodeToString(blsKey))
			continue
		}

		if len(vmOutput.ReturnData) != 1 {
			v.eei.AddReturnMessage("cannot get bls key status for key " + hex.EncodeToString(blsKey))
			continue
		}

		v.eei.Finish(blsKey)
		v.eei.Finish(vmOutput.ReturnData[0])
	}

	return vmcommon.Ok
}

// SetNewGasCost is called whenever a gas cost was changed
func (v *validatorSC) SetNewGasCost(gasCost vm.GasCost) {
	v.mutExecution.Lock()
	v.gasCost = gasCost
	v.mutExecution.Unlock()
}

// IsInterfaceNil verifies if the underlying object is nil or not
func (v *validatorSC) IsInterfaceNil() bool {
	return v == nil
}<|MERGE_RESOLUTION|>--- conflicted
+++ resolved
@@ -34,42 +34,6 @@
 )
 
 type validatorSC struct {
-<<<<<<< HEAD
-	eei                              vm.SystemEI
-	unBondPeriod                     uint64
-	unBondPeriodInEpochs             uint32
-	sigVerifier                      vm.MessageSignVerifier
-	baseConfig                       ValidatorConfig
-	stakingV2Epoch                   uint32
-	stakingSCAddress                 []byte
-	validatorSCAddress               []byte
-	walletAddressLen                 int
-	enableStakingEpoch               uint32
-	enableDoubleKeyEpoch             uint32
-	gasCost                          vm.GasCost
-	marshalizer                      marshal.Marshalizer
-	flagEnableStaking                atomic.Flag
-	flagEnableTopUp                  atomic.Flag
-	flagDoubleKey                    atomic.Flag
-	minUnstakeTokensValue            *big.Int
-	minDeposit                       *big.Int
-	mutExecution                     sync.RWMutex
-	endOfEpochAddress                []byte
-	enableDelegationMgrEpoch         uint32
-	delegationMgrSCAddress           []byte
-	governanceSCAddress              []byte
-	flagDelegationMgr                atomic.Flag
-	validatorToDelegationEnableEpoch uint32
-	flagValidatorToDelegation        atomic.Flag
-	enableUnbondTokensV2Epoch        uint32
-	flagUnbondTokensV2               atomic.Flag
-	stakeLimitsEnableEpoch           uint32
-	flagStakeLimits                  atomic.Flag
-	shardCoordinator                 sharding.Coordinator
-	nodesCoordinator                 vm.NodesCoordinator
-	totalStakeLimit                  *big.Int
-	nodeLimitPercentage              float64
-=======
 	eei                    vm.SystemEI
 	unBondPeriod           uint64
 	unBondPeriodInEpochs   uint32
@@ -88,30 +52,15 @@
 	governanceSCAddress    []byte
 	shardCoordinator       sharding.Coordinator
 	enableEpochsHandler    common.EnableEpochsHandler
->>>>>>> 12624dc4
+	stakeLimitsEnableEpoch uint32
+	flagStakeLimits        atomic.Flag
+	nodesCoordinator       vm.NodesCoordinator
+	totalStakeLimit        *big.Int
+	nodeLimitPercentage    float64
 }
 
 // ArgsValidatorSmartContract is the arguments structure to create a new ValidatorSmartContract
 type ArgsValidatorSmartContract struct {
-<<<<<<< HEAD
-	StakingSCConfig          config.StakingSystemSCConfig
-	GenesisTotalSupply       *big.Int
-	Eei                      vm.SystemEI
-	SigVerifier              vm.MessageSignVerifier
-	StakingSCAddress         []byte
-	ValidatorSCAddress       []byte
-	GasCost                  vm.GasCost
-	Marshalizer              marshal.Marshalizer
-	EpochNotifier            vm.EpochNotifier
-	EndOfEpochAddress        []byte
-	MinDeposit               string
-	DelegationMgrSCAddress   []byte
-	GovernanceSCAddress      []byte
-	DelegationMgrEnableEpoch uint32
-	EpochConfig              config.EpochConfig
-	ShardCoordinator         sharding.Coordinator
-	NodesCoordinator         vm.NodesCoordinator
-=======
 	StakingSCConfig        config.StakingSystemSCConfig
 	GenesisTotalSupply     *big.Int
 	Eei                    vm.SystemEI
@@ -126,7 +75,7 @@
 	GovernanceSCAddress    []byte
 	ShardCoordinator       sharding.Coordinator
 	EnableEpochsHandler    common.EnableEpochsHandler
->>>>>>> 12624dc4
+	NodesCoordinator       vm.NodesCoordinator
 }
 
 // NewValidatorSmartContract creates an validator smart contract
@@ -163,7 +112,9 @@
 	if len(args.GovernanceSCAddress) < 1 {
 		return nil, fmt.Errorf("%w for governance sc address", vm.ErrInvalidAddress)
 	}
-<<<<<<< HEAD
+	if check.IfNil(args.EnableEpochsHandler) {
+		return nil, fmt.Errorf("%w in validatorSC", vm.ErrNilEnableEpochsHandler)
+	}
 	if check.IfNil(args.NodesCoordinator) {
 		return nil, fmt.Errorf("%w in validatorSC", vm.ErrNilNodesCoordinator)
 	}
@@ -172,10 +123,6 @@
 	}
 	if args.StakingSCConfig.StakeLimitPercentage < minPercentage {
 		return nil, fmt.Errorf("%w in validatorSC", vm.ErrInvalidStakeLimitPercentage)
-=======
-	if check.IfNil(args.EnableEpochsHandler) {
-		return nil, fmt.Errorf("%w in validatorSC", vm.ErrNilEnableEpochsHandler)
->>>>>>> 12624dc4
 	}
 
 	baseConfig := ValidatorConfig{
@@ -208,52 +155,7 @@
 		return nil, vm.ErrInvalidMinCreationDeposit
 	}
 
-<<<<<<< HEAD
 	reg := &validatorSC{
-		eei:                              args.Eei,
-		unBondPeriod:                     args.StakingSCConfig.UnBondPeriod,
-		unBondPeriodInEpochs:             args.StakingSCConfig.UnBondPeriodInEpochs,
-		sigVerifier:                      args.SigVerifier,
-		baseConfig:                       baseConfig,
-		stakingV2Epoch:                   args.EpochConfig.EnableEpochs.StakingV2EnableEpoch,
-		enableStakingEpoch:               args.EpochConfig.EnableEpochs.StakeEnableEpoch,
-		stakingSCAddress:                 args.StakingSCAddress,
-		validatorSCAddress:               args.ValidatorSCAddress,
-		gasCost:                          args.GasCost,
-		marshalizer:                      args.Marshalizer,
-		minUnstakeTokensValue:            minUnstakeTokensValue,
-		walletAddressLen:                 len(args.ValidatorSCAddress),
-		enableDoubleKeyEpoch:             args.EpochConfig.EnableEpochs.DoubleKeyProtectionEnableEpoch,
-		endOfEpochAddress:                args.EndOfEpochAddress,
-		minDeposit:                       minDeposit,
-		enableDelegationMgrEpoch:         args.DelegationMgrEnableEpoch,
-		delegationMgrSCAddress:           args.DelegationMgrSCAddress,
-		governanceSCAddress:              args.GovernanceSCAddress,
-		enableUnbondTokensV2Epoch:        args.EpochConfig.EnableEpochs.UnbondTokensV2EnableEpoch,
-		validatorToDelegationEnableEpoch: args.EpochConfig.EnableEpochs.ValidatorToDelegationEnableEpoch,
-		shardCoordinator:                 args.ShardCoordinator,
-		stakeLimitsEnableEpoch:           args.EpochConfig.EnableEpochs.StakeLimitsEnableEpoch,
-		nodeLimitPercentage:              args.StakingSCConfig.NodeLimitPercentage,
-		nodesCoordinator:                 args.NodesCoordinator,
-	}
-
-	reg.totalStakeLimit = core.GetIntTrimmedPercentageOfValue(args.GenesisTotalSupply, args.StakingSCConfig.StakeLimitPercentage)
-	if reg.totalStakeLimit.Cmp(baseConfig.NodePrice) < 0 {
-		return nil, fmt.Errorf("%w, value is %f", vm.ErrInvalidStakeLimitPercentage, args.StakingSCConfig.StakeLimitPercentage)
-	}
-
-	log.Debug("validator: enable epoch for staking v2", "epoch", reg.stakingV2Epoch)
-	log.Debug("validator: enable epoch for stake", "epoch", reg.enableStakingEpoch)
-	log.Debug("validator: enable epoch for double key protection", "epoch", reg.enableDoubleKeyEpoch)
-	log.Debug("validator: enable epoch for unbond tokens v2", "epoch", reg.enableUnbondTokensV2Epoch)
-	log.Debug("validator: enable epoch for validator to delegation", "epoch", reg.validatorToDelegationEnableEpoch)
-	log.Debug("validator: enable epoch for stake limits", "epoch", reg.stakeLimitsEnableEpoch)
-
-	args.EpochNotifier.RegisterNotifyHandler(reg)
-
-	return reg, nil
-=======
-	return &validatorSC{
 		eei:                    args.Eei,
 		unBondPeriod:           args.StakingSCConfig.UnBondPeriod,
 		unBondPeriodInEpochs:   args.StakingSCConfig.UnBondPeriodInEpochs,
@@ -271,8 +173,17 @@
 		governanceSCAddress:    args.GovernanceSCAddress,
 		shardCoordinator:       args.ShardCoordinator,
 		enableEpochsHandler:    args.EnableEpochsHandler,
-	}, nil
->>>>>>> 12624dc4
+		stakeLimitsEnableEpoch:           args.EpochConfig.EnableEpochs.StakeLimitsEnableEpoch,
+		nodeLimitPercentage:              args.StakingSCConfig.NodeLimitPercentage,
+		nodesCoordinator:                 args.NodesCoordinator,
+	},
+
+	reg.totalStakeLimit = core.GetIntTrimmedPercentageOfValue(args.GenesisTotalSupply, args.StakingSCConfig.StakeLimitPercentage)
+	if reg.totalStakeLimit.Cmp(baseConfig.NodePrice) < 0 {
+		return nil, fmt.Errorf("%w, value is %f", vm.ErrInvalidStakeLimitPercentage, args.StakingSCConfig.StakeLimitPercentage)
+	}
+
+	return reg, nil
 }
 
 // Execute calls one of the functions from the validator smart contract and runs the code according to the input
@@ -2247,33 +2158,6 @@
 	return vmcommon.Ok
 }
 
-<<<<<<< HEAD
-// EpochConfirmed is called whenever a new epoch is confirmed
-func (v *validatorSC) EpochConfirmed(epoch uint32, _ uint64) {
-	v.flagEnableStaking.SetValue(epoch >= v.enableStakingEpoch)
-	log.Debug("validatorSC: stake/unstake/unbond", "enabled", v.flagEnableStaking.IsSet())
-
-	v.flagEnableTopUp.SetValue(epoch >= v.stakingV2Epoch)
-	log.Debug("validatorSC: top up mechanism", "enabled", v.flagEnableTopUp.IsSet())
-
-	v.flagDoubleKey.SetValue(epoch >= v.enableDoubleKeyEpoch)
-	log.Debug("validatorSC: doubleKeyProtection", "enabled", v.flagDoubleKey.IsSet())
-
-	v.flagDelegationMgr.SetValue(epoch >= v.enableDelegationMgrEpoch)
-	log.Debug("validatorSC: delegation manager", "enabled", v.flagDelegationMgr.IsSet())
-
-	v.flagValidatorToDelegation.SetValue(epoch >= v.validatorToDelegationEnableEpoch)
-	log.Debug("validatorSC: validator to delegation", "enabled", v.flagValidatorToDelegation.IsSet())
-
-	v.flagUnbondTokensV2.SetValue(epoch >= v.enableUnbondTokensV2Epoch)
-	log.Debug("validatorSC: unbond tokens v2", "enabled", v.flagUnbondTokensV2.IsSet())
-
-	v.flagStakeLimits.SetValue(epoch >= v.stakeLimitsEnableEpoch)
-	log.Debug("validatorSC: stake limits", "enabled", v.flagStakeLimits.IsSet())
-}
-
-=======
->>>>>>> 12624dc4
 // CanUseContract returns true if contract can be used
 func (v *validatorSC) CanUseContract() bool {
 	return true
