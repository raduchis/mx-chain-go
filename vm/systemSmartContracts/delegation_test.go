--- conflicted
+++ resolved
@@ -2019,7 +2019,6 @@
 	assert.Equal(t, blsKey2, failedKeys[0])
 }
 
-<<<<<<< HEAD
 func TestDelegation_ExecuteUpdateRewardsUserErrors(t *testing.T) {
 	t.Parallel()
 
@@ -2295,20 +2294,13 @@
 }
 
 func TestDelegation_ExecuteGetClaimableRewards(t *testing.T) {
-=======
-func TestDelegation_computeAndUpdateRewardsWithTotalActiveZeroDoesNotPanic(t *testing.T) {
->>>>>>> 98b28a62
 	t.Parallel()
 
 	args := createMockArgumentsForDelegation()
 	eei, _ := NewVMContext(
 		&mock.BlockChainHookStub{
 			CurrentEpochCalled: func() uint32 {
-<<<<<<< HEAD
 				return 2
-=======
-				return 1
->>>>>>> 98b28a62
 			},
 		},
 		hooks.NewVMCryptoHook(),
@@ -2317,7 +2309,6 @@
 		&mock.RaterMock{},
 	)
 	args.Eei = eei
-<<<<<<< HEAD
 
 	delegatorAddr := []byte("address")
 	vmInput := getDefaultVmInputForFunc("getClaimableRewards", [][]byte{delegatorAddr})
@@ -2392,43 +2383,13 @@
 }
 
 func TestDelegation_ExecuteGetTotalCumulatedRewards(t *testing.T) {
-=======
-	d, _ := NewDelegationSystemSC(args)
-
-	fundKey := []byte{2}
-	dData := &DelegatorData{
-		ActiveFund:       fundKey,
-		UnClaimedRewards: big.NewInt(0),
-	}
-
-	rewards := big.NewInt(1000)
-	_ = d.saveFund(fundKey, &Fund{Value: big.NewInt(1)})
-	_ = d.saveRewardData(1, &RewardComputationData{
-		TotalActive:         big.NewInt(0),
-		RewardsToDistribute: rewards,
-	})
-
-	ownerAddr := []byte("ownerAddress")
-	eei.SetStorage([]byte(ownerKey), ownerAddr)
-
-	err := d.computeAndUpdateRewards([]byte("other address"), dData)
-	assert.Nil(t, err)
-	assert.Equal(t, big.NewInt(0), dData.UnClaimedRewards)
-}
-
-func TestDelegation_computeAndUpdateRewardsWithTotalActiveZeroSendsAllRewardsToOwner(t *testing.T) {
->>>>>>> 98b28a62
 	t.Parallel()
 
 	args := createMockArgumentsForDelegation()
 	eei, _ := NewVMContext(
 		&mock.BlockChainHookStub{
 			CurrentEpochCalled: func() uint32 {
-<<<<<<< HEAD
 				return 2
-=======
-				return 1
->>>>>>> 98b28a62
 			},
 		},
 		hooks.NewVMCryptoHook(),
@@ -2437,7 +2398,6 @@
 		&mock.RaterMock{},
 	)
 	args.Eei = eei
-<<<<<<< HEAD
 
 	vmInput := getDefaultVmInputForFunc("getTotalCumulatedRewards", [][]byte{})
 	vmInput.CallerAddr = vm.EndOfEpochAddress
@@ -3380,7 +3340,24 @@
 	assert.Equal(t, vmcommon.UserError, output)
 	expectedErr := invalidFunc + "is an unknown function"
 	assert.True(t, strings.Contains(eei.returnMessage, expectedErr))
-=======
+}
+
+func TestDelegation_computeAndUpdateRewardsWithTotalActiveZeroDoesNotPanic(t *testing.T) {
+	t.Parallel()
+
+	args := createMockArgumentsForDelegation()
+	eei, _ := NewVMContext(
+		&mock.BlockChainHookStub{
+			CurrentEpochCalled: func() uint32 {
+				return 1
+			},
+		},
+		hooks.NewVMCryptoHook(),
+		&mock.ArgumentParserMock{},
+		&mock.AccountsStub{},
+		&mock.RaterMock{},
+	)
+	args.Eei = eei
 	d, _ := NewDelegationSystemSC(args)
 
 	fundKey := []byte{2}
@@ -3399,8 +3376,46 @@
 	ownerAddr := []byte("ownerAddress")
 	eei.SetStorage([]byte(ownerKey), ownerAddr)
 
+	err := d.computeAndUpdateRewards([]byte("other address"), dData)
+	assert.Nil(t, err)
+	assert.Equal(t, big.NewInt(0), dData.UnClaimedRewards)
+}
+
+func TestDelegation_computeAndUpdateRewardsWithTotalActiveZeroSendsAllRewardsToOwner(t *testing.T) {
+	t.Parallel()
+
+	args := createMockArgumentsForDelegation()
+	eei, _ := NewVMContext(
+		&mock.BlockChainHookStub{
+			CurrentEpochCalled: func() uint32 {
+				return 1
+			},
+		},
+		hooks.NewVMCryptoHook(),
+		&mock.ArgumentParserMock{},
+		&mock.AccountsStub{},
+		&mock.RaterMock{},
+	)
+	args.Eei = eei
+	d, _ := NewDelegationSystemSC(args)
+
+	fundKey := []byte{2}
+	dData := &DelegatorData{
+		ActiveFund:       fundKey,
+		UnClaimedRewards: big.NewInt(0),
+	}
+
+	rewards := big.NewInt(1000)
+	_ = d.saveFund(fundKey, &Fund{Value: big.NewInt(1)})
+	_ = d.saveRewardData(1, &RewardComputationData{
+		TotalActive:         big.NewInt(0),
+		RewardsToDistribute: rewards,
+	})
+
+	ownerAddr := []byte("ownerAddress")
+	eei.SetStorage([]byte(ownerKey), ownerAddr)
+
 	err := d.computeAndUpdateRewards(ownerAddr, dData)
 	assert.Nil(t, err)
 	assert.Equal(t, rewards, dData.UnClaimedRewards)
->>>>>>> 98b28a62
 }