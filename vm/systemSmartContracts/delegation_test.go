package systemSmartContracts

import (
	"bytes"
	"encoding/binary"
	"errors"
	"fmt"
	"math/big"
	"strings"
	"testing"

	"github.com/ElrondNetwork/elrond-go-core/core"
	"github.com/ElrondNetwork/elrond-go-core/core/check"
	"github.com/ElrondNetwork/elrond-go-core/marshal"
	"github.com/ElrondNetwork/elrond-go/config"
	"github.com/ElrondNetwork/elrond-go/process/smartContract/hooks"
	stateMock "github.com/ElrondNetwork/elrond-go/testscommon/state"
	"github.com/ElrondNetwork/elrond-go/vm"
	"github.com/ElrondNetwork/elrond-go/vm/mock"
	vmcommon "github.com/ElrondNetwork/elrond-vm-common"
	"github.com/ElrondNetwork/elrond-vm-common/parsers"
	"github.com/stretchr/testify/assert"
	"github.com/stretchr/testify/require"
)

func createMockArgumentsForDelegation() ArgsNewDelegation {
	return ArgsNewDelegation{
		DelegationSCConfig: config.DelegationSystemSCConfig{
			MinServiceFee: 10,
			MaxServiceFee: 200,
		},
		StakingSCConfig: config.StakingSystemSCConfig{
			MinStakeValue:    "10",
			UnJailValue:      "15",
			GenesisNodePrice: "100",
		},
		Eei:                    &mock.SystemEIStub{},
		SigVerifier:            &mock.MessageSignVerifierMock{},
		DelegationMgrSCAddress: vm.DelegationManagerSCAddress,
		StakingSCAddress:       vm.StakingSCAddress,
		ValidatorSCAddress:     vm.ValidatorSCAddress,
		GasCost:                vm.GasCost{MetaChainSystemSCsCost: vm.MetaChainSystemSCsCost{ESDTIssue: 10}},
		Marshalizer:            &mock.MarshalizerMock{},
		EpochNotifier:          &mock.EpochNotifierStub{},
		EndOfEpochAddress:      vm.EndOfEpochAddress,
		GovernanceSCAddress:    vm.GovernanceSCAddress,
		AddTokensAddress:       bytes.Repeat([]byte{1}, 32),
	}
}

func addValidatorAndStakingScToVmContext(eei *vmContext) {
	validatorArgs := createMockArgumentsForValidatorSC()
	validatorArgs.Eei = eei
	validatorArgs.StakingSCConfig.GenesisNodePrice = "100"
	validatorArgs.StakingSCAddress = vm.StakingSCAddress
	validatorSc, _ := NewValidatorSmartContract(validatorArgs)

	stakingArgs := createMockStakingScArguments()
	stakingArgs.Eei = eei
	stakingSc, _ := NewStakingSmartContract(stakingArgs)

	eei.inputParser = parsers.NewCallArgsParser()

	_ = eei.SetSystemSCContainer(&mock.SystemSCContainerStub{GetCalled: func(key []byte) (contract vm.SystemSmartContract, err error) {
		if bytes.Equal(key, vm.StakingSCAddress) {
			return stakingSc, nil
		}

		if bytes.Equal(key, vm.ValidatorSCAddress) {
			_ = validatorSc.flagEnableTopUp.SetReturningPrevious()
			_ = validatorSc.saveRegistrationData([]byte("addr"), &ValidatorDataV2{
				RewardAddress:   []byte("rewardAddr"),
				TotalStakeValue: big.NewInt(1000),
				LockedStake:     big.NewInt(500),
				BlsPubKeys:      [][]byte{[]byte("blsKey1"), []byte("blsKey2")},
				TotalUnstaked:   big.NewInt(150),
				UnstakedInfo: []*UnstakedValue{
					{
						UnstakedEpoch: 10,
						UnstakedValue: big.NewInt(60),
					},
					{
						UnstakedEpoch: 50,
						UnstakedValue: big.NewInt(80),
					},
				},
				NumRegistered: 2,
			})
			validatorSc.unBondPeriod = 50
			return validatorSc, nil
		}

		return nil, nil
	}})
}

func getDefaultVmInputForFunc(funcName string, args [][]byte) *vmcommon.ContractCallInput {
	return &vmcommon.ContractCallInput{
		VMInput: vmcommon.VMInput{
			CallerAddr:     []byte("owner"),
			Arguments:      args,
			CallValue:      big.NewInt(0),
			CallType:       0,
			GasPrice:       0,
			GasProvided:    0,
			OriginalTxHash: nil,
			CurrentTxHash:  nil,
		},
		RecipientAddr: []byte("addr"),
		Function:      funcName,
	}
}

func createDelegationManagerConfig(eei *vmContext, marshalizer marshal.Marshalizer, minDelegationAmount *big.Int) {
	cfg := &DelegationManagement{
		MinDelegationAmount: minDelegationAmount,
	}

	marshaledData, _ := marshalizer.Marshal(cfg)
	eei.SetStorageForAddress(vm.DelegationManagerSCAddress, []byte(delegationManagementKey), marshaledData)
}

func createDelegationContractAndEEI() (*delegation, *vmContext) {
	args := createMockArgumentsForDelegation()
	eei, _ := NewVMContext(
		&mock.BlockChainHookStub{
			CurrentEpochCalled: func() uint32 {
				return 2
			},
		},
		hooks.NewVMCryptoHook(),
		&mock.ArgumentParserMock{},
		&stateMock.AccountsStub{},
		&mock.RaterMock{},
	)
	systemSCContainerStub := &mock.SystemSCContainerStub{GetCalled: func(key []byte) (vm.SystemSmartContract, error) {
		return &mock.SystemSCStub{ExecuteCalled: func(args *vmcommon.ContractCallInput) vmcommon.ReturnCode {
			return vmcommon.Ok
		}}, nil
	}}
	_ = eei.SetSystemSCContainer(systemSCContainerStub)

	args.Eei = eei
	args.DelegationSCConfig.MaxServiceFee = 10000
	args.DelegationSCConfig.MinServiceFee = 0
	d, _ := NewDelegationSystemSC(args)
	return d, eei
}

func TestNewDelegationSystemSC_NilSystemEnvironmentShouldErr(t *testing.T) {
	t.Parallel()

	args := createMockArgumentsForDelegation()
	args.Eei = nil

	d, err := NewDelegationSystemSC(args)
	assert.Nil(t, d)
	assert.Equal(t, vm.ErrNilSystemEnvironmentInterface, err)
}

func TestNewDelegationSystemSC_InvalidStakingSCAddrShouldErr(t *testing.T) {
	t.Parallel()

	expectedErr := fmt.Errorf("%w for staking sc address", vm.ErrInvalidAddress)
	args := createMockArgumentsForDelegation()
	args.StakingSCAddress = []byte{}

	d, err := NewDelegationSystemSC(args)
	assert.Nil(t, d)
	assert.Equal(t, expectedErr, err)
}

func TestNewDelegationSystemSC_InvalidValidatorSCAddrShouldErr(t *testing.T) {
	t.Parallel()

	expectedErr := fmt.Errorf("%w for validator sc address", vm.ErrInvalidAddress)
	args := createMockArgumentsForDelegation()
	args.ValidatorSCAddress = []byte{}

	d, err := NewDelegationSystemSC(args)
	assert.Nil(t, d)
	assert.Equal(t, expectedErr, err)
}

func TestNewDelegationSystemSC_InvalidDelegationMgrSCAddrShouldErr(t *testing.T) {
	t.Parallel()

	expectedErr := fmt.Errorf("%w for delegation sc address", vm.ErrInvalidAddress)
	args := createMockArgumentsForDelegation()
	args.DelegationMgrSCAddress = []byte{}

	d, err := NewDelegationSystemSC(args)
	assert.Nil(t, d)
	assert.Equal(t, expectedErr, err)
}

func TestNewDelegationSystemSC_NilMarshalizerShouldErr(t *testing.T) {
	t.Parallel()

	args := createMockArgumentsForDelegation()
	args.Marshalizer = nil

	d, err := NewDelegationSystemSC(args)
	assert.Nil(t, d)
	assert.Equal(t, vm.ErrNilMarshalizer, err)
}

func TestNewDelegationSystemSC_NilEpochNotifierShouldErr(t *testing.T) {
	t.Parallel()

	args := createMockArgumentsForDelegation()
	args.EpochNotifier = nil

	d, err := NewDelegationSystemSC(args)
	assert.Nil(t, d)
	assert.Equal(t, vm.ErrNilEpochNotifier, err)
}

func TestNewDelegationSystemSC_NilSigVerifierShouldErr(t *testing.T) {
	t.Parallel()

	args := createMockArgumentsForDelegation()
	args.SigVerifier = nil

	d, err := NewDelegationSystemSC(args)
	assert.Nil(t, d)
	assert.Equal(t, vm.ErrNilMessageSignVerifier, err)
}

func TestNewDelegationSystemSC_InvalidUnJailValueShouldErr(t *testing.T) {
	t.Parallel()

	args := createMockArgumentsForDelegation()
	args.StakingSCConfig.UnJailValue = "-1"
	expectedErr := fmt.Errorf("%w, value is %v", vm.ErrInvalidUnJailCost, args.StakingSCConfig.UnJailValue)

	d, err := NewDelegationSystemSC(args)
	assert.Nil(t, d)
	assert.Equal(t, expectedErr, err)
}

func TestNewDelegationSystemSC_InvalidMinStakeValueShouldErr(t *testing.T) {
	t.Parallel()

	args := createMockArgumentsForDelegation()
	args.StakingSCConfig.MinStakeValue = "-1"
	expectedErr := fmt.Errorf("%w, value is %v", vm.ErrInvalidMinStakeValue, args.StakingSCConfig.MinStakeValue)

	d, err := NewDelegationSystemSC(args)
	assert.Nil(t, d)
	assert.Equal(t, expectedErr, err)
}

func TestNewDelegationSystemSC_InvalidGenesisNodePriceShouldErr(t *testing.T) {
	t.Parallel()

	args := createMockArgumentsForDelegation()
	args.StakingSCConfig.GenesisNodePrice = "-1"
	expectedErr := fmt.Errorf("%w, value is %v", vm.ErrInvalidNodePrice, args.StakingSCConfig.GenesisNodePrice)

	d, err := NewDelegationSystemSC(args)
	assert.Nil(t, d)
	assert.Equal(t, expectedErr, err)
}

func TestNewDelegationSystemSC_OkParamsShouldWork(t *testing.T) {
	t.Parallel()

	registerHandler := false
	args := createMockArgumentsForDelegation()

	epochNotifier := &mock.EpochNotifierStub{}
	epochNotifier.RegisterNotifyHandlerCalled = func(handler vmcommon.EpochSubscriberHandler) {
		registerHandler = true
	}
	args.EpochNotifier = epochNotifier

	d, err := NewDelegationSystemSC(args)
	assert.Nil(t, err)
	assert.True(t, registerHandler)
	assert.False(t, check.IfNil(d))
}

func TestDelegationSystemSC_ExecuteNilArgsShouldErr(t *testing.T) {
	t.Parallel()

	args := createMockArgumentsForDelegation()
	eei, _ := NewVMContext(
		&mock.BlockChainHookStub{},
		hooks.NewVMCryptoHook(),
		&mock.ArgumentParserMock{},
		&stateMock.AccountsStub{},
		&mock.RaterMock{})
	args.Eei = eei
	d, _ := NewDelegationSystemSC(args)

	output := d.Execute(nil)
	assert.Equal(t, vmcommon.UserError, output)
	assert.True(t, strings.Contains(eei.returnMessage, vm.ErrInputArgsIsNil.Error()))
}

func TestDelegationSystemSC_ExecuteDelegationDisabledShouldErr(t *testing.T) {
	t.Parallel()

	args := createMockArgumentsForDelegation()
	eei, _ := NewVMContext(
		&mock.BlockChainHookStub{},
		hooks.NewVMCryptoHook(),
		&mock.ArgumentParserMock{},
		&stateMock.AccountsStub{},
		&mock.RaterMock{})
	args.Eei = eei
	d, _ := NewDelegationSystemSC(args)
	d.delegationEnabled.Reset()
	vmInput := getDefaultVmInputForFunc("addNodes", [][]byte{})

	output := d.Execute(vmInput)
	assert.Equal(t, vmcommon.UserError, output)
	assert.True(t, strings.Contains(eei.returnMessage, "delegation contract is not enabled"))
}

func TestDelegationSystemSC_ExecuteInitScAlreadyPresentShouldErr(t *testing.T) {
	t.Parallel()

	args := createMockArgumentsForDelegation()
	eei, _ := NewVMContext(
		&mock.BlockChainHookStub{},
		hooks.NewVMCryptoHook(),
		&mock.ArgumentParserMock{},
		&stateMock.AccountsStub{},
		&mock.RaterMock{})

	delegationsMap := map[string][]byte{}
	delegationsMap[ownerKey] = []byte("ownerAddr")
	eei.storageUpdate[string(eei.scAddress)] = delegationsMap
	args.Eei = eei

	d, _ := NewDelegationSystemSC(args)
	vmInput := getDefaultVmInputForFunc(core.SCDeployInitFunctionName, [][]byte{})

	output := d.Execute(vmInput)
	assert.Equal(t, vmcommon.UserError, output)
	assert.True(t, strings.Contains(eei.returnMessage, "smart contract was already initialized"))
}

func TestDelegationSystemSC_ExecuteInitWrongNumOfArgs(t *testing.T) {
	t.Parallel()

	args := createMockArgumentsForDelegation()
	eei, _ := NewVMContext(
		&mock.BlockChainHookStub{},
		hooks.NewVMCryptoHook(),
		&mock.ArgumentParserMock{},
		&stateMock.AccountsStub{},
		&mock.RaterMock{})
	args.Eei = eei

	d, _ := NewDelegationSystemSC(args)
	vmInput := getDefaultVmInputForFunc(core.SCDeployInitFunctionName, [][]byte{[]byte("maxDelegationCap")})

	output := d.Execute(vmInput)
	assert.Equal(t, vmcommon.UserError, output)
	assert.True(t, strings.Contains(eei.returnMessage, "invalid number of arguments to init delegation contract"))
}

func TestDelegationSystemSC_ExecuteInitCallValueHigherThanMaxDelegationCapShouldErr(t *testing.T) {
	t.Parallel()

	args := createMockArgumentsForDelegation()
	eei, _ := NewVMContext(
		&mock.BlockChainHookStub{},
		hooks.NewVMCryptoHook(),
		&mock.ArgumentParserMock{},
		&stateMock.AccountsStub{},
		&mock.RaterMock{})
	args.Eei = eei

	d, _ := NewDelegationSystemSC(args)
	vmInput := getDefaultVmInputForFunc(core.SCDeployInitFunctionName, [][]byte{big.NewInt(250).Bytes(), big.NewInt(10).Bytes()})
	vmInput.CallerAddr = []byte("ownerAddress")
	vmInput.CallValue = big.NewInt(300)

	output := d.Execute(vmInput)
	assert.Equal(t, vmcommon.UserError, output)
	assert.True(t, strings.Contains(eei.returnMessage, "total delegation cap reached"))
}

func TestDelegationSystemSC_ExecuteInitShouldWork(t *testing.T) {
	t.Parallel()

	ownerAddr := []byte("ownerAddr")
	maxDelegationCap := []byte{250}
	serviceFee := []byte{10}
	createdEpoch := uint32(150)
	callValue := big.NewInt(130)
	args := createMockArgumentsForDelegation()
	eei, _ := NewVMContext(
		&mock.BlockChainHookStub{
			CurrentEpochCalled: func() uint32 {
				return createdEpoch
			},
			CurrentNonceCalled: func() uint64 {
				return uint64(createdEpoch)
			}},
		hooks.NewVMCryptoHook(),
		parsers.NewCallArgsParser(),
		&stateMock.AccountsStub{},
		&mock.RaterMock{})
	createDelegationManagerConfig(eei, args.Marshalizer, callValue)
	args.Eei = eei
	args.StakingSCConfig.UnBondPeriod = 20
	args.StakingSCConfig.UnBondPeriodInEpochs = 20
	_ = eei.SetSystemSCContainer(
		createSystemSCContainer(eei),
	)

	d, _ := NewDelegationSystemSC(args)
	vmInput := getDefaultVmInputForFunc(core.SCDeployInitFunctionName, [][]byte{maxDelegationCap, serviceFee})
	vmInput.CallValue = callValue
	vmInput.RecipientAddr = createNewAddress(vm.FirstDelegationSCAddress)
	vmInput.CallerAddr = ownerAddr
	output := d.Execute(vmInput)
	assert.Equal(t, vmcommon.Ok, output)

	retrievedOwnerAddress := d.eei.GetStorage([]byte(ownerKey))
	retrievedServiceFee := d.eei.GetStorage([]byte(serviceFeeKey))

	dConf, err := d.getDelegationContractConfig()
	assert.Nil(t, err)
	assert.Equal(t, ownerAddr, retrievedOwnerAddress)
	assert.Equal(t, big.NewInt(250), dConf.MaxDelegationCap)
	assert.Equal(t, []byte{10}, retrievedServiceFee)
	assert.Equal(t, uint64(createdEpoch), dConf.CreatedNonce)
	assert.Equal(t, big.NewInt(20).Uint64(), uint64(dConf.UnBondPeriodInEpochs))

	dStatus, err := d.getDelegationStatus()
	assert.Nil(t, err)
	assert.Equal(t, 0, len(dStatus.StakedKeys))
	assert.Equal(t, 0, len(dStatus.NotStakedKeys))
	assert.Equal(t, 0, len(dStatus.UnStakedKeys))
	assert.Equal(t, uint64(1), dStatus.NumUsers)

	fundKey := append([]byte(fundKeyPrefix), []byte{1}...)
	ownerFund, err := d.getFund(fundKey)
	assert.Nil(t, err)
	assert.Equal(t, callValue, ownerFund.Value)
	assert.Equal(t, ownerAddr, ownerFund.Address)
	assert.Equal(t, createdEpoch, ownerFund.Epoch)
	assert.Equal(t, active, ownerFund.Type)

	dGlobalFund, err := d.getGlobalFundData()
	assert.Nil(t, err)
	assert.Equal(t, callValue, dGlobalFund.TotalActive)
	assert.Equal(t, big.NewInt(0), dGlobalFund.TotalUnStaked)

	delegatorDataPresent, delegator, err := d.getOrCreateDelegatorData(ownerAddr)
	assert.Nil(t, err)
	assert.False(t, delegatorDataPresent)
	assert.Equal(t, 0, len(delegator.UnStakedFunds))
	assert.Equal(t, fundKey, delegator.ActiveFund)
}

func TestDelegationSystemSC_ExecuteAddNodesUserErrors(t *testing.T) {
	t.Parallel()

	blsKey1 := []byte("blsKey1")
	blsKey2 := []byte("blsKey2")
	blsKey3 := []byte("blsKey3")
	signature := []byte("sig1")
	callValue := big.NewInt(130)
	vmInputArgs := make([][]byte, 0)
	args := createMockArgumentsForDelegation()
	eei, _ := NewVMContext(
		&mock.BlockChainHookStub{},
		hooks.NewVMCryptoHook(),
		&mock.ArgumentParserMock{},
		&stateMock.AccountsStub{},
		&mock.RaterMock{})

	delegationsMap := map[string][]byte{}
	delegationsMap[ownerKey] = []byte("ownerAddr")
	eei.storageUpdate[string(eei.scAddress)] = delegationsMap
	args.Eei = eei

	sigVerifier := &mock.MessageSignVerifierMock{}
	sigVerifier.VerifyCalled = func(message []byte, signedMessage []byte, pubKey []byte) error {
		return errors.New("verify error")
	}
	args.SigVerifier = sigVerifier

	d, _ := NewDelegationSystemSC(args)
	vmInput := getDefaultVmInputForFunc("addNodes", vmInputArgs)
	output := d.Execute(vmInput)
	assert.Equal(t, vmcommon.UserError, output)
	assert.True(t, strings.Contains(eei.returnMessage, "only owner can call this method"))

	delegationsMap[ownerKey] = []byte("owner")
	vmInput.CallValue = callValue
	output = d.Execute(vmInput)
	assert.Equal(t, vmcommon.UserError, output)
	assert.True(t, strings.Contains(eei.returnMessage, vm.ErrCallValueMustBeZero.Error()))

	vmInput.CallValue = big.NewInt(0)
	d.gasCost.MetaChainSystemSCsCost.DelegationOps = 10
	output = d.Execute(vmInput)
	assert.Equal(t, vmcommon.OutOfGas, output)
	assert.True(t, strings.Contains(eei.returnMessage, vm.ErrNotEnoughGas.Error()))

	d.gasCost.MetaChainSystemSCsCost.DelegationOps = 0
	vmInput.Arguments = append(vmInputArgs, [][]byte{blsKey1, blsKey1}...)
	output = d.Execute(vmInput)
	assert.Equal(t, vmcommon.UserError, output)
	assert.True(t, strings.Contains(eei.returnMessage, vm.ErrDuplicatesFoundInArguments.Error()))

	vmInput.Arguments = append(vmInputArgs, [][]byte{blsKey1, blsKey2, blsKey3}...)
	output = d.Execute(vmInput)
	assert.Equal(t, vmcommon.UserError, output)
	assert.True(t, strings.Contains(eei.returnMessage, "arguments must be of pair length - BLSKey and signedMessage"))

	vmInput.Arguments = append(vmInputArgs, [][]byte{blsKey1, signature}...)
	eei.gasRemaining = 10
	d.gasCost.MetaChainSystemSCsCost.DelegationOps = 10
	output = d.Execute(vmInput)
	assert.Equal(t, vmcommon.OutOfGas, output)
	assert.True(t, strings.Contains(eei.returnMessage, vm.ErrNotEnoughGas.Error()))

	eei.gasRemaining = 100
	d.gasCost.MetaChainSystemSCsCost.DelegationOps = 10
	output = d.Execute(vmInput)
	assert.Equal(t, vmcommon.UserError, output)
	assert.True(t, strings.Contains(eei.returnMessage, vm.ErrInvalidBLSKeys.Error()))
	assert.Equal(t, blsKey1, eei.output[0])
	assert.Equal(t, []byte{invalidKey}, eei.output[1])
}

func TestDelegationSystemSC_ExecuteAddNodesStakedKeyAlreadyExistsInStakedKeysShouldErr(t *testing.T) {
	t.Parallel()

	blsKey := []byte("blsKey1")
	sig := []byte("sig1")
	args := createMockArgumentsForDelegation()
	eei, _ := NewVMContext(
		&mock.BlockChainHookStub{},
		hooks.NewVMCryptoHook(),
		&mock.ArgumentParserMock{},
		&stateMock.AccountsStub{},
		&mock.RaterMock{})

	delegationsMap := map[string][]byte{}
	delegationsMap[ownerKey] = []byte("owner")
	eei.storageUpdate[string(eei.scAddress)] = delegationsMap
	args.Eei = eei

	d, _ := NewDelegationSystemSC(args)
	key := &NodesData{
		BLSKey: blsKey,
	}
	dStatus := &DelegationContractStatus{
		StakedKeys: []*NodesData{key},
	}
	_ = d.saveDelegationStatus(dStatus)

	vmInput := getDefaultVmInputForFunc("addNodes", [][]byte{blsKey, sig})
	output := d.Execute(vmInput)
	assert.Equal(t, vmcommon.UserError, output)
	assert.True(t, strings.Contains(eei.returnMessage, vm.ErrBLSPublicKeyMismatch.Error()))
}

func TestDelegationSystemSC_ExecuteAddNodesStakedKeyAlreadyExistsInUnStakedKeysShouldErr(t *testing.T) {
	t.Parallel()

	blsKey := []byte("blsKey1")
	sig := []byte("sig1")
	args := createMockArgumentsForDelegation()
	eei, _ := NewVMContext(
		&mock.BlockChainHookStub{},
		hooks.NewVMCryptoHook(),
		&mock.ArgumentParserMock{},
		&stateMock.AccountsStub{},
		&mock.RaterMock{})

	delegationsMap := map[string][]byte{}
	delegationsMap[ownerKey] = []byte("owner")
	eei.storageUpdate[string(eei.scAddress)] = delegationsMap
	args.Eei = eei

	d, _ := NewDelegationSystemSC(args)
	key := &NodesData{
		BLSKey: blsKey,
	}
	dStatus := &DelegationContractStatus{
		UnStakedKeys: []*NodesData{key},
	}
	_ = d.saveDelegationStatus(dStatus)

	vmInput := getDefaultVmInputForFunc("addNodes", [][]byte{blsKey, sig})
	output := d.Execute(vmInput)
	assert.Equal(t, vmcommon.UserError, output)
	assert.True(t, strings.Contains(eei.returnMessage, vm.ErrBLSPublicKeyMismatch.Error()))
}

func TestDelegationSystemSC_ExecuteAddNodesStakedKeyAlreadyExistsInNotStakedKeysShouldErr(t *testing.T) {
	t.Parallel()

	blsKey := []byte("blsKey1")
	sig := []byte("sig1")
	args := createMockArgumentsForDelegation()
	eei, _ := NewVMContext(
		&mock.BlockChainHookStub{},
		hooks.NewVMCryptoHook(),
		&mock.ArgumentParserMock{},
		&stateMock.AccountsStub{},
		&mock.RaterMock{})

	delegationsMap := map[string][]byte{}
	delegationsMap[ownerKey] = []byte("owner")
	eei.storageUpdate[string(eei.scAddress)] = delegationsMap
	args.Eei = eei

	d, _ := NewDelegationSystemSC(args)
	key := &NodesData{
		BLSKey: blsKey,
	}
	dStatus := &DelegationContractStatus{
		NotStakedKeys: []*NodesData{key},
	}
	_ = d.saveDelegationStatus(dStatus)

	vmInput := getDefaultVmInputForFunc("addNodes", [][]byte{blsKey, sig})
	output := d.Execute(vmInput)
	assert.Equal(t, vmcommon.UserError, output)
	assert.True(t, strings.Contains(eei.returnMessage, vm.ErrBLSPublicKeyMismatch.Error()))
}

func TestDelegationSystemSC_ExecuteAddNodesShouldSaveAddedKeysAsNotStakedKeys(t *testing.T) {
	t.Parallel()

	blsKeys := [][]byte{[]byte("blsKey1"), []byte("blsKey2")}
	signatures := [][]byte{[]byte("sig1"), []byte("sig2")}
	args := createMockArgumentsForDelegation()
	eei, _ := NewVMContext(
		&mock.BlockChainHookStub{},
		hooks.NewVMCryptoHook(),
		&mock.ArgumentParserMock{},
		&stateMock.AccountsStub{},
		&mock.RaterMock{})

	delegationsMap := map[string][]byte{}
	delegationsMap[ownerKey] = []byte("owner")
	eei.storageUpdate[string(eei.scAddress)] = delegationsMap
	args.Eei = eei
	d, _ := NewDelegationSystemSC(args)
	vmInput := getDefaultVmInputForFunc("addNodes", [][]byte{blsKeys[0], signatures[0], blsKeys[1], signatures[1]})
	_ = d.saveDelegationStatus(&DelegationContractStatus{})

	output := d.Execute(vmInput)
	assert.Equal(t, vmcommon.Ok, output)

	delegStatus, _ := d.getDelegationStatus()
	assert.Equal(t, 0, len(delegStatus.StakedKeys))
	assert.Equal(t, 2, len(delegStatus.NotStakedKeys))
	assert.Equal(t, blsKeys[0], delegStatus.NotStakedKeys[0].BLSKey)
	assert.Equal(t, signatures[0], delegStatus.NotStakedKeys[0].SignedMsg)
	assert.Equal(t, blsKeys[1], delegStatus.NotStakedKeys[1].BLSKey)
	assert.Equal(t, signatures[1], delegStatus.NotStakedKeys[1].SignedMsg)
}

func TestDelegationSystemSC_ExecuteAddNodesWithNoArgsShouldErr(t *testing.T) {
	t.Parallel()

	args := createMockArgumentsForDelegation()
	eei, _ := NewVMContext(
		&mock.BlockChainHookStub{},
		hooks.NewVMCryptoHook(),
		&mock.ArgumentParserMock{},
		&stateMock.AccountsStub{},
		&mock.RaterMock{})

	delegationsMap := map[string][]byte{}
	delegationsMap[ownerKey] = []byte("owner")
	eei.storageUpdate[string(eei.scAddress)] = delegationsMap
	args.Eei = eei
	d, _ := NewDelegationSystemSC(args)
	vmInput := getDefaultVmInputForFunc("addNodes", [][]byte{})
	_ = d.saveDelegationStatus(&DelegationContractStatus{})

	output := d.Execute(vmInput)
	assert.Equal(t, vmcommon.FunctionWrongSignature, output)
	assert.True(t, strings.Contains(eei.returnMessage, "not enough arguments"))
}

func TestDelegationSystemSC_ExecuteRemoveNodesUserErrors(t *testing.T) {
	t.Parallel()

	blsKey := []byte("blsKey1")
	callValue := big.NewInt(130)
	args := createMockArgumentsForDelegation()
	eei, _ := NewVMContext(
		&mock.BlockChainHookStub{},
		hooks.NewVMCryptoHook(),
		&mock.ArgumentParserMock{},
		&stateMock.AccountsStub{},
		&mock.RaterMock{})

	delegationsMap := map[string][]byte{}
	delegationsMap[ownerKey] = []byte("ownerAddr")
	eei.storageUpdate[string(eei.scAddress)] = delegationsMap
	args.Eei = eei

	d, _ := NewDelegationSystemSC(args)
	vmInput := getDefaultVmInputForFunc("removeNodes", [][]byte{})
	output := d.Execute(vmInput)
	assert.Equal(t, vmcommon.UserError, output)
	assert.True(t, strings.Contains(eei.returnMessage, "only owner can call this method"))

	delegationsMap[ownerKey] = []byte("owner")
	vmInput.CallValue = callValue
	output = d.Execute(vmInput)
	assert.Equal(t, vmcommon.UserError, output)
	assert.True(t, strings.Contains(eei.returnMessage, vm.ErrCallValueMustBeZero.Error()))

	vmInput.CallValue = big.NewInt(0)
	d.gasCost.MetaChainSystemSCsCost.DelegationOps = 10
	output = d.Execute(vmInput)
	assert.Equal(t, vmcommon.OutOfGas, output)
	assert.True(t, strings.Contains(eei.returnMessage, vm.ErrNotEnoughGas.Error()))

	d.gasCost.MetaChainSystemSCsCost.DelegationOps = 0
	vmInput.Arguments = [][]byte{blsKey, blsKey}
	output = d.Execute(vmInput)
	assert.Equal(t, vmcommon.UserError, output)
	assert.True(t, strings.Contains(eei.returnMessage, vm.ErrDuplicatesFoundInArguments.Error()))

	vmInput.Arguments = [][]byte{blsKey}
	eei.gasRemaining = 10
	d.gasCost.MetaChainSystemSCsCost.DelegationOps = 10
	output = d.Execute(vmInput)
	assert.Equal(t, vmcommon.OutOfGas, output)
	assert.True(t, strings.Contains(eei.returnMessage, vm.ErrNotEnoughGas.Error()))

	eei.gasRemaining = 100
	d.gasCost.MetaChainSystemSCsCost.DelegationOps = 10
	output = d.Execute(vmInput)
	assert.Equal(t, vmcommon.UserError, output)
	expectedErr := fmt.Errorf("%w delegation status", vm.ErrDataNotFoundUnderKey)
	assert.True(t, strings.Contains(eei.returnMessage, expectedErr.Error()))
}

func TestDelegationSystemSC_ExecuteRemoveNodesNotPresentInNotStakedShouldErr(t *testing.T) {
	t.Parallel()

	blsKey := []byte("blsKey1")
	args := createMockArgumentsForDelegation()
	eei, _ := NewVMContext(
		&mock.BlockChainHookStub{},
		hooks.NewVMCryptoHook(),
		&mock.ArgumentParserMock{},
		&stateMock.AccountsStub{},
		&mock.RaterMock{})

	delegationsMap := map[string][]byte{}
	delegationsMap[ownerKey] = []byte("owner")
	eei.storageUpdate[string(eei.scAddress)] = delegationsMap
	args.Eei = eei

	d, _ := NewDelegationSystemSC(args)
	_ = d.saveDelegationStatus(&DelegationContractStatus{})

	vmInput := getDefaultVmInputForFunc("removeNodes", [][]byte{blsKey})
	output := d.Execute(vmInput)
	assert.Equal(t, vmcommon.UserError, output)
	assert.True(t, strings.Contains(eei.returnMessage, vm.ErrBLSPublicKeyMismatch.Error()))
}

func TestDelegationSystemSC_ExecuteRemoveNodesShouldRemoveKeyFromNotStakedKeys(t *testing.T) {
	t.Parallel()

	blsKey1 := []byte("blsKey1")
	blsKey2 := []byte("blsKey2")
	args := createMockArgumentsForDelegation()
	eei, _ := NewVMContext(
		&mock.BlockChainHookStub{},
		hooks.NewVMCryptoHook(),
		&mock.ArgumentParserMock{},
		&stateMock.AccountsStub{},
		&mock.RaterMock{})

	delegationsMap := map[string][]byte{}
	delegationsMap[ownerKey] = []byte("owner")
	eei.storageUpdate[string(eei.scAddress)] = delegationsMap
	args.Eei = eei

	key1 := &NodesData{BLSKey: blsKey1}
	key2 := &NodesData{BLSKey: blsKey2}
	d, _ := NewDelegationSystemSC(args)
	_ = d.saveDelegationStatus(&DelegationContractStatus{
		NotStakedKeys: []*NodesData{key1, key2},
	})

	vmInput := getDefaultVmInputForFunc("removeNodes", [][]byte{blsKey1})
	output := d.Execute(vmInput)
	assert.Equal(t, vmcommon.Ok, output)

	delegStatus, _ := d.getDelegationStatus()
	assert.Equal(t, 0, len(delegStatus.StakedKeys))
	assert.Equal(t, 1, len(delegStatus.NotStakedKeys))
	assert.Equal(t, blsKey2, delegStatus.NotStakedKeys[0].BLSKey)
}

func TestDelegationSystemSC_ExecuteRemoveNodesWithNoArgsShouldErr(t *testing.T) {
	t.Parallel()

	args := createMockArgumentsForDelegation()
	eei, _ := NewVMContext(
		&mock.BlockChainHookStub{},
		hooks.NewVMCryptoHook(),
		&mock.ArgumentParserMock{},
		&stateMock.AccountsStub{},
		&mock.RaterMock{})

	delegationsMap := map[string][]byte{}
	delegationsMap[ownerKey] = []byte("owner")
	eei.storageUpdate[string(eei.scAddress)] = delegationsMap
	args.Eei = eei
	d, _ := NewDelegationSystemSC(args)
	vmInput := getDefaultVmInputForFunc("removeNodes", [][]byte{})
	_ = d.saveDelegationStatus(&DelegationContractStatus{})

	output := d.Execute(vmInput)
	assert.Equal(t, vmcommon.FunctionWrongSignature, output)
	assert.True(t, strings.Contains(eei.returnMessage, "not enough arguments"))
}

func TestDelegationSystemSC_ExecuteStakeNodesUserErrors(t *testing.T) {
	t.Parallel()

	blsKey := []byte("blsKey1")
	callValue := big.NewInt(130)
	args := createMockArgumentsForDelegation()
	eei, _ := NewVMContext(
		&mock.BlockChainHookStub{},
		hooks.NewVMCryptoHook(),
		&mock.ArgumentParserMock{},
		&stateMock.AccountsStub{},
		&mock.RaterMock{})

	delegationsMap := map[string][]byte{}
	delegationsMap[ownerKey] = []byte("ownerAddr")
	eei.storageUpdate[string(eei.scAddress)] = delegationsMap
	args.Eei = eei

	d, _ := NewDelegationSystemSC(args)
	vmInput := getDefaultVmInputForFunc("stakeNodes", [][]byte{})
	output := d.Execute(vmInput)
	assert.Equal(t, vmcommon.UserError, output)
	assert.True(t, strings.Contains(eei.returnMessage, "only owner can call this method"))

	delegationsMap[ownerKey] = []byte("owner")
	vmInput.CallValue = callValue
	output = d.Execute(vmInput)
	assert.Equal(t, vmcommon.UserError, output)
	assert.True(t, strings.Contains(eei.returnMessage, vm.ErrCallValueMustBeZero.Error()))

	vmInput.CallValue = big.NewInt(0)
	d.gasCost.MetaChainSystemSCsCost.DelegationOps = 10
	output = d.Execute(vmInput)
	assert.Equal(t, vmcommon.OutOfGas, output)
	assert.True(t, strings.Contains(eei.returnMessage, vm.ErrNotEnoughGas.Error()))

	d.gasCost.MetaChainSystemSCsCost.DelegationOps = 0
	vmInput.Arguments = [][]byte{blsKey, blsKey}
	output = d.Execute(vmInput)
	assert.Equal(t, vmcommon.UserError, output)
	assert.True(t, strings.Contains(eei.returnMessage, vm.ErrDuplicatesFoundInArguments.Error()))

	vmInput.Arguments = [][]byte{}
	output = d.Execute(vmInput)
	assert.Equal(t, vmcommon.FunctionWrongSignature, output)
	assert.True(t, strings.Contains(eei.returnMessage, "not enough arguments"))

	vmInput.Arguments = [][]byte{blsKey}
	eei.gasRemaining = 100
	d.gasCost.MetaChainSystemSCsCost.DelegationOps = 10
	output = d.Execute(vmInput)
	assert.Equal(t, vmcommon.UserError, output)
	expectedErr := fmt.Errorf("%w delegation status", vm.ErrDataNotFoundUnderKey)
	assert.True(t, strings.Contains(eei.returnMessage, expectedErr.Error()))
}

func TestDelegationSystemSC_ExecuteStakeNodesNotPresentInNotStakedOrUnStakedShouldErr(t *testing.T) {
	t.Parallel()

	blsKey := []byte("blsKey1")
	args := createMockArgumentsForDelegation()
	eei, _ := NewVMContext(
		&mock.BlockChainHookStub{},
		hooks.NewVMCryptoHook(),
		&mock.ArgumentParserMock{},
		&stateMock.AccountsStub{},
		&mock.RaterMock{})

	delegationsMap := map[string][]byte{}
	delegationsMap[ownerKey] = []byte("owner")
	eei.storageUpdate[string(eei.scAddress)] = delegationsMap
	args.Eei = eei

	d, _ := NewDelegationSystemSC(args)
	_ = d.saveDelegationStatus(&DelegationContractStatus{})

	vmInput := getDefaultVmInputForFunc("stakeNodes", [][]byte{blsKey})
	output := d.Execute(vmInput)
	assert.Equal(t, vmcommon.UserError, output)
	assert.True(t, strings.Contains(eei.returnMessage, vm.ErrBLSPublicKeyMismatch.Error()))
}

func TestDelegationSystemSC_ExecuteStakeNodesVerifiesBothUnStakedAndNotStaked(t *testing.T) {
	t.Parallel()

	blsKey1 := []byte("blsKey1")
	blsKey2 := []byte("blsKey2")
	args := createMockArgumentsForDelegation()
	eei, _ := NewVMContext(
		&mock.BlockChainHookStub{},
		hooks.NewVMCryptoHook(),
		&mock.ArgumentParserMock{},
		&stateMock.AccountsStub{},
		&mock.RaterMock{})

	delegationsMap := map[string][]byte{}
	delegationsMap[ownerKey] = []byte("owner")
	eei.storageUpdate[string(eei.scAddress)] = delegationsMap
	args.Eei = eei

	key1 := &NodesData{BLSKey: blsKey1}
	key2 := &NodesData{BLSKey: blsKey2}
	d, _ := NewDelegationSystemSC(args)
	_ = d.saveDelegationStatus(&DelegationContractStatus{
		NotStakedKeys: []*NodesData{key1},
		UnStakedKeys:  []*NodesData{key2},
	})

	vmInput := getDefaultVmInputForFunc("stakeNodes", [][]byte{blsKey1, blsKey2})
	output := d.Execute(vmInput)
	assert.Equal(t, vmcommon.UserError, output)
	expectedErr := fmt.Errorf("%w getGlobalFundData", vm.ErrDataNotFoundUnderKey)
	assert.True(t, strings.Contains(eei.returnMessage, expectedErr.Error()))

	globalFund := &GlobalFundData{
		TotalActive: big.NewInt(10),
	}
	_ = d.saveGlobalFundData(globalFund)
	output = d.Execute(vmInput)
	assert.Equal(t, vmcommon.UserError, output)
	assert.True(t, strings.Contains(eei.returnMessage, "not enough in total active to stake"))

	globalFund = &GlobalFundData{
		TotalActive: big.NewInt(200),
	}
	_ = d.saveGlobalFundData(globalFund)
	addValidatorAndStakingScToVmContext(eei)

	output = d.Execute(vmInput)
	assert.Equal(t, vmcommon.Ok, output)

	globalFund, _ = d.getGlobalFundData()
	assert.Equal(t, big.NewInt(200), globalFund.TotalActive)

	dStatus, _ := d.getDelegationStatus()
	assert.Equal(t, 2, len(dStatus.StakedKeys))
	assert.Equal(t, 0, len(dStatus.UnStakedKeys))
	assert.Equal(t, 0, len(dStatus.NotStakedKeys))
}

func TestDelegationSystemSC_ExecuteDelegateStakeNodes(t *testing.T) {
	t.Parallel()

	blsKey1 := []byte("blsKey1")
	blsKey2 := []byte("blsKey2")
	args := createMockArgumentsForDelegation()
	args.GasCost.MetaChainSystemSCsCost.Stake = 1
	eei, _ := NewVMContext(
		&mock.BlockChainHookStub{},
		hooks.NewVMCryptoHook(),
		&mock.ArgumentParserMock{},
		&stateMock.AccountsStub{},
		&mock.RaterMock{},
	)

	createDelegationManagerConfig(eei, args.Marshalizer, big.NewInt(10))
	eei.SetSCAddress(vm.FirstDelegationSCAddress)
	delegationsMap := map[string][]byte{}
	delegationsMap[ownerKey] = []byte("owner")
	eei.storageUpdate[string(eei.scAddress)] = delegationsMap
	args.Eei = eei

	key1 := &NodesData{BLSKey: blsKey1}
	key2 := &NodesData{BLSKey: blsKey2}
	d, _ := NewDelegationSystemSC(args)
	_ = d.saveDelegationStatus(&DelegationContractStatus{
		NotStakedKeys: []*NodesData{key1},
		UnStakedKeys:  []*NodesData{key2},
	})
	globalFund := &GlobalFundData{
		TotalActive: big.NewInt(0),
	}
	_ = d.saveGlobalFundData(globalFund)
	_ = d.saveDelegationContractConfig(&DelegationConfig{
		MaxDelegationCap:    big.NewInt(1000),
		InitialOwnerFunds:   big.NewInt(100),
		AutomaticActivation: true,
	})
	addValidatorAndStakingScToVmContext(eei)

	vmInput := getDefaultVmInputForFunc("delegate", [][]byte{})
	vmInput.CallerAddr = []byte("delegator")
	vmInput.CallValue = big.NewInt(500)
	vmInput.GasProvided = 10000
	eei.gasRemaining = vmInput.GasProvided

	output := d.Execute(vmInput)
	assert.Equal(t, vmcommon.Ok, output)

	globalFund, _ = d.getGlobalFundData()
	assert.Equal(t, big.NewInt(500), globalFund.TotalActive)

	dStatus, _ := d.getDelegationStatus()
	assert.Equal(t, 2, len(dStatus.StakedKeys))
	assert.Equal(t, 0, len(dStatus.UnStakedKeys))
	assert.Equal(t, 0, len(dStatus.NotStakedKeys))

	vmOutput := eei.CreateVMOutput()
	assert.Equal(t, 6, len(vmOutput.OutputAccounts))
	assert.Equal(t, 2, len(vmOutput.OutputAccounts[string(vm.StakingSCAddress)].OutputTransfers))

	output = d.Execute(vmInput)
	eei.gasRemaining = vmInput.GasProvided
	assert.Equal(t, vmcommon.Ok, output)

	globalFund, _ = d.getGlobalFundData()
	assert.Equal(t, big.NewInt(1000), globalFund.TotalActive)

	_, delegator, _ := d.getOrCreateDelegatorData(vmInput.CallerAddr)
	fund, _ := d.getFund(delegator.ActiveFund)
	assert.Equal(t, fund.Value, big.NewInt(1000))
}

func TestDelegationSystemSC_ExecuteUnStakeNodesUserErrors(t *testing.T) {
	t.Parallel()

	blsKey := []byte("blsKey1")
	callValue := big.NewInt(130)
	args := createMockArgumentsForDelegation()
	eei, _ := NewVMContext(
		&mock.BlockChainHookStub{},
		hooks.NewVMCryptoHook(),
		&mock.ArgumentParserMock{},
		&stateMock.AccountsStub{},
		&mock.RaterMock{})

	delegationsMap := map[string][]byte{}
	delegationsMap[ownerKey] = []byte("ownerAddr")
	eei.storageUpdate[string(eei.scAddress)] = delegationsMap
	args.Eei = eei

	d, _ := NewDelegationSystemSC(args)
	vmInput := getDefaultVmInputForFunc("unStakeNodes", [][]byte{})
	output := d.Execute(vmInput)
	assert.Equal(t, vmcommon.UserError, output)
	assert.True(t, strings.Contains(eei.returnMessage, "only owner can call this method"))

	delegationsMap[ownerKey] = []byte("owner")
	vmInput.CallValue = callValue
	output = d.Execute(vmInput)
	assert.Equal(t, vmcommon.UserError, output)
	assert.True(t, strings.Contains(eei.returnMessage, vm.ErrCallValueMustBeZero.Error()))

	vmInput.CallValue = big.NewInt(0)
	d.gasCost.MetaChainSystemSCsCost.DelegationOps = 10
	output = d.Execute(vmInput)
	assert.Equal(t, vmcommon.OutOfGas, output)
	assert.True(t, strings.Contains(eei.returnMessage, vm.ErrNotEnoughGas.Error()))

	d.gasCost.MetaChainSystemSCsCost.DelegationOps = 0
	vmInput.Arguments = [][]byte{blsKey, blsKey}
	output = d.Execute(vmInput)
	assert.Equal(t, vmcommon.UserError, output)
	assert.True(t, strings.Contains(eei.returnMessage, vm.ErrDuplicatesFoundInArguments.Error()))

	vmInput.Arguments = [][]byte{}
	output = d.Execute(vmInput)
	assert.Equal(t, vmcommon.FunctionWrongSignature, output)
	assert.True(t, strings.Contains(eei.returnMessage, "not enough arguments"))

	vmInput.Arguments = [][]byte{blsKey}
	eei.gasRemaining = 100
	d.gasCost.MetaChainSystemSCsCost.DelegationOps = 10
	output = d.Execute(vmInput)
	assert.Equal(t, vmcommon.UserError, output)
	expectedErr := fmt.Errorf("%w delegation status", vm.ErrDataNotFoundUnderKey)
	assert.True(t, strings.Contains(eei.returnMessage, expectedErr.Error()))
}

func TestDelegationSystemSC_ExecuteUnStakeNodesNotPresentInStakedShouldErr(t *testing.T) {
	t.Parallel()

	blsKey := []byte("blsKey1")
	args := createMockArgumentsForDelegation()
	eei, _ := NewVMContext(
		&mock.BlockChainHookStub{},
		hooks.NewVMCryptoHook(),
		&mock.ArgumentParserMock{},
		&stateMock.AccountsStub{},
		&mock.RaterMock{})

	delegationsMap := map[string][]byte{}
	delegationsMap[ownerKey] = []byte("owner")
	eei.storageUpdate[string(eei.scAddress)] = delegationsMap
	args.Eei = eei

	d, _ := NewDelegationSystemSC(args)
	_ = d.saveDelegationStatus(&DelegationContractStatus{})

	vmInput := getDefaultVmInputForFunc("unStakeNodes", [][]byte{blsKey})
	output := d.Execute(vmInput)
	assert.Equal(t, vmcommon.UserError, output)
	assert.True(t, strings.Contains(eei.returnMessage, vm.ErrBLSPublicKeyMismatch.Error()))
}

func TestDelegationSystemSC_ExecuteUnStakeNodes(t *testing.T) {
	t.Parallel()

	blsKey1 := []byte("blsKey1")
	blsKey2 := []byte("blsKey2")
	args := createMockArgumentsForDelegation()
	eei, _ := NewVMContext(
		&mock.BlockChainHookStub{},
		hooks.NewVMCryptoHook(),
		&mock.ArgumentParserMock{},
		&stateMock.AccountsStub{},
		&mock.RaterMock{})

	delegationsMap := map[string][]byte{}
	delegationsMap[ownerKey] = []byte("owner")
	eei.storageUpdate[string(eei.scAddress)] = delegationsMap
	args.Eei = eei

	key1 := &NodesData{BLSKey: blsKey1}
	key2 := &NodesData{BLSKey: blsKey2}
	d, _ := NewDelegationSystemSC(args)
	_ = d.saveDelegationStatus(&DelegationContractStatus{
		StakedKeys: []*NodesData{key1, key2},
	})
	_ = d.saveGlobalFundData(&GlobalFundData{TotalActive: big.NewInt(100)})
	addValidatorAndStakingScToVmContext(eei)

	validatorMap := map[string][]byte{}
	registrationDataValidator := &ValidatorDataV2{BlsPubKeys: [][]byte{blsKey1, blsKey2}, RewardAddress: []byte("rewardAddr")}
	regData, _ := d.marshalizer.Marshal(registrationDataValidator)
	validatorMap["addr"] = regData

	stakingMap := map[string][]byte{}
	registrationDataStaking := &StakedDataV2_0{RewardAddress: []byte("rewardAddr"), Staked: true}
	regData, _ = d.marshalizer.Marshal(registrationDataStaking)
	stakingMap["blsKey1"] = regData

	registrationDataStaking2 := &StakedDataV2_0{RewardAddress: []byte("rewardAddr"), Staked: true}
	regData, _ = d.marshalizer.Marshal(registrationDataStaking2)
	stakingMap["blsKey2"] = regData

	stakingNodesConfig := &StakingNodesConfig{StakedNodes: 5}
	stkNodes, _ := d.marshalizer.Marshal(stakingNodesConfig)
	stakingMap[nodesConfigKey] = stkNodes

	eei.storageUpdate[string(args.ValidatorSCAddress)] = validatorMap
	eei.storageUpdate[string(args.StakingSCAddress)] = stakingMap

	vmInput := getDefaultVmInputForFunc("unStakeNodes", [][]byte{blsKey1, blsKey2})
	output := d.Execute(vmInput)
	assert.Equal(t, vmcommon.Ok, output)

	dStatus, _ := d.getDelegationStatus()
	assert.Equal(t, 2, len(dStatus.UnStakedKeys))
	assert.Equal(t, 0, len(dStatus.StakedKeys))
}

func TestDelegationSystemSC_ExecuteUnStakeNodesAtEndOfEpoch(t *testing.T) {
	t.Parallel()

	blsKey1 := []byte("blsKey1")
	blsKey2 := []byte("blsKey2")
	blockChainHook := &mock.BlockChainHookStub{}
	args := createMockArgumentsForDelegation()
	eei, _ := NewVMContext(
		blockChainHook,
		hooks.NewVMCryptoHook(),
		&mock.ArgumentParserMock{},
		&stateMock.AccountsStub{},
		&mock.RaterMock{})

	delegationsMap := map[string][]byte{}
	delegationsMap[ownerKey] = []byte("owner")
	eei.storageUpdate[string(eei.scAddress)] = delegationsMap
	args.Eei = eei

	key1 := &NodesData{BLSKey: blsKey1}
	key2 := &NodesData{BLSKey: blsKey2}
	d, _ := NewDelegationSystemSC(args)
	_ = d.saveDelegationStatus(&DelegationContractStatus{
		StakedKeys: []*NodesData{key1, key2},
	})
	_ = d.saveGlobalFundData(&GlobalFundData{TotalActive: big.NewInt(100)})
	validatorArgs := createMockArgumentsForValidatorSC()
	validatorArgs.Eei = eei
	validatorArgs.StakingSCConfig.GenesisNodePrice = "100"
	validatorArgs.EpochConfig.EnableEpochs.StakingV2EnableEpoch = 0
	validatorArgs.StakingSCAddress = vm.StakingSCAddress
	validatorSc, _ := NewValidatorSmartContract(validatorArgs)

	stakingArgs := createMockStakingScArguments()
	stakingArgs.Eei = eei
	stakingSc, _ := NewStakingSmartContract(stakingArgs)

	eei.inputParser = parsers.NewCallArgsParser()
	_ = eei.SetSystemSCContainer(&mock.SystemSCContainerStub{GetCalled: func(key []byte) (vm.SystemSmartContract, error) {
		if bytes.Equal(key, vm.StakingSCAddress) {
			return stakingSc, nil
		}

		if bytes.Equal(key, vm.ValidatorSCAddress) {
			return validatorSc, nil
		}

		return nil, vm.ErrUnknownSystemSmartContract
	}})

	validatorMap := map[string][]byte{}
	registrationDataValidator := &ValidatorDataV2{
		BlsPubKeys:      [][]byte{blsKey1, blsKey2},
		RewardAddress:   []byte("rewardAddr"),
		TotalStakeValue: big.NewInt(1000000),
		NumRegistered:   2,
	}
	regData, _ := d.marshalizer.Marshal(registrationDataValidator)
	validatorMap["addr"] = regData

	stakingMap := map[string][]byte{}
	registrationDataStaking := &StakedDataV2_0{RewardAddress: []byte("rewardAddr"), Staked: false, UnStakedNonce: 5, StakeValue: big.NewInt(0)}
	regData, _ = d.marshalizer.Marshal(registrationDataStaking)
	stakingMap["blsKey1"] = regData

	registrationDataStaking2 := &StakedDataV2_0{RewardAddress: []byte("rewardAddr"), Staked: false, UnStakedNonce: 5, StakeValue: big.NewInt(0)}
	regData, _ = d.marshalizer.Marshal(registrationDataStaking2)
	stakingMap["blsKey2"] = regData

	stakingNodesConfig := &StakingNodesConfig{StakedNodes: 5}
	stkNodes, _ := d.marshalizer.Marshal(stakingNodesConfig)
	stakingMap[nodesConfigKey] = stkNodes

	eei.storageUpdate[string(args.ValidatorSCAddress)] = validatorMap
	eei.storageUpdate[string(args.StakingSCAddress)] = stakingMap

	blockChainHook.CurrentNonceCalled = func() uint64 {
		return 10
	}

	vmInput := getDefaultVmInputForFunc("unStakeAtEndOfEpoch", [][]byte{blsKey1, blsKey2})
	vmInput.CallerAddr = args.EndOfEpochAddress
	output := d.Execute(vmInput)
	assert.Equal(t, vmcommon.Ok, output)

	dStatus, _ := d.getDelegationStatus()
	assert.Equal(t, 2, len(dStatus.UnStakedKeys))
	assert.Equal(t, 0, len(dStatus.StakedKeys))

	vmInput = getDefaultVmInputForFunc("reStakeUnStakedNodes", [][]byte{blsKey1, blsKey2})
	output = d.Execute(vmInput)
	assert.Equal(t, vmcommon.Ok, output)

	dStatus, _ = d.getDelegationStatus()
	assert.Equal(t, 0, len(dStatus.UnStakedKeys))
	assert.Equal(t, 2, len(dStatus.StakedKeys))
}

func TestDelegationSystemSC_ExecuteUnBondNodesUserErrors(t *testing.T) {
	t.Parallel()

	blsKey := []byte("blsKey1")
	callValue := big.NewInt(130)
	args := createMockArgumentsForDelegation()
	eei, _ := NewVMContext(
		&mock.BlockChainHookStub{},
		hooks.NewVMCryptoHook(),
		&mock.ArgumentParserMock{},
		&stateMock.AccountsStub{},
		&mock.RaterMock{})

	delegationsMap := map[string][]byte{}
	delegationsMap[ownerKey] = []byte("ownerAddr")
	eei.storageUpdate[string(eei.scAddress)] = delegationsMap
	args.Eei = eei

	d, _ := NewDelegationSystemSC(args)
	vmInput := getDefaultVmInputForFunc("unBondNodes", [][]byte{})
	output := d.Execute(vmInput)
	assert.Equal(t, vmcommon.UserError, output)
	assert.True(t, strings.Contains(eei.returnMessage, "only owner can call this method"))

	delegationsMap[ownerKey] = []byte("owner")
	vmInput.CallValue = callValue
	output = d.Execute(vmInput)
	assert.Equal(t, vmcommon.UserError, output)
	assert.True(t, strings.Contains(eei.returnMessage, vm.ErrCallValueMustBeZero.Error()))

	vmInput.CallValue = big.NewInt(0)
	d.gasCost.MetaChainSystemSCsCost.DelegationOps = 10
	output = d.Execute(vmInput)
	assert.Equal(t, vmcommon.OutOfGas, output)
	assert.True(t, strings.Contains(eei.returnMessage, vm.ErrNotEnoughGas.Error()))

	d.gasCost.MetaChainSystemSCsCost.DelegationOps = 0
	vmInput.Arguments = [][]byte{blsKey, blsKey}
	output = d.Execute(vmInput)
	assert.Equal(t, vmcommon.UserError, output)
	assert.True(t, strings.Contains(eei.returnMessage, vm.ErrDuplicatesFoundInArguments.Error()))

	vmInput.Arguments = [][]byte{}
	output = d.Execute(vmInput)
	assert.Equal(t, vmcommon.FunctionWrongSignature, output)
	assert.True(t, strings.Contains(eei.returnMessage, "not enough arguments"))

	vmInput.Arguments = [][]byte{blsKey}
	eei.gasRemaining = 100
	d.gasCost.MetaChainSystemSCsCost.DelegationOps = 10
	output = d.Execute(vmInput)
	assert.Equal(t, vmcommon.UserError, output)
	expectedErr := fmt.Errorf("%w delegation status", vm.ErrDataNotFoundUnderKey)
	assert.True(t, strings.Contains(eei.returnMessage, expectedErr.Error()))
}

func TestDelegationSystemSC_ExecuteUnBondNodesNotPresentInUnStakedShouldErr(t *testing.T) {
	t.Parallel()

	blsKey := []byte("blsKey1")
	args := createMockArgumentsForDelegation()
	eei, _ := NewVMContext(
		&mock.BlockChainHookStub{},
		hooks.NewVMCryptoHook(),
		&mock.ArgumentParserMock{},
		&stateMock.AccountsStub{},
		&mock.RaterMock{})

	delegationsMap := map[string][]byte{}
	delegationsMap[ownerKey] = []byte("owner")
	eei.storageUpdate[string(eei.scAddress)] = delegationsMap
	args.Eei = eei

	d, _ := NewDelegationSystemSC(args)
	_ = d.saveDelegationStatus(&DelegationContractStatus{})

	vmInput := getDefaultVmInputForFunc("unBondNodes", [][]byte{blsKey})
	output := d.Execute(vmInput)
	assert.Equal(t, vmcommon.UserError, output)
	assert.True(t, strings.Contains(eei.returnMessage, vm.ErrBLSPublicKeyMismatch.Error()))
}

func TestDelegationSystemSC_ExecuteUnBondNodes(t *testing.T) {
	t.Parallel()

	blsKey1 := []byte("blsKey1")
	blsKey2 := []byte("blsKey2")
	args := createMockArgumentsForDelegation()
	eei, _ := NewVMContext(
		&mock.BlockChainHookStub{},
		hooks.NewVMCryptoHook(),
		&mock.ArgumentParserMock{},
		&stateMock.AccountsStub{},
		&mock.RaterMock{})

	delegationsMap := map[string][]byte{}
	delegationsMap[ownerKey] = []byte("owner")
	eei.storageUpdate[string(eei.scAddress)] = delegationsMap
	args.Eei = eei

	key1 := &NodesData{BLSKey: blsKey1}
	key2 := &NodesData{BLSKey: blsKey2}
	d, _ := NewDelegationSystemSC(args)
	_ = d.saveDelegationStatus(&DelegationContractStatus{
		UnStakedKeys: []*NodesData{key1, key2},
	})
	_ = d.saveGlobalFundData(&GlobalFundData{TotalActive: big.NewInt(100)})
	addValidatorAndStakingScToVmContext(eei)

	registrationDataValidator := &ValidatorDataV2{
		BlsPubKeys:      [][]byte{blsKey1, blsKey2},
		RewardAddress:   []byte("rewardAddr"),
		LockedStake:     big.NewInt(300),
		TotalStakeValue: big.NewInt(1000),
		NumRegistered:   2,
	}
	regData, _ := d.marshalizer.Marshal(registrationDataValidator)
	eei.SetStorageForAddress(vm.ValidatorSCAddress, []byte("addr"), regData)

	registrationDataStaking := &StakedDataV2_0{RewardAddress: []byte("rewardAddr")}
	regData, _ = d.marshalizer.Marshal(registrationDataStaking)
	eei.SetStorageForAddress(vm.StakingSCAddress, []byte("blsKey1"), regData)

	registrationDataStaking2 := &StakedDataV2_0{RewardAddress: []byte("rewardAddr")}
	regData, _ = d.marshalizer.Marshal(registrationDataStaking2)
	eei.SetStorageForAddress(vm.StakingSCAddress, []byte("blsKey2"), regData)

	stakingNodesConfig := &StakingNodesConfig{StakedNodes: 5}
	stkNodes, _ := d.marshalizer.Marshal(stakingNodesConfig)
	eei.SetStorageForAddress(vm.StakingSCAddress, []byte(nodesConfigKey), stkNodes)

	vmInput := getDefaultVmInputForFunc("unBondNodes", [][]byte{blsKey1, blsKey2})
	output := d.Execute(vmInput)
	assert.Equal(t, vmcommon.Ok, output)

	dStatus, _ := d.getDelegationStatus()
	assert.Equal(t, 2, len(dStatus.NotStakedKeys))
	assert.Equal(t, 0, len(dStatus.UnStakedKeys))
}

func TestDelegationSystemSC_ExecuteUnJailNodesUserErrors(t *testing.T) {
	t.Parallel()

	blsKey := []byte("blsKey1")
	args := createMockArgumentsForDelegation()
	eei, _ := NewVMContext(
		&mock.BlockChainHookStub{},
		hooks.NewVMCryptoHook(),
		&mock.ArgumentParserMock{},
		&stateMock.AccountsStub{},
		&mock.RaterMock{})

	delegationsMap := map[string][]byte{}
	delegationsMap[ownerKey] = []byte("ownerAddr")
	eei.storageUpdate[string(eei.scAddress)] = delegationsMap
	args.Eei = eei

	d, _ := NewDelegationSystemSC(args)
	vmInput := getDefaultVmInputForFunc("unJailNodes", [][]byte{})
	output := d.Execute(vmInput)
	assert.Equal(t, vmcommon.FunctionWrongSignature, output)
	assert.True(t, strings.Contains(eei.returnMessage, "not enough arguments"))

	vmInput.Arguments = append(vmInput.Arguments, blsKey)
	d.gasCost.MetaChainSystemSCsCost.DelegationOps = 10
	output = d.Execute(vmInput)
	assert.Equal(t, vmcommon.OutOfGas, output)
	assert.True(t, strings.Contains(eei.returnMessage, vm.ErrNotEnoughGas.Error()))

	d.gasCost.MetaChainSystemSCsCost.DelegationOps = 0
	output = d.Execute(vmInput)
	assert.Equal(t, vmcommon.UserError, output)
	expectedErr := fmt.Errorf("%w delegation status", vm.ErrDataNotFoundUnderKey)
	assert.True(t, strings.Contains(eei.returnMessage, expectedErr.Error()))

	_ = d.saveDelegationStatus(&DelegationContractStatus{})
	vmInput.Arguments = [][]byte{blsKey, blsKey}
	output = d.Execute(vmInput)
	assert.Equal(t, vmcommon.UserError, output)
	assert.True(t, strings.Contains(eei.returnMessage, vm.ErrDuplicatesFoundInArguments.Error()))
}

func TestDelegationSystemSC_ExecuteUnJailNodesNotPresentInStakedOrUnStakedShouldErr(t *testing.T) {
	t.Parallel()

	blsKey := []byte("blsKey1")
	args := createMockArgumentsForDelegation()
	eei, _ := NewVMContext(
		&mock.BlockChainHookStub{},
		hooks.NewVMCryptoHook(),
		&mock.ArgumentParserMock{},
		&stateMock.AccountsStub{},
		&mock.RaterMock{})

	delegationsMap := map[string][]byte{}
	delegationsMap[ownerKey] = []byte("owner")
	eei.storageUpdate[string(eei.scAddress)] = delegationsMap
	args.Eei = eei

	d, _ := NewDelegationSystemSC(args)
	_ = d.saveDelegationStatus(&DelegationContractStatus{})

	vmInput := getDefaultVmInputForFunc("unJailNodes", [][]byte{blsKey})
	output := d.Execute(vmInput)
	assert.Equal(t, vmcommon.UserError, output)
	assert.True(t, strings.Contains(eei.returnMessage, vm.ErrBLSPublicKeyMismatch.Error()))
}

func TestDelegationSystemSC_ExecuteUnJailNodesNotDelegatorShouldErr(t *testing.T) {
	t.Parallel()

	blsKey1 := []byte("blsKey1")
	blsKey2 := []byte("blsKey2")
	args := createMockArgumentsForDelegation()
	eei, _ := NewVMContext(
		&mock.BlockChainHookStub{},
		hooks.NewVMCryptoHook(),
		&mock.ArgumentParserMock{},
		&stateMock.AccountsStub{},
		&mock.RaterMock{})

	delegationsMap := map[string][]byte{}
	delegationsMap[ownerKey] = []byte("owner")
	eei.storageUpdate[string(eei.scAddress)] = delegationsMap
	args.Eei = eei
	vmInput := getDefaultVmInputForFunc("unJailNodes", [][]byte{blsKey1, blsKey2})
	vmInput.CallerAddr = []byte("notDelegator")
	key1 := &NodesData{BLSKey: blsKey1}
	key2 := &NodesData{BLSKey: blsKey2}
	d, _ := NewDelegationSystemSC(args)
	_ = d.saveDelegationStatus(&DelegationContractStatus{
		StakedKeys:   []*NodesData{key1},
		UnStakedKeys: []*NodesData{key2},
	})

	output := d.Execute(vmInput)
	assert.Equal(t, vmcommon.UserError, output)
	assert.True(t, strings.Contains(eei.returnMessage, "not a delegator"))
}

func TestDelegationSystemSC_ExecuteUnJailNodes(t *testing.T) {
	t.Parallel()

	blsKey1 := []byte("blsKey1")
	blsKey2 := []byte("blsKey2")
	args := createMockArgumentsForDelegation()
	eei, _ := NewVMContext(
		&mock.BlockChainHookStub{},
		hooks.NewVMCryptoHook(),
		&mock.ArgumentParserMock{},
		&stateMock.AccountsStub{},
		&mock.RaterMock{})

	delegationsMap := map[string][]byte{}
	delegationsMap[ownerKey] = []byte("owner")
	eei.storageUpdate[string(eei.scAddress)] = delegationsMap
	args.Eei = eei

	vmInput := getDefaultVmInputForFunc("unJailNodes", [][]byte{blsKey1, blsKey2})
	vmInput.CallValue = big.NewInt(20)
	vmInput.CallerAddr = []byte("delegator")

	key1 := &NodesData{BLSKey: blsKey1}
	key2 := &NodesData{BLSKey: blsKey2}
	d, _ := NewDelegationSystemSC(args)
	_ = d.saveDelegationStatus(&DelegationContractStatus{
		StakedKeys:   []*NodesData{key1},
		UnStakedKeys: []*NodesData{key2},
		NumUsers:     1,
	})
	addValidatorAndStakingScToVmContext(eei)

	_ = d.saveDelegatorData(vmInput.CallerAddr, &DelegatorData{ActiveFund: []byte("someFund"), UnClaimedRewards: big.NewInt(0), TotalCumulatedRewards: big.NewInt(0)})

	validatorMap := map[string][]byte{}
	registrationDataValidator := &ValidatorDataV2{
		BlsPubKeys:    [][]byte{blsKey1, blsKey2},
		RewardAddress: []byte("rewardAddr"),
	}
	regData, _ := d.marshalizer.Marshal(registrationDataValidator)
	validatorMap["addr"] = regData

	stakingMap := map[string][]byte{}
	registrationDataStaking := &StakedDataV2_0{
		RewardAddress: []byte("rewardAddr"),
		Jailed:        true,
	}
	regData, _ = d.marshalizer.Marshal(registrationDataStaking)
	stakingMap["blsKey1"] = regData

	registrationDataStaking2 := &StakedDataV2_0{
		RewardAddress: []byte("rewardAddr"),
		Jailed:        true,
	}
	regData, _ = d.marshalizer.Marshal(registrationDataStaking2)
	stakingMap["blsKey2"] = regData

	eei.storageUpdate[string(args.ValidatorSCAddress)] = validatorMap
	eei.storageUpdate[string(args.StakingSCAddress)] = stakingMap

	output := d.Execute(vmInput)
	assert.Equal(t, vmcommon.Ok, output)
}

func TestDelegationSystemSC_ExecuteDelegateUserErrors(t *testing.T) {
	t.Parallel()

	args := createMockArgumentsForDelegation()
	eei, _ := NewVMContext(
		&mock.BlockChainHookStub{},
		hooks.NewVMCryptoHook(),
		&mock.ArgumentParserMock{},
		&stateMock.AccountsStub{},
		&mock.RaterMock{},
	)
	args.Eei = eei
	createDelegationManagerConfig(eei, args.Marshalizer, big.NewInt(10))

	vmInput := getDefaultVmInputForFunc("delegate", [][]byte{})
	d, _ := NewDelegationSystemSC(args)

	output := d.Execute(vmInput)
	assert.Equal(t, vmcommon.UserError, output)
	assert.True(t, strings.Contains(eei.returnMessage, "delegate value must be higher than minDelegationAmount"))

	vmInput.CallValue = big.NewInt(15)
	d.gasCost.MetaChainSystemSCsCost.DelegationOps = 10
	output = d.Execute(vmInput)
	assert.Equal(t, vmcommon.OutOfGas, output)
	assert.True(t, strings.Contains(eei.returnMessage, vm.ErrNotEnoughGas.Error()))
}

func TestDelegationSystemSC_ExecuteDelegateWrongInit(t *testing.T) {
	t.Parallel()

	args := createMockArgumentsForDelegation()
	eei, _ := NewVMContext(
		&mock.BlockChainHookStub{},
		hooks.NewVMCryptoHook(),
		&mock.ArgumentParserMock{},
		&stateMock.AccountsStub{},
		&mock.RaterMock{},
	)
	args.Eei = eei
	createDelegationManagerConfig(eei, args.Marshalizer, big.NewInt(10))

	vmInput := getDefaultVmInputForFunc("delegate", [][]byte{})
	vmInput.CallValue = big.NewInt(15)
	d, _ := NewDelegationSystemSC(args)

	output := d.Execute(vmInput)
	assert.Equal(t, vmcommon.UserError, output)
	expectedErr := fmt.Errorf("%w delegation status", vm.ErrDataNotFoundUnderKey)
	assert.True(t, strings.Contains(eei.returnMessage, expectedErr.Error()))

	_ = d.saveDelegationStatus(&DelegationContractStatus{})
	output = d.Execute(vmInput)
	assert.Equal(t, vmcommon.UserError, output)
	expectedErr = fmt.Errorf("%w delegation contract config", vm.ErrDataNotFoundUnderKey)
	assert.True(t, strings.Contains(eei.returnMessage, expectedErr.Error()))

	_ = d.saveDelegationContractConfig(&DelegationConfig{})
	output = d.Execute(vmInput)
	assert.Equal(t, vmcommon.UserError, output)
	expectedErr = fmt.Errorf("%w getGlobalFundData", vm.ErrDataNotFoundUnderKey)
	assert.True(t, strings.Contains(eei.returnMessage, expectedErr.Error()))
}

func TestDelegationSystemSC_ExecuteDelegate(t *testing.T) {
	t.Parallel()

	delegator1 := []byte("delegator1")
	args := createMockArgumentsForDelegation()
	eei, _ := NewVMContext(
		&mock.BlockChainHookStub{},
		hooks.NewVMCryptoHook(),
		&mock.ArgumentParserMock{},
		&stateMock.AccountsStub{},
		&mock.RaterMock{},
	)
	args.Eei = eei
	addValidatorAndStakingScToVmContext(eei)
	createDelegationManagerConfig(eei, args.Marshalizer, big.NewInt(10))

	vmInput := getDefaultVmInputForFunc("delegate", [][]byte{})
	vmInput.CallValue = big.NewInt(15)
	vmInput.CallerAddr = delegator1
	d, _ := NewDelegationSystemSC(args)

	_ = d.saveDelegationStatus(&DelegationContractStatus{})
	_ = d.saveDelegationContractConfig(&DelegationConfig{
		MaxDelegationCap:  big.NewInt(100),
		InitialOwnerFunds: big.NewInt(100),
	})
	_ = d.saveGlobalFundData(&GlobalFundData{
		TotalActive: big.NewInt(100),
	})

	output := d.Execute(vmInput)
	assert.Equal(t, vmcommon.UserError, output)
	assert.True(t, strings.Contains(eei.returnMessage, "total delegation cap reached"))

	_ = d.saveGlobalFundData(&GlobalFundData{
		TotalActive: big.NewInt(0),
	})

	output = d.Execute(vmInput)
	assert.Equal(t, vmcommon.Ok, output)

	fundKey := append([]byte(fundKeyPrefix), []byte{1}...)
	dFund, _ := d.getFund(fundKey)
	assert.Equal(t, big.NewInt(15), dFund.Value)
	assert.Equal(t, delegator1, dFund.Address)
	assert.Equal(t, active, dFund.Type)

	dGlobalFund, _ := d.getGlobalFundData()
	assert.Equal(t, big.NewInt(15), dGlobalFund.TotalActive)

	dStatus, _ := d.getDelegationStatus()
	assert.Equal(t, uint64(1), dStatus.NumUsers)

	_, dData, _ := d.getOrCreateDelegatorData(delegator1)
	assert.Equal(t, fundKey, dData.ActiveFund)
}

func TestDelegationSystemSC_ExecuteDelegateFailsWhenGettingDelegationManagement(t *testing.T) {
	t.Parallel()

	delegator1 := []byte("delegator1")
	args := createMockArgumentsForDelegation()
	eei, _ := NewVMContext(
		&mock.BlockChainHookStub{},
		hooks.NewVMCryptoHook(),
		&mock.ArgumentParserMock{},
		&stateMock.AccountsStub{},
		&mock.RaterMock{},
	)
	args.Eei = eei
	addValidatorAndStakingScToVmContext(eei)

	vmInput := getDefaultVmInputForFunc("delegate", [][]byte{})
	vmInput.CallValue = big.NewInt(15)
	vmInput.CallerAddr = delegator1
	d, _ := NewDelegationSystemSC(args)

	output := d.Execute(vmInput)
	assert.Equal(t, vmcommon.UserError, output)
	assert.True(t, strings.Contains(eei.returnMessage, "error getting minimum delegation amount data was not found under requested key"))
}

func TestDelegationSystemSC_ExecuteUnDelegateUserErrors(t *testing.T) {
	t.Parallel()

	args := createMockArgumentsForDelegation()
	eei, _ := NewVMContext(
		&mock.BlockChainHookStub{},
		hooks.NewVMCryptoHook(),
		&mock.ArgumentParserMock{},
		&stateMock.AccountsStub{},
		&mock.RaterMock{},
	)
	args.Eei = eei
	createDelegationManagerConfig(eei, args.Marshalizer, big.NewInt(10))

	vmInput := getDefaultVmInputForFunc("unDelegate", [][]byte{})
	d, _ := NewDelegationSystemSC(args)

	d.gasCost.MetaChainSystemSCsCost.DelegationOps = 10
	output := d.Execute(vmInput)
	assert.Equal(t, vmcommon.OutOfGas, output)
	assert.True(t, strings.Contains(eei.returnMessage, vm.ErrNotEnoughGas.Error()))

	d.gasCost.MetaChainSystemSCsCost.DelegationOps = 0
	output = d.Execute(vmInput)
	assert.Equal(t, vmcommon.FunctionWrongSignature, output)
	assert.True(t, strings.Contains(eei.returnMessage, "wrong number of arguments"))
}

func TestDelegationSystemSC_ExecuteUnDelegateUserErrorsWhenAnInvalidValueToDelegateWasProvided(t *testing.T) {
	t.Parallel()

	args := createMockArgumentsForDelegation()
	eei, _ := NewVMContext(
		&mock.BlockChainHookStub{},
		hooks.NewVMCryptoHook(),
		&mock.ArgumentParserMock{},
		&stateMock.AccountsStub{},
		&mock.RaterMock{},
	)
	args.Eei = eei

	negativeValueToUndelegate := big.NewInt(0)
	vmInput := getDefaultVmInputForFunc("unDelegate", [][]byte{negativeValueToUndelegate.Bytes()})

	d, _ := NewDelegationSystemSC(args)

	output := d.Execute(vmInput)
	assert.Equal(t, vmcommon.UserError, output)
	assert.True(t, strings.Contains(eei.returnMessage, "invalid value to undelegate"))
}

func TestDelegationSystemSC_ExecuteUnDelegateUserErrorsWhenGettingMinimumDelegationAmount(t *testing.T) {
	t.Parallel()

	fundKey := append([]byte(fundKeyPrefix), []byte{1}...)
	args := createMockArgumentsForDelegation()
	eei, _ := NewVMContext(
		&mock.BlockChainHookStub{},
		hooks.NewVMCryptoHook(),
		&mock.ArgumentParserMock{},
		&stateMock.AccountsStub{},
		&mock.RaterMock{},
	)
	args.Eei = eei

	vmInput := getDefaultVmInputForFunc("unDelegate", [][]byte{{80}})
	d, _ := NewDelegationSystemSC(args)

	_ = d.saveDelegatorData(vmInput.CallerAddr, &DelegatorData{
		ActiveFund:            fundKey,
		UnStakedFunds:         [][]byte{},
		UnClaimedRewards:      big.NewInt(0),
		TotalCumulatedRewards: big.NewInt(0),
	})
	_ = d.saveFund(fundKey, &Fund{
		Value: big.NewInt(100),
	})
	_ = d.saveGlobalFundData(&GlobalFundData{
		TotalActive:   big.NewInt(100),
		TotalUnStaked: big.NewInt(0),
	})
	d.eei.SetStorage([]byte(lastFundKey), fundKey)

	managementData := &DelegationManagement{
		MinDeposit:          big.NewInt(50),
		MinDelegationAmount: big.NewInt(50),
	}
	marshaledData, _ := d.marshalizer.Marshal(managementData)
	eei.SetStorageForAddress(d.delegationMgrSCAddress, []byte(delegationManagementKey), marshaledData)

	output := d.Execute(vmInput)
	assert.Equal(t, vmcommon.UserError, output)
	assert.True(t, strings.Contains(eei.returnMessage, "invalid value to undelegate - need to undelegate all - do not leave dust behind"))
}

func TestDelegationSystemSC_ExecuteUnDelegateUserNotDelegatorOrNoActiveFundShouldErr(t *testing.T) {
	t.Parallel()

	fundKey := append([]byte(fundKeyPrefix), []byte{1}...)
	args := createMockArgumentsForDelegation()
	eei, _ := NewVMContext(
		&mock.BlockChainHookStub{},
		hooks.NewVMCryptoHook(),
		&mock.ArgumentParserMock{},
		&stateMock.AccountsStub{},
		&mock.RaterMock{},
	)
	args.Eei = eei
	createDelegationManagerConfig(eei, args.Marshalizer, big.NewInt(10))

	vmInput := getDefaultVmInputForFunc("unDelegate", [][]byte{{100}})
	d, _ := NewDelegationSystemSC(args)

	output := d.Execute(vmInput)
	assert.Equal(t, vmcommon.UserError, output)
	assert.True(t, strings.Contains(eei.returnMessage, "caller is not a delegator"))

	_ = d.saveDelegatorData(vmInput.CallerAddr, &DelegatorData{
		ActiveFund: fundKey,
	})
	output = d.Execute(vmInput)
	assert.Equal(t, vmcommon.UserError, output)
	expectedErr := fmt.Errorf("%w getFund %s", vm.ErrDataNotFoundUnderKey, string(fundKey))
	assert.True(t, strings.Contains(eei.returnMessage, expectedErr.Error()))

	_ = d.saveFund(fundKey, &Fund{
		Value: big.NewInt(50),
	})
	output = d.Execute(vmInput)
	assert.Equal(t, vmcommon.UserError, output)
	assert.True(t, strings.Contains(eei.returnMessage, "invalid value to undelegate"))

	_ = d.saveFund(fundKey, &Fund{
		Value: big.NewInt(11),
	})
	vmInput.Arguments = [][]byte{{10}}
	output = d.Execute(vmInput)
	assert.Equal(t, vmcommon.UserError, output)
	assert.True(t, strings.Contains(eei.returnMessage, "invalid value to undelegate - need to undelegate all - do not leave dust behind"))
}

func TestDelegationSystemSC_ExecuteUnDelegatePartOfFunds(t *testing.T) {
	t.Parallel()

	fundKey := append([]byte(fundKeyPrefix), []byte{1}...)
	nextFundKey := append([]byte(fundKeyPrefix), []byte{2}...)
	blockChainHook := &mock.BlockChainHookStub{}
	args := createMockArgumentsForDelegation()
	eei, _ := NewVMContext(
		blockChainHook,
		hooks.NewVMCryptoHook(),
		&mock.ArgumentParserMock{},
		&stateMock.AccountsStub{},
		&mock.RaterMock{},
	)
	args.Eei = eei
	addValidatorAndStakingScToVmContext(eei)
	createDelegationManagerConfig(eei, args.Marshalizer, big.NewInt(10))

	vmInput := getDefaultVmInputForFunc("unDelegate", [][]byte{{80}})
	d, _ := NewDelegationSystemSC(args)

	_ = d.saveDelegatorData(vmInput.CallerAddr, &DelegatorData{
		ActiveFund:            fundKey,
		UnStakedFunds:         [][]byte{},
		UnClaimedRewards:      big.NewInt(0),
		TotalCumulatedRewards: big.NewInt(0),
	})
	_ = d.saveFund(fundKey, &Fund{
		Value: big.NewInt(100),
	})
	_ = d.saveGlobalFundData(&GlobalFundData{
		TotalActive:   big.NewInt(100),
		TotalUnStaked: big.NewInt(0),
	})
	d.eei.SetStorage([]byte(lastFundKey), fundKey)

	output := d.Execute(vmInput)
	assert.Equal(t, vmcommon.Ok, output)

	dFund, _ := d.getFund(fundKey)
	assert.Equal(t, big.NewInt(20), dFund.Value)
	assert.Equal(t, active, dFund.Type)

	dFund, _ = d.getFund(nextFundKey)
	assert.Equal(t, big.NewInt(80), dFund.Value)
	assert.Equal(t, unStaked, dFund.Type)
	assert.Equal(t, vmInput.CallerAddr, dFund.Address)

	globalFund, _ := d.getGlobalFundData()
	assert.Equal(t, big.NewInt(20), globalFund.TotalActive)
	assert.Equal(t, big.NewInt(80), globalFund.TotalUnStaked)

	_, dData, _ := d.getOrCreateDelegatorData(vmInput.CallerAddr)
	assert.Equal(t, 1, len(dData.UnStakedFunds))
	assert.Equal(t, nextFundKey, dData.UnStakedFunds[0])

	_ = d.saveDelegationContractConfig(&DelegationConfig{
		UnBondPeriodInEpochs: 50,
	})

	blockChainHook.CurrentEpochCalled = func() uint32 {
		return 100
	}

	vmInput.Arguments = [][]byte{{20}}
	output = d.Execute(vmInput)
	assert.Equal(t, vmcommon.Ok, output)

	eei.output = make([][]byte, 0)
	vmInput = getDefaultVmInputForFunc("getUserUnDelegatedList", [][]byte{})
	vmInput.Arguments = [][]byte{vmInput.CallerAddr}
	output = d.Execute(vmInput)
	assert.Equal(t, vmcommon.Ok, output)

	assert.Equal(t, 4, len(eei.output))
	assert.Equal(t, eei.output[0], []byte{80})
	assert.Equal(t, eei.output[1], []byte{})
	assert.Equal(t, eei.output[2], []byte{20})
	assert.Equal(t, eei.output[3], []byte{50})
}

func TestDelegationSystemSC_ExecuteUnDelegateFailsAsLockedForVoting(t *testing.T) {
	t.Parallel()

	fundKey := append([]byte(fundKeyPrefix), []byte{1}...)
	args := createMockArgumentsForDelegation()
	eei, _ := NewVMContext(
		&mock.BlockChainHookStub{},
		hooks.NewVMCryptoHook(),
		&mock.ArgumentParserMock{},
		&stateMock.AccountsStub{},
		&mock.RaterMock{},
	)
	args.Eei = eei
	addValidatorAndStakingScToVmContext(eei)
	createDelegationManagerConfig(eei, args.Marshalizer, big.NewInt(10))

	vmInput := getDefaultVmInputForFunc("unDelegate", [][]byte{{100}})
	d, _ := NewDelegationSystemSC(args)

	_ = d.saveDelegatorData(vmInput.CallerAddr, &DelegatorData{
		ActiveFund:            fundKey,
		UnStakedFunds:         [][]byte{},
		UnClaimedRewards:      big.NewInt(0),
		TotalCumulatedRewards: big.NewInt(0),
	})
	_ = d.saveFund(fundKey, &Fund{
		Value: big.NewInt(100),
	})
	_ = d.saveGlobalFundData(&GlobalFundData{
		TotalActive:   big.NewInt(100),
		TotalUnStaked: big.NewInt(0),
	})
	d.eei.SetStorage([]byte(lastFundKey), fundKey)
	stakeLockKey := append([]byte(stakeLockPrefix), vmInput.CallerAddr...)
	eei.SetStorageForAddress(d.governanceSCAddr, stakeLockKey, big.NewInt(0).SetUint64(10000).Bytes())

	output := d.Execute(vmInput)
	assert.Equal(t, vmcommon.UserError, output)
	assert.Equal(t, eei.returnMessage, "stake is locked for voting")
}

func TestDelegationSystemSC_ExecuteUnDelegateAllFunds(t *testing.T) {
	t.Parallel()

	fundKey := append([]byte(fundKeyPrefix), []byte{1}...)
	nextFundKey := append([]byte(fundKeyPrefix), []byte{2}...)
	args := createMockArgumentsForDelegation()
	eei, _ := NewVMContext(
		&mock.BlockChainHookStub{},
		hooks.NewVMCryptoHook(),
		&mock.ArgumentParserMock{},
		&stateMock.AccountsStub{},
		&mock.RaterMock{},
	)
	args.Eei = eei
	addValidatorAndStakingScToVmContext(eei)
	createDelegationManagerConfig(eei, args.Marshalizer, big.NewInt(10))

	vmInput := getDefaultVmInputForFunc("unDelegate", [][]byte{{100}})
	d, _ := NewDelegationSystemSC(args)

	_ = d.saveDelegatorData(vmInput.CallerAddr, &DelegatorData{
		ActiveFund:            fundKey,
		UnStakedFunds:         [][]byte{},
		UnClaimedRewards:      big.NewInt(0),
		TotalCumulatedRewards: big.NewInt(0),
	})
	_ = d.saveFund(fundKey, &Fund{
		Value: big.NewInt(100),
	})
	_ = d.saveGlobalFundData(&GlobalFundData{
		TotalActive:   big.NewInt(100),
		TotalUnStaked: big.NewInt(0),
	})
	d.eei.SetStorage([]byte(lastFundKey), fundKey)

	output := d.Execute(vmInput)
	assert.Equal(t, vmcommon.Ok, output)

	dFund, _ := d.getFund(fundKey)
	assert.Nil(t, dFund)

	dFund, _ = d.getFund(nextFundKey)
	assert.Equal(t, big.NewInt(100), dFund.Value)
	assert.Equal(t, unStaked, dFund.Type)
	assert.Equal(t, vmInput.CallerAddr, dFund.Address)

	globalFund, _ := d.getGlobalFundData()
	assert.Equal(t, big.NewInt(0), globalFund.TotalActive)
	assert.Equal(t, big.NewInt(100), globalFund.TotalUnStaked)

	_, dData, _ := d.getOrCreateDelegatorData(vmInput.CallerAddr)
	assert.Equal(t, 1, len(dData.UnStakedFunds))
	assert.Equal(t, nextFundKey, dData.UnStakedFunds[0])
}

func TestDelegationSystemSC_ExecuteUnDelegateAllFundsAsOwner(t *testing.T) {
	t.Parallel()

	fundKey := append([]byte(fundKeyPrefix), []byte{1}...)
	nextFundKey := append([]byte(fundKeyPrefix), []byte{2}...)
	args := createMockArgumentsForDelegation()
	eei, _ := NewVMContext(
		&mock.BlockChainHookStub{},
		hooks.NewVMCryptoHook(),
		&mock.ArgumentParserMock{},
		&stateMock.AccountsStub{},
		&mock.RaterMock{},
	)
	args.Eei = eei
	addValidatorAndStakingScToVmContext(eei)
	minDelegationAmount := big.NewInt(10)
	createDelegationManagerConfig(eei, args.Marshalizer, minDelegationAmount)

	vmInput := getDefaultVmInputForFunc("unDelegate", [][]byte{{100}})
	d, _ := NewDelegationSystemSC(args)

	vmInput.CallerAddr = []byte("ownerAsDelegator")
	d.eei.SetStorage([]byte(ownerKey), vmInput.CallerAddr)
	_ = d.saveDelegationContractConfig(&DelegationConfig{InitialOwnerFunds: big.NewInt(100), MaxDelegationCap: big.NewInt(0)})
	_ = d.saveDelegatorData(vmInput.CallerAddr, &DelegatorData{
		ActiveFund:            fundKey,
		UnStakedFunds:         [][]byte{},
		UnClaimedRewards:      big.NewInt(0),
		TotalCumulatedRewards: big.NewInt(0),
	})
	_ = d.saveFund(fundKey, &Fund{
		Value: big.NewInt(100),
	})
	_ = d.saveGlobalFundData(&GlobalFundData{
		TotalActive:   big.NewInt(100),
		TotalUnStaked: big.NewInt(0),
	})
	d.eei.SetStorage([]byte(lastFundKey), fundKey)

	_ = d.saveDelegationStatus(&DelegationContractStatus{StakedKeys: []*NodesData{{BLSKey: []byte("blsKey"), SignedMsg: []byte("someMsg")}}})
	output := d.Execute(vmInput)
	assert.Equal(t, vmcommon.UserError, output)

	_ = d.saveDelegationStatus(&DelegationContractStatus{})
	vmInput.Arguments = [][]byte{{50}}
	output = d.Execute(vmInput)
	assert.Equal(t, vmcommon.UserError, output)

	vmInput.Arguments = [][]byte{{100}}
	output = d.Execute(vmInput)
	assert.Equal(t, vmcommon.Ok, output)

	dFund, _ := d.getFund(fundKey)
	assert.Nil(t, dFund)

	dFund, _ = d.getFund(nextFundKey)
	assert.Equal(t, big.NewInt(100), dFund.Value)
	assert.Equal(t, unStaked, dFund.Type)
	assert.Equal(t, vmInput.CallerAddr, dFund.Address)

	globalFund, _ := d.getGlobalFundData()
	assert.Equal(t, big.NewInt(0), globalFund.TotalActive)
	assert.Equal(t, big.NewInt(100), globalFund.TotalUnStaked)

	_, dData, _ := d.getOrCreateDelegatorData(vmInput.CallerAddr)
	assert.Equal(t, 1, len(dData.UnStakedFunds))
	assert.Equal(t, nextFundKey, dData.UnStakedFunds[0])

	managementData := &DelegationManagement{
		MinDeposit:          big.NewInt(10),
		MinDelegationAmount: minDelegationAmount,
	}
	marshaledData, _ := d.marshalizer.Marshal(managementData)
	eei.SetStorageForAddress(d.delegationMgrSCAddress, []byte(delegationManagementKey), marshaledData)

	vmInput.Function = "delegate"
	vmInput.Arguments = [][]byte{}
	vmInput.CallValue = big.NewInt(1000)
	output = d.Execute(vmInput)
	assert.Equal(t, vmcommon.Ok, output)
}

func TestDelegationSystemSC_ExecuteUnDelegateMultipleTimesSameAndDiffEpochAndWithdraw(t *testing.T) {
	t.Parallel()

	fundKey := append([]byte(fundKeyPrefix), []byte{1}...)
	nextFundKey := append([]byte(fundKeyPrefix), []byte{2}...)
	thirdFundKey := append([]byte(fundKeyPrefix), []byte{3}...)
	args := createMockArgumentsForDelegation()
	currentEpoch := uint32(10)
	blockChainHook := &mock.BlockChainHookStub{
		CurrentEpochCalled: func() uint32 {
			return currentEpoch
		},
	}
	eei, _ := NewVMContext(
		blockChainHook,
		hooks.NewVMCryptoHook(),
		&mock.ArgumentParserMock{},
		&stateMock.AccountsStub{},
		&mock.RaterMock{},
	)
	args.Eei = eei
	args.StakingSCConfig.UnBondPeriodInEpochs = 10
	addValidatorAndStakingScToVmContext(eei)
	createDelegationManagerConfig(eei, args.Marshalizer, big.NewInt(10))

	vmInput := getDefaultVmInputForFunc("unDelegate", [][]byte{{10}})
	d, _ := NewDelegationSystemSC(args)

	_ = d.saveDelegatorData(vmInput.CallerAddr, &DelegatorData{
		ActiveFund:            fundKey,
		UnStakedFunds:         [][]byte{},
		UnClaimedRewards:      big.NewInt(0),
		TotalCumulatedRewards: big.NewInt(0),
	})
	_ = d.saveFund(fundKey, &Fund{
		Value: big.NewInt(100),
	})
	_ = d.saveGlobalFundData(&GlobalFundData{
		TotalActive:   big.NewInt(100),
		TotalUnStaked: big.NewInt(0),
	})
	_ = d.saveDelegationContractConfig(&DelegationConfig{
		MaxDelegationCap:            big.NewInt(0),
		InitialOwnerFunds:           big.NewInt(0),
		AutomaticActivation:         false,
		ChangeableServiceFee:        false,
		CreatedNonce:                0,
		UnBondPeriodInEpochs:        args.StakingSCConfig.UnBondPeriodInEpochs,
		CheckCapOnReDelegateRewards: false,
	})
	_ = d.saveDelegationStatus(&DelegationContractStatus{NumUsers: 10})
	d.eei.SetStorage([]byte(lastFundKey), fundKey)

	for i := 0; i < 5; i++ {
		output := d.Execute(vmInput)
		assert.Equal(t, vmcommon.Ok, output)
	}
	currentEpoch += 1
	for i := 0; i < 5; i++ {
		output := d.Execute(vmInput)
		assert.Equal(t, vmcommon.Ok, output)
	}

	dFund, _ := d.getFund(fundKey)
	assert.Nil(t, dFund)

	dFund, _ = d.getFund(nextFundKey)
	assert.Equal(t, big.NewInt(50), dFund.Value)
	assert.Equal(t, currentEpoch-1, dFund.Epoch)
	assert.Equal(t, unStaked, dFund.Type)
	assert.Equal(t, vmInput.CallerAddr, dFund.Address)

	dFund, _ = d.getFund(thirdFundKey)
	assert.Equal(t, big.NewInt(50), dFund.Value)
	assert.Equal(t, currentEpoch, dFund.Epoch)
	assert.Equal(t, unStaked, dFund.Type)
	assert.Equal(t, vmInput.CallerAddr, dFund.Address)

	globalFund, _ := d.getGlobalFundData()
	assert.Equal(t, big.NewInt(0), globalFund.TotalActive)
	assert.Equal(t, big.NewInt(100), globalFund.TotalUnStaked)

	_, dData, _ := d.getOrCreateDelegatorData(vmInput.CallerAddr)
	assert.Equal(t, 2, len(dData.UnStakedFunds))
	assert.Equal(t, nextFundKey, dData.UnStakedFunds[0])
	assert.Equal(t, thirdFundKey, dData.UnStakedFunds[1])

	currentEpoch += d.unBondPeriodInEpochs - 1
	vmInput.Function = "withdraw"
	vmInput.Arguments = [][]byte{}
	output := d.Execute(vmInput)
	assert.Equal(t, vmcommon.Ok, output)

	_, dData, _ = d.getOrCreateDelegatorData(vmInput.CallerAddr)
	assert.Equal(t, 1, len(dData.UnStakedFunds))
	assert.Equal(t, thirdFundKey, dData.UnStakedFunds[0])

	dFund, _ = d.getFund(thirdFundKey)
	assert.Equal(t, big.NewInt(50), dFund.Value)
	assert.Equal(t, currentEpoch-d.unBondPeriodInEpochs+1, dFund.Epoch)
	assert.Equal(t, unStaked, dFund.Type)
	assert.Equal(t, vmInput.CallerAddr, dFund.Address)

	currentEpoch += 1
	output = d.Execute(vmInput)
	assert.Equal(t, vmcommon.Ok, output)

	isNew, _, _ := d.getOrCreateDelegatorData(vmInput.CallerAddr)
	assert.True(t, isNew)
}

func TestDelegationSystemSC_ExecuteWithdrawUserErrors(t *testing.T) {
	t.Parallel()

	args := createMockArgumentsForDelegation()
	eei, _ := NewVMContext(
		&mock.BlockChainHookStub{},
		hooks.NewVMCryptoHook(),
		&mock.ArgumentParserMock{},
		&stateMock.AccountsStub{},
		&mock.RaterMock{},
	)
	args.Eei = eei

	vmInput := getDefaultVmInputForFunc("withdraw", [][]byte{[]byte("wrong arg")})
	d, _ := NewDelegationSystemSC(args)

	output := d.Execute(vmInput)
	assert.Equal(t, vmcommon.FunctionWrongSignature, output)
	assert.True(t, strings.Contains(eei.returnMessage, "wrong number of arguments"))

	vmInput.Arguments = [][]byte{}
	d.gasCost.MetaChainSystemSCsCost.DelegationOps = 10
	output = d.Execute(vmInput)
	assert.Equal(t, vmcommon.OutOfGas, output)
	assert.True(t, strings.Contains(eei.returnMessage, vm.ErrNotEnoughGas.Error()))

	d.gasCost.MetaChainSystemSCsCost.DelegationOps = 0
	output = d.Execute(vmInput)
	assert.Equal(t, vmcommon.UserError, output)
	assert.True(t, strings.Contains(eei.returnMessage, "caller is not a delegator"))
}

func TestDelegationSystemSC_ExecuteWithdrawWrongInit(t *testing.T) {
	t.Parallel()

	args := createMockArgumentsForDelegation()
	eei, _ := NewVMContext(
		&mock.BlockChainHookStub{},
		hooks.NewVMCryptoHook(),
		&mock.ArgumentParserMock{},
		&stateMock.AccountsStub{},
		&mock.RaterMock{},
	)
	args.Eei = eei

	vmInput := getDefaultVmInputForFunc("withdraw", [][]byte{})
	d, _ := NewDelegationSystemSC(args)

	_ = d.saveDelegatorData(vmInput.CallerAddr, &DelegatorData{})

	output := d.Execute(vmInput)
	assert.Equal(t, vmcommon.UserError, output)
	expectedErr := fmt.Errorf("%w delegation contract config", vm.ErrDataNotFoundUnderKey)
	assert.True(t, strings.Contains(eei.returnMessage, expectedErr.Error()))

	_ = d.saveDelegationContractConfig(&DelegationConfig{})
	output = d.Execute(vmInput)
	assert.Equal(t, vmcommon.UserError, output)
	expectedErr = fmt.Errorf("%w getGlobalFundData", vm.ErrDataNotFoundUnderKey)
	assert.True(t, strings.Contains(eei.returnMessage, expectedErr.Error()))
}

func TestDelegationSystemSC_ExecuteWithdraw(t *testing.T) {
	t.Parallel()

	fundKey1 := []byte{1}
	fundKey2 := []byte{2}
	currentNonce := uint64(60)
	args := createMockArgumentsForDelegation()
	eei, _ := NewVMContext(
		&mock.BlockChainHookStub{
			CurrentNonceCalled: func() uint64 {
				return currentNonce
			},
			CurrentEpochCalled: func() uint32 {
				return uint32(currentNonce)
			}},
		hooks.NewVMCryptoHook(),
		&mock.ArgumentParserMock{},
		&stateMock.AccountsStub{},
		&mock.RaterMock{},
	)
	args.Eei = eei
	addValidatorAndStakingScToVmContext(eei)

	vmInput := getDefaultVmInputForFunc("withdraw", [][]byte{})
	d, _ := NewDelegationSystemSC(args)

	_ = d.saveDelegatorData(vmInput.CallerAddr, &DelegatorData{
		UnStakedFunds:         [][]byte{fundKey1, fundKey2},
		UnClaimedRewards:      big.NewInt(0),
		TotalCumulatedRewards: big.NewInt(0),
	})
	_ = d.saveFund(fundKey1, &Fund{
		Value:   big.NewInt(60),
		Address: vmInput.CallerAddr,
		Epoch:   10,
		Type:    unStaked,
	})
	_ = d.saveFund(fundKey2, &Fund{
		Value:   big.NewInt(80),
		Address: vmInput.CallerAddr,
		Epoch:   50,
		Type:    unStaked,
	})
	_ = d.saveDelegationContractConfig(&DelegationConfig{
		UnBondPeriodInEpochs: 50,
	})
	_ = d.saveGlobalFundData(&GlobalFundData{
		TotalUnStaked: big.NewInt(140),
		TotalActive:   big.NewInt(0),
	})

	_ = d.saveDelegationStatus(&DelegationContractStatus{
		NumUsers: 10,
	})

	output := d.Execute(vmInput)
	assert.Equal(t, vmcommon.Ok, output)

	gFundData, _ := d.getGlobalFundData()
	assert.Equal(t, big.NewInt(80), gFundData.TotalUnStaked)

	_, dData, _ := d.getOrCreateDelegatorData(vmInput.CallerAddr)
	assert.Equal(t, 1, len(dData.UnStakedFunds))
	assert.Equal(t, fundKey2, dData.UnStakedFunds[0])

	fundKey, _ := d.getFund(fundKey1)
	assert.Nil(t, fundKey)

	_ = d.saveDelegationStatus(&DelegationContractStatus{NumUsers: 2})
	currentNonce = 150
	output = d.Execute(vmInput)
	assert.Equal(t, vmcommon.Ok, output)

	isNew, _, _ := d.getOrCreateDelegatorData(vmInput.CallerAddr)
	assert.True(t, isNew)

	dStatus, _ := d.getDelegationStatus()
	assert.Equal(t, uint64(1), dStatus.NumUsers)
}

func TestDelegationSystemSC_ExecuteChangeServiceFeeUserErrors(t *testing.T) {
	t.Parallel()

	newServiceFee := []byte{50}
	callValue := big.NewInt(15)
	args := createMockArgumentsForDelegation()
	eei, _ := NewVMContext(
		&mock.BlockChainHookStub{},
		hooks.NewVMCryptoHook(),
		&mock.ArgumentParserMock{},
		&stateMock.AccountsStub{},
		&mock.RaterMock{},
	)

	delegationsMap := map[string][]byte{}
	delegationsMap[ownerKey] = []byte("ownerAddr")
	eei.storageUpdate[string(eei.scAddress)] = delegationsMap
	args.Eei = eei

	vmInput := getDefaultVmInputForFunc("changeServiceFee", [][]byte{})
	d, _ := NewDelegationSystemSC(args)

	output := d.Execute(vmInput)
	assert.Equal(t, vmcommon.UserError, output)
	assert.True(t, strings.Contains(eei.returnMessage, "only owner can call this method"))

	delegationsMap[ownerKey] = []byte("owner")
	vmInput.CallValue = callValue
	output = d.Execute(vmInput)
	assert.Equal(t, vmcommon.UserError, output)
	assert.True(t, strings.Contains(eei.returnMessage, vm.ErrCallValueMustBeZero.Error()))

	vmInput.CallValue = big.NewInt(0)
	d.gasCost.MetaChainSystemSCsCost.DelegationOps = 10
	output = d.Execute(vmInput)
	assert.Equal(t, vmcommon.OutOfGas, output)
	assert.True(t, strings.Contains(eei.returnMessage, vm.ErrNotEnoughGas.Error()))

	d.gasCost.MetaChainSystemSCsCost.DelegationOps = 0
	vmInput.Arguments = [][]byte{newServiceFee, newServiceFee}
	output = d.Execute(vmInput)
	assert.Equal(t, vmcommon.UserError, output)
	assert.True(t, strings.Contains(eei.returnMessage, vm.ErrDuplicatesFoundInArguments.Error()))

	vmInput.Arguments = [][]byte{newServiceFee, []byte("wrong arg")}
	output = d.Execute(vmInput)
	assert.Equal(t, vmcommon.FunctionWrongSignature, output)
	assert.True(t, strings.Contains(eei.returnMessage, "invalid number of arguments"))

	vmInput.Arguments = [][]byte{big.NewInt(5).Bytes()}
	output = d.Execute(vmInput)
	assert.Equal(t, vmcommon.UserError, output)
	assert.True(t, strings.Contains(eei.returnMessage, "new service fee out of bounds"))

	vmInput.Arguments = [][]byte{[]byte("210")}
	output = d.Execute(vmInput)
	assert.Equal(t, vmcommon.UserError, output)
	assert.True(t, strings.Contains(eei.returnMessage, "new service fee out of bounds"))
}

func TestDelegationSystemSC_ExecuteChangeServiceFee(t *testing.T) {
	t.Parallel()

	args := createMockArgumentsForDelegation()
	eei, _ := NewVMContext(
		&mock.BlockChainHookStub{},
		hooks.NewVMCryptoHook(),
		&mock.ArgumentParserMock{},
		&stateMock.AccountsStub{},
		&mock.RaterMock{},
	)

	delegationsMap := map[string][]byte{}
	delegationsMap[ownerKey] = []byte("owner")
	eei.storageUpdate[string(eei.scAddress)] = delegationsMap
	args.Eei = eei

	vmInput := getDefaultVmInputForFunc("changeServiceFee", [][]byte{big.NewInt(70).Bytes()})
	d, _ := NewDelegationSystemSC(args)
	_ = d.saveDelegationContractConfig(&DelegationConfig{})
	_ = d.saveGlobalFundData(&GlobalFundData{TotalActive: big.NewInt(0)})

	output := d.Execute(vmInput)
	assert.Equal(t, vmcommon.Ok, output)

	retrievedServiceFee := d.eei.GetStorage([]byte(serviceFeeKey))
	assert.Equal(t, []byte{70}, retrievedServiceFee)
}

func TestDelegationSystemSC_ExecuteModifyTotalDelegationCapUserErrors(t *testing.T) {
	t.Parallel()

	newServiceFee := []byte{50}
	callValue := big.NewInt(15)
	args := createMockArgumentsForDelegation()
	eei, _ := NewVMContext(
		&mock.BlockChainHookStub{},
		hooks.NewVMCryptoHook(),
		&mock.ArgumentParserMock{},
		&stateMock.AccountsStub{},
		&mock.RaterMock{},
	)

	delegationsMap := map[string][]byte{}
	delegationsMap[ownerKey] = []byte("ownerAddr")
	eei.storageUpdate[string(eei.scAddress)] = delegationsMap
	args.Eei = eei

	vmInput := getDefaultVmInputForFunc("modifyTotalDelegationCap", [][]byte{})
	d, _ := NewDelegationSystemSC(args)

	output := d.Execute(vmInput)
	assert.Equal(t, vmcommon.UserError, output)
	assert.True(t, strings.Contains(eei.returnMessage, "only owner can call this method"))

	delegationsMap[ownerKey] = []byte("owner")
	vmInput.CallValue = callValue
	output = d.Execute(vmInput)
	assert.Equal(t, vmcommon.UserError, output)
	assert.True(t, strings.Contains(eei.returnMessage, vm.ErrCallValueMustBeZero.Error()))

	vmInput.CallValue = big.NewInt(0)
	d.gasCost.MetaChainSystemSCsCost.DelegationOps = 10
	output = d.Execute(vmInput)
	assert.Equal(t, vmcommon.OutOfGas, output)
	assert.True(t, strings.Contains(eei.returnMessage, vm.ErrNotEnoughGas.Error()))

	d.gasCost.MetaChainSystemSCsCost.DelegationOps = 0
	vmInput.Arguments = [][]byte{newServiceFee, newServiceFee}
	output = d.Execute(vmInput)
	assert.Equal(t, vmcommon.UserError, output)
	assert.True(t, strings.Contains(eei.returnMessage, vm.ErrDuplicatesFoundInArguments.Error()))

	vmInput.Arguments = [][]byte{newServiceFee, []byte("wrong arg")}
	output = d.Execute(vmInput)
	assert.Equal(t, vmcommon.UserError, output)
	assert.True(t, strings.Contains(eei.returnMessage, "invalid number of arguments"))

	vmInput.Arguments = [][]byte{newServiceFee}
	output = d.Execute(vmInput)
	assert.Equal(t, vmcommon.UserError, output)
	expectedErr := fmt.Errorf("%w delegation contract config", vm.ErrDataNotFoundUnderKey)
	assert.True(t, strings.Contains(eei.returnMessage, expectedErr.Error()))

	_ = d.saveDelegationContractConfig(&DelegationConfig{})
	vmInput.Arguments = [][]byte{big.NewInt(70).Bytes()}
	output = d.Execute(vmInput)
	assert.Equal(t, vmcommon.UserError, output)
	expectedErr = fmt.Errorf("%w getGlobalFundData", vm.ErrDataNotFoundUnderKey)
	assert.True(t, strings.Contains(eei.returnMessage, expectedErr.Error()))
}

func TestDelegationSystemSC_ExecuteModifyTotalDelegationCap(t *testing.T) {
	t.Parallel()

	args := createMockArgumentsForDelegation()
	eei, _ := NewVMContext(
		&mock.BlockChainHookStub{},
		hooks.NewVMCryptoHook(),
		&mock.ArgumentParserMock{},
		&stateMock.AccountsStub{},
		&mock.RaterMock{},
	)

	delegationsMap := map[string][]byte{}
	delegationsMap[ownerKey] = []byte("owner")
	eei.storageUpdate[string(eei.scAddress)] = delegationsMap
	args.Eei = eei

	vmInput := getDefaultVmInputForFunc("modifyTotalDelegationCap", [][]byte{big.NewInt(500).Bytes()})
	d, _ := NewDelegationSystemSC(args)
	_ = d.saveDelegationContractConfig(&DelegationConfig{})
	_ = d.saveGlobalFundData(&GlobalFundData{
		TotalActive: big.NewInt(1000),
	})

	output := d.Execute(vmInput)
	assert.Equal(t, vmcommon.UserError, output)
	assert.True(t, strings.Contains(eei.returnMessage, "cannot make total delegation cap smaller than active"))

	vmInput.Arguments = [][]byte{big.NewInt(1500).Bytes()}
	output = d.Execute(vmInput)
	assert.Equal(t, vmcommon.Ok, output)

	dConfig, _ := d.getDelegationContractConfig()
	assert.Equal(t, big.NewInt(1500), dConfig.MaxDelegationCap)

	vmInput.Arguments = [][]byte{big.NewInt(0).Bytes()}
	output = d.Execute(vmInput)
	assert.Equal(t, vmcommon.Ok, output)

	dConfig, _ = d.getDelegationContractConfig()
	assert.Equal(t, big.NewInt(0), dConfig.MaxDelegationCap)
}

func TestDelegation_getSuccessAndUnSuccessKeysAllUnSuccess(t *testing.T) {
	t.Parallel()

	blsKey1 := []byte("bls1")
	blsKey2 := []byte("bls2")
	returnData := [][]byte{blsKey1, {failed}, blsKey2, {failed}}
	blsKeys := [][]byte{blsKey1, blsKey2}

	okKeys, failedKeys := getSuccessAndUnSuccessKeys(returnData, blsKeys)
	assert.Nil(t, okKeys)
	assert.Equal(t, 2, len(failedKeys))
	assert.Equal(t, blsKey1, failedKeys[0])
	assert.Equal(t, blsKey2, failedKeys[1])
}

func TestDelegation_getSuccessAndUnSuccessKeysAllSuccess(t *testing.T) {
	t.Parallel()

	blsKey1 := []byte("bls1")
	blsKey2 := []byte("bls2")
	returnData := [][]byte{blsKey1, {ok}, blsKey2, {ok}}
	blsKeys := [][]byte{blsKey1, blsKey2}

	okKeys, failedKeys := getSuccessAndUnSuccessKeys(returnData, blsKeys)
	assert.Equal(t, 0, len(failedKeys))
	assert.Equal(t, 2, len(okKeys))
	assert.Equal(t, blsKey1, okKeys[0])
	assert.Equal(t, blsKey2, okKeys[1])
}

func TestDelegation_getSuccessAndUnSuccessKeys(t *testing.T) {
	t.Parallel()

	blsKey1 := []byte("bls1")
	blsKey2 := []byte("bls2")
	blsKey3 := []byte("bls3")
	returnData := [][]byte{blsKey1, {ok}, blsKey2, {failed}, blsKey3, {waiting}}
	blsKeys := [][]byte{blsKey1, blsKey2, blsKey3}

	okKeys, failedKeys := getSuccessAndUnSuccessKeys(returnData, blsKeys)
	assert.Equal(t, 2, len(okKeys))
	assert.Equal(t, blsKey1, okKeys[0])
	assert.Equal(t, blsKey3, okKeys[1])

	assert.Equal(t, 1, len(failedKeys))
	assert.Equal(t, blsKey2, failedKeys[0])
}

func TestDelegation_ExecuteUpdateRewardsUserErrors(t *testing.T) {
	t.Parallel()

	args := createMockArgumentsForDelegation()
	eei, _ := NewVMContext(
		&mock.BlockChainHookStub{},
		hooks.NewVMCryptoHook(),
		&mock.ArgumentParserMock{},
		&stateMock.AccountsStub{},
		&mock.RaterMock{},
	)
	args.Eei = eei

	vmInput := getDefaultVmInputForFunc("updateRewards", [][]byte{})
	vmInput.CallerAddr = []byte("eoeAddress")
	d, _ := NewDelegationSystemSC(args)

	output := d.Execute(vmInput)
	assert.Equal(t, vmcommon.UserError, output)
	assert.True(t, strings.Contains(eei.returnMessage, "only end of epoch address can call this function"))

	vmInput.CallerAddr = vm.EndOfEpochAddress
	vmInput.Arguments = [][]byte{[]byte("arg")}
	output = d.Execute(vmInput)
	assert.Equal(t, vmcommon.UserError, output)
	assert.True(t, strings.Contains(eei.returnMessage, "must call without arguments"))

	vmInput.Arguments = [][]byte{}
	vmInput.CallValue = big.NewInt(-10)
	output = d.Execute(vmInput)
	assert.Equal(t, vmcommon.UserError, output)
	assert.True(t, strings.Contains(eei.returnMessage, "cannot call with negative value"))
}

func TestDelegation_ExecuteUpdateRewards(t *testing.T) {
	t.Parallel()

	currentEpoch := uint32(15)
	callValue := big.NewInt(20)
	totalActive := big.NewInt(200)
	serviceFee := big.NewInt(100)
	args := createMockArgumentsForDelegation()
	eei, _ := NewVMContext(
		&mock.BlockChainHookStub{
			CurrentEpochCalled: func() uint32 {
				return currentEpoch
			},
		},
		hooks.NewVMCryptoHook(),
		&mock.ArgumentParserMock{},
		&stateMock.AccountsStub{},
		&mock.RaterMock{},
	)
	args.Eei = eei

	vmInput := getDefaultVmInputForFunc("updateRewards", [][]byte{})
	vmInput.CallValue = callValue
	vmInput.CallerAddr = vm.EndOfEpochAddress
	d, _ := NewDelegationSystemSC(args)

	d.eei.SetStorage([]byte(totalActiveKey), totalActive.Bytes())
	d.eei.SetStorage([]byte(serviceFeeKey), serviceFee.Bytes())

	output := d.Execute(vmInput)
	assert.Equal(t, vmcommon.Ok, output)

	wasPresent, rewardData, err := d.getRewardComputationData(currentEpoch)
	assert.True(t, wasPresent)
	assert.Nil(t, err)
	assert.Equal(t, serviceFee.Uint64(), rewardData.ServiceFee)
	assert.Equal(t, totalActive, rewardData.TotalActive)
	assert.Equal(t, callValue, rewardData.RewardsToDistribute)
}

func TestDelegation_ExecuteClaimRewardsUserErrors(t *testing.T) {
	t.Parallel()

	args := createMockArgumentsForDelegation()
	eei, _ := NewVMContext(
		&mock.BlockChainHookStub{},
		hooks.NewVMCryptoHook(),
		&mock.ArgumentParserMock{},
		&stateMock.AccountsStub{},
		&mock.RaterMock{},
	)
	args.Eei = eei

	vmInput := getDefaultVmInputForFunc("claimRewards", [][]byte{{10}})
	d, _ := NewDelegationSystemSC(args)

	d.gasCost.MetaChainSystemSCsCost.DelegationOps = 10
	output := d.Execute(vmInput)
	assert.Equal(t, vmcommon.OutOfGas, output)
	assert.True(t, strings.Contains(eei.returnMessage, vm.ErrNotEnoughGas.Error()))

	d.gasCost.MetaChainSystemSCsCost.DelegationOps = 0
	output = d.Execute(vmInput)
	assert.Equal(t, vmcommon.FunctionWrongSignature, output)
	assert.True(t, strings.Contains(eei.returnMessage, "wrong number of arguments"))

	vmInput.Arguments = [][]byte{}
	output = d.Execute(vmInput)
	assert.Equal(t, vmcommon.UserError, output)
	assert.True(t, strings.Contains(eei.returnMessage, "caller is not a delegator"))
}

func TestDelegation_ExecuteClaimRewards(t *testing.T) {
	t.Parallel()

	args := createMockArgumentsForDelegation()
	blockChainHook := &mock.BlockChainHookStub{
		CurrentEpochCalled: func() uint32 {
			return 2
		},
	}
	eei, _ := NewVMContext(
		blockChainHook,
		hooks.NewVMCryptoHook(),
		&mock.ArgumentParserMock{},
		&stateMock.AccountsStub{},
		&mock.RaterMock{},
	)
	args.Eei = eei

	args.DelegationSCConfig.MaxServiceFee = 10000
	vmInput := getDefaultVmInputForFunc("claimRewards", [][]byte{})
	d, _ := NewDelegationSystemSC(args)

	fundKey := []byte{1}
	_ = d.saveDelegatorData(vmInput.CallerAddr, &DelegatorData{
		ActiveFund:            fundKey,
		RewardsCheckpoint:     0,
		UnClaimedRewards:      big.NewInt(0),
		TotalCumulatedRewards: big.NewInt(0),
	})

	_ = d.saveFund(fundKey, &Fund{
		Value: big.NewInt(1000),
	})

	_ = d.saveRewardData(0, &RewardComputationData{
		RewardsToDistribute: big.NewInt(100),
		TotalActive:         big.NewInt(1000),
		ServiceFee:          1000,
	})

	_ = d.saveRewardData(1, &RewardComputationData{
		RewardsToDistribute: big.NewInt(100),
		TotalActive:         big.NewInt(2000),
		ServiceFee:          1000,
	})

	output := d.Execute(vmInput)
	assert.Equal(t, vmcommon.Ok, output)

	destAcc, exists := eei.outputAccounts[string(vmInput.CallerAddr)]
	assert.True(t, exists)
	_, exists = eei.outputAccounts[string(vmInput.RecipientAddr)]
	assert.True(t, exists)

	assert.Equal(t, 1, len(destAcc.OutputTransfers))
	outputTransfer := destAcc.OutputTransfers[0]
	assert.Equal(t, big.NewInt(135), outputTransfer.Value)

	_, delegatorData, _ := d.getOrCreateDelegatorData(vmInput.CallerAddr)
	assert.Equal(t, uint32(3), delegatorData.RewardsCheckpoint)
	assert.Equal(t, uint64(0), delegatorData.UnClaimedRewards.Uint64())
	assert.Equal(t, uint64(135), delegatorData.TotalCumulatedRewards.Uint64())

	blockChainHook.CurrentEpochCalled = func() uint32 {
		return 3
	}

	_ = d.saveRewardData(3, &RewardComputationData{
		RewardsToDistribute: big.NewInt(100),
		TotalActive:         big.NewInt(2000),
		ServiceFee:          1000,
	})

	vmInput = getDefaultVmInputForFunc("getTotalCumulatedRewardsForUser", [][]byte{vmInput.CallerAddr})
	output = d.Execute(vmInput)
	assert.Equal(t, vmcommon.Ok, output)

	_, delegatorData, _ = d.getOrCreateDelegatorData(vmInput.CallerAddr)
	assert.Equal(t, uint64(0), delegatorData.UnClaimedRewards.Uint64())
	assert.Equal(t, uint64(135), delegatorData.TotalCumulatedRewards.Uint64())
	lastValue := eei.output[len(eei.output)-1]
	assert.Equal(t, big.NewInt(0).SetBytes(lastValue).Uint64(), uint64(180))
}

func TestDelegation_ExecuteClaimRewardsShouldDeleteDelegator(t *testing.T) {
	t.Parallel()

	args := createMockArgumentsForDelegation()
	blockChainHook := &mock.BlockChainHookStub{
		CurrentEpochCalled: func() uint32 {
			return 10
		},
	}
	eei, _ := NewVMContext(
		blockChainHook,
		hooks.NewVMCryptoHook(),
		&mock.ArgumentParserMock{},
		&stateMock.AccountsStub{},
		&mock.RaterMock{},
	)
	args.Eei = eei

	args.DelegationSCConfig.MaxServiceFee = 10000
	vmInput := getDefaultVmInputForFunc("claimRewards", [][]byte{})
	d, _ := NewDelegationSystemSC(args)

	_ = d.saveDelegatorData(vmInput.CallerAddr, &DelegatorData{
		ActiveFund:            nil,
		RewardsCheckpoint:     0,
		UnClaimedRewards:      big.NewInt(135),
		TotalCumulatedRewards: big.NewInt(0),
	})

	_ = d.saveDelegationStatus(&DelegationContractStatus{
		NumUsers: 10,
	})

	output := d.Execute(vmInput)
	assert.Equal(t, vmcommon.Ok, output)

	destAcc, exists := eei.outputAccounts[string(vmInput.CallerAddr)]
	assert.True(t, exists)
	_, exists = eei.outputAccounts[string(vmInput.RecipientAddr)]
	assert.True(t, exists)

	assert.Equal(t, 1, len(destAcc.OutputTransfers))
	outputTransfer := destAcc.OutputTransfers[0]
	assert.Equal(t, big.NewInt(135), outputTransfer.Value)

	vmInput = getDefaultVmInputForFunc("getTotalCumulatedRewardsForUser", [][]byte{vmInput.CallerAddr})
	output = d.Execute(vmInput)
	assert.Equal(t, vmcommon.UserError, output)

	res := d.eei.GetStorage(vmInput.CallerAddr)
	require.Len(t, res, 0)
}

func TestDelegation_ExecuteReDelegateRewardsNoExtraCheck(t *testing.T) {
	t.Parallel()

	d, eei := prepareReDelegateRewardsComponents(t, 1000, big.NewInt(1156))
	vmInput := getDefaultVmInputForFunc("reDelegateRewards", [][]byte{})
	vmInput.CallerAddr = []byte("stakingProvider")
	output := d.Execute(vmInput)
	assert.Equal(t, vmcommon.Ok, output)

	_, exists := eei.outputAccounts[string(vmInput.CallerAddr)]
	assert.False(t, exists)
	_, exists = eei.outputAccounts[string(vmInput.RecipientAddr)]
	assert.True(t, exists)

	_, delegatorData, _ := d.getOrCreateDelegatorData(vmInput.CallerAddr)
	assert.Equal(t, uint32(3), delegatorData.RewardsCheckpoint)
	assert.Equal(t, uint64(0), delegatorData.UnClaimedRewards.Uint64())
	assert.Equal(t, uint64(155), delegatorData.TotalCumulatedRewards.Uint64())

	activeFund, _ := d.getFund(delegatorData.ActiveFund)
	assert.Equal(t, big.NewInt(155+1000), activeFund.Value)
}

func TestDelegation_ExecuteReDelegateRewardsWithExtraCheckReDelegateIsAboveMinimum(t *testing.T) {
	t.Parallel()

	d, eei := prepareReDelegateRewardsComponents(t, 0, big.NewInt(155))
	vmInput := getDefaultVmInputForFunc("reDelegateRewards", [][]byte{})
	vmInput.CallerAddr = []byte("stakingProvider")
	output := d.Execute(vmInput)
	assert.Equal(t, vmcommon.Ok, output)

	_, exists := eei.outputAccounts[string(vmInput.CallerAddr)]
	assert.False(t, exists)
	_, exists = eei.outputAccounts[string(vmInput.RecipientAddr)]
	assert.True(t, exists)

	_, delegatorData, _ := d.getOrCreateDelegatorData(vmInput.CallerAddr)
	assert.Equal(t, uint32(3), delegatorData.RewardsCheckpoint)
	assert.Equal(t, uint64(0), delegatorData.UnClaimedRewards.Uint64())
	assert.Equal(t, uint64(155), delegatorData.TotalCumulatedRewards.Uint64())

	activeFund, _ := d.getFund(delegatorData.ActiveFund)
	assert.Equal(t, big.NewInt(155+1000), activeFund.Value)
}

func TestDelegation_ExecuteReDelegateRewardsWithExtraCheckReDelegateIsBelowMinimum(t *testing.T) {
	t.Parallel()

	d, eei := prepareReDelegateRewardsComponents(t, 0, big.NewInt(1000))
	createDelegationManagerConfig(eei, &mock.MarshalizerMock{}, big.NewInt(1156))
	vmInput := getDefaultVmInputForFunc("reDelegateRewards", [][]byte{})
	vmInput.CallerAddr = []byte("stakingProvider")
	output := d.Execute(vmInput)
	assert.Equal(t, vmcommon.UserError, output)
}

func prepareReDelegateRewardsComponents(
	t *testing.T,
	extraCheckEpoch uint32,
	minDelegation *big.Int,
) (*delegation, *vmContext) {
	args := createMockArgumentsForDelegation()
	eei, _ := NewVMContext(
		&mock.BlockChainHookStub{
			CurrentEpochCalled: func() uint32 {
				return 2
			},
		},
		hooks.NewVMCryptoHook(),
		&mock.ArgumentParserMock{},
		&stateMock.AccountsStub{},
		&mock.RaterMock{},
	)
	_ = eei.SetSystemSCContainer(&mock.SystemSCContainerStub{GetCalled: func(key []byte) (vm.SystemSmartContract, error) {
		return &mock.SystemSCStub{ExecuteCalled: func(args *vmcommon.ContractCallInput) vmcommon.ReturnCode {
			return vmcommon.Ok
		}}, nil
	}})

	createDelegationManagerConfig(eei, args.Marshalizer, minDelegation)
	args.Eei = eei
	args.DelegationSCConfig.MaxServiceFee = 10000
	args.DelegationSCConfig.MinServiceFee = 0
	args.EpochConfig.EnableEpochs.ReDelegateBelowMinCheckEnableEpoch = extraCheckEpoch
	d, _ := NewDelegationSystemSC(args)
	vmInput := getDefaultVmInputForFunc(core.SCDeployInitFunctionName, [][]byte{big.NewInt(0).Bytes(), big.NewInt(0).Bytes()})
	vmInput.CallValue = big.NewInt(1000)
	vmInput.RecipientAddr = createNewAddress(vm.FirstDelegationSCAddress)
	vmInput.CallerAddr = []byte("stakingProvider")
	output := d.Execute(vmInput)
	assert.Equal(t, vmcommon.Ok, output)

	fundKey := []byte{1}
	_ = d.saveDelegatorData(vmInput.CallerAddr, &DelegatorData{
		ActiveFund:            fundKey,
		RewardsCheckpoint:     0,
		UnClaimedRewards:      big.NewInt(0),
		TotalCumulatedRewards: big.NewInt(0),
	})

	_ = d.saveFund(fundKey, &Fund{
		Value: big.NewInt(1000),
	})

	_ = d.saveRewardData(0, &RewardComputationData{
		RewardsToDistribute: big.NewInt(100),
		TotalActive:         big.NewInt(1000),
		ServiceFee:          1000,
	})

	_ = d.saveRewardData(1, &RewardComputationData{
		RewardsToDistribute: big.NewInt(100),
		TotalActive:         big.NewInt(2000),
		ServiceFee:          1000,
	})

	return d, eei
}

func TestDelegation_ExecuteGetRewardDataUserErrors(t *testing.T) {
	t.Parallel()

	args := createMockArgumentsForDelegation()
	eei, _ := NewVMContext(
		&mock.BlockChainHookStub{},
		hooks.NewVMCryptoHook(),
		&mock.ArgumentParserMock{},
		&stateMock.AccountsStub{},
		&mock.RaterMock{},
	)
	args.Eei = eei

	vmInput := getDefaultVmInputForFunc("getRewardData", [][]byte{})
	d, _ := NewDelegationSystemSC(args)

	output := d.Execute(vmInput)
	assert.Equal(t, vmcommon.UserError, output)
	assert.True(t, strings.Contains(eei.returnMessage, "must call with 1 arguments"))

	vmInput.Arguments = [][]byte{{2}}
	vmInput.CallValue = big.NewInt(-10)
	output = d.Execute(vmInput)
	assert.Equal(t, vmcommon.UserError, output)
	assert.True(t, strings.Contains(eei.returnMessage, vm.ErrCallValueMustBeZero.Error()))

	vmInput.CallValue = big.NewInt(0)
	d.gasCost.MetaChainSystemSCsCost.DelegationOps = 10
	output = d.Execute(vmInput)
	assert.Equal(t, vmcommon.OutOfGas, output)
	assert.True(t, strings.Contains(eei.returnMessage, vm.ErrNotEnoughGas.Error()))

	d.gasCost.MetaChainSystemSCsCost.DelegationOps = 0
	output = d.Execute(vmInput)
	assert.Equal(t, vmcommon.UserError, output)
	assert.True(t, strings.Contains(eei.returnMessage, "reward not found"))
}

func TestDelegation_ExecuteGetRewardData(t *testing.T) {
	t.Parallel()

	args := createMockArgumentsForDelegation()
	eei, _ := NewVMContext(
		&mock.BlockChainHookStub{},
		hooks.NewVMCryptoHook(),
		&mock.ArgumentParserMock{},
		&stateMock.AccountsStub{},
		&mock.RaterMock{},
	)
	args.Eei = eei

	vmInput := getDefaultVmInputForFunc("getRewardData", [][]byte{{2}})
	d, _ := NewDelegationSystemSC(args)

	rewardsToDistribute := big.NewInt(100)
	totalActive := big.NewInt(2000)
	serviceFee := uint64(10000)
	_ = d.saveRewardData(2, &RewardComputationData{
		RewardsToDistribute: rewardsToDistribute,
		TotalActive:         totalActive,
		ServiceFee:          serviceFee,
	})

	output := d.Execute(vmInput)
	assert.Equal(t, vmcommon.Ok, output)
	assert.Equal(t, 3, len(eei.output))
	assert.Equal(t, rewardsToDistribute, big.NewInt(0).SetBytes(eei.output[0]))
	assert.Equal(t, totalActive, big.NewInt(0).SetBytes(eei.output[1]))
	assert.Equal(t, uint16(serviceFee), binary.BigEndian.Uint16(eei.output[2]))
}

func TestDelegation_ExecuteGetClaimableRewardsUserErrors(t *testing.T) {
	t.Parallel()

	args := createMockArgumentsForDelegation()
	eei, _ := NewVMContext(
		&mock.BlockChainHookStub{},
		hooks.NewVMCryptoHook(),
		&mock.ArgumentParserMock{},
		&stateMock.AccountsStub{},
		&mock.RaterMock{},
	)
	args.Eei = eei

	vmInput := getDefaultVmInputForFunc("getClaimableRewards", [][]byte{})
	d, _ := NewDelegationSystemSC(args)

	vmInput.CallValue = big.NewInt(10)
	output := d.Execute(vmInput)
	assert.Equal(t, vmcommon.UserError, output)
	assert.True(t, strings.Contains(eei.returnMessage, vm.ErrCallValueMustBeZero.Error()))

	vmInput.CallValue = big.NewInt(0)
	d.gasCost.MetaChainSystemSCsCost.DelegationOps = 10
	output = d.Execute(vmInput)
	assert.Equal(t, vmcommon.OutOfGas, output)
	assert.True(t, strings.Contains(eei.returnMessage, vm.ErrNotEnoughGas.Error()))

	d.gasCost.MetaChainSystemSCsCost.DelegationOps = 0
	output = d.Execute(vmInput)
	assert.Equal(t, vmcommon.UserError, output)
	assert.True(t, strings.Contains(eei.returnMessage, vm.ErrInvalidNumOfArguments.Error()))

	vmInput.Arguments = [][]byte{[]byte("address")}
	output = d.Execute(vmInput)
	assert.Equal(t, vmcommon.UserError, output)
	assert.True(t, strings.Contains(eei.returnMessage, "view function works only for existing delegators"))
}

func TestDelegation_ExecuteGetClaimableRewards(t *testing.T) {
	t.Parallel()

	args := createMockArgumentsForDelegation()
	eei, _ := NewVMContext(
		&mock.BlockChainHookStub{
			CurrentEpochCalled: func() uint32 {
				return 2
			},
		},
		hooks.NewVMCryptoHook(),
		&mock.ArgumentParserMock{},
		&stateMock.AccountsStub{},
		&mock.RaterMock{},
	)
	args.Eei = eei
	args.DelegationSCConfig.MaxServiceFee = 10000
	delegatorAddr := []byte("address")
	vmInput := getDefaultVmInputForFunc("getClaimableRewards", [][]byte{delegatorAddr})
	d, _ := NewDelegationSystemSC(args)

	fundKey := []byte{1}
	_ = d.saveDelegatorData(delegatorAddr, &DelegatorData{
		ActiveFund:            fundKey,
		RewardsCheckpoint:     0,
		UnClaimedRewards:      big.NewInt(0),
		TotalCumulatedRewards: big.NewInt(0),
	})

	_ = d.saveFund(fundKey, &Fund{
		Value: big.NewInt(1000),
	})

	_ = d.saveRewardData(0, &RewardComputationData{
		RewardsToDistribute: big.NewInt(100),
		TotalActive:         big.NewInt(1000),
		ServiceFee:          1000,
	})

	_ = d.saveRewardData(1, &RewardComputationData{
		RewardsToDistribute: big.NewInt(100),
		TotalActive:         big.NewInt(2000),
		ServiceFee:          1000,
	})

	output := d.Execute(vmInput)
	assert.Equal(t, vmcommon.Ok, output)
	assert.Equal(t, 1, len(eei.output))
	assert.Equal(t, big.NewInt(135), big.NewInt(0).SetBytes(eei.output[0]))
}

func TestDelegation_ExecuteGetTotalCumulatedRewardsUserErrors(t *testing.T) {
	t.Parallel()

	args := createMockArgumentsForDelegation()
	eei, _ := NewVMContext(
		&mock.BlockChainHookStub{},
		hooks.NewVMCryptoHook(),
		&mock.ArgumentParserMock{},
		&stateMock.AccountsStub{},
		&mock.RaterMock{},
	)
	args.Eei = eei

	vmInput := getDefaultVmInputForFunc("getTotalCumulatedRewards", [][]byte{})
	d, _ := NewDelegationSystemSC(args)

	vmInput.CallValue = big.NewInt(10)
	output := d.Execute(vmInput)
	assert.Equal(t, vmcommon.UserError, output)
	assert.True(t, strings.Contains(eei.returnMessage, vm.ErrCallValueMustBeZero.Error()))

	vmInput.CallValue = big.NewInt(0)
	d.gasCost.MetaChainSystemSCsCost.DelegationOps = 10
	output = d.Execute(vmInput)
	assert.Equal(t, vmcommon.OutOfGas, output)
	assert.True(t, strings.Contains(eei.returnMessage, vm.ErrNotEnoughGas.Error()))

	vmInput.Arguments = [][]byte{[]byte("address")}
	d.gasCost.MetaChainSystemSCsCost.DelegationOps = 0
	output = d.Execute(vmInput)
	assert.Equal(t, vmcommon.UserError, output)
	assert.True(t, strings.Contains(eei.returnMessage, vm.ErrInvalidNumOfArguments.Error()))

	vmInput.Arguments = [][]byte{}
	output = d.Execute(vmInput)
	assert.Equal(t, vmcommon.UserError, output)
	assert.True(t, strings.Contains(eei.returnMessage, "this is a view function only"))
}

func TestDelegation_ExecuteGetTotalCumulatedRewards(t *testing.T) {
	t.Parallel()

	args := createMockArgumentsForDelegation()
	eei, _ := NewVMContext(
		&mock.BlockChainHookStub{
			CurrentEpochCalled: func() uint32 {
				return 2
			},
		},
		hooks.NewVMCryptoHook(),
		&mock.ArgumentParserMock{},
		&stateMock.AccountsStub{},
		&mock.RaterMock{},
	)
	args.Eei = eei

	vmInput := getDefaultVmInputForFunc("getTotalCumulatedRewards", [][]byte{})
	vmInput.CallerAddr = vm.EndOfEpochAddress
	d, _ := NewDelegationSystemSC(args)

	_ = d.saveRewardData(0, &RewardComputationData{
		RewardsToDistribute: big.NewInt(100),
		TotalActive:         big.NewInt(1000),
		ServiceFee:          10000,
	})

	_ = d.saveRewardData(1, &RewardComputationData{
		RewardsToDistribute: big.NewInt(200),
		TotalActive:         big.NewInt(2000),
		ServiceFee:          10000,
	})

	output := d.Execute(vmInput)
	assert.Equal(t, vmcommon.Ok, output)
	assert.Equal(t, 1, len(eei.output))
	assert.Equal(t, big.NewInt(300), big.NewInt(0).SetBytes(eei.output[0]))
}

func TestDelegation_ExecuteGetNumUsersUserErrors(t *testing.T) {
	t.Parallel()

	args := createMockArgumentsForDelegation()
	eei, _ := NewVMContext(
		&mock.BlockChainHookStub{},
		hooks.NewVMCryptoHook(),
		&mock.ArgumentParserMock{},
		&stateMock.AccountsStub{},
		&mock.RaterMock{},
	)
	args.Eei = eei

	vmInput := getDefaultVmInputForFunc("getNumUsers", [][]byte{})
	d, _ := NewDelegationSystemSC(args)

	vmInput.CallValue = big.NewInt(10)
	output := d.Execute(vmInput)
	assert.Equal(t, vmcommon.UserError, output)
	assert.True(t, strings.Contains(eei.returnMessage, vm.ErrCallValueMustBeZero.Error()))

	vmInput.CallValue = big.NewInt(0)
	d.gasCost.MetaChainSystemSCsCost.DelegationOps = 10
	output = d.Execute(vmInput)
	assert.Equal(t, vmcommon.OutOfGas, output)
	assert.True(t, strings.Contains(eei.returnMessage, vm.ErrNotEnoughGas.Error()))

	vmInput.Arguments = [][]byte{[]byte("address")}
	d.gasCost.MetaChainSystemSCsCost.DelegationOps = 0
	output = d.Execute(vmInput)
	assert.Equal(t, vmcommon.UserError, output)
	assert.True(t, strings.Contains(eei.returnMessage, vm.ErrInvalidNumOfArguments.Error()))

	vmInput.Arguments = [][]byte{}
	output = d.Execute(vmInput)
	assert.Equal(t, vmcommon.UserError, output)
	expectedErr := fmt.Errorf("%w delegation status", vm.ErrDataNotFoundUnderKey)
	assert.True(t, strings.Contains(eei.returnMessage, expectedErr.Error()))
}

func TestDelegation_ExecuteGetNumUsers(t *testing.T) {
	t.Parallel()

	args := createMockArgumentsForDelegation()
	eei, _ := NewVMContext(
		&mock.BlockChainHookStub{
			CurrentEpochCalled: func() uint32 {
				return 2
			},
		},
		hooks.NewVMCryptoHook(),
		&mock.ArgumentParserMock{},
		&stateMock.AccountsStub{},
		&mock.RaterMock{},
	)
	args.Eei = eei

	vmInput := getDefaultVmInputForFunc("getNumUsers", [][]byte{})
	vmInput.CallerAddr = vm.EndOfEpochAddress
	d, _ := NewDelegationSystemSC(args)

	_ = d.saveDelegationStatus(&DelegationContractStatus{
		NumUsers: 3,
	})

	output := d.Execute(vmInput)
	assert.Equal(t, vmcommon.Ok, output)
	assert.Equal(t, 1, len(eei.output))
	assert.Equal(t, []byte{3}, eei.output[0])
}

func TestDelegation_ExecuteGetTotalUnStakedUserErrors(t *testing.T) {
	t.Parallel()

	args := createMockArgumentsForDelegation()
	eei, _ := NewVMContext(
		&mock.BlockChainHookStub{},
		hooks.NewVMCryptoHook(),
		&mock.ArgumentParserMock{},
		&stateMock.AccountsStub{},
		&mock.RaterMock{},
	)
	args.Eei = eei

	vmInput := getDefaultVmInputForFunc("getTotalUnStaked", [][]byte{})
	d, _ := NewDelegationSystemSC(args)

	vmInput.CallValue = big.NewInt(10)
	output := d.Execute(vmInput)
	assert.Equal(t, vmcommon.UserError, output)
	assert.True(t, strings.Contains(eei.returnMessage, vm.ErrCallValueMustBeZero.Error()))

	vmInput.CallValue = big.NewInt(0)
	d.gasCost.MetaChainSystemSCsCost.DelegationOps = 10
	output = d.Execute(vmInput)
	assert.Equal(t, vmcommon.OutOfGas, output)
	assert.True(t, strings.Contains(eei.returnMessage, vm.ErrNotEnoughGas.Error()))

	vmInput.Arguments = [][]byte{[]byte("address")}
	d.gasCost.MetaChainSystemSCsCost.DelegationOps = 0
	output = d.Execute(vmInput)
	assert.Equal(t, vmcommon.UserError, output)
	assert.True(t, strings.Contains(eei.returnMessage, vm.ErrInvalidNumOfArguments.Error()))

	vmInput.Arguments = [][]byte{}
	output = d.Execute(vmInput)
	assert.Equal(t, vmcommon.UserError, output)
	expectedErr := fmt.Errorf("%w getGlobalFundData", vm.ErrDataNotFoundUnderKey)
	assert.True(t, strings.Contains(eei.returnMessage, expectedErr.Error()))
}

func TestDelegation_ExecuteGetTotalUnStaked(t *testing.T) {
	t.Parallel()

	args := createMockArgumentsForDelegation()
	eei, _ := NewVMContext(
		&mock.BlockChainHookStub{
			CurrentEpochCalled: func() uint32 {
				return 2
			},
		},
		hooks.NewVMCryptoHook(),
		&mock.ArgumentParserMock{},
		&stateMock.AccountsStub{},
		&mock.RaterMock{},
	)
	args.Eei = eei

	vmInput := getDefaultVmInputForFunc("getTotalUnStaked", [][]byte{})
	vmInput.CallerAddr = vm.EndOfEpochAddress
	d, _ := NewDelegationSystemSC(args)

	totalUnstaked := big.NewInt(1100)
	_ = d.saveGlobalFundData(&GlobalFundData{
		TotalUnStaked: totalUnstaked,
		TotalActive:   big.NewInt(0),
	})

	output := d.Execute(vmInput)
	assert.Equal(t, vmcommon.Ok, output)
	assert.Equal(t, 1, len(eei.output))
	assert.Equal(t, totalUnstaked, big.NewInt(0).SetBytes(eei.output[0]))
}

func TestDelegation_ExecuteGetTotalActiveStakeUserErrors(t *testing.T) {
	t.Parallel()

	args := createMockArgumentsForDelegation()
	eei, _ := NewVMContext(
		&mock.BlockChainHookStub{},
		hooks.NewVMCryptoHook(),
		&mock.ArgumentParserMock{},
		&stateMock.AccountsStub{},
		&mock.RaterMock{},
	)
	args.Eei = eei

	vmInput := getDefaultVmInputForFunc("getTotalActiveStake", [][]byte{})
	d, _ := NewDelegationSystemSC(args)

	vmInput.CallValue = big.NewInt(10)
	output := d.Execute(vmInput)
	assert.Equal(t, vmcommon.UserError, output)
	assert.True(t, strings.Contains(eei.returnMessage, vm.ErrCallValueMustBeZero.Error()))

	vmInput.CallValue = big.NewInt(0)
	d.gasCost.MetaChainSystemSCsCost.DelegationOps = 10
	output = d.Execute(vmInput)
	assert.Equal(t, vmcommon.OutOfGas, output)
	assert.True(t, strings.Contains(eei.returnMessage, vm.ErrNotEnoughGas.Error()))

	vmInput.Arguments = [][]byte{[]byte("address")}
	d.gasCost.MetaChainSystemSCsCost.DelegationOps = 0
	output = d.Execute(vmInput)
	assert.Equal(t, vmcommon.UserError, output)
	assert.True(t, strings.Contains(eei.returnMessage, vm.ErrInvalidNumOfArguments.Error()))

	vmInput.Arguments = [][]byte{}
	output = d.Execute(vmInput)
	assert.Equal(t, vmcommon.UserError, output)
	expectedErr := fmt.Errorf("%w getGlobalFundData", vm.ErrDataNotFoundUnderKey)
	assert.True(t, strings.Contains(eei.returnMessage, expectedErr.Error()))
}

func TestDelegation_ExecuteGetTotalActiveStake(t *testing.T) {
	t.Parallel()

	args := createMockArgumentsForDelegation()
	eei, _ := NewVMContext(
		&mock.BlockChainHookStub{
			CurrentEpochCalled: func() uint32 {
				return 2
			},
		},
		hooks.NewVMCryptoHook(),
		&mock.ArgumentParserMock{},
		&stateMock.AccountsStub{},
		&mock.RaterMock{},
	)
	args.Eei = eei

	vmInput := getDefaultVmInputForFunc("getTotalActiveStake", [][]byte{})
	vmInput.CallerAddr = vm.EndOfEpochAddress
	d, _ := NewDelegationSystemSC(args)

	totalActive := big.NewInt(5000)
	_ = d.saveGlobalFundData(&GlobalFundData{
		TotalActive: totalActive,
	})

	output := d.Execute(vmInput)
	assert.Equal(t, vmcommon.Ok, output)
	assert.Equal(t, 1, len(eei.output))
	assert.Equal(t, totalActive, big.NewInt(0).SetBytes(eei.output[0]))
}

func TestDelegation_ExecuteGetUserActiveStakeUserErrors(t *testing.T) {
	t.Parallel()

	args := createMockArgumentsForDelegation()
	eei, _ := NewVMContext(
		&mock.BlockChainHookStub{},
		hooks.NewVMCryptoHook(),
		&mock.ArgumentParserMock{},
		&stateMock.AccountsStub{},
		&mock.RaterMock{},
	)
	args.Eei = eei

	vmInput := getDefaultVmInputForFunc("getUserActiveStake", [][]byte{})
	d, _ := NewDelegationSystemSC(args)

	vmInput.CallValue = big.NewInt(10)
	output := d.Execute(vmInput)
	assert.Equal(t, vmcommon.UserError, output)
	assert.True(t, strings.Contains(eei.returnMessage, vm.ErrCallValueMustBeZero.Error()))

	vmInput.CallValue = big.NewInt(0)
	d.gasCost.MetaChainSystemSCsCost.DelegationOps = 10
	output = d.Execute(vmInput)
	assert.Equal(t, vmcommon.OutOfGas, output)
	assert.True(t, strings.Contains(eei.returnMessage, vm.ErrNotEnoughGas.Error()))

	d.gasCost.MetaChainSystemSCsCost.DelegationOps = 0
	output = d.Execute(vmInput)
	assert.Equal(t, vmcommon.UserError, output)
	assert.True(t, strings.Contains(eei.returnMessage, vm.ErrInvalidNumOfArguments.Error()))

	vmInput.Arguments = [][]byte{[]byte("address")}
	output = d.Execute(vmInput)
	assert.Equal(t, vmcommon.UserError, output)
	assert.True(t, strings.Contains(eei.returnMessage, "view function works only for existing delegators"))
}

func TestDelegation_ExecuteGetUserActiveStakeNoActiveFund(t *testing.T) {
	t.Parallel()

	args := createMockArgumentsForDelegation()
	eei, _ := NewVMContext(
		&mock.BlockChainHookStub{},
		hooks.NewVMCryptoHook(),
		&mock.ArgumentParserMock{},
		&stateMock.AccountsStub{},
		&mock.RaterMock{},
	)
	args.Eei = eei

	delegatorAddress := []byte("delegatorAddress")
	vmInput := getDefaultVmInputForFunc("getUserActiveStake", [][]byte{delegatorAddress})
	d, _ := NewDelegationSystemSC(args)

	_ = d.saveDelegatorData(delegatorAddress, &DelegatorData{
		ActiveFund: nil,
	})

	output := d.Execute(vmInput)
	assert.Equal(t, vmcommon.Ok, output)
	assert.Equal(t, 1, len(eei.output))
	assert.Equal(t, big.NewInt(0), big.NewInt(0).SetBytes(eei.output[0]))
}

func TestDelegation_ExecuteGetUserActiveStake(t *testing.T) {
	t.Parallel()

	args := createMockArgumentsForDelegation()
	eei, _ := NewVMContext(
		&mock.BlockChainHookStub{},
		hooks.NewVMCryptoHook(),
		&mock.ArgumentParserMock{},
		&stateMock.AccountsStub{},
		&mock.RaterMock{},
	)
	args.Eei = eei

	delegatorAddress := []byte("delegatorAddress")
	vmInput := getDefaultVmInputForFunc("getUserActiveStake", [][]byte{delegatorAddress})
	d, _ := NewDelegationSystemSC(args)

	fundKey := []byte{2}
	fundValue := big.NewInt(150)
	_ = d.saveDelegatorData(delegatorAddress, &DelegatorData{
		ActiveFund: fundKey,
	})

	_ = d.saveFund(fundKey, &Fund{
		Value: fundValue,
	})

	output := d.Execute(vmInput)
	assert.Equal(t, vmcommon.Ok, output)
	assert.Equal(t, 1, len(eei.output))
	assert.Equal(t, fundValue, big.NewInt(0).SetBytes(eei.output[0]))
}

func TestDelegation_ExecuteGetUserUnStakedValueUserErrors(t *testing.T) {
	t.Parallel()

	args := createMockArgumentsForDelegation()
	eei, _ := NewVMContext(
		&mock.BlockChainHookStub{},
		hooks.NewVMCryptoHook(),
		&mock.ArgumentParserMock{},
		&stateMock.AccountsStub{},
		&mock.RaterMock{},
	)
	args.Eei = eei

	vmInput := getDefaultVmInputForFunc("getUserUnStakedValue", [][]byte{})
	d, _ := NewDelegationSystemSC(args)

	vmInput.CallValue = big.NewInt(10)
	output := d.Execute(vmInput)
	assert.Equal(t, vmcommon.UserError, output)
	assert.True(t, strings.Contains(eei.returnMessage, vm.ErrCallValueMustBeZero.Error()))

	vmInput.CallValue = big.NewInt(0)
	d.gasCost.MetaChainSystemSCsCost.DelegationOps = 10
	output = d.Execute(vmInput)
	assert.Equal(t, vmcommon.OutOfGas, output)
	assert.True(t, strings.Contains(eei.returnMessage, vm.ErrNotEnoughGas.Error()))

	d.gasCost.MetaChainSystemSCsCost.DelegationOps = 0
	output = d.Execute(vmInput)
	assert.Equal(t, vmcommon.UserError, output)
	assert.True(t, strings.Contains(eei.returnMessage, vm.ErrInvalidNumOfArguments.Error()))

	vmInput.Arguments = [][]byte{[]byte("address")}
	output = d.Execute(vmInput)
	assert.Equal(t, vmcommon.UserError, output)
	assert.True(t, strings.Contains(eei.returnMessage, "view function works only for existing delegators"))
}

func TestDelegation_ExecuteGetUserUnStakedValueNoUnStakedFund(t *testing.T) {
	t.Parallel()

	args := createMockArgumentsForDelegation()
	eei, _ := NewVMContext(
		&mock.BlockChainHookStub{},
		hooks.NewVMCryptoHook(),
		&mock.ArgumentParserMock{},
		&stateMock.AccountsStub{},
		&mock.RaterMock{},
	)
	args.Eei = eei

	delegatorAddress := []byte("delegatorAddress")
	vmInput := getDefaultVmInputForFunc("getUserUnStakedValue", [][]byte{delegatorAddress})
	d, _ := NewDelegationSystemSC(args)

	_ = d.saveDelegatorData(delegatorAddress, &DelegatorData{
		UnStakedFunds: nil,
	})

	output := d.Execute(vmInput)
	assert.Equal(t, vmcommon.Ok, output)
	assert.Equal(t, 1, len(eei.output))
	assert.Equal(t, big.NewInt(0), big.NewInt(0).SetBytes(eei.output[0]))
}

func TestDelegation_ExecuteGetUserUnStakedValue(t *testing.T) {
	t.Parallel()

	args := createMockArgumentsForDelegation()
	eei, _ := NewVMContext(
		&mock.BlockChainHookStub{},
		hooks.NewVMCryptoHook(),
		&mock.ArgumentParserMock{},
		&stateMock.AccountsStub{},
		&mock.RaterMock{},
	)
	args.Eei = eei

	delegatorAddress := []byte("delegatorAddress")
	vmInput := getDefaultVmInputForFunc("getUserUnStakedValue", [][]byte{delegatorAddress})
	d, _ := NewDelegationSystemSC(args)

	fundKey1 := []byte{2}
	fundKey2 := []byte{3}
	fundValue := big.NewInt(150)
	_ = d.saveDelegatorData(delegatorAddress, &DelegatorData{
		UnStakedFunds: [][]byte{fundKey1, fundKey2},
	})

	_ = d.saveFund(fundKey1, &Fund{
		Value: fundValue,
	})

	_ = d.saveFund(fundKey2, &Fund{
		Value: fundValue,
	})

	output := d.Execute(vmInput)
	assert.Equal(t, vmcommon.Ok, output)
	assert.Equal(t, 1, len(eei.output))
	assert.Equal(t, big.NewInt(300), big.NewInt(0).SetBytes(eei.output[0]))
}

func TestDelegation_ExecuteGetUserUnBondableUserErrors(t *testing.T) {
	t.Parallel()

	args := createMockArgumentsForDelegation()
	eei, _ := NewVMContext(
		&mock.BlockChainHookStub{},
		hooks.NewVMCryptoHook(),
		&mock.ArgumentParserMock{},
		&stateMock.AccountsStub{},
		&mock.RaterMock{},
	)
	args.Eei = eei

	vmInput := getDefaultVmInputForFunc("getUserUnBondable", [][]byte{})
	d, _ := NewDelegationSystemSC(args)

	vmInput.CallValue = big.NewInt(10)
	output := d.Execute(vmInput)
	assert.Equal(t, vmcommon.UserError, output)
	assert.True(t, strings.Contains(eei.returnMessage, vm.ErrCallValueMustBeZero.Error()))

	vmInput.CallValue = big.NewInt(0)
	d.gasCost.MetaChainSystemSCsCost.DelegationOps = 10
	output = d.Execute(vmInput)
	assert.Equal(t, vmcommon.OutOfGas, output)
	assert.True(t, strings.Contains(eei.returnMessage, vm.ErrNotEnoughGas.Error()))

	d.gasCost.MetaChainSystemSCsCost.DelegationOps = 0
	output = d.Execute(vmInput)
	assert.Equal(t, vmcommon.UserError, output)
	assert.True(t, strings.Contains(eei.returnMessage, vm.ErrInvalidNumOfArguments.Error()))

	vmInput.Arguments = [][]byte{[]byte("address")}
	output = d.Execute(vmInput)
	assert.Equal(t, vmcommon.UserError, output)
	assert.True(t, strings.Contains(eei.returnMessage, "view function works only for existing delegators"))

	_ = d.saveDelegatorData([]byte("address"), &DelegatorData{})
	output = d.Execute(vmInput)
	assert.Equal(t, vmcommon.UserError, output)
	expectedErr := fmt.Errorf("%w delegation contract config", vm.ErrDataNotFoundUnderKey)
	assert.True(t, strings.Contains(eei.returnMessage, expectedErr.Error()))
}

func TestDelegation_ExecuteGetUserUnBondableNoUnStakedFund(t *testing.T) {
	t.Parallel()

	args := createMockArgumentsForDelegation()
	eei, _ := NewVMContext(
		&mock.BlockChainHookStub{},
		hooks.NewVMCryptoHook(),
		&mock.ArgumentParserMock{},
		&stateMock.AccountsStub{},
		&mock.RaterMock{},
	)
	args.Eei = eei

	delegatorAddress := []byte("delegatorAddress")
	vmInput := getDefaultVmInputForFunc("getUserUnBondable", [][]byte{delegatorAddress})
	d, _ := NewDelegationSystemSC(args)

	_ = d.saveDelegatorData(delegatorAddress, &DelegatorData{
		UnStakedFunds: nil,
	})

	_ = d.saveDelegationContractConfig(&DelegationConfig{
		UnBondPeriodInEpochs: 10,
	})

	output := d.Execute(vmInput)
	assert.Equal(t, vmcommon.Ok, output)
	assert.Equal(t, 1, len(eei.output))
	assert.Equal(t, big.NewInt(0), big.NewInt(0).SetBytes(eei.output[0]))
}

func TestDelegation_ExecuteGetUserUnBondable(t *testing.T) {
	t.Parallel()

	args := createMockArgumentsForDelegation()
	eei, _ := NewVMContext(
		&mock.BlockChainHookStub{
			CurrentNonceCalled: func() uint64 {
				return 500
			},
			CurrentEpochCalled: func() uint32 {
				return 500
			},
		},
		hooks.NewVMCryptoHook(),
		&mock.ArgumentParserMock{},
		&stateMock.AccountsStub{},
		&mock.RaterMock{},
	)
	args.Eei = eei

	delegatorAddress := []byte("delegatorAddress")
	vmInput := getDefaultVmInputForFunc("getUserUnBondable", [][]byte{delegatorAddress})
	d, _ := NewDelegationSystemSC(args)

	fundKey1 := []byte{2}
	fundKey2 := []byte{3}
	fundValue := big.NewInt(150)
	_ = d.saveDelegatorData(delegatorAddress, &DelegatorData{
		UnStakedFunds: [][]byte{fundKey1, fundKey2},
	})

	_ = d.saveFund(fundKey1, &Fund{
		Value: fundValue,
		Epoch: 400,
	})

	_ = d.saveFund(fundKey2, &Fund{
		Value: fundValue,
		Epoch: 495,
	})

	_ = d.saveDelegationContractConfig(&DelegationConfig{
		UnBondPeriodInEpochs: 10,
	})

	output := d.Execute(vmInput)
	assert.Equal(t, vmcommon.Ok, output)
	assert.Equal(t, 1, len(eei.output))
	assert.Equal(t, fundValue, big.NewInt(0).SetBytes(eei.output[0]))
}

func TestDelegation_ExecuteGetNumNodesUserErrors(t *testing.T) {
	t.Parallel()

	args := createMockArgumentsForDelegation()
	eei, _ := NewVMContext(
		&mock.BlockChainHookStub{},
		hooks.NewVMCryptoHook(),
		&mock.ArgumentParserMock{},
		&stateMock.AccountsStub{},
		&mock.RaterMock{},
	)
	args.Eei = eei

	vmInput := getDefaultVmInputForFunc("getNumNodes", [][]byte{})
	d, _ := NewDelegationSystemSC(args)

	vmInput.CallValue = big.NewInt(10)
	output := d.Execute(vmInput)
	assert.Equal(t, vmcommon.UserError, output)
	assert.True(t, strings.Contains(eei.returnMessage, vm.ErrCallValueMustBeZero.Error()))

	vmInput.CallValue = big.NewInt(0)
	d.gasCost.MetaChainSystemSCsCost.DelegationOps = 10
	output = d.Execute(vmInput)
	assert.Equal(t, vmcommon.OutOfGas, output)
	assert.True(t, strings.Contains(eei.returnMessage, vm.ErrNotEnoughGas.Error()))

	vmInput.Arguments = [][]byte{[]byte("address")}
	d.gasCost.MetaChainSystemSCsCost.DelegationOps = 0
	output = d.Execute(vmInput)
	assert.Equal(t, vmcommon.UserError, output)
	assert.True(t, strings.Contains(eei.returnMessage, vm.ErrInvalidNumOfArguments.Error()))

	vmInput.Arguments = [][]byte{}
	output = d.Execute(vmInput)
	assert.Equal(t, vmcommon.UserError, output)
	expectedErr := fmt.Errorf("%w delegation status", vm.ErrDataNotFoundUnderKey)
	assert.True(t, strings.Contains(eei.returnMessage, expectedErr.Error()))
}

func TestDelegation_ExecuteGetNumNodes(t *testing.T) {
	t.Parallel()

	args := createMockArgumentsForDelegation()
	eei, _ := NewVMContext(
		&mock.BlockChainHookStub{},
		hooks.NewVMCryptoHook(),
		&mock.ArgumentParserMock{},
		&stateMock.AccountsStub{},
		&mock.RaterMock{},
	)
	args.Eei = eei

	vmInput := getDefaultVmInputForFunc("getNumNodes", [][]byte{})
	d, _ := NewDelegationSystemSC(args)

	_ = d.saveDelegationStatus(&DelegationContractStatus{
		StakedKeys:    []*NodesData{{}},
		NotStakedKeys: []*NodesData{{}, {}},
		UnStakedKeys:  []*NodesData{{}, {}, {}},
	})

	output := d.Execute(vmInput)
	assert.Equal(t, vmcommon.Ok, output)
	assert.Equal(t, 1, len(eei.output))
	assert.Equal(t, []byte{6}, eei.output[0])
}

func TestDelegation_ExecuteGetAllNodeStatesUserErrors(t *testing.T) {
	t.Parallel()

	args := createMockArgumentsForDelegation()
	eei, _ := NewVMContext(
		&mock.BlockChainHookStub{},
		hooks.NewVMCryptoHook(),
		&mock.ArgumentParserMock{},
		&stateMock.AccountsStub{},
		&mock.RaterMock{},
	)
	args.Eei = eei

	vmInput := getDefaultVmInputForFunc("getAllNodeStates", [][]byte{})
	d, _ := NewDelegationSystemSC(args)

	vmInput.CallValue = big.NewInt(10)
	output := d.Execute(vmInput)
	assert.Equal(t, vmcommon.UserError, output)
	assert.True(t, strings.Contains(eei.returnMessage, vm.ErrCallValueMustBeZero.Error()))

	vmInput.CallValue = big.NewInt(0)
	d.gasCost.MetaChainSystemSCsCost.DelegationOps = 10
	output = d.Execute(vmInput)
	assert.Equal(t, vmcommon.OutOfGas, output)
	assert.True(t, strings.Contains(eei.returnMessage, vm.ErrNotEnoughGas.Error()))

	vmInput.Arguments = [][]byte{[]byte("address")}
	d.gasCost.MetaChainSystemSCsCost.DelegationOps = 0
	output = d.Execute(vmInput)
	assert.Equal(t, vmcommon.UserError, output)
	assert.True(t, strings.Contains(eei.returnMessage, vm.ErrInvalidNumOfArguments.Error()))

	vmInput.Arguments = [][]byte{}
	output = d.Execute(vmInput)
	assert.Equal(t, vmcommon.UserError, output)
	expectedErr := fmt.Errorf("%w delegation status", vm.ErrDataNotFoundUnderKey)
	assert.True(t, strings.Contains(eei.returnMessage, expectedErr.Error()))
}

func TestDelegation_ExecuteGetAllNodeStates(t *testing.T) {
	t.Parallel()

	args := createMockArgumentsForDelegation()
	eei, _ := NewVMContext(
		&mock.BlockChainHookStub{},
		hooks.NewVMCryptoHook(),
		&mock.ArgumentParserMock{},
		&stateMock.AccountsStub{},
		&mock.RaterMock{},
	)
	args.Eei = eei

	vmInput := getDefaultVmInputForFunc("getAllNodeStates", [][]byte{})
	d, _ := NewDelegationSystemSC(args)

	blsKey1 := []byte("blsKey1")
	blsKey2 := []byte("blsKey2")
	blsKey3 := []byte("blsKey3")
	blsKey4 := []byte("blsKey4")
	_ = d.saveDelegationStatus(&DelegationContractStatus{
		StakedKeys:    []*NodesData{{BLSKey: blsKey1}},
		NotStakedKeys: []*NodesData{{BLSKey: blsKey2}, {BLSKey: blsKey3}},
		UnStakedKeys:  []*NodesData{{BLSKey: blsKey4}},
	})

	output := d.Execute(vmInput)
	assert.Equal(t, vmcommon.Ok, output)
	assert.Equal(t, 7, len(eei.output))
	assert.Equal(t, []byte("staked"), eei.output[0])
	assert.Equal(t, blsKey1, eei.output[1])
	assert.Equal(t, []byte("notStaked"), eei.output[2])
	assert.Equal(t, blsKey2, eei.output[3])
	assert.Equal(t, blsKey3, eei.output[4])
	assert.Equal(t, []byte("unStaked"), eei.output[5])
	assert.Equal(t, blsKey4, eei.output[6])
}

func TestDelegation_ExecuteGetContractConfigUserErrors(t *testing.T) {
	t.Parallel()

	args := createMockArgumentsForDelegation()
	eei, _ := NewVMContext(
		&mock.BlockChainHookStub{},
		hooks.NewVMCryptoHook(),
		&mock.ArgumentParserMock{},
		&stateMock.AccountsStub{},
		&mock.RaterMock{},
	)
	args.Eei = eei

	vmInput := getDefaultVmInputForFunc("getContractConfig", [][]byte{})
	d, _ := NewDelegationSystemSC(args)

	vmInput.CallValue = big.NewInt(10)
	output := d.Execute(vmInput)
	assert.Equal(t, vmcommon.UserError, output)
	assert.True(t, strings.Contains(eei.returnMessage, vm.ErrCallValueMustBeZero.Error()))

	vmInput.CallValue = big.NewInt(0)
	d.gasCost.MetaChainSystemSCsCost.DelegationOps = 10
	output = d.Execute(vmInput)
	assert.Equal(t, vmcommon.OutOfGas, output)
	assert.True(t, strings.Contains(eei.returnMessage, vm.ErrNotEnoughGas.Error()))

	vmInput.Arguments = [][]byte{[]byte("address")}
	d.gasCost.MetaChainSystemSCsCost.DelegationOps = 0
	output = d.Execute(vmInput)
	assert.Equal(t, vmcommon.UserError, output)
	assert.True(t, strings.Contains(eei.returnMessage, vm.ErrInvalidNumOfArguments.Error()))

	vmInput.Arguments = [][]byte{}
	output = d.Execute(vmInput)
	assert.Equal(t, vmcommon.UserError, output)
	expectedErr := fmt.Errorf("%w delegation contract config", vm.ErrDataNotFoundUnderKey)
	assert.True(t, strings.Contains(eei.returnMessage, expectedErr.Error()))
}

func TestDelegation_ExecuteGetContractConfig(t *testing.T) {
	t.Parallel()

	args := createMockArgumentsForDelegation()
	eei, _ := NewVMContext(
		&mock.BlockChainHookStub{},
		hooks.NewVMCryptoHook(),
		&mock.ArgumentParserMock{},
		&stateMock.AccountsStub{},
		&mock.RaterMock{},
	)
	args.Eei = eei

	vmInput := getDefaultVmInputForFunc("getContractConfig", [][]byte{})
	d, _ := NewDelegationSystemSC(args)

	ownerAddress := []byte("owner")
	maxDelegationCap := big.NewInt(200)
	serviceFee := uint64(10000)
	initialOwnerFunds := big.NewInt(500)
	createdNonce := uint64(100)
	unBondPeriodInEpoch := uint32(144000)
	_ = d.saveDelegationContractConfig(&DelegationConfig{
		MaxDelegationCap:            maxDelegationCap,
		InitialOwnerFunds:           initialOwnerFunds,
		AutomaticActivation:         true,
		ChangeableServiceFee:        true,
		CheckCapOnReDelegateRewards: true,
		CreatedNonce:                createdNonce,
		UnBondPeriodInEpochs:        unBondPeriodInEpoch,
	})
	eei.SetStorage([]byte(ownerKey), ownerAddress)
	eei.SetStorage([]byte(serviceFeeKey), big.NewInt(0).SetUint64(serviceFee).Bytes())

	output := d.Execute(vmInput)
	assert.Equal(t, vmcommon.Ok, output)
	require.Equal(t, 10, len(eei.output))
	assert.Equal(t, ownerAddress, eei.output[0])
	assert.Equal(t, big.NewInt(0).SetUint64(serviceFee), big.NewInt(0).SetBytes(eei.output[1]))
	assert.Equal(t, maxDelegationCap, big.NewInt(0).SetBytes(eei.output[2]))
	assert.Equal(t, initialOwnerFunds, big.NewInt(0).SetBytes(eei.output[3]))
	assert.Equal(t, []byte("true"), eei.output[4])
	assert.Equal(t, []byte("true"), eei.output[5])
	assert.Equal(t, []byte("true"), eei.output[6])
	assert.Equal(t, []byte("true"), eei.output[7])
	assert.Equal(t, big.NewInt(0).SetUint64(createdNonce), big.NewInt(0).SetBytes(eei.output[8]))
	assert.Equal(t, big.NewInt(0).SetUint64(uint64(unBondPeriodInEpoch)), big.NewInt(0).SetBytes(eei.output[9]))
}

func TestDelegation_ExecuteUnknownFunc(t *testing.T) {
	t.Parallel()

	args := createMockArgumentsForDelegation()
	eei, _ := NewVMContext(
		&mock.BlockChainHookStub{},
		hooks.NewVMCryptoHook(),
		&mock.ArgumentParserMock{},
		&stateMock.AccountsStub{},
		&mock.RaterMock{},
	)
	args.Eei = eei

	invalidFunc := "invalid func"
	vmInput := getDefaultVmInputForFunc(invalidFunc, [][]byte{})
	d, _ := NewDelegationSystemSC(args)

	output := d.Execute(vmInput)
	assert.Equal(t, vmcommon.UserError, output)
	expectedErr := invalidFunc + " is an unknown function"
	assert.True(t, strings.Contains(eei.returnMessage, expectedErr))
}

func TestDelegation_computeAndUpdateRewardsWithTotalActiveZeroDoesNotPanic(t *testing.T) {
	t.Parallel()

	args := createMockArgumentsForDelegation()
	eei, _ := NewVMContext(
		&mock.BlockChainHookStub{
			CurrentEpochCalled: func() uint32 {
				return 1
			},
		},
		hooks.NewVMCryptoHook(),
		&mock.ArgumentParserMock{},
		&stateMock.AccountsStub{},
		&mock.RaterMock{},
	)
	args.Eei = eei
	d, _ := NewDelegationSystemSC(args)

	fundKey := []byte{2}
	dData := &DelegatorData{
		ActiveFund:            fundKey,
		UnClaimedRewards:      big.NewInt(0),
		TotalCumulatedRewards: big.NewInt(0),
	}

	rewards := big.NewInt(1000)
	_ = d.saveFund(fundKey, &Fund{Value: big.NewInt(1)})
	_ = d.saveRewardData(1, &RewardComputationData{
		TotalActive:         big.NewInt(0),
		RewardsToDistribute: rewards,
	})

	ownerAddr := []byte("ownerAddress")
	eei.SetStorage([]byte(ownerKey), ownerAddr)

	err := d.computeAndUpdateRewards([]byte("other address"), dData)
	assert.Nil(t, err)
	assert.Equal(t, big.NewInt(0), dData.UnClaimedRewards)
}

func TestDelegation_computeAndUpdateRewardsWithTotalActiveZeroSendsAllRewardsToOwner(t *testing.T) {
	t.Parallel()

	args := createMockArgumentsForDelegation()
	eei, _ := NewVMContext(
		&mock.BlockChainHookStub{
			CurrentEpochCalled: func() uint32 {
				return 1
			},
		},
		hooks.NewVMCryptoHook(),
		&mock.ArgumentParserMock{},
		&stateMock.AccountsStub{},
		&mock.RaterMock{},
	)
	args.Eei = eei
	d, _ := NewDelegationSystemSC(args)

	fundKey := []byte{2}
	dData := &DelegatorData{
		ActiveFund:            fundKey,
		UnClaimedRewards:      big.NewInt(0),
		TotalCumulatedRewards: big.NewInt(0),
	}

	rewards := big.NewInt(1000)
	_ = d.saveFund(fundKey, &Fund{Value: big.NewInt(1)})
	_ = d.saveRewardData(1, &RewardComputationData{
		TotalActive:         big.NewInt(0),
		RewardsToDistribute: rewards,
	})

	ownerAddr := []byte("ownerAddress")
	eei.SetStorage([]byte(ownerKey), ownerAddr)

	err := d.computeAndUpdateRewards(ownerAddr, dData)
	assert.Nil(t, err)
	assert.Equal(t, rewards, dData.UnClaimedRewards)
}

func TestDelegation_isDelegatorShouldErrBecauseAddressIsNotFound(t *testing.T) {
	args := createMockArgumentsForDelegation()
	eei, _ := NewVMContext(
		&mock.BlockChainHookStub{},
		hooks.NewVMCryptoHook(),
		&mock.ArgumentParserMock{},
		&stateMock.AccountsStub{},
		&mock.RaterMock{},
	)
	args.Eei = eei

	delegatorAddress := []byte("address which didn't delegate")
	vmInput := getDefaultVmInputForFunc("isDelegator", [][]byte{delegatorAddress})
	d, _ := NewDelegationSystemSC(args)

	retCode := d.Execute(vmInput)
	assert.Equal(t, vmcommon.UserError, retCode)
}

func TestDelegation_isDelegatorShouldWork(t *testing.T) {
	args := createMockArgumentsForDelegation()
	eei, _ := NewVMContext(
		&mock.BlockChainHookStub{},
		hooks.NewVMCryptoHook(),
		&mock.ArgumentParserMock{},
		&stateMock.AccountsStub{},
		&mock.RaterMock{},
	)
	args.Eei = eei

	delegatorAddress := []byte("delegatorAddress")
	vmInput := getDefaultVmInputForFunc("isDelegator", [][]byte{delegatorAddress})
	d, _ := NewDelegationSystemSC(args)

	fundKey := []byte{2}

	_ = d.saveDelegatorData(delegatorAddress, &DelegatorData{
		ActiveFund: fundKey,
	})

	retCode := d.Execute(vmInput)
	assert.Equal(t, vmcommon.Ok, retCode)
}

func TestDelegation_getDelegatorFundsDataDelegatorNotFoundShouldErr(t *testing.T) {
	args := createMockArgumentsForDelegation()
	eei, _ := NewVMContext(
		&mock.BlockChainHookStub{},
		hooks.NewVMCryptoHook(),
		&mock.ArgumentParserMock{},
		&stateMock.AccountsStub{},
		&mock.RaterMock{},
	)
	args.Eei = eei

	delegatorAddress := []byte("delegatorAddress")
	vmInput := getDefaultVmInputForFunc("getDelegatorFundsData", [][]byte{delegatorAddress})
	d, _ := NewDelegationSystemSC(args)

	retCode := d.Execute(vmInput)
	assert.Equal(t, vmcommon.UserError, retCode)
	assert.Contains(t, eei.returnMessage, "existing delegators")
}

func TestDelegation_getDelegatorFundsDataCannotLoadFundsShouldErr(t *testing.T) {
	args := createMockArgumentsForDelegation()
	eei, _ := NewVMContext(
		&mock.BlockChainHookStub{},
		hooks.NewVMCryptoHook(),
		&mock.ArgumentParserMock{},
		&stateMock.AccountsStub{},
		&mock.RaterMock{},
	)
	args.Eei = eei

	delegatorAddress := []byte("delegatorAddress")
	vmInput := getDefaultVmInputForFunc("getDelegatorFundsData", [][]byte{delegatorAddress})
	d, _ := NewDelegationSystemSC(args)

	fundKey := []byte{2}
	_ = d.saveDelegatorData(delegatorAddress, &DelegatorData{
		ActiveFund:            fundKey,
		UnClaimedRewards:      big.NewInt(0),
		TotalCumulatedRewards: big.NewInt(0),
	})

	_ = d.saveDelegationContractConfig(&DelegationConfig{
		AutomaticActivation:  false,
		ChangeableServiceFee: true,
	})

	retCode := d.Execute(vmInput)
	assert.Equal(t, vmcommon.UserError, retCode)
	assert.Contains(t, eei.returnMessage, vm.ErrDataNotFoundUnderKey.Error())
}

func TestDelegation_getDelegatorFundsDataCannotFindConfigShouldErr(t *testing.T) {
	args := createMockArgumentsForDelegation()
	eei, _ := NewVMContext(
		&mock.BlockChainHookStub{},
		hooks.NewVMCryptoHook(),
		&mock.ArgumentParserMock{},
		&stateMock.AccountsStub{},
		&mock.RaterMock{},
	)
	args.Eei = eei

	delegatorAddress := []byte("delegatorAddress")
	vmInput := getDefaultVmInputForFunc("getDelegatorFundsData", [][]byte{delegatorAddress})
	d, _ := NewDelegationSystemSC(args)

	fundKey := []byte{2}
	fundValue := big.NewInt(150)
	_ = d.saveDelegatorData(delegatorAddress, &DelegatorData{
		ActiveFund:            fundKey,
		UnClaimedRewards:      big.NewInt(0),
		TotalCumulatedRewards: big.NewInt(0),
	})

	_ = d.saveFund(fundKey, &Fund{
		Value: fundValue,
	})

	retCode := d.Execute(vmInput)
	assert.Equal(t, vmcommon.UserError, retCode)
	assert.Contains(t, eei.returnMessage, vm.ErrDataNotFoundUnderKey.Error())
}

func TestDelegation_getDelegatorFundsDataShouldWork(t *testing.T) {
	args := createMockArgumentsForDelegation()
	eei, _ := NewVMContext(
		&mock.BlockChainHookStub{},
		hooks.NewVMCryptoHook(),
		&mock.ArgumentParserMock{},
		&stateMock.AccountsStub{},
		&mock.RaterMock{},
	)
	args.Eei = eei

	delegatorAddress := []byte("delegatorAddress")
	vmInput := getDefaultVmInputForFunc("getDelegatorFundsData", [][]byte{delegatorAddress})
	d, _ := NewDelegationSystemSC(args)

	fundKey := []byte{2}
	fundValue := big.NewInt(150)
	_ = d.saveDelegatorData(delegatorAddress, &DelegatorData{
		ActiveFund:            fundKey,
		UnClaimedRewards:      big.NewInt(0),
		TotalCumulatedRewards: big.NewInt(0),
	})

	_ = d.saveFund(fundKey, &Fund{
		Value: fundValue,
	})

	_ = d.saveDelegationContractConfig(&DelegationConfig{
		AutomaticActivation:  false,
		ChangeableServiceFee: true,
	})

	retCode := d.Execute(vmInput)
	assert.Equal(t, vmcommon.Ok, retCode)

	assert.Equal(t, fundValue.Bytes(), eei.output[0])
}

func TestDelegation_setAndGetDelegationMetadata(t *testing.T) {
	args := createMockArgumentsForDelegation()
	eei, _ := NewVMContext(
		&mock.BlockChainHookStub{},
		hooks.NewVMCryptoHook(),
		&mock.ArgumentParserMock{},
		&stateMock.AccountsStub{},
		&mock.RaterMock{},
	)
	args.Eei = eei

	d, _ := NewDelegationSystemSC(args)

	vmInput := getDefaultVmInputForFunc("setMetaData", [][]byte{[]byte("name"), []byte("website"), []byte("identifier")})
	d.eei.SetStorage([]byte(ownerKey), vmInput.CallerAddr)
	retCode := d.Execute(vmInput)
	assert.Equal(t, vmcommon.Ok, retCode)

	vmInputErr := getDefaultVmInputForFunc("setMetaData", [][]byte{[]byte("one")})
	retCode = d.Execute(vmInputErr)
	assert.Equal(t, vmcommon.UserError, retCode)

	vmInputGet := getDefaultVmInputForFunc("getMetaData", [][]byte{})
	retCode = d.Execute(vmInputGet)
	assert.Equal(t, vmcommon.Ok, retCode)

	assert.Equal(t, eei.output[0], vmInput.Arguments[0])
	assert.Equal(t, eei.output[1], vmInput.Arguments[1])
	assert.Equal(t, eei.output[2], vmInput.Arguments[2])
}

func TestDelegation_setAutomaticActivation(t *testing.T) {
	args := createMockArgumentsForDelegation()
	eei, _ := NewVMContext(
		&mock.BlockChainHookStub{},
		hooks.NewVMCryptoHook(),
		&mock.ArgumentParserMock{},
		&stateMock.AccountsStub{},
		&mock.RaterMock{},
	)
	args.Eei = eei

	d, _ := NewDelegationSystemSC(args)
	_ = d.saveDelegationContractConfig(&DelegationConfig{})

	vmInput := getDefaultVmInputForFunc("setAutomaticActivation", [][]byte{[]byte("true")})
	d.eei.SetStorage([]byte(ownerKey), vmInput.CallerAddr)
	retCode := d.Execute(vmInput)
	assert.Equal(t, vmcommon.Ok, retCode)

	dConfig, _ := d.getDelegationContractConfig()
	assert.Equal(t, dConfig.AutomaticActivation, true)

	vmInput = getDefaultVmInputForFunc("setAutomaticActivation", [][]byte{[]byte("abcd")})
	retCode = d.Execute(vmInput)
	assert.Equal(t, vmcommon.UserError, retCode)

	vmInput = getDefaultVmInputForFunc("setAutomaticActivation", [][]byte{[]byte("false")})
	retCode = d.Execute(vmInput)
	assert.Equal(t, vmcommon.Ok, retCode)

	dConfig, _ = d.getDelegationContractConfig()
	assert.Equal(t, dConfig.AutomaticActivation, false)

	vmInput = getDefaultVmInputForFunc("setCheckCapOnReDelegateRewards", [][]byte{[]byte("true")})
	retCode = d.Execute(vmInput)
	assert.Equal(t, vmcommon.Ok, retCode)

	vmInput = getDefaultVmInputForFunc("setCheckCapOnReDelegateRewards", [][]byte{[]byte("abcd")})
	retCode = d.Execute(vmInput)
	assert.Equal(t, vmcommon.UserError, retCode)

	dConfig, _ = d.getDelegationContractConfig()
	assert.Equal(t, dConfig.CheckCapOnReDelegateRewards, true)

	vmInput = getDefaultVmInputForFunc("setCheckCapOnReDelegateRewards", [][]byte{[]byte("false")})
	retCode = d.Execute(vmInput)
	assert.Equal(t, vmcommon.Ok, retCode)

	dConfig, _ = d.getDelegationContractConfig()
	assert.Equal(t, dConfig.CheckCapOnReDelegateRewards, false)
}

func TestDelegation_GetDelegationManagementNoDataShouldError(t *testing.T) {
	t.Parallel()

	d := &delegation{
		eei: &mock.SystemEIStub{
			GetStorageFromAddressCalled: func(address []byte, key []byte) []byte {
				return nil
			},
		},
	}

	delegationManagement, err := getDelegationManagement(d.eei, d.marshalizer, d.delegationMgrSCAddress)

	assert.Nil(t, delegationManagement)
	assert.True(t, errors.Is(err, vm.ErrDataNotFoundUnderKey))
}

func TestDelegation_GetDelegationManagementMarshalizerFailsShouldError(t *testing.T) {
	t.Parallel()

	expectedErr := errors.New("expected error")
	d := &delegation{
		eei: &mock.SystemEIStub{
			GetStorageFromAddressCalled: func(address []byte, key []byte) []byte {
				return make([]byte, 1)
			},
		},
		marshalizer: &mock.MarshalizerStub{
			UnmarshalCalled: func(obj interface{}, buff []byte) error {
				return expectedErr
			},
		},
	}

	delegationManagement, err := getDelegationManagement(d.eei, d.marshalizer, d.delegationMgrSCAddress)

	assert.Nil(t, delegationManagement)
	assert.True(t, errors.Is(err, expectedErr))
}

func TestDelegation_GetDelegationManagementShouldWork(t *testing.T) {
	t.Parallel()

	marshalizer := &mock.MarshalizerMock{}
	minDelegationAmount := big.NewInt(45)
	minDeposit := big.NewInt(2232)
	cfg := &DelegationManagement{
		MinDelegationAmount: minDelegationAmount,
		MinDeposit:          minDeposit,
	}

	buff, err := marshalizer.Marshal(cfg)
	require.Nil(t, err)

	d := &delegation{
		eei: &mock.SystemEIStub{
			GetStorageFromAddressCalled: func(address []byte, key []byte) []byte {
				return buff
			},
		},
		marshalizer: marshalizer,
	}

	delegationManagement, err := getDelegationManagement(d.eei, d.marshalizer, d.delegationMgrSCAddress)

	assert.Nil(t, err)
	require.NotNil(t, delegationManagement)
	assert.Equal(t, minDeposit, delegationManagement.MinDeposit)
	assert.Equal(t, minDelegationAmount, delegationManagement.MinDelegationAmount)
}

func TestDelegation_ExecuteInitFromValidatorData(t *testing.T) {
	t.Parallel()

	args := createMockArgumentsForDelegation()
	eei, _ := NewVMContext(
		&mock.BlockChainHookStub{
			CurrentEpochCalled: func() uint32 {
				return 2
			},
		},
		hooks.NewVMCryptoHook(),
		&mock.ArgumentParserMock{},
		&stateMock.AccountsStub{},
		&mock.RaterMock{},
	)
	_ = eei.SetSystemSCContainer(&mock.SystemSCContainerStub{GetCalled: func(key []byte) (vm.SystemSmartContract, error) {
		return &mock.SystemSCStub{ExecuteCalled: func(args *vmcommon.ContractCallInput) vmcommon.ReturnCode {
			return vmcommon.Ok
		}}, nil
	}})

	createDelegationManagerConfig(eei, args.Marshalizer, big.NewInt(1000))
	args.Eei = eei
	args.DelegationSCConfig.MaxServiceFee = 10000
	args.DelegationSCConfig.MinServiceFee = 0
	d, _ := NewDelegationSystemSC(args)
	vmInput := getDefaultVmInputForFunc(core.SCDeployInitFunctionName, [][]byte{big.NewInt(0).Bytes(), big.NewInt(0).Bytes()})
	vmInput.CallValue = big.NewInt(1000)
	vmInput.RecipientAddr = createNewAddress(vm.FirstDelegationSCAddress)
	vmInput.CallerAddr = []byte("stakingProvider")
	output := d.Execute(vmInput)
	assert.Equal(t, vmcommon.Ok, output)
}

func TestDelegation_checkArgumentsForValidatorToDelegation(t *testing.T) {
	t.Parallel()

	args := createMockArgumentsForDelegation()
	eei, _ := NewVMContext(
		&mock.BlockChainHookStub{
			CurrentEpochCalled: func() uint32 {
				return 2
			},
		},
		hooks.NewVMCryptoHook(),
		&mock.ArgumentParserMock{},
		&stateMock.AccountsStub{},
		&mock.RaterMock{},
	)
	_ = eei.SetSystemSCContainer(&mock.SystemSCContainerStub{GetCalled: func(key []byte) (vm.SystemSmartContract, error) {
		return &mock.SystemSCStub{ExecuteCalled: func(args *vmcommon.ContractCallInput) vmcommon.ReturnCode {
			return vmcommon.Ok
		}}, nil
	}})

	args.Eei = eei
	args.DelegationSCConfig.MaxServiceFee = 10000
	args.DelegationSCConfig.MinServiceFee = 0
	d, _ := NewDelegationSystemSC(args)
	vmInput := getDefaultVmInputForFunc(initFromValidatorData, [][]byte{big.NewInt(0).Bytes(), big.NewInt(0).Bytes()})

	d.flagValidatorToDelegation.Reset()
	returnCode := d.checkArgumentsForValidatorToDelegation(vmInput)
	assert.Equal(t, vmcommon.UserError, returnCode)
	assert.Equal(t, eei.returnMessage, initFromValidatorData+" is an unknown function")

	_ = d.flagValidatorToDelegation.SetReturningPrevious()
	eei.returnMessage = ""
	returnCode = d.checkArgumentsForValidatorToDelegation(vmInput)
	assert.Equal(t, vmcommon.UserError, returnCode)
	assert.Equal(t, eei.returnMessage, "only delegation manager sc can call this function")

	eei.returnMessage = ""
	vmInput.CallerAddr = d.delegationMgrSCAddress
	vmInput.CallValue.SetUint64(10)
	vmInput.Arguments = [][]byte{}
	returnCode = d.checkArgumentsForValidatorToDelegation(vmInput)
	assert.Equal(t, vmcommon.UserError, returnCode)
	assert.Equal(t, eei.returnMessage, "call value must be 0")

	eei.returnMessage = ""
	vmInput.CallValue.SetUint64(0)
	vmInput.Arguments = [][]byte{}
	returnCode = d.checkArgumentsForValidatorToDelegation(vmInput)
	assert.Equal(t, vmcommon.UserError, returnCode)
	assert.Equal(t, eei.returnMessage, "not enough arguments")

	eei.returnMessage = ""
	vmInput.Arguments = [][]byte{[]byte("key")}
	returnCode = d.checkArgumentsForValidatorToDelegation(vmInput)
	assert.Equal(t, vmcommon.UserError, returnCode)
	assert.Equal(t, eei.returnMessage, "invalid arguments, first must be an address")
}

func TestDelegation_getAndVerifyValidatorData(t *testing.T) {
	t.Parallel()

	args := createMockArgumentsForDelegation()
	eei, _ := NewVMContext(
		&mock.BlockChainHookStub{
			CurrentEpochCalled: func() uint32 {
				return 2
			},
		},
		hooks.NewVMCryptoHook(),
		&mock.ArgumentParserMock{},
		&stateMock.AccountsStub{},
		&mock.RaterMock{},
	)
	_ = eei.SetSystemSCContainer(&mock.SystemSCContainerStub{GetCalled: func(key []byte) (vm.SystemSmartContract, error) {
		return &mock.SystemSCStub{ExecuteCalled: func(args *vmcommon.ContractCallInput) vmcommon.ReturnCode {
			return vmcommon.Ok
		}}, nil
	}})

	args.Eei = eei
	args.DelegationSCConfig.MaxServiceFee = 10000
	args.DelegationSCConfig.MinServiceFee = 0
	d, _ := NewDelegationSystemSC(args)

	addr := []byte("address")
	_, returnCode := d.getAndVerifyValidatorData(addr)
	assert.Equal(t, eei.returnMessage, vm.ErrEmptyStorage.Error())
	assert.Equal(t, returnCode, vmcommon.UserError)

	eei.SetStorageForAddress(d.validatorSCAddr, addr, addr)
	_, returnCode = d.getAndVerifyValidatorData(addr)
	assert.Equal(t, returnCode, vmcommon.UserError)

	validatorData := &ValidatorDataV2{
		RewardAddress:   []byte("randomAddress"),
		TotalSlashed:    big.NewInt(0),
		TotalUnstaked:   big.NewInt(0),
		TotalStakeValue: big.NewInt(0),
		UnstakedInfo:    []*UnstakedValue{{UnstakedValue: big.NewInt(10)}},
		NumRegistered:   3,
		BlsPubKeys:      [][]byte{[]byte("firsstKey"), []byte("secondKey"), []byte("thirddKey")},
	}
	marshaledData, _ := d.marshalizer.Marshal(validatorData)
	eei.SetStorageForAddress(d.validatorSCAddr, addr, marshaledData)

	eei.returnMessage = ""
	_, returnCode = d.getAndVerifyValidatorData(addr)
	assert.Equal(t, returnCode, vmcommon.UserError)
	assert.Equal(t, eei.returnMessage, "invalid reward address on validator data")

	validatorData.RewardAddress = addr
	marshaledData, _ = d.marshalizer.Marshal(validatorData)
	eei.SetStorageForAddress(d.validatorSCAddr, addr, marshaledData)

	eei.returnMessage = ""
	_, returnCode = d.getAndVerifyValidatorData(addr)
	assert.Equal(t, returnCode, vmcommon.UserError)

	managementData := &DelegationManagement{
		NumOfContracts:      0,
		LastAddress:         vm.FirstDelegationSCAddress,
		MinServiceFee:       0,
		MaxServiceFee:       100,
		MinDeposit:          big.NewInt(100),
		MinDelegationAmount: big.NewInt(100),
	}
	marshaledData, _ = d.marshalizer.Marshal(managementData)
	eei.SetStorageForAddress(d.delegationMgrSCAddress, []byte(delegationManagementKey), marshaledData)

	eei.returnMessage = ""
	_, returnCode = d.getAndVerifyValidatorData(addr)
	assert.Equal(t, returnCode, vmcommon.UserError)
	assert.Equal(t, eei.returnMessage, "not enough stake to make delegation contract")

	validatorData.TotalStakeValue.SetUint64(10000)
	marshaledData, _ = d.marshalizer.Marshal(validatorData)
	eei.SetStorageForAddress(d.validatorSCAddr, addr, marshaledData)

	eei.returnMessage = ""
	_, returnCode = d.getAndVerifyValidatorData(addr)
	assert.Equal(t, returnCode, vmcommon.UserError)
	assert.Equal(t, eei.returnMessage, "clean unStaked info before changing validator to delegation contract")
}

func TestDelegation_initFromValidatorData(t *testing.T) {
	t.Parallel()

	args := createMockArgumentsForDelegation()
	eei, _ := NewVMContext(
		&mock.BlockChainHookStub{
			CurrentEpochCalled: func() uint32 {
				return 2
			},
		},
		hooks.NewVMCryptoHook(),
		&mock.ArgumentParserMock{},
		&stateMock.AccountsStub{},
		&mock.RaterMock{},
	)
	systemSCContainerStub := &mock.SystemSCContainerStub{GetCalled: func(key []byte) (vm.SystemSmartContract, error) {
		return &mock.SystemSCStub{ExecuteCalled: func(args *vmcommon.ContractCallInput) vmcommon.ReturnCode {
			return vmcommon.Ok
		}}, nil
	}}

	_ = eei.SetSystemSCContainer(systemSCContainerStub)

	args.Eei = eei
	args.DelegationSCConfig.MaxServiceFee = 10000
	args.DelegationSCConfig.MinServiceFee = 0
	d, _ := NewDelegationSystemSC(args)
	vmInput := getDefaultVmInputForFunc(initFromValidatorData, [][]byte{big.NewInt(0).Bytes(), big.NewInt(0).Bytes()})

	d.flagValidatorToDelegation.Reset()
	returnCode := d.Execute(vmInput)
	assert.Equal(t, vmcommon.UserError, returnCode)
	assert.Equal(t, eei.returnMessage, initFromValidatorData+" is an unknown function")

	_ = d.flagValidatorToDelegation.SetReturningPrevious()

	eei.returnMessage = ""
	vmInput.CallerAddr = d.delegationMgrSCAddress
	vmInput.CallValue.SetUint64(0)
	oldAddress := bytes.Repeat([]byte{1}, len(vmInput.CallerAddr))
	vmInput.Arguments = [][]byte{oldAddress}
	returnCode = d.Execute(vmInput)
	assert.Equal(t, vmcommon.UserError, returnCode)
	assert.Equal(t, eei.returnMessage, "invalid number of arguments")

	eei.returnMessage = ""
	vmInput.Arguments = [][]byte{oldAddress, big.NewInt(0).Bytes(), big.NewInt(0).SetUint64(d.maxServiceFee + 1).Bytes()}
	returnCode = d.Execute(vmInput)
	assert.Equal(t, vmcommon.UserError, returnCode)
	assert.Equal(t, eei.returnMessage, "service fee out of bounds")

	systemSCContainerStub.GetCalled = func(key []byte) (vm.SystemSmartContract, error) {
		return &mock.SystemSCStub{ExecuteCalled: func(args *vmcommon.ContractCallInput) vmcommon.ReturnCode {
			return vmcommon.UserError
		}}, vm.ErrEmptyStorage
	}

	eei.returnMessage = ""
	vmInput.Arguments = [][]byte{oldAddress, big.NewInt(0).SetUint64(d.maxServiceFee).Bytes(), big.NewInt(0).Bytes()}
	returnCode = d.Execute(vmInput)
	assert.Equal(t, vmcommon.UserError, returnCode)
	assert.Equal(t, eei.returnMessage, "storage is nil for given key@storage is nil for given key")

	systemSCContainerStub.GetCalled = func(key []byte) (vm.SystemSmartContract, error) {
		return &mock.SystemSCStub{ExecuteCalled: func(args *vmcommon.ContractCallInput) vmcommon.ReturnCode {
			return vmcommon.UserError
		}}, nil
	}
	eei.returnMessage = ""
	vmInput.Arguments = [][]byte{oldAddress, big.NewInt(0).SetUint64(d.maxServiceFee).Bytes(), big.NewInt(0).Bytes()}
	returnCode = d.Execute(vmInput)
	assert.Equal(t, vmcommon.UserError, returnCode)

	systemSCContainerStub.GetCalled = func(key []byte) (vm.SystemSmartContract, error) {
		return &mock.SystemSCStub{ExecuteCalled: func(args *vmcommon.ContractCallInput) vmcommon.ReturnCode {
			return vmcommon.Ok
		}}, nil
	}
	eei.returnMessage = ""
	vmInput.Arguments = [][]byte{oldAddress, big.NewInt(0).SetUint64(d.maxServiceFee).Bytes(), big.NewInt(0).Bytes()}
	returnCode = d.Execute(vmInput)
	assert.Equal(t, vmcommon.UserError, returnCode)
	assert.Equal(t, eei.returnMessage, vm.ErrEmptyStorage.Error())

	validatorData := &ValidatorDataV2{
		RewardAddress:   vmInput.RecipientAddr,
		TotalSlashed:    big.NewInt(0),
		TotalUnstaked:   big.NewInt(0),
		TotalStakeValue: big.NewInt(1000000),
		NumRegistered:   3,
		BlsPubKeys:      [][]byte{[]byte("firsstKey"), []byte("secondKey"), []byte("thirddKey")},
	}
	marshaledData, _ := d.marshalizer.Marshal(validatorData)
	eei.SetStorageForAddress(d.validatorSCAddr, vmInput.RecipientAddr, marshaledData)

	managementData := &DelegationManagement{
		NumOfContracts:      0,
		LastAddress:         vm.FirstDelegationSCAddress,
		MinServiceFee:       0,
		MaxServiceFee:       100,
		MinDeposit:          big.NewInt(100),
		MinDelegationAmount: big.NewInt(100),
	}
	marshaledData, _ = d.marshalizer.Marshal(managementData)
	eei.SetStorageForAddress(d.delegationMgrSCAddress, []byte(delegationManagementKey), marshaledData)

	eei.returnMessage = ""
	vmInput.Arguments = [][]byte{oldAddress, big.NewInt(0).SetUint64(d.maxServiceFee).Bytes(), big.NewInt(0).Bytes()}
	returnCode = d.Execute(vmInput)
	assert.Equal(t, vmcommon.UserError, returnCode)
	assert.Equal(t, eei.returnMessage, vm.ErrEmptyStorage.Error())

	for i, blsKey := range validatorData.BlsPubKeys {
		stakedData := &StakedDataV2_0{
			Staked: true,
		}
		if i == 0 {
			stakedData.Staked = false
		}
		marshaledData, _ = d.marshalizer.Marshal(stakedData)
		eei.SetStorageForAddress(d.stakingSCAddr, blsKey, marshaledData)
	}

	eei.returnMessage = ""
	vmInput.Arguments = [][]byte{oldAddress, big.NewInt(1).Bytes(), big.NewInt(0).SetUint64(d.maxServiceFee).Bytes()}
	returnCode = d.Execute(vmInput)
	assert.Equal(t, vmcommon.UserError, returnCode)
	assert.Equal(t, eei.returnMessage, "total delegation cap reached")

	eei.returnMessage = ""
	vmInput.Arguments = [][]byte{oldAddress, validatorData.TotalStakeValue.Bytes(), big.NewInt(0).SetUint64(d.maxServiceFee).Bytes()}
	returnCode = d.Execute(vmInput)
	assert.Equal(t, vmcommon.Ok, returnCode)
}

func TestDelegation_mergeValidatorDataToDelegation(t *testing.T) {
	args := createMockArgumentsForDelegation()
	eei, _ := NewVMContext(
		&mock.BlockChainHookStub{
			CurrentEpochCalled: func() uint32 {
				return 2
			},
		},
		hooks.NewVMCryptoHook(),
		&mock.ArgumentParserMock{},
		&stateMock.AccountsStub{},
		&mock.RaterMock{},
	)
	systemSCContainerStub := &mock.SystemSCContainerStub{GetCalled: func(key []byte) (vm.SystemSmartContract, error) {
		return &mock.SystemSCStub{ExecuteCalled: func(args *vmcommon.ContractCallInput) vmcommon.ReturnCode {
			return vmcommon.Ok
		}}, nil
	}}

	_ = eei.SetSystemSCContainer(systemSCContainerStub)

	args.Eei = eei
	args.DelegationSCConfig.MaxServiceFee = 10000
	args.DelegationSCConfig.MinServiceFee = 0
	d, _ := NewDelegationSystemSC(args)
	vmInput := getDefaultVmInputForFunc(mergeValidatorDataToDelegation, [][]byte{big.NewInt(0).Bytes(), big.NewInt(0).Bytes()})

	d.flagValidatorToDelegation.Reset()
	returnCode := d.Execute(vmInput)
	assert.Equal(t, vmcommon.UserError, returnCode)
	assert.Equal(t, eei.returnMessage, mergeValidatorDataToDelegation+" is an unknown function")

	_ = d.flagValidatorToDelegation.SetReturningPrevious()

	eei.returnMessage = ""
	vmInput.CallerAddr = d.delegationMgrSCAddress
	vmInput.CallValue.SetUint64(0)
	oldAddress := bytes.Repeat([]byte{1}, len(vmInput.CallerAddr))
	vmInput.Arguments = [][]byte{oldAddress, oldAddress}
	returnCode = d.Execute(vmInput)
	assert.Equal(t, vmcommon.UserError, returnCode)
	assert.Equal(t, eei.returnMessage, "invalid number of arguments")

	eei.returnMessage = ""
	vmInput.Arguments = [][]byte{oldAddress}
	returnCode = d.Execute(vmInput)
	assert.Equal(t, vmcommon.UserError, returnCode)
	assert.Equal(t, eei.returnMessage, vm.ErrEmptyStorage.Error())

	validatorData := &ValidatorDataV2{
		RewardAddress:   oldAddress,
		TotalSlashed:    big.NewInt(0),
		TotalUnstaked:   big.NewInt(0),
		TotalStakeValue: big.NewInt(1000000),
		NumRegistered:   3,
		BlsPubKeys:      [][]byte{[]byte("firsstKey"), []byte("secondKey"), []byte("thirddKey")},
	}
	marshaledData, _ := d.marshalizer.Marshal(validatorData)
	eei.SetStorageForAddress(d.validatorSCAddr, oldAddress, marshaledData)

	managementData := &DelegationManagement{
		NumOfContracts:      0,
		LastAddress:         vm.FirstDelegationSCAddress,
		MinServiceFee:       0,
		MaxServiceFee:       100,
		MinDeposit:          big.NewInt(100),
		MinDelegationAmount: big.NewInt(100),
	}
	marshaledData, _ = d.marshalizer.Marshal(managementData)
	eei.SetStorageForAddress(d.delegationMgrSCAddress, []byte(delegationManagementKey), marshaledData)

	systemSCContainerStub.GetCalled = func(key []byte) (vm.SystemSmartContract, error) {
		return &mock.SystemSCStub{ExecuteCalled: func(args *vmcommon.ContractCallInput) vmcommon.ReturnCode {
			return vmcommon.UserError
		}}, vm.ErrEmptyStorage
	}

	eei.returnMessage = ""
	returnCode = d.Execute(vmInput)
	assert.Equal(t, vmcommon.UserError, returnCode)
	assert.Equal(t, eei.returnMessage, "storage is nil for given key@storage is nil for given key")

	systemSCContainerStub.GetCalled = func(key []byte) (vm.SystemSmartContract, error) {
		return &mock.SystemSCStub{ExecuteCalled: func(args *vmcommon.ContractCallInput) vmcommon.ReturnCode {
			return vmcommon.UserError
		}}, nil
	}
	eei.returnMessage = ""
	returnCode = d.Execute(vmInput)
	assert.Equal(t, vmcommon.UserError, returnCode)

	systemSCContainerStub.GetCalled = func(key []byte) (vm.SystemSmartContract, error) {
		return &mock.SystemSCStub{ExecuteCalled: func(args *vmcommon.ContractCallInput) vmcommon.ReturnCode {
			return vmcommon.Ok
		}}, nil
	}
	eei.returnMessage = ""
	returnCode = d.Execute(vmInput)
	assert.Equal(t, vmcommon.UserError, returnCode)
	assert.Equal(t, eei.returnMessage, "data was not found under requested key delegation status")

	_ = d.saveDelegationStatus(createNewDelegationContractStatus())
	eei.returnMessage = ""
	returnCode = d.Execute(vmInput)
	assert.Equal(t, vmcommon.UserError, returnCode)
	assert.Equal(t, eei.returnMessage, vm.ErrEmptyStorage.Error())

	for i, blsKey := range validatorData.BlsPubKeys {
		stakedData := &StakedDataV2_0{
			Staked: true,
		}
		if i == 2 {
			stakedData.Staked = false
		}
		marshaledData, _ = d.marshalizer.Marshal(stakedData)
		eei.SetStorageForAddress(d.stakingSCAddr, blsKey, marshaledData)
	}

	createNewContractInput := getDefaultVmInputForFunc(core.SCDeployInitFunctionName, [][]byte{big.NewInt(1000000).Bytes(), big.NewInt(0).Bytes()})
	createNewContractInput.CallValue = big.NewInt(1000000)
	createNewContractInput.CallerAddr = d.delegationMgrSCAddress
	returnCode = d.Execute(createNewContractInput)
	assert.Equal(t, vmcommon.Ok, returnCode)

	eei.returnMessage = ""
	returnCode = d.Execute(vmInput)
	assert.Equal(t, vmcommon.UserError, returnCode)
	assert.Equal(t, eei.returnMessage, "total delegation cap reached")

	dConfig, _ := d.getDelegationContractConfig()
	dConfig.MaxDelegationCap.SetUint64(0)
	_ = d.saveDelegationContractConfig(dConfig)

	eei.returnMessage = ""
	returnCode = d.Execute(vmInput)
	assert.Equal(t, vmcommon.Ok, returnCode)

	dStatus, err := d.getDelegationStatus()
	assert.Nil(t, err)
	assert.Equal(t, 1, len(dStatus.UnStakedKeys))
	assert.Equal(t, 2, len(dStatus.StakedKeys))
}

func TestDelegation_whitelistForMerge(t *testing.T) {
	args := createMockArgumentsForDelegation()
	eei, _ := NewVMContext(
		&mock.BlockChainHookStub{
			CurrentEpochCalled: func() uint32 {
				return 2
			},
		},
		hooks.NewVMCryptoHook(),
		&mock.ArgumentParserMock{},
		&stateMock.AccountsStub{},
		&mock.RaterMock{},
	)
	systemSCContainerStub := &mock.SystemSCContainerStub{GetCalled: func(key []byte) (vm.SystemSmartContract, error) {
		return &mock.SystemSCStub{ExecuteCalled: func(args *vmcommon.ContractCallInput) vmcommon.ReturnCode {
			return vmcommon.Ok
		}}, nil
	}}

	_ = eei.SetSystemSCContainer(systemSCContainerStub)

	args.Eei = eei
	args.DelegationSCConfig.MaxServiceFee = 10000
	args.DelegationSCConfig.MinServiceFee = 0
	d, _ := NewDelegationSystemSC(args)
	d.eei.SetStorage([]byte(ownerKey), []byte("address0"))

	vmInput := getDefaultVmInputForFunc("whitelistForMerge", [][]byte{[]byte("address")})

	d.flagValidatorToDelegation.Reset()
	returnCode := d.Execute(vmInput)
	assert.Equal(t, vmcommon.UserError, returnCode)
	assert.Equal(t, eei.returnMessage, "whitelistForMerge"+" is an unknown function")

	_ = d.flagValidatorToDelegation.SetReturningPrevious()

	eei.returnMessage = ""
	returnCode = d.Execute(vmInput)
	assert.Equal(t, vmcommon.UserError, returnCode)
	assert.Equal(t, eei.returnMessage, "can be called by owner or the delegation manager")

	vmInput.CallerAddr = []byte("address0")
	vmInput.GasProvided = 0
	eei.gasRemaining = 0
	d.gasCost.MetaChainSystemSCsCost.DelegationOps = 1
	eei.returnMessage = ""
	returnCode = d.Execute(vmInput)
	assert.Equal(t, vmcommon.OutOfGas, returnCode)

	vmInput.GasProvided = 1000
	eei.gasRemaining = vmInput.GasProvided
	vmInput.Arguments = [][]byte{}
	eei.returnMessage = ""
	returnCode = d.Execute(vmInput)
	assert.Equal(t, vmcommon.UserError, returnCode)
	assert.Equal(t, eei.returnMessage, "invalid number of arguments")

	vmInput.Arguments = [][]byte{[]byte("a")}
	eei.returnMessage = ""
	returnCode = d.Execute(vmInput)
	assert.Equal(t, vmcommon.UserError, returnCode)
	assert.Equal(t, eei.returnMessage, "invalid argument, wanted an address")

	vmInput.Arguments = [][]byte{[]byte("address0")}
	eei.returnMessage = ""
	returnCode = d.Execute(vmInput)
	assert.Equal(t, vmcommon.UserError, returnCode)
	assert.Equal(t, eei.returnMessage, "cannot whitelist own address")

	vmInput.Arguments = [][]byte{[]byte("address1")}
	vmInput.CallValue = big.NewInt(10)
	eei.returnMessage = ""
	returnCode = d.Execute(vmInput)
	assert.Equal(t, vmcommon.UserError, returnCode)
	assert.Equal(t, eei.returnMessage, "non-payable function")

	vmInput.CallValue = big.NewInt(0)
	eei.returnMessage = ""
	returnCode = d.Execute(vmInput)
	assert.Equal(t, vmcommon.Ok, returnCode)
	assert.Equal(t, []byte("address1"), d.eei.GetStorage([]byte(whitelistedAddress)))
}

func TestDelegation_deleteWhitelistForMerge(t *testing.T) {
	args := createMockArgumentsForDelegation()
	eei, _ := NewVMContext(
		&mock.BlockChainHookStub{
			CurrentEpochCalled: func() uint32 {
				return 2
			},
		},
		hooks.NewVMCryptoHook(),
		&mock.ArgumentParserMock{},
		&stateMock.AccountsStub{},
		&mock.RaterMock{},
	)
	systemSCContainerStub := &mock.SystemSCContainerStub{GetCalled: func(key []byte) (vm.SystemSmartContract, error) {
		return &mock.SystemSCStub{ExecuteCalled: func(args *vmcommon.ContractCallInput) vmcommon.ReturnCode {
			return vmcommon.Ok
		}}, nil
	}}

	_ = eei.SetSystemSCContainer(systemSCContainerStub)

	args.Eei = eei
	args.DelegationSCConfig.MaxServiceFee = 10000
	args.DelegationSCConfig.MinServiceFee = 0
	d, _ := NewDelegationSystemSC(args)
	d.eei.SetStorage([]byte(ownerKey), []byte("address0"))

	vmInput := getDefaultVmInputForFunc("deleteWhitelistForMerge", [][]byte{[]byte("address")})

	d.flagValidatorToDelegation.Reset()
	returnCode := d.Execute(vmInput)
	assert.Equal(t, vmcommon.UserError, returnCode)
	assert.Equal(t, eei.returnMessage, "deleteWhitelistForMerge"+" is an unknown function")

	_ = d.flagValidatorToDelegation.SetReturningPrevious()
	d.eei.SetStorage([]byte(ownerKey), []byte("address0"))
	vmInput.CallerAddr = []byte("address0")

	vmInput.GasProvided = 1000
	eei.gasRemaining = vmInput.GasProvided
	vmInput.Arguments = [][]byte{[]byte("a")}
	eei.returnMessage = ""
	returnCode = d.Execute(vmInput)
	assert.Equal(t, vmcommon.UserError, returnCode)
	assert.Equal(t, eei.returnMessage, "invalid number of arguments")

	d.eei.SetStorage([]byte(whitelistedAddress), []byte("address"))
	vmInput.Arguments = [][]byte{}
	eei.returnMessage = ""
	returnCode = d.Execute(vmInput)
	assert.Equal(t, vmcommon.Ok, returnCode)
	assert.Equal(t, 0, len(d.eei.GetStorage([]byte(whitelistedAddress))))

	d.eei.SetStorage([]byte(whitelistedAddress), []byte("address"))
	vmInput.Arguments = [][]byte{}
	vmInput.CallerAddr = vm.DelegationManagerSCAddress
	eei.returnMessage = ""
	returnCode = d.Execute(vmInput)
	assert.Equal(t, vmcommon.Ok, returnCode)
	assert.Equal(t, 0, len(d.eei.GetStorage([]byte(whitelistedAddress))))
}

func TestDelegation_GetWhitelistForMerge(t *testing.T) {
	args := createMockArgumentsForDelegation()
	eei, _ := NewVMContext(
		&mock.BlockChainHookStub{
			CurrentEpochCalled: func() uint32 {
				return 2
			},
		},
		hooks.NewVMCryptoHook(),
		&mock.ArgumentParserMock{},
		&stateMock.AccountsStub{},
		&mock.RaterMock{},
	)
	systemSCContainerStub := &mock.SystemSCContainerStub{GetCalled: func(key []byte) (vm.SystemSmartContract, error) {
		return &mock.SystemSCStub{ExecuteCalled: func(args *vmcommon.ContractCallInput) vmcommon.ReturnCode {
			return vmcommon.Ok
		}}, nil
	}}

	_ = eei.SetSystemSCContainer(systemSCContainerStub)

	args.Eei = eei
	args.DelegationSCConfig.MaxServiceFee = 10000
	args.DelegationSCConfig.MinServiceFee = 0
	d, _ := NewDelegationSystemSC(args)
	d.eei.SetStorage([]byte(ownerKey), []byte("address0"))

	vmInput := getDefaultVmInputForFunc("getWhitelistForMerge", make([][]byte, 0))

	d.flagValidatorToDelegation.Reset()
	returnCode := d.Execute(vmInput)
	assert.Equal(t, vmcommon.UserError, returnCode)
	assert.Equal(t, eei.returnMessage, "getWhitelistForMerge"+" is an unknown function")

	_ = d.flagValidatorToDelegation.SetReturningPrevious()

	addr := []byte("address1")
	vmInput = getDefaultVmInputForFunc("whitelistForMerge", [][]byte{addr})
	vmInput.CallValue = big.NewInt(0)
	vmInput.CallerAddr = []byte("address0")
	eei.returnMessage = ""
	returnCode = d.Execute(vmInput)
	assert.Equal(t, vmcommon.Ok, returnCode)

	vmInput = getDefaultVmInputForFunc("getWhitelistForMerge", make([][]byte, 0))
	returnCode = d.Execute(vmInput)
	assert.Equal(t, vmcommon.Ok, returnCode)
	require.Equal(t, 1, len(eei.output))
	assert.Equal(t, addr, eei.output[0])
}

<<<<<<< HEAD
func createDelegationContractAndEEI() (*delegation, *vmContext) {
	args := createMockArgumentsForDelegation()
	eei, _ := NewVMContext(
		&mock.BlockChainHookStub{
			CurrentEpochCalled: func() uint32 {
				return 2
=======
func TestDelegation_OptimizeRewardsComputation(t *testing.T) {
	args := createMockArgumentsForDelegation()
	currentEpoch := uint32(2)
	eei, _ := NewVMContext(
		&mock.BlockChainHookStub{
			CurrentEpochCalled: func() uint32 {
				return currentEpoch
>>>>>>> cfe00fa3
			},
		},
		hooks.NewVMCryptoHook(),
		&mock.ArgumentParserMock{},
		&stateMock.AccountsStub{},
		&mock.RaterMock{},
	)
	systemSCContainerStub := &mock.SystemSCContainerStub{GetCalled: func(key []byte) (vm.SystemSmartContract, error) {
		return &mock.SystemSCStub{ExecuteCalled: func(args *vmcommon.ContractCallInput) vmcommon.ReturnCode {
			return vmcommon.Ok
		}}, nil
	}}

	_ = eei.SetSystemSCContainer(systemSCContainerStub)
<<<<<<< HEAD
=======
	createDelegationManagerConfig(eei, args.Marshalizer, big.NewInt(10))
>>>>>>> cfe00fa3

	args.Eei = eei
	args.DelegationSCConfig.MaxServiceFee = 10000
	args.DelegationSCConfig.MinServiceFee = 0
	d, _ := NewDelegationSystemSC(args)
<<<<<<< HEAD

	managementData := &DelegationManagement{
		MinDeposit:          big.NewInt(10),
		MinDelegationAmount: big.NewInt(10),
	}
	marshaledData, _ := d.marshalizer.Marshal(managementData)
	eei.SetStorageForAddress(d.delegationMgrSCAddress, []byte(delegationManagementKey), marshaledData)

	return d, eei
}

func TestDelegation_FailsIfESDTTransfers(t *testing.T) {
	d, eei := createDelegationContractAndEEI()

	vmInput := getDefaultVmInputForFunc("claimDelegatedPosition", make([][]byte, 0))
	vmInput.ESDTTransfers = []*vmcommon.ESDTTransfer{{ESDTValue: big.NewInt(10)}}

	returnCode := d.Execute(vmInput)
	assert.Equal(t, vmcommon.UserError, returnCode)
	assert.Equal(t, eei.returnMessage, "cannot transfer ESDT to system SCs")
}

func TestDelegation_BasicCheckForLiquidStaking(t *testing.T) {
	d, eei := createDelegationContractAndEEI()

	vmInput := getDefaultVmInputForFunc("claimDelegatedPosition", make([][]byte, 0))

	d.flagLiquidStaking.Unset()
	returnCode := d.Execute(vmInput)
	assert.Equal(t, vmcommon.UserError, returnCode)
	assert.Equal(t, eei.returnMessage, vmInput.Function+" is an unknown function")

	eei.returnMessage = ""
	d.flagLiquidStaking.Set()
	returnCode = d.Execute(vmInput)
	assert.Equal(t, vmcommon.UserError, returnCode)
	assert.Equal(t, eei.returnMessage, "only liquid staking sc can call this function")

	eei.returnMessage = ""
	vmInput.CallerAddr = vm.LiquidStakingSCAddress
	vmInput.CallValue = big.NewInt(10)
	returnCode = d.Execute(vmInput)
	assert.Equal(t, vmcommon.UserError, returnCode)
	assert.Equal(t, eei.returnMessage, "call value must be 0")

	eei.returnMessage = ""
	vmInput.CallValue = big.NewInt(0)
	returnCode = d.Execute(vmInput)
	assert.Equal(t, vmcommon.UserError, returnCode)
	assert.Equal(t, eei.returnMessage, "not enough arguments")

	eei.returnMessage = ""
	vmInput.Arguments = [][]byte{{1}, {2}}
	eei.gasRemaining = 0
	d.gasCost.MetaChainSystemSCsCost.DelegationOps = 1
	returnCode = d.Execute(vmInput)
	assert.Equal(t, vmcommon.OutOfGas, returnCode)

	eei.returnMessage = ""
	vmInput.Arguments = [][]byte{{1}, {0}}
	eei.gasRemaining = 10000
	returnCode = d.Execute(vmInput)
	assert.Equal(t, vmcommon.UserError, returnCode)
	assert.Equal(t, eei.returnMessage, "invalid argument for value as bigInt")

	eei.returnMessage = ""
	vmInput.Arguments = [][]byte{{1}, {1}}
	returnCode = d.Execute(vmInput)
	assert.Equal(t, vmcommon.UserError, returnCode)
	assert.Equal(t, eei.returnMessage, "invalid address as input")

	eei.returnMessage = ""
	vmInput.Arguments = [][]byte{vm.LiquidStakingSCAddress, {1}}
	returnCode = d.Execute(vmInput)
	assert.Equal(t, vmcommon.UserError, returnCode)
	assert.Equal(t, eei.returnMessage, "call value below minimum to operate")

	eei.SetStorageForAddress(d.delegationMgrSCAddress, []byte(delegationManagementKey), nil)
	eei.returnMessage = ""
	vmInput.Arguments = [][]byte{vm.LiquidStakingSCAddress, {1}}
	returnCode = d.Execute(vmInput)
	assert.Equal(t, vmcommon.UserError, returnCode)
	assert.Equal(t, eei.returnMessage, "data was not found under requested key getDelegationManagementData")

	eei.returnMessage = ""
	d.eei.SetStorage([]byte(ownerKey), vm.LiquidStakingSCAddress)
	vmInput.Arguments = [][]byte{vm.LiquidStakingSCAddress, {1}}
	returnCode = d.Execute(vmInput)
	assert.Equal(t, vmcommon.UserError, returnCode)
	assert.Equal(t, eei.returnMessage, "owner of delegation cannot call liquid staking operations")
}

func TestDelegation_ClaimDelegatedPosition(t *testing.T) {
	d, eei := createDelegationContractAndEEI()

	userAddress := bytes.Repeat([]byte{1}, len(vm.LiquidStakingSCAddress))
	vmInput := getDefaultVmInputForFunc("claimDelegatedPosition", make([][]byte, 0))

	returnCode := d.Execute(vmInput)
	assert.Equal(t, vmcommon.UserError, returnCode)
	assert.Equal(t, eei.returnMessage, "only liquid staking sc can call this function")

	vmInput.CallerAddr = vm.LiquidStakingSCAddress
	vmInput.Arguments = [][]byte{userAddress, big.NewInt(10).Bytes()}

	eei.returnMessage = ""
	returnCode = d.Execute(vmInput)
	assert.Equal(t, vmcommon.UserError, returnCode)
	assert.Equal(t, eei.returnMessage, "caller is not a delegator")

	delegator := &DelegatorData{
		RewardsCheckpoint: 10,
		UnClaimedRewards:  big.NewInt(0),
	}
	_ = d.saveDelegatorData(userAddress, delegator)

	eei.returnMessage = ""
	returnCode = d.Execute(vmInput)
	assert.Equal(t, vmcommon.UserError, returnCode)
	assert.Equal(t, eei.returnMessage, "data was not found under requested key getFund ")

	_ = d.addToActiveFund(userAddress, delegator, big.NewInt(5), &DelegationContractStatus{}, true)
	_ = d.saveDelegatorData(userAddress, delegator)

	eei.returnMessage = ""
	returnCode = d.Execute(vmInput)
	assert.Equal(t, vmcommon.UserError, returnCode)
	assert.Equal(t, eei.returnMessage, "not enough funds to claim position")

	_ = d.addToActiveFund(userAddress, delegator, big.NewInt(5), &DelegationContractStatus{}, true)
	_ = d.saveDelegatorData(userAddress, delegator)

	eei.returnMessage = ""
	returnCode = d.Execute(vmInput)
	assert.Equal(t, vmcommon.UserError, returnCode)
	assert.Equal(t, eei.returnMessage, "data was not found under requested key delegation status")

	_ = d.saveDelegationStatus(&DelegationContractStatus{NumUsers: 10})
	delegator.ActiveFund = nil
	_ = d.addToActiveFund(userAddress, delegator, big.NewInt(11), &DelegationContractStatus{}, true)
	_ = d.saveDelegatorData(userAddress, delegator)

	eei.returnMessage = ""
	vmInput.Arguments[1] = big.NewInt(10).Bytes()
	returnCode = d.Execute(vmInput)
	assert.Equal(t, vmcommon.UserError, returnCode)
	assert.Equal(t, eei.returnMessage, vm.ErrNotEnoughRemainingFunds.Error())

	eei.returnMessage = ""
	vmInput.Arguments[1] = big.NewInt(11).Bytes()
	returnCode = d.Execute(vmInput)
	assert.Equal(t, vmcommon.Ok, returnCode)

	isNew, _, _ := d.getOrCreateDelegatorData(userAddress)
	assert.True(t, isNew)
}

func TestDelegation_ClaimDelegatedPositionUserRemainsRewardsComputed(t *testing.T) {
	d, eei := createDelegationContractAndEEI()

	userAddress := bytes.Repeat([]byte{1}, len(vm.LiquidStakingSCAddress))
	vmInput := getDefaultVmInputForFunc("claimDelegatedPosition", make([][]byte, 0))
	vmInput.Arguments = [][]byte{userAddress, big.NewInt(10).Bytes()}
	vmInput.CallerAddr = vm.LiquidStakingSCAddress

	delegator := &DelegatorData{
		RewardsCheckpoint: 0,
		UnClaimedRewards:  big.NewInt(0),
	}

	_ = d.addToActiveFund(userAddress, delegator, big.NewInt(25), &DelegationContractStatus{}, true)
	_ = d.saveDelegatorData(userAddress, delegator)
	_ = d.saveDelegationStatus(&DelegationContractStatus{NumUsers: 10})

	_ = d.saveRewardData(1, &RewardComputationData{RewardsToDistribute: big.NewInt(10), TotalActive: big.NewInt(25)})
	_ = d.saveRewardData(2, &RewardComputationData{RewardsToDistribute: big.NewInt(10), TotalActive: big.NewInt(25)})

	eei.returnMessage = ""
	returnCode := d.Execute(vmInput)
	assert.Equal(t, vmcommon.Ok, returnCode)
	assert.Equal(t, eei.returnMessage, "")

	isNew, delegator, _ := d.getOrCreateDelegatorData(userAddress)
	assert.False(t, isNew)
	fund, _ := d.getFund(delegator.ActiveFund)
	assert.Equal(t, fund.Value, big.NewInt(15))
	assert.Equal(t, delegator.RewardsCheckpoint, uint32(3))
	assert.Equal(t, delegator.UnClaimedRewards, big.NewInt(20))

	vmInput.Arguments[1] = fund.Value.Bytes()
	returnCode = d.Execute(vmInput)
	assert.Equal(t, vmcommon.Ok, returnCode)
	assert.Equal(t, eei.returnMessage, "")

	_, delegator, _ = d.getOrCreateDelegatorData(userAddress)
	assert.Equal(t, len(delegator.ActiveFund), 0)
	assert.Equal(t, delegator.RewardsCheckpoint, uint32(3))
	assert.Equal(t, delegator.UnClaimedRewards, big.NewInt(20))
}

func TestDelegation_ClaimRewardsViaLiquidStaking(t *testing.T) {
	d, eei := createDelegationContractAndEEI()

	userAddress := bytes.Repeat([]byte{1}, len(vm.LiquidStakingSCAddress))
	vmInput := getDefaultVmInputForFunc("claimRewardsViaLiquidStaking", make([][]byte, 0))

	returnCode := d.Execute(vmInput)
	assert.Equal(t, vmcommon.UserError, returnCode)
	assert.Equal(t, eei.returnMessage, "only liquid staking sc can call this function")

	vmInput.CallerAddr = vm.LiquidStakingSCAddress
	vmInput.Arguments = [][]byte{userAddress, big.NewInt(10).Bytes()}

	eei.returnMessage = ""
	returnCode = d.Execute(vmInput)
	assert.Equal(t, vmcommon.UserError, returnCode)
	assert.Equal(t, eei.returnMessage, "invalid number of arguments")

	vmInput.Arguments = append(vmInput.Arguments, big.NewInt(1).Bytes())

	_ = d.saveRewardData(1, &RewardComputationData{RewardsToDistribute: big.NewInt(10), TotalActive: big.NewInt(10)})
	_ = d.saveRewardData(2, &RewardComputationData{RewardsToDistribute: big.NewInt(10), TotalActive: big.NewInt(10)})

	eei.returnMessage = ""
	returnCode = d.Execute(vmInput)
	assert.Equal(t, vmcommon.Ok, returnCode)
	outAcc := eei.outputAccounts[string(userAddress)]
	assert.Equal(t, big.NewInt(20), outAcc.OutputTransfers[0].Value)
}

func TestDelegation_ReDelegateRewardsViaLiquidStaking(t *testing.T) {
	d, eei := createDelegationContractAndEEI()

	userAddress := bytes.Repeat([]byte{1}, len(vm.LiquidStakingSCAddress))
	vmInput := getDefaultVmInputForFunc("reDelegateRewardsViaLiquidStaking", make([][]byte, 0))

	returnCode := d.Execute(vmInput)
	assert.Equal(t, vmcommon.UserError, returnCode)
	assert.Equal(t, eei.returnMessage, "only liquid staking sc can call this function")

	vmInput.CallerAddr = vm.LiquidStakingSCAddress
	vmInput.Arguments = [][]byte{userAddress, big.NewInt(10).Bytes()}

	eei.returnMessage = ""
	returnCode = d.Execute(vmInput)
	assert.Equal(t, vmcommon.UserError, returnCode)
	assert.Equal(t, eei.returnMessage, "invalid number of arguments")

	vmInput.Arguments = append(vmInput.Arguments, big.NewInt(1).Bytes())

	eei.returnMessage = ""
	returnCode = d.Execute(vmInput)
	assert.Equal(t, vmcommon.UserError, returnCode)
	assert.Equal(t, eei.returnMessage, "no rewards to redelegate via liquid staking")

	_ = d.saveRewardData(1, &RewardComputationData{RewardsToDistribute: big.NewInt(10), TotalActive: big.NewInt(10)})
	_ = d.saveRewardData(2, &RewardComputationData{RewardsToDistribute: big.NewInt(10), TotalActive: big.NewInt(10)})

	eei.returnMessage = ""
	returnCode = d.Execute(vmInput)
	assert.Equal(t, vmcommon.UserError, returnCode)
	assert.Equal(t, eei.returnMessage, "data was not found under requested key delegation contract config")

	_ = d.saveDelegationContractConfig(&DelegationConfig{MaxDelegationCap: big.NewInt(20), CheckCapOnReDelegateRewards: true})

	eei.returnMessage = ""
	returnCode = d.Execute(vmInput)
	assert.Equal(t, vmcommon.UserError, returnCode)
	assert.Equal(t, eei.returnMessage, "data was not found under requested key getGlobalFundData")

	_ = d.saveGlobalFundData(&GlobalFundData{TotalActive: big.NewInt(10), TotalUnStaked: big.NewInt(0)})

	eei.returnMessage = ""
=======
	_ = d.saveDelegationStatus(&DelegationContractStatus{})
	_ = d.saveDelegationContractConfig(&DelegationConfig{
		MaxDelegationCap:  big.NewInt(10000),
		InitialOwnerFunds: big.NewInt(1000),
	})
	_ = d.saveGlobalFundData(&GlobalFundData{
		TotalActive: big.NewInt(1000),
	})

	d.eei.SetStorage([]byte(ownerKey), []byte("address0"))

	delegator := []byte("delegator")
	_ = d.saveDelegatorData(delegator, &DelegatorData{
		ActiveFund:            nil,
		UnStakedFunds:         [][]byte{},
		UnClaimedRewards:      big.NewInt(1000),
		TotalCumulatedRewards: big.NewInt(0),
		RewardsCheckpoint:     0,
	})

	vmInput := getDefaultVmInputForFunc("updateRewards", [][]byte{})
	vmInput.CallValue = big.NewInt(20)
	vmInput.CallerAddr = vm.EndOfEpochAddress

	for i := 0; i < 10; i++ {
		currentEpoch++
		output := d.Execute(vmInput)
		assert.Equal(t, vmcommon.Ok, output)
	}

	vmInput = getDefaultVmInputForFunc("delegate", [][]byte{})
	vmInput.CallValue = big.NewInt(1000)
	vmInput.CallerAddr = delegator

	output := d.Execute(vmInput)
	assert.Equal(t, vmcommon.Ok, output)

	currentEpoch++
	vmInput = getDefaultVmInputForFunc("updateRewards", [][]byte{})
	vmInput.CallValue = big.NewInt(20)
	vmInput.CallerAddr = vm.EndOfEpochAddress
	output = d.Execute(vmInput)
	assert.Equal(t, vmcommon.Ok, output)

	vmInput = getDefaultVmInputForFunc("claimRewards", [][]byte{})
	vmInput.CallerAddr = delegator

	output = d.Execute(vmInput)
	assert.Equal(t, vmcommon.Ok, output)

	destAcc, exists := eei.outputAccounts[string(vmInput.CallerAddr)]
	assert.True(t, exists)
	_, exists = eei.outputAccounts[string(vmInput.RecipientAddr)]
	assert.True(t, exists)

	assert.Equal(t, 1, len(destAcc.OutputTransfers))
	outputTransfer := destAcc.OutputTransfers[0]
	assert.Equal(t, big.NewInt(1010), outputTransfer.Value)

	_, delegatorData, _ := d.getOrCreateDelegatorData(vmInput.CallerAddr)
	assert.Equal(t, uint32(14), delegatorData.RewardsCheckpoint)
	assert.Equal(t, uint64(0), delegatorData.UnClaimedRewards.Uint64())
	assert.Equal(t, 1010, int(delegatorData.TotalCumulatedRewards.Uint64()))
}

func TestDelegation_AddTokens(t *testing.T) {
	args := createMockArgumentsForDelegation()
	eei, _ := NewVMContext(
		&mock.BlockChainHookStub{},
		hooks.NewVMCryptoHook(),
		&mock.ArgumentParserMock{},
		&stateMock.AccountsStub{},
		&mock.RaterMock{},
	)
	args.Eei = eei
	d, _ := NewDelegationSystemSC(args)

	vmInput := getDefaultVmInputForFunc("addTokens", [][]byte{})
	vmInput.CallValue = big.NewInt(20)
	vmInput.CallerAddr = vm.EndOfEpochAddress

	d.flagAddTokens.Reset()
	returnCode := d.Execute(vmInput)
	assert.Equal(t, returnCode, vmcommon.UserError)
	assert.Equal(t, eei.returnMessage, vmInput.Function+" is an unknown function")

	eei.returnMessage = ""
	_ = d.flagAddTokens.SetReturningPrevious()
	returnCode = d.Execute(vmInput)
	assert.Equal(t, returnCode, vmcommon.UserError)
	assert.Equal(t, eei.returnMessage, vmInput.Function+" can be called by whitelisted address only")

	vmInput.CallerAddr = args.AddTokensAddress
	returnCode = d.Execute(vmInput)
	assert.Equal(t, returnCode, vmcommon.Ok)
}

func TestDelegation_correctNodesStatus(t *testing.T) {
	d, eei := createDelegationContractAndEEI()
	vmInput := getDefaultVmInputForFunc("correctNodesStatus", nil)

	d.flagAddTokens.Reset()
	returnCode := d.Execute(vmInput)
	assert.Equal(t, vmcommon.UserError, returnCode)
	assert.Equal(t, eei.returnMessage, "correctNodesStatus is an unknown function")

	_ = d.flagAddTokens.SetReturningPrevious()
	eei.returnMessage = ""
	vmInput.CallValue.SetUint64(10)
	returnCode = d.Execute(vmInput)
	assert.Equal(t, vmcommon.UserError, returnCode)
	assert.Equal(t, eei.returnMessage, "call value must be zero")

	eei.returnMessage = ""
	eei.gasRemaining = 1
	d.gasCost.MetaChainSystemSCsCost.GetAllNodeStates = 10
	vmInput.CallValue.SetUint64(0)
	returnCode = d.Execute(vmInput)
	assert.Equal(t, vmcommon.OutOfGas, returnCode)

	eei.returnMessage = ""
	eei.gasRemaining = 11
	vmInput.CallValue.SetUint64(0)
>>>>>>> cfe00fa3
	returnCode = d.Execute(vmInput)
	assert.Equal(t, vmcommon.UserError, returnCode)
	assert.Equal(t, eei.returnMessage, "data was not found under requested key delegation status")

<<<<<<< HEAD
	_ = d.saveDelegationStatus(&DelegationContractStatus{NumUsers: 10})

	eei.returnMessage = ""
	returnCode = d.Execute(vmInput)
	assert.Equal(t, vmcommon.UserError, returnCode)
	assert.Equal(t, eei.returnMessage, "total delegation cap reached")

	_ = d.saveDelegationContractConfig(&DelegationConfig{MaxDelegationCap: big.NewInt(20)})

	eei.returnMessage = ""
	returnCode = d.Execute(vmInput)
	assert.Equal(t, vmcommon.Ok, returnCode)
	assert.Equal(t, eei.output[0], big.NewInt(20).Bytes())

	systemSCContainerStub := &mock.SystemSCContainerStub{GetCalled: func(key []byte) (vm.SystemSmartContract, error) {
		return &mock.SystemSCStub{ExecuteCalled: func(args *vmcommon.ContractCallInput) vmcommon.ReturnCode {
			eei.AddReturnMessage("bad call")
			return vmcommon.UserError
		}}, nil
	}}

	_ = eei.SetSystemSCContainer(systemSCContainerStub)
	eei.returnMessage = ""
	returnCode = d.Execute(vmInput)
	assert.Equal(t, vmcommon.UserError, returnCode)
	assert.Equal(t, eei.returnMessage, "bad call")
}

func TestDelegation_UnDelegateViaLiquidStaking(t *testing.T) {
	d, eei := createDelegationContractAndEEI()

	userAddress := bytes.Repeat([]byte{1}, len(vm.LiquidStakingSCAddress))
	vmInput := getDefaultVmInputForFunc("unDelegateViaLiquidStaking", make([][]byte, 0))

	returnCode := d.Execute(vmInput)
	assert.Equal(t, vmcommon.UserError, returnCode)
	assert.Equal(t, eei.returnMessage, "only liquid staking sc can call this function")

	vmInput.CallerAddr = vm.LiquidStakingSCAddress
	vmInput.Arguments = [][]byte{userAddress, big.NewInt(10).Bytes()}

	eei.returnMessage = ""
	returnCode = d.Execute(vmInput)
	assert.Equal(t, vmcommon.UserError, returnCode)
	assert.Equal(t, eei.returnMessage, "invalid number of arguments")

	eei.returnMessage = ""
	vmInput.Arguments = append(vmInput.Arguments, []byte{1})
	_ = d.saveDelegationStatus(&DelegationContractStatus{NumUsers: 10})
	_ = d.saveRewardData(1, &RewardComputationData{RewardsToDistribute: big.NewInt(10), TotalActive: big.NewInt(20)})
	_ = d.saveRewardData(2, &RewardComputationData{RewardsToDistribute: big.NewInt(10), TotalActive: big.NewInt(20)})

	returnCode = d.Execute(vmInput)
	assert.Equal(t, vmcommon.UserError, returnCode)
	assert.Equal(t, eei.returnMessage, "data was not found under requested key getGlobalFundData")

	d.eei.SetStorage(userAddress, nil)
	eei.returnMessage = ""
	_ = d.saveGlobalFundData(&GlobalFundData{TotalActive: big.NewInt(10), TotalUnStaked: big.NewInt(100)})
	returnCode = d.Execute(vmInput)
	assert.Equal(t, vmcommon.Ok, returnCode)

	_, delegator, _ := d.getOrCreateDelegatorData(userAddress)
	assert.Equal(t, len(delegator.ActiveFund), 0)
	assert.Equal(t, delegator.UnClaimedRewards, big.NewInt(10))
	assert.Equal(t, len(delegator.UnStakedFunds), 1)
	unStakedFund, _ := d.getFund(delegator.UnStakedFunds[0])
	assert.Equal(t, unStakedFund.Value, big.NewInt(10))

	globalFund, _ := d.getGlobalFundData()
	assert.Equal(t, globalFund.TotalUnStaked, big.NewInt(110))
	assert.Equal(t, globalFund.TotalActive, big.NewInt(0))
}

func TestDelegation_ReturnViaLiquidStaking(t *testing.T) {
	d, eei := createDelegationContractAndEEI()

	userAddress := bytes.Repeat([]byte{1}, len(vm.LiquidStakingSCAddress))
	vmInput := getDefaultVmInputForFunc("returnViaLiquidStaking", make([][]byte, 0))

	returnCode := d.Execute(vmInput)
	assert.Equal(t, vmcommon.UserError, returnCode)
	assert.Equal(t, eei.returnMessage, "only liquid staking sc can call this function")

	vmInput.CallerAddr = vm.LiquidStakingSCAddress
	vmInput.Arguments = [][]byte{userAddress, big.NewInt(10).Bytes()}

	eei.returnMessage = ""
	returnCode = d.Execute(vmInput)
	assert.Equal(t, vmcommon.UserError, returnCode)
	assert.Equal(t, eei.returnMessage, "invalid number of arguments")

	_ = d.saveRewardData(1, &RewardComputationData{RewardsToDistribute: big.NewInt(10), TotalActive: big.NewInt(20)})
	_ = d.saveRewardData(2, &RewardComputationData{RewardsToDistribute: big.NewInt(10), TotalActive: big.NewInt(20)})

	delegator := &DelegatorData{RewardsCheckpoint: 0, TotalCumulatedRewards: big.NewInt(0), UnClaimedRewards: big.NewInt(0)}
	_ = d.addToActiveFund(userAddress, delegator, big.NewInt(10), &DelegationContractStatus{}, true)
	_ = d.saveDelegatorData(userAddress, delegator)

	eei.returnMessage = ""
	returnCode = d.Execute(vmInput)
	assert.Equal(t, vmcommon.UserError, returnCode)
	assert.Equal(t, eei.returnMessage, "invalid number of arguments")

	vmInput.Arguments = append(vmInput.Arguments, []byte{1})
	_ = d.saveDelegationStatus(&DelegationContractStatus{NumUsers: 10})
	returnCode = d.Execute(vmInput)
	assert.Equal(t, vmcommon.Ok, returnCode)

	_, delegator, _ = d.getOrCreateDelegatorData(userAddress)
	assert.Equal(t, delegator.UnClaimedRewards, big.NewInt(20))
	assert.Equal(t, delegator.TotalCumulatedRewards, big.NewInt(0))
	fund, _ := d.getFund(delegator.ActiveFund)
	assert.Equal(t, fund.Value, big.NewInt(20))
=======
	wrongStatus := &DelegationContractStatus{
		StakedKeys:    []*NodesData{{BLSKey: []byte("key1")}, {BLSKey: []byte("key2")}, {BLSKey: []byte("key3")}},
		NotStakedKeys: []*NodesData{{BLSKey: []byte("key4")}, {BLSKey: []byte("key5")}, {BLSKey: []byte("key3")}},
		UnStakedKeys:  []*NodesData{{BLSKey: []byte("key6")}, {BLSKey: []byte("key7")}, {BLSKey: []byte("key3")}},
		NumUsers:      0,
	}
	_ = d.saveDelegationStatus(wrongStatus)

	stakedKeys := [][]byte{[]byte("key1"), []byte("key4"), []byte("key7")}
	unStakedKeys := [][]byte{[]byte("key2"), []byte("key6")}
	for i, blsKey := range stakedKeys {
		stakedData := &StakedDataV2_0{
			Staked: true,
		}
		if i == 2 {
			stakedData.Staked = false
			stakedData.Jailed = true
		}
		marshaledData, _ := d.marshalizer.Marshal(stakedData)
		eei.SetStorageForAddress(d.stakingSCAddr, blsKey, marshaledData)
	}

	for _, blsKey := range unStakedKeys {
		stakedData := &StakedDataV2_0{
			Staked: false,
		}
		marshaledData, _ := d.marshalizer.Marshal(stakedData)
		eei.SetStorageForAddress(d.stakingSCAddr, blsKey, marshaledData)
	}

	eei.returnMessage = ""
	eei.gasRemaining = 11
	returnCode = d.Execute(vmInput)
	assert.Equal(t, vmcommon.UserError, returnCode)
	assert.Equal(t, eei.returnMessage, "storage is nil for given key")

	validatorData := &ValidatorDataV2{BlsPubKeys: [][]byte{[]byte("key8")}}
	marshaledData, _ := d.marshalizer.Marshal(validatorData)
	eei.SetStorageForAddress(d.validatorSCAddr, vmInput.RecipientAddr, marshaledData)

	stakedData := &StakedDataV2_0{
		Staked: false,
		Jailed: true,
	}
	marshaledData, _ = d.marshalizer.Marshal(stakedData)
	eei.SetStorageForAddress(d.stakingSCAddr, []byte("key8"), marshaledData)
	stakedKeys = append(stakedKeys, []byte("key8"))

	eei.returnMessage = ""
	eei.gasRemaining = 11
	returnCode = d.Execute(vmInput)
	assert.Equal(t, vmcommon.Ok, returnCode)

	correctedStatus, _ := d.getDelegationStatus()
	assert.Equal(t, 4, len(correctedStatus.StakedKeys))
	assert.Equal(t, 2, len(correctedStatus.UnStakedKeys))
	assert.Equal(t, 2, len(correctedStatus.NotStakedKeys))

	for _, stakedKey := range stakedKeys {
		found := false
		for _, stakedNode := range correctedStatus.StakedKeys {
			if bytes.Equal(stakedNode.BLSKey, stakedKey) {
				found = true
				break
			}
		}
		assert.True(t, found)
	}

	for _, unStakedKey := range unStakedKeys {
		found := false
		for _, unStakedNode := range correctedStatus.UnStakedKeys {
			if bytes.Equal(unStakedNode.BLSKey, unStakedKey) {
				found = true
				break
			}
		}
		assert.True(t, found)
	}

	notStakedKeys := [][]byte{[]byte("key3"), []byte("key5")}
	for _, notStakedKey := range notStakedKeys {
		found := false
		for _, notStakedNode := range correctedStatus.NotStakedKeys {
			if bytes.Equal(notStakedNode.BLSKey, notStakedKey) {
				found = true
				break
			}
		}
		assert.True(t, found)
	}
>>>>>>> cfe00fa3
}<|MERGE_RESOLUTION|>--- conflicted
+++ resolved
@@ -5083,14 +5083,6 @@
 	assert.Equal(t, addr, eei.output[0])
 }
 
-<<<<<<< HEAD
-func createDelegationContractAndEEI() (*delegation, *vmContext) {
-	args := createMockArgumentsForDelegation()
-	eei, _ := NewVMContext(
-		&mock.BlockChainHookStub{
-			CurrentEpochCalled: func() uint32 {
-				return 2
-=======
 func TestDelegation_OptimizeRewardsComputation(t *testing.T) {
 	args := createMockArgumentsForDelegation()
 	currentEpoch := uint32(2)
@@ -5098,7 +5090,6 @@
 		&mock.BlockChainHookStub{
 			CurrentEpochCalled: func() uint32 {
 				return currentEpoch
->>>>>>> cfe00fa3
 			},
 		},
 		hooks.NewVMCryptoHook(),
@@ -5113,290 +5104,12 @@
 	}}
 
 	_ = eei.SetSystemSCContainer(systemSCContainerStub)
-<<<<<<< HEAD
-=======
 	createDelegationManagerConfig(eei, args.Marshalizer, big.NewInt(10))
->>>>>>> cfe00fa3
 
 	args.Eei = eei
 	args.DelegationSCConfig.MaxServiceFee = 10000
 	args.DelegationSCConfig.MinServiceFee = 0
 	d, _ := NewDelegationSystemSC(args)
-<<<<<<< HEAD
-
-	managementData := &DelegationManagement{
-		MinDeposit:          big.NewInt(10),
-		MinDelegationAmount: big.NewInt(10),
-	}
-	marshaledData, _ := d.marshalizer.Marshal(managementData)
-	eei.SetStorageForAddress(d.delegationMgrSCAddress, []byte(delegationManagementKey), marshaledData)
-
-	return d, eei
-}
-
-func TestDelegation_FailsIfESDTTransfers(t *testing.T) {
-	d, eei := createDelegationContractAndEEI()
-
-	vmInput := getDefaultVmInputForFunc("claimDelegatedPosition", make([][]byte, 0))
-	vmInput.ESDTTransfers = []*vmcommon.ESDTTransfer{{ESDTValue: big.NewInt(10)}}
-
-	returnCode := d.Execute(vmInput)
-	assert.Equal(t, vmcommon.UserError, returnCode)
-	assert.Equal(t, eei.returnMessage, "cannot transfer ESDT to system SCs")
-}
-
-func TestDelegation_BasicCheckForLiquidStaking(t *testing.T) {
-	d, eei := createDelegationContractAndEEI()
-
-	vmInput := getDefaultVmInputForFunc("claimDelegatedPosition", make([][]byte, 0))
-
-	d.flagLiquidStaking.Unset()
-	returnCode := d.Execute(vmInput)
-	assert.Equal(t, vmcommon.UserError, returnCode)
-	assert.Equal(t, eei.returnMessage, vmInput.Function+" is an unknown function")
-
-	eei.returnMessage = ""
-	d.flagLiquidStaking.Set()
-	returnCode = d.Execute(vmInput)
-	assert.Equal(t, vmcommon.UserError, returnCode)
-	assert.Equal(t, eei.returnMessage, "only liquid staking sc can call this function")
-
-	eei.returnMessage = ""
-	vmInput.CallerAddr = vm.LiquidStakingSCAddress
-	vmInput.CallValue = big.NewInt(10)
-	returnCode = d.Execute(vmInput)
-	assert.Equal(t, vmcommon.UserError, returnCode)
-	assert.Equal(t, eei.returnMessage, "call value must be 0")
-
-	eei.returnMessage = ""
-	vmInput.CallValue = big.NewInt(0)
-	returnCode = d.Execute(vmInput)
-	assert.Equal(t, vmcommon.UserError, returnCode)
-	assert.Equal(t, eei.returnMessage, "not enough arguments")
-
-	eei.returnMessage = ""
-	vmInput.Arguments = [][]byte{{1}, {2}}
-	eei.gasRemaining = 0
-	d.gasCost.MetaChainSystemSCsCost.DelegationOps = 1
-	returnCode = d.Execute(vmInput)
-	assert.Equal(t, vmcommon.OutOfGas, returnCode)
-
-	eei.returnMessage = ""
-	vmInput.Arguments = [][]byte{{1}, {0}}
-	eei.gasRemaining = 10000
-	returnCode = d.Execute(vmInput)
-	assert.Equal(t, vmcommon.UserError, returnCode)
-	assert.Equal(t, eei.returnMessage, "invalid argument for value as bigInt")
-
-	eei.returnMessage = ""
-	vmInput.Arguments = [][]byte{{1}, {1}}
-	returnCode = d.Execute(vmInput)
-	assert.Equal(t, vmcommon.UserError, returnCode)
-	assert.Equal(t, eei.returnMessage, "invalid address as input")
-
-	eei.returnMessage = ""
-	vmInput.Arguments = [][]byte{vm.LiquidStakingSCAddress, {1}}
-	returnCode = d.Execute(vmInput)
-	assert.Equal(t, vmcommon.UserError, returnCode)
-	assert.Equal(t, eei.returnMessage, "call value below minimum to operate")
-
-	eei.SetStorageForAddress(d.delegationMgrSCAddress, []byte(delegationManagementKey), nil)
-	eei.returnMessage = ""
-	vmInput.Arguments = [][]byte{vm.LiquidStakingSCAddress, {1}}
-	returnCode = d.Execute(vmInput)
-	assert.Equal(t, vmcommon.UserError, returnCode)
-	assert.Equal(t, eei.returnMessage, "data was not found under requested key getDelegationManagementData")
-
-	eei.returnMessage = ""
-	d.eei.SetStorage([]byte(ownerKey), vm.LiquidStakingSCAddress)
-	vmInput.Arguments = [][]byte{vm.LiquidStakingSCAddress, {1}}
-	returnCode = d.Execute(vmInput)
-	assert.Equal(t, vmcommon.UserError, returnCode)
-	assert.Equal(t, eei.returnMessage, "owner of delegation cannot call liquid staking operations")
-}
-
-func TestDelegation_ClaimDelegatedPosition(t *testing.T) {
-	d, eei := createDelegationContractAndEEI()
-
-	userAddress := bytes.Repeat([]byte{1}, len(vm.LiquidStakingSCAddress))
-	vmInput := getDefaultVmInputForFunc("claimDelegatedPosition", make([][]byte, 0))
-
-	returnCode := d.Execute(vmInput)
-	assert.Equal(t, vmcommon.UserError, returnCode)
-	assert.Equal(t, eei.returnMessage, "only liquid staking sc can call this function")
-
-	vmInput.CallerAddr = vm.LiquidStakingSCAddress
-	vmInput.Arguments = [][]byte{userAddress, big.NewInt(10).Bytes()}
-
-	eei.returnMessage = ""
-	returnCode = d.Execute(vmInput)
-	assert.Equal(t, vmcommon.UserError, returnCode)
-	assert.Equal(t, eei.returnMessage, "caller is not a delegator")
-
-	delegator := &DelegatorData{
-		RewardsCheckpoint: 10,
-		UnClaimedRewards:  big.NewInt(0),
-	}
-	_ = d.saveDelegatorData(userAddress, delegator)
-
-	eei.returnMessage = ""
-	returnCode = d.Execute(vmInput)
-	assert.Equal(t, vmcommon.UserError, returnCode)
-	assert.Equal(t, eei.returnMessage, "data was not found under requested key getFund ")
-
-	_ = d.addToActiveFund(userAddress, delegator, big.NewInt(5), &DelegationContractStatus{}, true)
-	_ = d.saveDelegatorData(userAddress, delegator)
-
-	eei.returnMessage = ""
-	returnCode = d.Execute(vmInput)
-	assert.Equal(t, vmcommon.UserError, returnCode)
-	assert.Equal(t, eei.returnMessage, "not enough funds to claim position")
-
-	_ = d.addToActiveFund(userAddress, delegator, big.NewInt(5), &DelegationContractStatus{}, true)
-	_ = d.saveDelegatorData(userAddress, delegator)
-
-	eei.returnMessage = ""
-	returnCode = d.Execute(vmInput)
-	assert.Equal(t, vmcommon.UserError, returnCode)
-	assert.Equal(t, eei.returnMessage, "data was not found under requested key delegation status")
-
-	_ = d.saveDelegationStatus(&DelegationContractStatus{NumUsers: 10})
-	delegator.ActiveFund = nil
-	_ = d.addToActiveFund(userAddress, delegator, big.NewInt(11), &DelegationContractStatus{}, true)
-	_ = d.saveDelegatorData(userAddress, delegator)
-
-	eei.returnMessage = ""
-	vmInput.Arguments[1] = big.NewInt(10).Bytes()
-	returnCode = d.Execute(vmInput)
-	assert.Equal(t, vmcommon.UserError, returnCode)
-	assert.Equal(t, eei.returnMessage, vm.ErrNotEnoughRemainingFunds.Error())
-
-	eei.returnMessage = ""
-	vmInput.Arguments[1] = big.NewInt(11).Bytes()
-	returnCode = d.Execute(vmInput)
-	assert.Equal(t, vmcommon.Ok, returnCode)
-
-	isNew, _, _ := d.getOrCreateDelegatorData(userAddress)
-	assert.True(t, isNew)
-}
-
-func TestDelegation_ClaimDelegatedPositionUserRemainsRewardsComputed(t *testing.T) {
-	d, eei := createDelegationContractAndEEI()
-
-	userAddress := bytes.Repeat([]byte{1}, len(vm.LiquidStakingSCAddress))
-	vmInput := getDefaultVmInputForFunc("claimDelegatedPosition", make([][]byte, 0))
-	vmInput.Arguments = [][]byte{userAddress, big.NewInt(10).Bytes()}
-	vmInput.CallerAddr = vm.LiquidStakingSCAddress
-
-	delegator := &DelegatorData{
-		RewardsCheckpoint: 0,
-		UnClaimedRewards:  big.NewInt(0),
-	}
-
-	_ = d.addToActiveFund(userAddress, delegator, big.NewInt(25), &DelegationContractStatus{}, true)
-	_ = d.saveDelegatorData(userAddress, delegator)
-	_ = d.saveDelegationStatus(&DelegationContractStatus{NumUsers: 10})
-
-	_ = d.saveRewardData(1, &RewardComputationData{RewardsToDistribute: big.NewInt(10), TotalActive: big.NewInt(25)})
-	_ = d.saveRewardData(2, &RewardComputationData{RewardsToDistribute: big.NewInt(10), TotalActive: big.NewInt(25)})
-
-	eei.returnMessage = ""
-	returnCode := d.Execute(vmInput)
-	assert.Equal(t, vmcommon.Ok, returnCode)
-	assert.Equal(t, eei.returnMessage, "")
-
-	isNew, delegator, _ := d.getOrCreateDelegatorData(userAddress)
-	assert.False(t, isNew)
-	fund, _ := d.getFund(delegator.ActiveFund)
-	assert.Equal(t, fund.Value, big.NewInt(15))
-	assert.Equal(t, delegator.RewardsCheckpoint, uint32(3))
-	assert.Equal(t, delegator.UnClaimedRewards, big.NewInt(20))
-
-	vmInput.Arguments[1] = fund.Value.Bytes()
-	returnCode = d.Execute(vmInput)
-	assert.Equal(t, vmcommon.Ok, returnCode)
-	assert.Equal(t, eei.returnMessage, "")
-
-	_, delegator, _ = d.getOrCreateDelegatorData(userAddress)
-	assert.Equal(t, len(delegator.ActiveFund), 0)
-	assert.Equal(t, delegator.RewardsCheckpoint, uint32(3))
-	assert.Equal(t, delegator.UnClaimedRewards, big.NewInt(20))
-}
-
-func TestDelegation_ClaimRewardsViaLiquidStaking(t *testing.T) {
-	d, eei := createDelegationContractAndEEI()
-
-	userAddress := bytes.Repeat([]byte{1}, len(vm.LiquidStakingSCAddress))
-	vmInput := getDefaultVmInputForFunc("claimRewardsViaLiquidStaking", make([][]byte, 0))
-
-	returnCode := d.Execute(vmInput)
-	assert.Equal(t, vmcommon.UserError, returnCode)
-	assert.Equal(t, eei.returnMessage, "only liquid staking sc can call this function")
-
-	vmInput.CallerAddr = vm.LiquidStakingSCAddress
-	vmInput.Arguments = [][]byte{userAddress, big.NewInt(10).Bytes()}
-
-	eei.returnMessage = ""
-	returnCode = d.Execute(vmInput)
-	assert.Equal(t, vmcommon.UserError, returnCode)
-	assert.Equal(t, eei.returnMessage, "invalid number of arguments")
-
-	vmInput.Arguments = append(vmInput.Arguments, big.NewInt(1).Bytes())
-
-	_ = d.saveRewardData(1, &RewardComputationData{RewardsToDistribute: big.NewInt(10), TotalActive: big.NewInt(10)})
-	_ = d.saveRewardData(2, &RewardComputationData{RewardsToDistribute: big.NewInt(10), TotalActive: big.NewInt(10)})
-
-	eei.returnMessage = ""
-	returnCode = d.Execute(vmInput)
-	assert.Equal(t, vmcommon.Ok, returnCode)
-	outAcc := eei.outputAccounts[string(userAddress)]
-	assert.Equal(t, big.NewInt(20), outAcc.OutputTransfers[0].Value)
-}
-
-func TestDelegation_ReDelegateRewardsViaLiquidStaking(t *testing.T) {
-	d, eei := createDelegationContractAndEEI()
-
-	userAddress := bytes.Repeat([]byte{1}, len(vm.LiquidStakingSCAddress))
-	vmInput := getDefaultVmInputForFunc("reDelegateRewardsViaLiquidStaking", make([][]byte, 0))
-
-	returnCode := d.Execute(vmInput)
-	assert.Equal(t, vmcommon.UserError, returnCode)
-	assert.Equal(t, eei.returnMessage, "only liquid staking sc can call this function")
-
-	vmInput.CallerAddr = vm.LiquidStakingSCAddress
-	vmInput.Arguments = [][]byte{userAddress, big.NewInt(10).Bytes()}
-
-	eei.returnMessage = ""
-	returnCode = d.Execute(vmInput)
-	assert.Equal(t, vmcommon.UserError, returnCode)
-	assert.Equal(t, eei.returnMessage, "invalid number of arguments")
-
-	vmInput.Arguments = append(vmInput.Arguments, big.NewInt(1).Bytes())
-
-	eei.returnMessage = ""
-	returnCode = d.Execute(vmInput)
-	assert.Equal(t, vmcommon.UserError, returnCode)
-	assert.Equal(t, eei.returnMessage, "no rewards to redelegate via liquid staking")
-
-	_ = d.saveRewardData(1, &RewardComputationData{RewardsToDistribute: big.NewInt(10), TotalActive: big.NewInt(10)})
-	_ = d.saveRewardData(2, &RewardComputationData{RewardsToDistribute: big.NewInt(10), TotalActive: big.NewInt(10)})
-
-	eei.returnMessage = ""
-	returnCode = d.Execute(vmInput)
-	assert.Equal(t, vmcommon.UserError, returnCode)
-	assert.Equal(t, eei.returnMessage, "data was not found under requested key delegation contract config")
-
-	_ = d.saveDelegationContractConfig(&DelegationConfig{MaxDelegationCap: big.NewInt(20), CheckCapOnReDelegateRewards: true})
-
-	eei.returnMessage = ""
-	returnCode = d.Execute(vmInput)
-	assert.Equal(t, vmcommon.UserError, returnCode)
-	assert.Equal(t, eei.returnMessage, "data was not found under requested key getGlobalFundData")
-
-	_ = d.saveGlobalFundData(&GlobalFundData{TotalActive: big.NewInt(10), TotalUnStaked: big.NewInt(0)})
-
-	eei.returnMessage = ""
-=======
 	_ = d.saveDelegationStatus(&DelegationContractStatus{})
 	_ = d.saveDelegationContractConfig(&DelegationConfig{
 		MaxDelegationCap:  big.NewInt(10000),
@@ -5520,127 +5233,10 @@
 	eei.returnMessage = ""
 	eei.gasRemaining = 11
 	vmInput.CallValue.SetUint64(0)
->>>>>>> cfe00fa3
 	returnCode = d.Execute(vmInput)
 	assert.Equal(t, vmcommon.UserError, returnCode)
 	assert.Equal(t, eei.returnMessage, "data was not found under requested key delegation status")
 
-<<<<<<< HEAD
-	_ = d.saveDelegationStatus(&DelegationContractStatus{NumUsers: 10})
-
-	eei.returnMessage = ""
-	returnCode = d.Execute(vmInput)
-	assert.Equal(t, vmcommon.UserError, returnCode)
-	assert.Equal(t, eei.returnMessage, "total delegation cap reached")
-
-	_ = d.saveDelegationContractConfig(&DelegationConfig{MaxDelegationCap: big.NewInt(20)})
-
-	eei.returnMessage = ""
-	returnCode = d.Execute(vmInput)
-	assert.Equal(t, vmcommon.Ok, returnCode)
-	assert.Equal(t, eei.output[0], big.NewInt(20).Bytes())
-
-	systemSCContainerStub := &mock.SystemSCContainerStub{GetCalled: func(key []byte) (vm.SystemSmartContract, error) {
-		return &mock.SystemSCStub{ExecuteCalled: func(args *vmcommon.ContractCallInput) vmcommon.ReturnCode {
-			eei.AddReturnMessage("bad call")
-			return vmcommon.UserError
-		}}, nil
-	}}
-
-	_ = eei.SetSystemSCContainer(systemSCContainerStub)
-	eei.returnMessage = ""
-	returnCode = d.Execute(vmInput)
-	assert.Equal(t, vmcommon.UserError, returnCode)
-	assert.Equal(t, eei.returnMessage, "bad call")
-}
-
-func TestDelegation_UnDelegateViaLiquidStaking(t *testing.T) {
-	d, eei := createDelegationContractAndEEI()
-
-	userAddress := bytes.Repeat([]byte{1}, len(vm.LiquidStakingSCAddress))
-	vmInput := getDefaultVmInputForFunc("unDelegateViaLiquidStaking", make([][]byte, 0))
-
-	returnCode := d.Execute(vmInput)
-	assert.Equal(t, vmcommon.UserError, returnCode)
-	assert.Equal(t, eei.returnMessage, "only liquid staking sc can call this function")
-
-	vmInput.CallerAddr = vm.LiquidStakingSCAddress
-	vmInput.Arguments = [][]byte{userAddress, big.NewInt(10).Bytes()}
-
-	eei.returnMessage = ""
-	returnCode = d.Execute(vmInput)
-	assert.Equal(t, vmcommon.UserError, returnCode)
-	assert.Equal(t, eei.returnMessage, "invalid number of arguments")
-
-	eei.returnMessage = ""
-	vmInput.Arguments = append(vmInput.Arguments, []byte{1})
-	_ = d.saveDelegationStatus(&DelegationContractStatus{NumUsers: 10})
-	_ = d.saveRewardData(1, &RewardComputationData{RewardsToDistribute: big.NewInt(10), TotalActive: big.NewInt(20)})
-	_ = d.saveRewardData(2, &RewardComputationData{RewardsToDistribute: big.NewInt(10), TotalActive: big.NewInt(20)})
-
-	returnCode = d.Execute(vmInput)
-	assert.Equal(t, vmcommon.UserError, returnCode)
-	assert.Equal(t, eei.returnMessage, "data was not found under requested key getGlobalFundData")
-
-	d.eei.SetStorage(userAddress, nil)
-	eei.returnMessage = ""
-	_ = d.saveGlobalFundData(&GlobalFundData{TotalActive: big.NewInt(10), TotalUnStaked: big.NewInt(100)})
-	returnCode = d.Execute(vmInput)
-	assert.Equal(t, vmcommon.Ok, returnCode)
-
-	_, delegator, _ := d.getOrCreateDelegatorData(userAddress)
-	assert.Equal(t, len(delegator.ActiveFund), 0)
-	assert.Equal(t, delegator.UnClaimedRewards, big.NewInt(10))
-	assert.Equal(t, len(delegator.UnStakedFunds), 1)
-	unStakedFund, _ := d.getFund(delegator.UnStakedFunds[0])
-	assert.Equal(t, unStakedFund.Value, big.NewInt(10))
-
-	globalFund, _ := d.getGlobalFundData()
-	assert.Equal(t, globalFund.TotalUnStaked, big.NewInt(110))
-	assert.Equal(t, globalFund.TotalActive, big.NewInt(0))
-}
-
-func TestDelegation_ReturnViaLiquidStaking(t *testing.T) {
-	d, eei := createDelegationContractAndEEI()
-
-	userAddress := bytes.Repeat([]byte{1}, len(vm.LiquidStakingSCAddress))
-	vmInput := getDefaultVmInputForFunc("returnViaLiquidStaking", make([][]byte, 0))
-
-	returnCode := d.Execute(vmInput)
-	assert.Equal(t, vmcommon.UserError, returnCode)
-	assert.Equal(t, eei.returnMessage, "only liquid staking sc can call this function")
-
-	vmInput.CallerAddr = vm.LiquidStakingSCAddress
-	vmInput.Arguments = [][]byte{userAddress, big.NewInt(10).Bytes()}
-
-	eei.returnMessage = ""
-	returnCode = d.Execute(vmInput)
-	assert.Equal(t, vmcommon.UserError, returnCode)
-	assert.Equal(t, eei.returnMessage, "invalid number of arguments")
-
-	_ = d.saveRewardData(1, &RewardComputationData{RewardsToDistribute: big.NewInt(10), TotalActive: big.NewInt(20)})
-	_ = d.saveRewardData(2, &RewardComputationData{RewardsToDistribute: big.NewInt(10), TotalActive: big.NewInt(20)})
-
-	delegator := &DelegatorData{RewardsCheckpoint: 0, TotalCumulatedRewards: big.NewInt(0), UnClaimedRewards: big.NewInt(0)}
-	_ = d.addToActiveFund(userAddress, delegator, big.NewInt(10), &DelegationContractStatus{}, true)
-	_ = d.saveDelegatorData(userAddress, delegator)
-
-	eei.returnMessage = ""
-	returnCode = d.Execute(vmInput)
-	assert.Equal(t, vmcommon.UserError, returnCode)
-	assert.Equal(t, eei.returnMessage, "invalid number of arguments")
-
-	vmInput.Arguments = append(vmInput.Arguments, []byte{1})
-	_ = d.saveDelegationStatus(&DelegationContractStatus{NumUsers: 10})
-	returnCode = d.Execute(vmInput)
-	assert.Equal(t, vmcommon.Ok, returnCode)
-
-	_, delegator, _ = d.getOrCreateDelegatorData(userAddress)
-	assert.Equal(t, delegator.UnClaimedRewards, big.NewInt(20))
-	assert.Equal(t, delegator.TotalCumulatedRewards, big.NewInt(0))
-	fund, _ := d.getFund(delegator.ActiveFund)
-	assert.Equal(t, fund.Value, big.NewInt(20))
-=======
 	wrongStatus := &DelegationContractStatus{
 		StakedKeys:    []*NodesData{{BLSKey: []byte("key1")}, {BLSKey: []byte("key2")}, {BLSKey: []byte("key3")}},
 		NotStakedKeys: []*NodesData{{BLSKey: []byte("key4")}, {BLSKey: []byte("key5")}, {BLSKey: []byte("key3")}},
@@ -5732,5 +5328,422 @@
 		}
 		assert.True(t, found)
 	}
->>>>>>> cfe00fa3
+}
+
+func createDelegationContractAndEEI() (*delegation, *vmContext) {
+	args := createMockArgumentsForDelegation()
+	eei, _ := NewVMContext(
+		&mock.BlockChainHookStub{
+			CurrentEpochCalled: func() uint32 {
+				return 2
+			},
+		},
+		hooks.NewVMCryptoHook(),
+		&mock.ArgumentParserMock{},
+		&stateMock.AccountsStub{},
+		&mock.RaterMock{},
+	)
+	systemSCContainerStub := &mock.SystemSCContainerStub{GetCalled: func(key []byte) (vm.SystemSmartContract, error) {
+		return &mock.SystemSCStub{ExecuteCalled: func(args *vmcommon.ContractCallInput) vmcommon.ReturnCode {
+			return vmcommon.Ok
+		}}, nil
+	}}
+
+	_ = eei.SetSystemSCContainer(systemSCContainerStub)
+
+	args.Eei = eei
+	args.DelegationSCConfig.MaxServiceFee = 10000
+	args.DelegationSCConfig.MinServiceFee = 0
+	d, _ := NewDelegationSystemSC(args)
+
+	managementData := &DelegationManagement{
+		MinDeposit:          big.NewInt(10),
+		MinDelegationAmount: big.NewInt(10),
+	}
+	marshaledData, _ := d.marshalizer.Marshal(managementData)
+	eei.SetStorageForAddress(d.delegationMgrSCAddress, []byte(delegationManagementKey), marshaledData)
+
+	return d, eei
+}
+
+func TestDelegation_FailsIfESDTTransfers(t *testing.T) {
+	d, eei := createDelegationContractAndEEI()
+
+	vmInput := getDefaultVmInputForFunc("claimDelegatedPosition", make([][]byte, 0))
+	vmInput.ESDTTransfers = []*vmcommon.ESDTTransfer{{ESDTValue: big.NewInt(10)}}
+
+	returnCode := d.Execute(vmInput)
+	assert.Equal(t, vmcommon.UserError, returnCode)
+	assert.Equal(t, eei.returnMessage, "cannot transfer ESDT to system SCs")
+}
+
+func TestDelegation_BasicCheckForLiquidStaking(t *testing.T) {
+	d, eei := createDelegationContractAndEEI()
+
+	vmInput := getDefaultVmInputForFunc("claimDelegatedPosition", make([][]byte, 0))
+
+	d.flagLiquidStaking.Unset()
+	returnCode := d.Execute(vmInput)
+	assert.Equal(t, vmcommon.UserError, returnCode)
+	assert.Equal(t, eei.returnMessage, vmInput.Function+" is an unknown function")
+
+	eei.returnMessage = ""
+	d.flagLiquidStaking.Set()
+	returnCode = d.Execute(vmInput)
+	assert.Equal(t, vmcommon.UserError, returnCode)
+	assert.Equal(t, eei.returnMessage, "only liquid staking sc can call this function")
+
+	eei.returnMessage = ""
+	vmInput.CallerAddr = vm.LiquidStakingSCAddress
+	vmInput.CallValue = big.NewInt(10)
+	returnCode = d.Execute(vmInput)
+	assert.Equal(t, vmcommon.UserError, returnCode)
+	assert.Equal(t, eei.returnMessage, "call value must be 0")
+
+	eei.returnMessage = ""
+	vmInput.CallValue = big.NewInt(0)
+	returnCode = d.Execute(vmInput)
+	assert.Equal(t, vmcommon.UserError, returnCode)
+	assert.Equal(t, eei.returnMessage, "not enough arguments")
+
+	eei.returnMessage = ""
+	vmInput.Arguments = [][]byte{{1}, {2}}
+	eei.gasRemaining = 0
+	d.gasCost.MetaChainSystemSCsCost.DelegationOps = 1
+	returnCode = d.Execute(vmInput)
+	assert.Equal(t, vmcommon.OutOfGas, returnCode)
+
+	eei.returnMessage = ""
+	vmInput.Arguments = [][]byte{{1}, {0}}
+	eei.gasRemaining = 10000
+	returnCode = d.Execute(vmInput)
+	assert.Equal(t, vmcommon.UserError, returnCode)
+	assert.Equal(t, eei.returnMessage, "invalid argument for value as bigInt")
+
+	eei.returnMessage = ""
+	vmInput.Arguments = [][]byte{{1}, {1}}
+	returnCode = d.Execute(vmInput)
+	assert.Equal(t, vmcommon.UserError, returnCode)
+	assert.Equal(t, eei.returnMessage, "invalid address as input")
+
+	eei.returnMessage = ""
+	vmInput.Arguments = [][]byte{vm.LiquidStakingSCAddress, {1}}
+	returnCode = d.Execute(vmInput)
+	assert.Equal(t, vmcommon.UserError, returnCode)
+	assert.Equal(t, eei.returnMessage, "call value below minimum to operate")
+
+	eei.SetStorageForAddress(d.delegationMgrSCAddress, []byte(delegationManagementKey), nil)
+	eei.returnMessage = ""
+	vmInput.Arguments = [][]byte{vm.LiquidStakingSCAddress, {1}}
+	returnCode = d.Execute(vmInput)
+	assert.Equal(t, vmcommon.UserError, returnCode)
+	assert.Equal(t, eei.returnMessage, "data was not found under requested key getDelegationManagementData")
+
+	eei.returnMessage = ""
+	d.eei.SetStorage([]byte(ownerKey), vm.LiquidStakingSCAddress)
+	vmInput.Arguments = [][]byte{vm.LiquidStakingSCAddress, {1}}
+	returnCode = d.Execute(vmInput)
+	assert.Equal(t, vmcommon.UserError, returnCode)
+	assert.Equal(t, eei.returnMessage, "owner of delegation cannot call liquid staking operations")
+}
+
+func TestDelegation_ClaimDelegatedPosition(t *testing.T) {
+	d, eei := createDelegationContractAndEEI()
+
+	userAddress := bytes.Repeat([]byte{1}, len(vm.LiquidStakingSCAddress))
+	vmInput := getDefaultVmInputForFunc("claimDelegatedPosition", make([][]byte, 0))
+
+	returnCode := d.Execute(vmInput)
+	assert.Equal(t, vmcommon.UserError, returnCode)
+	assert.Equal(t, eei.returnMessage, "only liquid staking sc can call this function")
+
+	vmInput.CallerAddr = vm.LiquidStakingSCAddress
+	vmInput.Arguments = [][]byte{userAddress, big.NewInt(10).Bytes()}
+
+	eei.returnMessage = ""
+	returnCode = d.Execute(vmInput)
+	assert.Equal(t, vmcommon.UserError, returnCode)
+	assert.Equal(t, eei.returnMessage, "caller is not a delegator")
+
+	delegator := &DelegatorData{
+		RewardsCheckpoint: 10,
+		UnClaimedRewards:  big.NewInt(0),
+	}
+	_ = d.saveDelegatorData(userAddress, delegator)
+
+	eei.returnMessage = ""
+	returnCode = d.Execute(vmInput)
+	assert.Equal(t, vmcommon.UserError, returnCode)
+	assert.Equal(t, eei.returnMessage, "data was not found under requested key getFund ")
+
+	_ = d.addToActiveFund(userAddress, delegator, big.NewInt(5), &DelegationContractStatus{}, true)
+	_ = d.saveDelegatorData(userAddress, delegator)
+
+	eei.returnMessage = ""
+	returnCode = d.Execute(vmInput)
+	assert.Equal(t, vmcommon.UserError, returnCode)
+	assert.Equal(t, eei.returnMessage, "not enough funds to claim position")
+
+	_ = d.addToActiveFund(userAddress, delegator, big.NewInt(5), &DelegationContractStatus{}, true)
+	_ = d.saveDelegatorData(userAddress, delegator)
+
+	eei.returnMessage = ""
+	returnCode = d.Execute(vmInput)
+	assert.Equal(t, vmcommon.UserError, returnCode)
+	assert.Equal(t, eei.returnMessage, "data was not found under requested key delegation status")
+
+	_ = d.saveDelegationStatus(&DelegationContractStatus{NumUsers: 10})
+	delegator.ActiveFund = nil
+	_ = d.addToActiveFund(userAddress, delegator, big.NewInt(11), &DelegationContractStatus{}, true)
+	_ = d.saveDelegatorData(userAddress, delegator)
+
+	eei.returnMessage = ""
+	vmInput.Arguments[1] = big.NewInt(10).Bytes()
+	returnCode = d.Execute(vmInput)
+	assert.Equal(t, vmcommon.UserError, returnCode)
+	assert.Equal(t, eei.returnMessage, vm.ErrNotEnoughRemainingFunds.Error())
+
+	eei.returnMessage = ""
+	vmInput.Arguments[1] = big.NewInt(11).Bytes()
+	returnCode = d.Execute(vmInput)
+	assert.Equal(t, vmcommon.Ok, returnCode)
+
+	isNew, _, _ := d.getOrCreateDelegatorData(userAddress)
+	assert.True(t, isNew)
+}
+
+func TestDelegation_ClaimDelegatedPositionUserRemainsRewardsComputed(t *testing.T) {
+	d, eei := createDelegationContractAndEEI()
+
+	userAddress := bytes.Repeat([]byte{1}, len(vm.LiquidStakingSCAddress))
+	vmInput := getDefaultVmInputForFunc("claimDelegatedPosition", make([][]byte, 0))
+	vmInput.Arguments = [][]byte{userAddress, big.NewInt(10).Bytes()}
+	vmInput.CallerAddr = vm.LiquidStakingSCAddress
+
+	delegator := &DelegatorData{
+		RewardsCheckpoint: 0,
+		UnClaimedRewards:  big.NewInt(0),
+	}
+
+	_ = d.addToActiveFund(userAddress, delegator, big.NewInt(25), &DelegationContractStatus{}, true)
+	_ = d.saveDelegatorData(userAddress, delegator)
+	_ = d.saveDelegationStatus(&DelegationContractStatus{NumUsers: 10})
+
+	_ = d.saveRewardData(1, &RewardComputationData{RewardsToDistribute: big.NewInt(10), TotalActive: big.NewInt(25)})
+	_ = d.saveRewardData(2, &RewardComputationData{RewardsToDistribute: big.NewInt(10), TotalActive: big.NewInt(25)})
+
+	eei.returnMessage = ""
+	returnCode := d.Execute(vmInput)
+	assert.Equal(t, vmcommon.Ok, returnCode)
+	assert.Equal(t, eei.returnMessage, "")
+
+	isNew, delegator, _ := d.getOrCreateDelegatorData(userAddress)
+	assert.False(t, isNew)
+	fund, _ := d.getFund(delegator.ActiveFund)
+	assert.Equal(t, fund.Value, big.NewInt(15))
+	assert.Equal(t, delegator.RewardsCheckpoint, uint32(3))
+	assert.Equal(t, delegator.UnClaimedRewards, big.NewInt(20))
+
+	vmInput.Arguments[1] = fund.Value.Bytes()
+	returnCode = d.Execute(vmInput)
+	assert.Equal(t, vmcommon.Ok, returnCode)
+	assert.Equal(t, eei.returnMessage, "")
+
+	_, delegator, _ = d.getOrCreateDelegatorData(userAddress)
+	assert.Equal(t, len(delegator.ActiveFund), 0)
+	assert.Equal(t, delegator.RewardsCheckpoint, uint32(3))
+	assert.Equal(t, delegator.UnClaimedRewards, big.NewInt(20))
+}
+
+func TestDelegation_ClaimRewardsViaLiquidStaking(t *testing.T) {
+	d, eei := createDelegationContractAndEEI()
+
+	userAddress := bytes.Repeat([]byte{1}, len(vm.LiquidStakingSCAddress))
+	vmInput := getDefaultVmInputForFunc("claimRewardsViaLiquidStaking", make([][]byte, 0))
+
+	returnCode := d.Execute(vmInput)
+	assert.Equal(t, vmcommon.UserError, returnCode)
+	assert.Equal(t, eei.returnMessage, "only liquid staking sc can call this function")
+
+	vmInput.CallerAddr = vm.LiquidStakingSCAddress
+	vmInput.Arguments = [][]byte{userAddress, big.NewInt(10).Bytes()}
+
+	eei.returnMessage = ""
+	returnCode = d.Execute(vmInput)
+	assert.Equal(t, vmcommon.UserError, returnCode)
+	assert.Equal(t, eei.returnMessage, "invalid number of arguments")
+
+	vmInput.Arguments = append(vmInput.Arguments, big.NewInt(1).Bytes())
+
+	_ = d.saveRewardData(1, &RewardComputationData{RewardsToDistribute: big.NewInt(10), TotalActive: big.NewInt(10)})
+	_ = d.saveRewardData(2, &RewardComputationData{RewardsToDistribute: big.NewInt(10), TotalActive: big.NewInt(10)})
+
+	eei.returnMessage = ""
+	returnCode = d.Execute(vmInput)
+	assert.Equal(t, vmcommon.Ok, returnCode)
+	outAcc := eei.outputAccounts[string(userAddress)]
+	assert.Equal(t, big.NewInt(20), outAcc.OutputTransfers[0].Value)
+}
+
+func TestDelegation_ReDelegateRewardsViaLiquidStaking(t *testing.T) {
+	d, eei := createDelegationContractAndEEI()
+
+	userAddress := bytes.Repeat([]byte{1}, len(vm.LiquidStakingSCAddress))
+	vmInput := getDefaultVmInputForFunc("reDelegateRewardsViaLiquidStaking", make([][]byte, 0))
+
+	returnCode := d.Execute(vmInput)
+	assert.Equal(t, vmcommon.UserError, returnCode)
+	assert.Equal(t, eei.returnMessage, "only liquid staking sc can call this function")
+
+	vmInput.CallerAddr = vm.LiquidStakingSCAddress
+	vmInput.Arguments = [][]byte{userAddress, big.NewInt(10).Bytes()}
+
+	eei.returnMessage = ""
+	returnCode = d.Execute(vmInput)
+	assert.Equal(t, vmcommon.UserError, returnCode)
+	assert.Equal(t, eei.returnMessage, "invalid number of arguments")
+
+	vmInput.Arguments = append(vmInput.Arguments, big.NewInt(1).Bytes())
+
+	eei.returnMessage = ""
+	returnCode = d.Execute(vmInput)
+	assert.Equal(t, vmcommon.UserError, returnCode)
+	assert.Equal(t, eei.returnMessage, "no rewards to redelegate via liquid staking")
+
+	_ = d.saveRewardData(1, &RewardComputationData{RewardsToDistribute: big.NewInt(10), TotalActive: big.NewInt(10)})
+	_ = d.saveRewardData(2, &RewardComputationData{RewardsToDistribute: big.NewInt(10), TotalActive: big.NewInt(10)})
+
+	eei.returnMessage = ""
+	returnCode = d.Execute(vmInput)
+	assert.Equal(t, vmcommon.UserError, returnCode)
+	assert.Equal(t, eei.returnMessage, "data was not found under requested key delegation contract config")
+
+	_ = d.saveDelegationContractConfig(&DelegationConfig{MaxDelegationCap: big.NewInt(20), CheckCapOnReDelegateRewards: true})
+
+	eei.returnMessage = ""
+	returnCode = d.Execute(vmInput)
+	assert.Equal(t, vmcommon.UserError, returnCode)
+	assert.Equal(t, eei.returnMessage, "data was not found under requested key getGlobalFundData")
+
+	_ = d.saveGlobalFundData(&GlobalFundData{TotalActive: big.NewInt(10), TotalUnStaked: big.NewInt(0)})
+
+	eei.returnMessage = ""
+	returnCode = d.Execute(vmInput)
+	assert.Equal(t, vmcommon.UserError, returnCode)
+	assert.Equal(t, eei.returnMessage, "data was not found under requested key delegation status")
+
+	_ = d.saveDelegationStatus(&DelegationContractStatus{NumUsers: 10})
+
+	eei.returnMessage = ""
+	returnCode = d.Execute(vmInput)
+	assert.Equal(t, vmcommon.UserError, returnCode)
+	assert.Equal(t, eei.returnMessage, "total delegation cap reached")
+
+	_ = d.saveDelegationContractConfig(&DelegationConfig{MaxDelegationCap: big.NewInt(20)})
+
+	eei.returnMessage = ""
+	returnCode = d.Execute(vmInput)
+	assert.Equal(t, vmcommon.Ok, returnCode)
+	assert.Equal(t, eei.output[0], big.NewInt(20).Bytes())
+
+	systemSCContainerStub := &mock.SystemSCContainerStub{GetCalled: func(key []byte) (vm.SystemSmartContract, error) {
+		return &mock.SystemSCStub{ExecuteCalled: func(args *vmcommon.ContractCallInput) vmcommon.ReturnCode {
+			eei.AddReturnMessage("bad call")
+			return vmcommon.UserError
+		}}, nil
+	}}
+
+	_ = eei.SetSystemSCContainer(systemSCContainerStub)
+	eei.returnMessage = ""
+	returnCode = d.Execute(vmInput)
+	assert.Equal(t, vmcommon.UserError, returnCode)
+	assert.Equal(t, eei.returnMessage, "bad call")
+}
+
+func TestDelegation_UnDelegateViaLiquidStaking(t *testing.T) {
+	d, eei := createDelegationContractAndEEI()
+
+	userAddress := bytes.Repeat([]byte{1}, len(vm.LiquidStakingSCAddress))
+	vmInput := getDefaultVmInputForFunc("unDelegateViaLiquidStaking", make([][]byte, 0))
+
+	returnCode := d.Execute(vmInput)
+	assert.Equal(t, vmcommon.UserError, returnCode)
+	assert.Equal(t, eei.returnMessage, "only liquid staking sc can call this function")
+
+	vmInput.CallerAddr = vm.LiquidStakingSCAddress
+	vmInput.Arguments = [][]byte{userAddress, big.NewInt(10).Bytes()}
+
+	eei.returnMessage = ""
+	returnCode = d.Execute(vmInput)
+	assert.Equal(t, vmcommon.UserError, returnCode)
+	assert.Equal(t, eei.returnMessage, "invalid number of arguments")
+
+	eei.returnMessage = ""
+	vmInput.Arguments = append(vmInput.Arguments, []byte{1})
+	_ = d.saveDelegationStatus(&DelegationContractStatus{NumUsers: 10})
+	_ = d.saveRewardData(1, &RewardComputationData{RewardsToDistribute: big.NewInt(10), TotalActive: big.NewInt(20)})
+	_ = d.saveRewardData(2, &RewardComputationData{RewardsToDistribute: big.NewInt(10), TotalActive: big.NewInt(20)})
+
+	returnCode = d.Execute(vmInput)
+	assert.Equal(t, vmcommon.UserError, returnCode)
+	assert.Equal(t, eei.returnMessage, "data was not found under requested key getGlobalFundData")
+
+	d.eei.SetStorage(userAddress, nil)
+	eei.returnMessage = ""
+	_ = d.saveGlobalFundData(&GlobalFundData{TotalActive: big.NewInt(10), TotalUnStaked: big.NewInt(100)})
+	returnCode = d.Execute(vmInput)
+	assert.Equal(t, vmcommon.Ok, returnCode)
+
+	_, delegator, _ := d.getOrCreateDelegatorData(userAddress)
+	assert.Equal(t, len(delegator.ActiveFund), 0)
+	assert.Equal(t, delegator.UnClaimedRewards, big.NewInt(10))
+	assert.Equal(t, len(delegator.UnStakedFunds), 1)
+	unStakedFund, _ := d.getFund(delegator.UnStakedFunds[0])
+	assert.Equal(t, unStakedFund.Value, big.NewInt(10))
+
+	globalFund, _ := d.getGlobalFundData()
+	assert.Equal(t, globalFund.TotalUnStaked, big.NewInt(110))
+	assert.Equal(t, globalFund.TotalActive, big.NewInt(0))
+}
+
+func TestDelegation_ReturnViaLiquidStaking(t *testing.T) {
+	d, eei := createDelegationContractAndEEI()
+
+	userAddress := bytes.Repeat([]byte{1}, len(vm.LiquidStakingSCAddress))
+	vmInput := getDefaultVmInputForFunc("returnViaLiquidStaking", make([][]byte, 0))
+
+	returnCode := d.Execute(vmInput)
+	assert.Equal(t, vmcommon.UserError, returnCode)
+	assert.Equal(t, eei.returnMessage, "only liquid staking sc can call this function")
+
+	vmInput.CallerAddr = vm.LiquidStakingSCAddress
+	vmInput.Arguments = [][]byte{userAddress, big.NewInt(10).Bytes()}
+
+	eei.returnMessage = ""
+	returnCode = d.Execute(vmInput)
+	assert.Equal(t, vmcommon.UserError, returnCode)
+	assert.Equal(t, eei.returnMessage, "invalid number of arguments")
+
+	_ = d.saveRewardData(1, &RewardComputationData{RewardsToDistribute: big.NewInt(10), TotalActive: big.NewInt(20)})
+	_ = d.saveRewardData(2, &RewardComputationData{RewardsToDistribute: big.NewInt(10), TotalActive: big.NewInt(20)})
+
+	delegator := &DelegatorData{RewardsCheckpoint: 0, TotalCumulatedRewards: big.NewInt(0), UnClaimedRewards: big.NewInt(0)}
+	_ = d.addToActiveFund(userAddress, delegator, big.NewInt(10), &DelegationContractStatus{}, true)
+	_ = d.saveDelegatorData(userAddress, delegator)
+
+	eei.returnMessage = ""
+	returnCode = d.Execute(vmInput)
+	assert.Equal(t, vmcommon.UserError, returnCode)
+	assert.Equal(t, eei.returnMessage, "invalid number of arguments")
+
+	vmInput.Arguments = append(vmInput.Arguments, []byte{1})
+	_ = d.saveDelegationStatus(&DelegationContractStatus{NumUsers: 10})
+	returnCode = d.Execute(vmInput)
+	assert.Equal(t, vmcommon.Ok, returnCode)
+
+	_, delegator, _ = d.getOrCreateDelegatorData(userAddress)
+	assert.Equal(t, delegator.UnClaimedRewards, big.NewInt(20))
+	assert.Equal(t, delegator.TotalCumulatedRewards, big.NewInt(0))
+	fund, _ := d.getFund(delegator.ActiveFund)
+	assert.Equal(t, fund.Value, big.NewInt(20))
 }