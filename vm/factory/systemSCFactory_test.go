--- conflicted
+++ resolved
@@ -54,25 +54,13 @@
 				MinUnstakeTokensValue:                "1",
 			},
 			DelegationSystemSCConfig: config.DelegationSystemSCConfig{
-<<<<<<< HEAD
-				MinStakeAmount: "10",
-				MinServiceFee:  0,
-				MaxServiceFee:  10000,
-			},
-			DelegationManagerSystemSCConfig: config.DelegationManagerSystemSCConfig{
-				BaseIssuingCost:    "10",
-				MinCreationDeposit: "10",
-=======
-				EnabledEpoch:  0,
 				MinServiceFee: 0,
 				MaxServiceFee: 10000,
 			},
 			DelegationManagerSystemSCConfig: config.DelegationManagerSystemSCConfig{
 				MinCreationDeposit:  "10",
-				EnabledEpoch:        0,
 				MinStakeAmount:      "10",
 				ConfigChangeAddress: "aabb00",
->>>>>>> 7e980b73
 			},
 		},
 		EpochNotifier:          &mock.EpochNotifierStub{},
