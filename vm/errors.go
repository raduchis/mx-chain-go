--- conflicted
+++ resolved
@@ -236,16 +236,14 @@
 // ErrRedelegateValueBelowMinimum signals that the re-delegate added to the remaining value will be below the minimum required
 var ErrRedelegateValueBelowMinimum = errors.New("can not re-delegate as the remaining value will be below the minimum required")
 
-<<<<<<< HEAD
+// ErrWrongRewardAddress signals that a wrong reward address was provided
+var ErrWrongRewardAddress = errors.New("wrong reward address")
+
+// ErrNilShardCoordinator signals that a nil shard coordinator was provided
+var ErrNilShardCoordinator = errors.New("nil shard coordinator")
+
 // ErrProposalNotFound signals that the storage is empty for given key
 var ErrProposalNotFound = errors.New("proposal was not found in storage")
 
 // ErrInvalidNumOfInitialWhiteListedAddress signals that 0 initial whiteListed addresses were provided to the governance contract
-var ErrInvalidNumOfInitialWhiteListedAddress = errors.New("0 initial whiteListed addresses provided to the governance contract")
-=======
-// ErrWrongRewardAddress signals that a wrong reward address was provided
-var ErrWrongRewardAddress = errors.New("wrong reward address")
-
-// ErrNilShardCoordinator signals that a nil shard coordinator was provided
-var ErrNilShardCoordinator = errors.New("nil shard coordinator")
->>>>>>> 90eb5b68
+var ErrInvalidNumOfInitialWhiteListedAddress = errors.New("0 initial whiteListed addresses provided to the governance contract")