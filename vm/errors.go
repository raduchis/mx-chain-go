--- conflicted
+++ resolved
@@ -265,10 +265,6 @@
 // ErrInternalErrorWhileSettingNewOwner signals that an error occurred when setting the new contract owner
 var ErrInternalErrorWhileSettingNewOwner = errors.New("internal error when setting new contract owner")
 
-<<<<<<< HEAD
-// ErrCannotChangeToDynamic signals that tokenID cannot be change to type dynamic
-var ErrCannotChangeToDynamic = errors.New("cannot change to dynamic because of duplicated roles")
-=======
 // ErrInvalidStakeLimitPercentage signals the invalid stake limit percentage was provided
 var ErrInvalidStakeLimitPercentage = errors.New("invalid stake limit percentage")
 
@@ -280,4 +276,6 @@
 
 // ErrWaitingListDisabled signals that waiting list has been disabled, since staking v4 is active
 var ErrWaitingListDisabled = errors.New("waiting list is disabled since staking v4 activation")
->>>>>>> 347ff4ea
+
+// ErrCannotChangeToDynamic signals that tokenID cannot be change to type dynamic
+var ErrCannotChangeToDynamic = errors.New("cannot change to dynamic because of duplicated roles")