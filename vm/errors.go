--- conflicted
+++ resolved
@@ -242,7 +242,9 @@
 // ErrInvalidNumOfInitialWhiteListedAddress signals that 0 initial whiteListed addresses were provided to the governance contract
 var ErrInvalidNumOfInitialWhiteListedAddress = errors.New("0 initial whiteListed addresses provided to the governance contract")
 
-<<<<<<< HEAD
+// ErrNilEnableEpochsHandler signals that a nil enable epochs handler has been provided
+var ErrNilEnableEpochsHandler = errors.New("nil enable epochs handler")
+
 // ErrInvalidDelegationTicker signals that invalid delegation ticker name was provided
 var ErrInvalidDelegationTicker = errors.New("invalid delegation ticker name")
 
@@ -262,8 +264,4 @@
 var ErrNilNodesCoordinator = errors.New("nil nodes coordinator")
 
 // ErrWaitingListDisabled signals that waiting list has been disabled, since staking v4 is active
-var ErrWaitingListDisabled = errors.New("waiting list is disabled since staking v4 activation")
-=======
-// ErrNilEnableEpochsHandler signals that a nil enable epochs handler has been provided
-var ErrNilEnableEpochsHandler = errors.New("nil enable epochs handler")
->>>>>>> 12624dc4
+var ErrWaitingListDisabled = errors.New("waiting list is disabled since staking v4 activation")