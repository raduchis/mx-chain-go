package vm

import (
	"errors"
)

// ErrUnknownSystemSmartContract signals that there is no system smart contract on the provided address
var ErrUnknownSystemSmartContract = errors.New("missing system smart contract on selected address")

// ErrNilSystemEnvironmentInterface signals that a nil system environment interface was provided
var ErrNilSystemEnvironmentInterface = errors.New("system environment interface is nil")

// ErrNilSystemContractsContainer signals that the provided system contract container is nil
var ErrNilSystemContractsContainer = errors.New("system contract container is nil")

// ErrNilVMType signals that the provided vm type is nil
var ErrNilVMType = errors.New("vm type is nil")

// ErrInputArgsIsNil signals that input arguments are nil for system smart contract
var ErrInputArgsIsNil = errors.New("input system smart contract arguments are nil")

// ErrInputCallValueIsNil signals that input call value is nil for system smart contract
var ErrInputCallValueIsNil = errors.New("input value for system smart contract is nil")

// ErrInputFunctionIsNil signals that input function is nil for system smart contract
var ErrInputFunctionIsNil = errors.New("input function for system smart contract is nil")

// ErrInputCallerAddrIsNil signals that input caller address is nil for system smart contract
var ErrInputCallerAddrIsNil = errors.New("input called address for system smart contract is nil")

// ErrInputRecipientAddrIsNil signals that input recipient address for system smart contract is nil
var ErrInputRecipientAddrIsNil = errors.New("input recipient address for system smart contract is nil")

// ErrInputAsyncParamsMissing signals that input does not contain async params
var ErrInputAsyncParamsMissing = errors.New("input does not contain async params")

// ErrNilBlockchainHook signals that blockchain hook is nil
var ErrNilBlockchainHook = errors.New("blockchain hook is nil")

// ErrNilCryptoHook signals that crypto hook is nil
var ErrNilCryptoHook = errors.New("crypto hook is nil")

// ErrNilOrEmptyKey signals that key is nil or empty
var ErrNilOrEmptyKey = errors.New("nil or empty key")

// ErrNilEconomicsData signals that nil economics data has been provided
var ErrNilEconomicsData = errors.New("nil economics data")

// ErrNegativeInitialStakeValue signals that a negative initial stake value was provided
var ErrNegativeInitialStakeValue = errors.New("initial stake value is negative")

// ErrInvalidMinStakeValue signals that an invalid min stake value was provided
var ErrInvalidMinStakeValue = errors.New("invalid min stake value")

// ErrInvalidNodePrice signals that an invalid node price was provided
var ErrInvalidNodePrice = errors.New("invalid node price")

// ErrInvalidMinStepValue signals that an invalid min step value was provided
var ErrInvalidMinStepValue = errors.New("invalid min step value")

// ErrInvalidMinUnstakeTokensValue signals that an invalid min unstake tokens value was provided
var ErrInvalidMinUnstakeTokensValue = errors.New("invalid min unstake tokens value")

// ErrBLSPublicKeyMismatch signals that public keys do not match
var ErrBLSPublicKeyMismatch = errors.New("public key mismatch")

// ErrBLSPublicKeyMissmatch signals that public keys do not match
var ErrBLSPublicKeyMissmatch = errors.New("public key missmatch")

// ErrKeyAlreadyRegistered signals that bls key is already registered
var ErrKeyAlreadyRegistered = errors.New("bls key already registered")

// ErrNotEnoughArgumentsToStake signals that the arguments provided are not enough
var ErrNotEnoughArgumentsToStake = errors.New("not enough arguments to stake")

// ErrNilKeyGenerator signals that key generator is nil
var ErrNilKeyGenerator = errors.New("nil key generator")

// ErrNilSingleSigner signals that the single signer is nil
var ErrNilSingleSigner = errors.New("nil single signer")

// ErrIncorrectConfig signals that the config is incorrect
var ErrIncorrectConfig = errors.New("config incorrect")

// ErrNilMessageSignVerifier signals that message sign verifier is nil
var ErrNilMessageSignVerifier = errors.New("nil message sign verifier")

// ErrNilStakingSmartContractAddress signals that staking smart contract address is nil
var ErrNilStakingSmartContractAddress = errors.New("nil staking smart contract address")

// ErrNilEndOfEpochSmartContractAddress signals that the end of epoch smart contract address is nil
var ErrNilEndOfEpochSmartContractAddress = errors.New("nil end of epoch smart contract address")

// ErrNilArgumentsParser signals that arguments parses is nil
var ErrNilArgumentsParser = errors.New("nil arguments parser")

// ErrNilValidatorSmartContractAddress signals that validator smart contract address is nil
var ErrNilValidatorSmartContractAddress = errors.New("nil validator smart contract address")

// ErrInvalidStakingAccessAddress signals that invalid staking access address was provided
var ErrInvalidStakingAccessAddress = errors.New("invalid staking access address")

// ErrInvalidJailAccessAddress signals that invalid jailing access address was provided
var ErrInvalidJailAccessAddress = errors.New("invalid jailing access address")

// ErrNotEnoughGas signals that there is not enough gas for execution
var ErrNotEnoughGas = errors.New("not enough gas")

// ErrNilNodesConfigProvider signals that an operation has been attempted to or with a nil nodes config provider
var ErrNilNodesConfigProvider = errors.New("nil nodes config provider")

// ErrInvalidBaseIssuingCost signals that invalid base issuing cost has been provided
var ErrInvalidBaseIssuingCost = errors.New("invalid base issuing cost")

// ErrInvalidMinCreationDeposit signals that invalid min creation deposit has been provided
var ErrInvalidMinCreationDeposit = errors.New("invalid min creation deposit")

// ErrNilHasher signals that an operation has been attempted to or with a nil hasher implementation
var ErrNilHasher = errors.New("nil Hasher")

// ErrNilMarshalizer signals that an operation has been attempted to or with a nil Marshalizer implementation
var ErrNilMarshalizer = errors.New("nil Marshalizer")

// ErrNegativeOrZeroInitialSupply signals that negative initial supply has been provided
var ErrNegativeOrZeroInitialSupply = errors.New("negative initial supply was provided")

// ErrInvalidNumberOfDecimals signals that an invalid number of decimals has been provided
var ErrInvalidNumberOfDecimals = errors.New("invalid number of decimals")

// ErrNilSystemSCConfig signals that nil system sc config was provided
var ErrNilSystemSCConfig = errors.New("nil system sc config")

// ErrNilValidatorAccountsDB signals that nil validator accounts DB was provided
var ErrNilValidatorAccountsDB = errors.New("nil validator accounts DB")

// ErrNilUserAccountsDB signals that nil user accounts DB was provided
var ErrNilUserAccountsDB = errors.New("nil user accounts DB")

// ErrInvalidStartEndVoteEpoch signals that invalid arguments where passed for start or end vote epoch
var ErrInvalidStartEndVoteEpoch = errors.New("invalid start/end vote epoch")

// ErrEmptyStorage signals that the storage is empty for given key
var ErrEmptyStorage = errors.New("storage is nil for given key")

// ErrVotedForAnExpiredProposal signals that voting was done for an expired proposal
var ErrVotedForAnExpiredProposal = errors.New("voting period is over for this proposal")

// ErrDoubleVote signals that user is voting for the second time for the same proposal
var ErrDoubleVote = errors.New("double vote is not allowed")

// ErrVotingNotStartedForProposal signals that voting was done for a proposal that not begins yet
var ErrVotingNotStartedForProposal = errors.New("voting has not yet started for this proposal")

// ErrNilPublicKey signals that nil public key has been provided
var ErrNilPublicKey = errors.New("nil public key")

// ErrInvalidWaitingList signals that waiting list is invalid
var ErrInvalidWaitingList = errors.New("invalid waiting list")

// ErrElementNotFound signals that element was not found
var ErrElementNotFound = errors.New("element was not found")

// ErrInvalidUnJailCost signals that provided unjail cost is invalid
var ErrInvalidUnJailCost = errors.New("invalid unjail cost")

// ErrInvalidGenesisTotalSupply signals that provided genesis total supply is invalid
var ErrInvalidGenesisTotalSupply = errors.New("invalid genesis total supply cost")

// ErrNegativeBleedPercentagePerRound signals that negative bleed percentage per round has been provided
var ErrNegativeBleedPercentagePerRound = errors.New("negative bleed percentage per round")

// ErrNegativeMaximumPercentageToBleed signals that negative maximum percentage to bleed has been provided
var ErrNegativeMaximumPercentageToBleed = errors.New("negative maximum percentage to bleed")

// ErrInvalidMaxNumberOfNodes signals that invalid number of max number of nodes has been provided
var ErrInvalidMaxNumberOfNodes = errors.New("invalid number of max number of nodes")

// ErrTokenNameNotHumanReadable signals that token name is not human-readable
var ErrTokenNameNotHumanReadable = errors.New("token name is not human readable")

// ErrTickerNameNotValid signals that ticker name is not valid
var ErrTickerNameNotValid = errors.New("ticker name is not valid")

// ErrCouldNotCreateNewTokenIdentifier signals that token identifier could not be created
var ErrCouldNotCreateNewTokenIdentifier = errors.New("token identifier could not be created")

// ErrBLSPublicKeyAlreadyJailed signals that bls public key was already jailed
var ErrBLSPublicKeyAlreadyJailed = errors.New("bls public key already jailed")

// ErrInvalidEndOfEpochAccessAddress signals that end of epoch access address is invalid
var ErrInvalidEndOfEpochAccessAddress = errors.New("invalid end of epoch access address")

// ErrNilChanceComputer signals that nil chance computer has been provided
var ErrNilChanceComputer = errors.New("nil chance computer")

// ErrNilAddressPubKeyConverter signals that the provided public key converter is nil
var ErrNilAddressPubKeyConverter = errors.New("nil address public key converter")

// ErrNoTickerWithGivenName signals that ticker does not exist with given name
var ErrNoTickerWithGivenName = errors.New("no ticker with given name")

// ErrInvalidAddress signals that invalid address has been provided
var ErrInvalidAddress = errors.New("invalid address")

// ErrDataNotFoundUnderKey signals that data was not found under requested key
var ErrDataNotFoundUnderKey = errors.New("data was not found under requested key")

// ErrInvalidBLSKeys signals that invalid bls keys has been provided
var ErrInvalidBLSKeys = errors.New("invalid bls keys")

// ErrInvalidNumOfArguments signals that invalid number of arguments has been provided
var ErrInvalidNumOfArguments = errors.New("invalid number of arguments")

// ErrInvalidArgument signals that invalid argument has been provided
var ErrInvalidArgument = errors.New("invalid argument")

// ErrNilGasSchedule signals that nil gas schedule has been provided
var ErrNilGasSchedule = errors.New("nil gas schedule")

// ErrDuplicatesFoundInArguments signals that duplicates were found in arguments
var ErrDuplicatesFoundInArguments = errors.New("duplicates found in arguments")

// ErrInvalidCaller signals that the functions was called by a not authorized user
var ErrInvalidCaller = errors.New("the function was called by a not authorized user")

// ErrCallValueMustBeZero signals that call value must be zero
var ErrCallValueMustBeZero = errors.New("call value must be zero")

// ErrInvalidDelegationSCConfig signals that invalid delegation sc config has been provided
var ErrInvalidDelegationSCConfig = errors.New("invalid delegation sc config")

// ErrOwnerCannotUnDelegate signals that owner cannot undelegate as contract is still active
var ErrOwnerCannotUnDelegate = errors.New("owner cannot undelegate, contract still active")

// ErrNotEnoughInitialOwnerFunds signals that not enough initial owner funds has been provided
var ErrNotEnoughInitialOwnerFunds = errors.New("not enough initial owner funds")

// ErrNFTCreateRoleAlreadyExists signals that NFT create role already exists
var ErrNFTCreateRoleAlreadyExists = errors.New("NFT create role already exists")

// ErrRedelegateValueBelowMinimum signals that the re-delegate added to the remaining value will be below the minimum required
var ErrRedelegateValueBelowMinimum = errors.New("can not re-delegate as the remaining value will be below the minimum required")

// ErrWrongRewardAddress signals that a wrong reward address was provided
var ErrWrongRewardAddress = errors.New("wrong reward address")

// ErrNilShardCoordinator signals that a nil shard coordinator was provided
var ErrNilShardCoordinator = errors.New("nil shard coordinator")

// ErrProposalNotFound signals that the storage is empty for given key
var ErrProposalNotFound = errors.New("proposal was not found in storage")

// ErrNilEnableEpochsHandler signals that a nil enable epochs handler has been provided
var ErrNilEnableEpochsHandler = errors.New("nil enable epochs handler")

<<<<<<< HEAD
// ErrInvalidDelegationTicker signals that invalid delegation ticker name was provided
var ErrInvalidDelegationTicker = errors.New("invalid delegation ticker name")

// ErrInvalidReturnData signals that invalid return data was provided
var ErrInvalidReturnData = errors.New("invalid return data")

// ErrNotEnoughRemainingFunds signals that operation is invalid as remaining funds are below minimum
var ErrNotEnoughRemainingFunds = errors.New("not enough remaining funds - do not leave dust behind")

// ErrInvalidStakeLimitPercentage signals the invalid stake limit percentage was provided
var ErrInvalidStakeLimitPercentage = errors.New("invalid stake limit percentage")

// ErrInvalidNodeLimitPercentage signals the invalid node limit percentage was provided
var ErrInvalidNodeLimitPercentage = errors.New("invalid node limit percentage")

// ErrNilNodesCoordinator signals that nil nodes coordinator was provided
var ErrNilNodesCoordinator = errors.New("nil nodes coordinator")

// ErrWaitingListDisabled signals that waiting list has been disabled, since staking v4 is active
var ErrWaitingListDisabled = errors.New("waiting list is disabled since staking v4 activation")
=======
// ErrNotEnoughStakeToVote signals that the stake/delegation is not enough to vote
var ErrNotEnoughStakeToVote = errors.New("not enough stake/delegate to vote")

// ErrNotEnoughVotingPower signals that there is not enough voting power to cast the vote
var ErrNotEnoughVotingPower = errors.New("not enough voting power to cast this vote")

// ErrWrongTypeAssertion signals that a wrong type assertion occurred.
var ErrWrongTypeAssertion = errors.New("wrong type assertion")

// ErrWrongNewOwnerAddress signals that a wrong new owner address was provided
var ErrWrongNewOwnerAddress = errors.New("wrong new owner address")

// ErrInternalErrorWhileSettingNewOwner signals that an error occurred when setting the new contract owner
var ErrInternalErrorWhileSettingNewOwner = errors.New("internal error when setting new contract owner")
>>>>>>> 3773b00b
<|MERGE_RESOLUTION|>--- conflicted
+++ resolved
@@ -253,7 +253,21 @@
 // ErrNilEnableEpochsHandler signals that a nil enable epochs handler has been provided
 var ErrNilEnableEpochsHandler = errors.New("nil enable epochs handler")
 
-<<<<<<< HEAD
+// ErrNotEnoughStakeToVote signals that the stake/delegation is not enough to vote
+var ErrNotEnoughStakeToVote = errors.New("not enough stake/delegate to vote")
+
+// ErrNotEnoughVotingPower signals that there is not enough voting power to cast the vote
+var ErrNotEnoughVotingPower = errors.New("not enough voting power to cast this vote")
+
+// ErrWrongTypeAssertion signals that a wrong type assertion occurred.
+var ErrWrongTypeAssertion = errors.New("wrong type assertion")
+
+// ErrWrongNewOwnerAddress signals that a wrong new owner address was provided
+var ErrWrongNewOwnerAddress = errors.New("wrong new owner address")
+
+// ErrInternalErrorWhileSettingNewOwner signals that an error occurred when setting the new contract owner
+var ErrInternalErrorWhileSettingNewOwner = errors.New("internal error when setting new contract owner")
+
 // ErrInvalidDelegationTicker signals that invalid delegation ticker name was provided
 var ErrInvalidDelegationTicker = errors.New("invalid delegation ticker name")
 
@@ -273,20 +287,4 @@
 var ErrNilNodesCoordinator = errors.New("nil nodes coordinator")
 
 // ErrWaitingListDisabled signals that waiting list has been disabled, since staking v4 is active
-var ErrWaitingListDisabled = errors.New("waiting list is disabled since staking v4 activation")
-=======
-// ErrNotEnoughStakeToVote signals that the stake/delegation is not enough to vote
-var ErrNotEnoughStakeToVote = errors.New("not enough stake/delegate to vote")
-
-// ErrNotEnoughVotingPower signals that there is not enough voting power to cast the vote
-var ErrNotEnoughVotingPower = errors.New("not enough voting power to cast this vote")
-
-// ErrWrongTypeAssertion signals that a wrong type assertion occurred.
-var ErrWrongTypeAssertion = errors.New("wrong type assertion")
-
-// ErrWrongNewOwnerAddress signals that a wrong new owner address was provided
-var ErrWrongNewOwnerAddress = errors.New("wrong new owner address")
-
-// ErrInternalErrorWhileSettingNewOwner signals that an error occurred when setting the new contract owner
-var ErrInternalErrorWhileSettingNewOwner = errors.New("internal error when setting new contract owner")
->>>>>>> 3773b00b
+var ErrWaitingListDisabled = errors.New("waiting list is disabled since staking v4 activation")