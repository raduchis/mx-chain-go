--- conflicted
+++ resolved
@@ -470,10 +470,6 @@
 // ErrDBIsClosed is raised when the DB is closed
 var ErrDBIsClosed = errors.New("DB is closed")
 
-<<<<<<< HEAD
-// ErrNilGuardianSigVerifier signals that a nil guardian signature verifier was provided
-var ErrNilGuardianSigVerifier = errors.New("nil guardian signature verifier")
-=======
 // ErrNilEnableEpochsHandler signals that a nil enable epochs handler was provided
 var ErrNilEnableEpochsHandler = errors.New("nil enable epochs handler")
 
@@ -533,4 +529,6 @@
 
 // ErrNilGenesisNodesSetupHandler signals that a nil genesis nodes setup handler has been provided
 var ErrNilGenesisNodesSetupHandler = errors.New("nil genesis nodes setup handler")
->>>>>>> b1a9a213
+
+// ErrNilGuardianSigVerifier signals that a nil guardian signature verifier was provided
+var ErrNilGuardianSigVerifier = errors.New("nil guardian signature verifier")