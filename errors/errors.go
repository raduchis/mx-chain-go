package errors

import "errors"

// ErrAccountsAdapterCreation signals that the accounts adapter cannot be created based on provided data
var ErrAccountsAdapterCreation = errors.New("error creating accounts adapter")

// ErrBlockchainCreation signals that the blockchain cannot be created
var ErrBlockchainCreation = errors.New("can not create blockchain")

// ErrDataPoolCreation signals that the data pool cannot be created
var ErrDataPoolCreation = errors.New("can not create data pool")

// ErrDataStoreCreation signals that the data store cannot be created
var ErrDataStoreCreation = errors.New("can not create data store")

// ErrGenesisBlockNotInitialized signals that genesis block is not initialized
var ErrGenesisBlockNotInitialized = errors.New("genesis block is not initialized")

// ErrHasherCreation signals that the hasher cannot be created based on provided data
var ErrHasherCreation = errors.New("error creating hasher")

// ErrInvalidChainID signals that an invalid chain ID has been provided
var ErrInvalidChainID = errors.New("invalid chain ID in consensus")

// ErrInvalidConsensusConfig signals that an invalid consensus type is specified in the configuration file
var ErrInvalidConsensusConfig = errors.New("invalid consensus type provided in config file")

// ErrInvalidRoundDuration signals that an invalid round duration has been provided
var ErrInvalidRoundDuration = errors.New("invalid round duration provided")

// ErrInvalidTransactionVersion signals  that an invalid transaction version has been provided
var ErrInvalidTransactionVersion = errors.New("invalid transaction version")

// ErrInvalidWorkingDir signals that an invalid working directory has been provided
var ErrInvalidWorkingDir = errors.New("invalid working directory")

// ErrMarshalizerCreation signals that the marshalizer cannot be created based on provided data
var ErrMarshalizerCreation = errors.New("error creating marshalizer")

// ErrMissingMultiHasherConfig signals that the multihasher type isn't specified in the configuration file
var ErrMissingMultiHasherConfig = errors.New("no multisig hasher provided in config file")

// ErrMultiSigHasherMissmatch signals that an invalid multisig hasher was provided
var ErrMultiSigHasherMissmatch = errors.New("wrong multisig hasher provided for bls consensus type")

// ErrNilAccountsAdapter signals that a nil accounts adapter has been provided
var ErrNilAccountsAdapter = errors.New("nil accounts adapter")

// ErrNilAccountsParser signals that a nil accounts parser has been provided
var ErrNilAccountsParser = errors.New("nil accounts parser")

// ErrNilAddressPublicKeyConverter signals that an operation has been attempted to or with a nil public key converter implementation
var ErrNilAddressPublicKeyConverter = errors.New("nil address pubkey converter")

// ErrNilAlarmScheduler is raised when a valid alarm scheduler is expected but nil is used
var ErrNilAlarmScheduler = errors.New("nil alarm scheduler")

// ErrNilBlackListHandler signals that a nil black list handler was provided
var ErrNilBlackListHandler = errors.New("nil black list handler")

// ErrNilBlockChainHandler is raised when a valid blockchain handler is expected but nil used
var ErrNilBlockChainHandler = errors.New("blockchain handler is nil")

// ErrNilBlockProcessor is raised when a valid block processor is expected but nil used
var ErrNilBlockProcessor = errors.New("block processor is nil")

// ErrNilBlockSigner signals the nil block signer was provided
var ErrNilBlockSigner = errors.New("nil block signer")

// ErrNilBlockSignKeyGen is raised when a valid block sign key generator is expected but nil used
var ErrNilBlockSignKeyGen = errors.New("block sign key generator is nil")

// ErrNilBlockTracker signals that a nil block tracker has been provided
var ErrNilBlockTracker = errors.New("trying to set nil block tracker")

// ErrNilBootStorer signals that the provided boot storer is nil
var ErrNilBootStorer = errors.New("nil boot storer")

// ErrNilBootstrapComponentsHolder signals that the provided bootstrap components holder is nil
var ErrNilBootstrapComponentsHolder = errors.New("nil bootstrap components holder")

// ErrNilBootstrapComponentsFactory signals that the provided bootstrap components factory is nil
var ErrNilBootstrapComponentsFactory = errors.New("nil bootstrap components factory")

// ErrNilConsensusComponentsFactory signals that the provided consensus components factory is nil
var ErrNilConsensusComponentsFactory = errors.New("nil consensus components factory")

// ErrNilCryptoComponentsFactory signals that the provided crypto components factory is nil
var ErrNilCryptoComponentsFactory = errors.New("nil crypto components factory")

// ErrNilCoreComponentsFactory signals that the provided core components factory is nil
var ErrNilCoreComponentsFactory = errors.New("nil core components factory")

// ErrNilDataComponentsFactory signals that the provided data components factory is nil
var ErrNilDataComponentsFactory = errors.New("nil data components factory")

// ErrNilHeartbeatComponentsFactory signals that the provided heartbeat components factory is nil
var ErrNilHeartbeatComponentsFactory = errors.New("nil heartbeat components factory")

// ErrNilHeartbeatV2ComponentsFactory signals that the provided heartbeatV2 components factory is nil
var ErrNilHeartbeatV2ComponentsFactory = errors.New("nil heartbeatV2 components factory")

// ErrNilNetworkComponentsFactory signals that the provided network components factory is nil
var ErrNilNetworkComponentsFactory = errors.New("nil network components factory")

// ErrNilProcessComponentsFactory signals that the provided process components factory is nil
var ErrNilProcessComponentsFactory = errors.New("nil process components factory")

// ErrNilStateComponentsFactory signals that the provided state components factory is nil
var ErrNilStateComponentsFactory = errors.New("nil state components factory")

// ErrNilStatusComponentsFactory signals that the provided status components factory is nil
var ErrNilStatusComponentsFactory = errors.New("nil status components factory")

// ErrNilBootstrapParamsHandler signals that the provided bootstrap parameters handler is nil
var ErrNilBootstrapParamsHandler = errors.New("nil bootstrap parameters handler")

// ErrNilBroadcastMessenger is raised when a valid broadcast messenger is expected but nil used
var ErrNilBroadcastMessenger = errors.New("broadcast messenger is nil")

// ErrNilChronologyHandler is raised when a valid chronology handler is expected but nil used
var ErrNilChronologyHandler = errors.New("chronology handler is nil")

// ErrNilConsensusComponentsHolder signals that a nil consensus components holder was provided
var ErrNilConsensusComponentsHolder = errors.New("nil consensus components holder")

// ErrNilConsensusWorker signals that a nil consensus worker was provided
var ErrNilConsensusWorker = errors.New("nil consensus worker")

// ErrNilCoreComponents signals that an operation has been attempted with nil core components
var ErrNilCoreComponents = errors.New("nil core components provided")

// ErrNilCoreComponentsHolder signals that a nil core components holder was provided
var ErrNilCoreComponentsHolder = errors.New("nil core components holder")

// ErrNilCryptoComponents signals that a nil crypto components has been provided
var ErrNilCryptoComponents = errors.New("nil crypto components provided")

// ErrNilCryptoComponentsHolder signals that a nil crypto components holder was provided
var ErrNilCryptoComponentsHolder = errors.New("nil crypto components holder")

// ErrNilDataComponents signals that a nil data components instance was provided
var ErrNilDataComponents = errors.New("nil data components provided")

// ErrNilDataComponentsHolder signals that a nil data components holder has been provided
var ErrNilDataComponentsHolder = errors.New("nil data components holder")

// ErrNilEconomicsData signals that a nil economics data handler has been provided
var ErrNilEconomicsData = errors.New("nil economics data provided")

// ErrNilEconomicsHandler signals that a nil economics handler has been provided
var ErrNilEconomicsHandler = errors.New("nil economics handler")

// ErrNilOutportHandler signals that a nil outport handler has been provided
var ErrNilOutportHandler = errors.New("nil outport handler")

// ErrNilEpochNotifier signals that a nil epoch notifier has been provided
var ErrNilEpochNotifier = errors.New("nil epoch notifier")

// ErrNilEpochStartBootstrapper signals that a nil epoch start bootstrapper was provided
var ErrNilEpochStartBootstrapper = errors.New("nil epoch start bootstrapper")

// ErrNilEpochStartNotifier signals that a nil epoch start notifier was provided
var ErrNilEpochStartNotifier = errors.New("nil epoch start notifier provided")

// ErrNilEpochStartTrigger signals that a nil start of epoch trigger has been provided
var ErrNilEpochStartTrigger = errors.New("nil start of epoch trigger")

// ErrNilFallbackHeaderValidator signals that a nil fallback header validator has been provided
var ErrNilFallbackHeaderValidator = errors.New("nil fallback header validator")

// ErrNilForkDetector is raised when a valid fork detector is expected but nil used
var ErrNilForkDetector = errors.New("fork detector is nil")

// ErrNilGasSchedule signals that an operation has been attempted with a nil gas schedule
var ErrNilGasSchedule = errors.New("nil gas schedule")

// ErrNilHasher is raised when a valid hasher is expected but nil used
var ErrNilHasher = errors.New("nil hasher provided")

// ErrNilTxSignHasher is raised when a nil tx sign hasher is provided
var ErrNilTxSignHasher = errors.New("nil tx signing hasher")

// ErrNilHeaderConstructionValidator signals that a nil header construction validator was provided
var ErrNilHeaderConstructionValidator = errors.New("nil header construction validator")

// ErrNilHeaderIntegrityVerifier signals that a nil header integrity verifier has been provided
var ErrNilHeaderIntegrityVerifier = errors.New("nil header integrity verifier")

// ErrNilHeaderSigVerifier signals that a nil header sig verifier has been provided
var ErrNilHeaderSigVerifier = errors.New("")

// ErrNilHeartbeatComponents signals that a nil heartbeat components instance was provided
var ErrNilHeartbeatComponents = errors.New("nil heartbeat component")

// ErrNilHeartbeatV2Components signals that a nil heartbeatV2 components instance was provided
var ErrNilHeartbeatV2Components = errors.New("nil heartbeatV2 component")

// ErrNilHeartbeatMessageHandler signals that a nil heartbeat message handler was provided
var ErrNilHeartbeatMessageHandler = errors.New("nil heartbeat message handler")

// ErrNilHeartbeatMonitor signals that a nil heartbeat monitor was provided
var ErrNilHeartbeatMonitor = errors.New("nil heartbeat monitor")

// ErrNilHeartbeatSender signals that a nil heartbeat sender was provided
var ErrNilHeartbeatSender = errors.New("nil heartbeat sender")

// ErrNilHeartbeatV2Sender signals that a nil heartbeatV2 sender was provided
var ErrNilHeartbeatV2Sender = errors.New("nil heartbeatV2 sender")

// ErrNilHeartbeatStorer signals that a nil heartbeat storer was provided
var ErrNilHeartbeatStorer = errors.New("nil heartbeat storer")

// ErrNilInputAntiFloodHandler signals that a nil input antiflood handler was provided
var ErrNilInputAntiFloodHandler = errors.New("nil input antiflood handler")

// ErrNilInterceptorsContainer signals that a nil interceptors container was provided
var ErrNilInterceptorsContainer = errors.New("nil interceptors container")

// ErrNilInternalMarshalizer signals that a nil internal marshalizer was provided
var ErrNilInternalMarshalizer = errors.New("nil internal marshalizer")

// ErrNilKeyLoader signals that a nil key loader was provided
var ErrNilKeyLoader = errors.New("nil key loader")

// ErrNilMarshalizer signals that a nil marshalizer was provided
var ErrNilMarshalizer = errors.New("nil marshalizer provided")

// ErrNilMessageSignVerifier signals that a nil message signiature verifier was provided
var ErrNilMessageSignVerifier = errors.New("nil message sign verifier")

// ErrNilMessenger signals that a nil messenger was provided
var ErrNilMessenger = errors.New("nil messenger")

// ErrNilMiniBlocksProvider signals a nil miniBlocks provider
var ErrNilMiniBlocksProvider = errors.New("nil miniBlocks provider")

// ErrNilMultiSigner signals that a nil multi-signer was provided
var ErrNilMultiSigner = errors.New("nil multi signer")

// ErrNilNetworkComponents signals that a nil network components instance was provided
var ErrNilNetworkComponents = errors.New("nil network components")

// ErrNilNetworkComponentsHolder signals that a nil network components holder was provided
var ErrNilNetworkComponentsHolder = errors.New("nil network components holder")

// ErrNilNodesConfig signals that a nil nodes configuration was provided
var ErrNilNodesConfig = errors.New("nil nodes config")

// ErrNilNodesCoordinator signals that a nil nodes coordinator was provided
var ErrNilNodesCoordinator = errors.New("nil nodes coordinator")

// ErrNilOutputAntiFloodHandler signals that a nil output antiflood handler was provided
var ErrNilOutputAntiFloodHandler = errors.New("nil output antiflood handler")

// ErrNilPath signals that a nil path was provided
var ErrNilPath = errors.New("nil path provided")

// ErrNilPathHandler signals that a nil path handler was provided
var ErrNilPathHandler = errors.New("nil path handler")

// ErrNilPeerAccounts signals that a nil peer accounts instance was provided
var ErrNilPeerAccounts = errors.New("nil peer accounts")

// ErrNilPeerBlackListHandler signals that a nil peer black list handler was provided
var ErrNilPeerBlackListHandler = errors.New("nil peer black list handler")

// ErrNilPeerHonestyHandler signals that a nil peer honesty handler was provided
var ErrNilPeerHonestyHandler = errors.New("nil peer honesty handler")

// ErrNilPeerShardMapper signals that a nil peer shard mapper was provided
var ErrNilPeerShardMapper = errors.New("nil peer shard mapper")

// ErrNilPeerSignHandler signals that a nil peer sign handler was provided
var ErrNilPeerSignHandler = errors.New("nil peer signature handler")

// ErrNilPendingMiniBlocksHandler signals that a nil pending miniBlocks handler
var ErrNilPendingMiniBlocksHandler = errors.New("nil pending miniBlocks handler")

// ErrNilPoolsHolder signals that a nil pools holder was provided
var ErrNilPoolsHolder = errors.New("nil pools holder")

// ErrNilPrivateKey signals that a nil provate key was provided
var ErrNilPrivateKey = errors.New("nil private key")

// ErrNilProcessComponents signals that a nil process components instance was provided
var ErrNilProcessComponents = errors.New("nil process components")

// ErrNilProcessComponentsHolder signals that a nil procss components holder was provided
var ErrNilProcessComponentsHolder = errors.New("nil process components holder")

// ErrNilPubKeyConverter signals that a nil public key converter was provided
var ErrNilPubKeyConverter = errors.New("nil public key converter")

// ErrNilPublicKey signals that a nil public key was provided
var ErrNilPublicKey = errors.New("nil public key")

// ErrNilRater signals that a nil rater was provided
var ErrNilRater = errors.New("nil rater")

// ErrNilRatingData signals that nil rating data were provided
var ErrNilRatingData = errors.New("nil rating data")

// ErrNilRatingsInfoHandler signals that nil ratings data information was provided
var ErrNilRatingsInfoHandler = errors.New("nil ratings info handler")

// ErrNilRequestedItemHandler signals that a nil requested items handler was provided
var ErrNilRequestedItemHandler = errors.New("nil requested item handler")

// ErrNilRequestHandler signals that a nil request handler was provided
var ErrNilRequestHandler = errors.New("nil request handler")

// ErrNilResolversFinder signals that a nil resolver finder was provided
var ErrNilResolversFinder = errors.New("nil resolvers finder")

// ErrNilRoundHandler signals that a nil roundHandler was provided
var ErrNilRoundHandler = errors.New("nil roundHandler")

// ErrNilShardCoordinator signals that a nil shard coordinator was provided
var ErrNilShardCoordinator = errors.New("nil shard coordinator provided")

// ErrNilSmartContractParser signals that a nil smart contract parser was provided
var ErrNilSmartContractParser = errors.New("nil smart contract parser")

// ErrNilSoftwareVersion signals that a nil software version was provided
var ErrNilSoftwareVersion = errors.New("nil software version")

// ErrNilStateComponents signals that a nil state components was provided
var ErrNilStateComponents = errors.New("nil state components")

// ErrNilStateComponentsHolder signals that a nil state components holder was provided
var ErrNilStateComponentsHolder = errors.New("nil state components holder")

// ErrNilStatusComponents signals that a nil status components instance was provided
var ErrNilStatusComponents = errors.New("nil status components")

// ErrNilStatusComponentsHolder signals that a nil status components holder was provided
var ErrNilStatusComponentsHolder = errors.New("nil status components holder")

// ErrNilStatusHandler signals that a nil status handler was provided
var ErrNilStatusHandler = errors.New("nil status handler provided")

// ErrNilHardforkTrigger signals that a nil hardfork trigger was provided
var ErrNilHardforkTrigger = errors.New("nil hardfork trigger")

// ErrNilStorageManagers signals that a nil storage managers instance was provided
var ErrNilStorageManagers = errors.New("nil storage managers")

// ErrNilStorageService signals that a nil storage service was provided
var ErrNilStorageService = errors.New("nil storage service")

// ErrNilSyncTimer signals that a nil ntp synchronized timer was provided
var ErrNilSyncTimer = errors.New("nil sync timer provided")

// ErrNilSystemSCConfig signals that a nil system smart contracts cofiguration was provided
var ErrNilSystemSCConfig = errors.New("nil system smart contract configuration")

// ErrNilTriesContainer signals that a nil tries container was provided
var ErrNilTriesContainer = errors.New("nil tries container provided")

// ErrNilTriesStorageManagers signals that nil tries storage managers were provided
var ErrNilTriesStorageManagers = errors.New("nil tries storage managers provided")

// ErrNilTrieStorageManager signals that a nil trie storage manager was provided
var ErrNilTrieStorageManager = errors.New("nil trie storage manager")

// ErrNilTxLogsProcessor signals that a nil transaction logs processor was provided
var ErrNilTxLogsProcessor = errors.New("nil transaction logs processor")

// ErrNilTxSigner signals that a nil transaction signer was provided
var ErrNilTxSigner = errors.New("nil transaction signer")

// ErrNilTxSignKeyGen signals that a nil transaction signer key generator was provided
var ErrNilTxSignKeyGen = errors.New("nil transaction signing key generator")

// ErrNilTxSignMarshalizer signals that a nil transaction sign marshalizer was provided
var ErrNilTxSignMarshalizer = errors.New("nil transaction marshalizer")

// ErrNilUint64ByteSliceConverter signals that a nil byte slice converter was provided
var ErrNilUint64ByteSliceConverter = errors.New("nil byte slice converter")

// ErrNilValidatorPublicKeyConverter signals that a nil validator public key converter was provided
var ErrNilValidatorPublicKeyConverter = errors.New("validator public key converter")

// ErrNilValidatorsProvider signals a nil validators provider
var ErrNilValidatorsProvider = errors.New("nil validator provider")

// ErrNilValidatorsStatistics signals a that nil validators statistics was handler was provided
var ErrNilValidatorsStatistics = errors.New("nil validator statistics")

// ErrNilVmMarshalizer signals that a nil vm marshalizer was provided
var ErrNilVmMarshalizer = errors.New("nil vm marshalizer")

// ErrNilWatchdog signals that a nil watchdog was provided
var ErrNilWatchdog = errors.New("nil watchdog")

// ErrNilWhiteListHandler signals that a nil whitelist handler was provided
var ErrNilWhiteListHandler = errors.New("nil white list handler")

// ErrNilWhiteListVerifiedTxs signals that a nil whitelist for verified transactions was prvovided
var ErrNilWhiteListVerifiedTxs = errors.New("nil white list verified txs")

// ErrPollingFunctionRegistration signals an error while registering the polling function registration
var ErrPollingFunctionRegistration = errors.New("cannot register handler func for num of connected peers")

// ErrPublicKeyMismatch signals a mismatch between two public keys that should have matched
var ErrPublicKeyMismatch = errors.New("public key mismatch between the computed and the one read from the file")

// ErrStatusPollingInit signals an error while initializing the application status polling
var ErrStatusPollingInit = errors.New("cannot init AppStatusPolling")

// ErrWrongTypeAssertion signals a wrong type assertion
var ErrWrongTypeAssertion = errors.New("wrong type assertion")

// ErrNewBootstrapDataProvider signals a new bootstrapDataProvider creation has failed
var ErrNewBootstrapDataProvider = errors.New("bootstrapDataProvider creation has failed")

// ErrBootstrapDataComponentsFactoryCreate signals that an error occured on bootstrapDataComponentsFactory create
var ErrBootstrapDataComponentsFactoryCreate = errors.New("bootstrapDataComponentsFactory create() failed")

// ErrConsensusComponentsFactoryCreate signals that an error occured on consensusComponentsFactory create
var ErrConsensusComponentsFactoryCreate = errors.New("consensusComponentsFactory create failed")

// ErrCoreComponentsFactoryCreate signals that an error occured on coreComponentsFactory create
var ErrCoreComponentsFactoryCreate = errors.New("coreComponentsFactory create failed")

// ErrCryptoComponentsFactoryCreate signals that an error occured on cryptoComponentsFactory create
var ErrCryptoComponentsFactoryCreate = errors.New("cryptoComponentsFactory create failed")

// ErrDataComponentsFactoryCreate signals that an error occured on dataComponentsFactory create
var ErrDataComponentsFactoryCreate = errors.New("dataComponentsFactory create failed")

// ErrHeartbeatComponentsFactoryCreate signals that an error occured on heartbeatComponentsFactory create
var ErrHeartbeatComponentsFactoryCreate = errors.New("heartbeatComponentsFactory create failed")

// ErrNetworkComponentsFactoryCreate signals that an error occured on networkComponentsFactory create
var ErrNetworkComponentsFactoryCreate = errors.New("networkComponentsFactory create failed")

// ErrStateComponentsFactoryCreate signals that an error occured on stateComponentsFactory create
var ErrStateComponentsFactoryCreate = errors.New("stateComponentsFactory create failed")

// ErrStatusComponentsFactoryCreate signals that an error occured on statusComponentsFactory create
var ErrStatusComponentsFactoryCreate = errors.New("statusComponentsFactory create failed")

// ErrNewEpochStartBootstrap signals a new epochStartBootstrap creation has failed
var ErrNewEpochStartBootstrap = errors.New("epochStartBootstrap creation has failed")

// ErrNewStorageEpochStartBootstrap signals that a new storageEpochStartBootstrap creation has failed
var ErrNewStorageEpochStartBootstrap = errors.New("storageEpochStartBootstrap creation has failed")

// ErrBootstrap signals the bootstrapping process has failed
var ErrBootstrap = errors.New("bootstrap process has failed")

// ErrNilDataPoolsHolder signals that a nil data pools holder was provided
var ErrNilDataPoolsHolder = errors.New("nil data pools holder")

// ErrNilNodeRedundancyHandler signals that a nil node redundancy handler was provided
var ErrNilNodeRedundancyHandler = errors.New("nil node redundancy handler")

// ErrNilCurrentEpochProvider signals that a nil current epoch provider was provided
var ErrNilCurrentEpochProvider = errors.New("nil current epoch provider")

// ErrNilScheduledTxsExecutionHandler signals that a nil scheduled transactions execution handler was provided
var ErrNilScheduledTxsExecutionHandler = errors.New("nil scheduled transactions execution handler")

// ErrNilScheduledProcessor signals that a nil scheduled processor was provided
var ErrNilScheduledProcessor = errors.New("nil scheduled processor")

// ErrContextClosing signals that the parent context requested the closing of its children
var ErrContextClosing = errors.New("context closing")

// ErrNilTxsSender signals that a nil transactions sender has been provided
var ErrNilTxsSender = errors.New("nil transactions sender has been provided")

// ErrNilProcessStatusHandler signals that a nil process status handler was provided
<<<<<<< HEAD
var ErrNilProcessStatusHandler = errors.New("nil process status handler")
=======
var ErrNilProcessStatusHandler = errors.New("nil process status handler")

// ErrDBIsClosed is raised when the DB is closed
var ErrDBIsClosed = errors.New("DB is closed")

// ErrNilEnableEpochsHandler signals that a nil enable epochs handler was provided
var ErrNilEnableEpochsHandler = errors.New("nil enable epochs handler")
>>>>>>> 151094cb
<|MERGE_RESOLUTION|>--- conflicted
+++ resolved
@@ -474,14 +474,10 @@
 var ErrNilTxsSender = errors.New("nil transactions sender has been provided")
 
 // ErrNilProcessStatusHandler signals that a nil process status handler was provided
-<<<<<<< HEAD
-var ErrNilProcessStatusHandler = errors.New("nil process status handler")
-=======
 var ErrNilProcessStatusHandler = errors.New("nil process status handler")
 
 // ErrDBIsClosed is raised when the DB is closed
 var ErrDBIsClosed = errors.New("DB is closed")
 
 // ErrNilEnableEpochsHandler signals that a nil enable epochs handler was provided
-var ErrNilEnableEpochsHandler = errors.New("nil enable epochs handler")
->>>>>>> 151094cb
+var ErrNilEnableEpochsHandler = errors.New("nil enable epochs handler")