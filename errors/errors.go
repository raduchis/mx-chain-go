package errors

import "errors"

// ErrAccountsAdapterCreation signals that the accounts adapter cannot be created based on provided data
var ErrAccountsAdapterCreation = errors.New("error creating accounts adapter")

// ErrBlockchainCreation signals that the blockchain cannot be created
var ErrBlockchainCreation = errors.New("can not create blockchain")

// ErrDataPoolCreation signals that the data pool cannot be created
var ErrDataPoolCreation = errors.New("can not create data pool")

// ErrDataStoreCreation signals that the data store cannot be created
var ErrDataStoreCreation = errors.New("can not create data store")

// ErrGenesisBlockNotInitialized signals that genesis block is not initialized
var ErrGenesisBlockNotInitialized = errors.New("genesis block is not initialized")

// ErrHasherCreation signals that the hasher cannot be created based on provided data
var ErrHasherCreation = errors.New("error creating hasher")

// ErrInvalidChainID signals that an invalid chain ID has been provided
var ErrInvalidChainID = errors.New("invalid chain ID in consensus")

// ErrInvalidConsensusConfig signals that an invalid consensus type is specified in the configuration file
var ErrInvalidConsensusConfig = errors.New("invalid consensus type provided in config file")

// ErrInvalidRoundDuration signals that an invalid round duration has been provided
var ErrInvalidRoundDuration = errors.New("invalid round duration provided")

// ErrInvalidTransactionVersion signals  that an invalid transaction version has been provided
var ErrInvalidTransactionVersion = errors.New("invalid transaction version")

// ErrInvalidWorkingDir signals that an invalid working directory has been provided
var ErrInvalidWorkingDir = errors.New("invalid working directory")

// ErrMarshalizerCreation signals that the marshalizer cannot be created based on provided data
var ErrMarshalizerCreation = errors.New("error creating marshalizer")

// ErrMissingMultiHasherConfig signals that the multihasher type isn't specified in the configuration file
var ErrMissingMultiHasherConfig = errors.New("no multisig hasher provided in config file")

// ErrMultiSigHasherMissmatch signals that an invalid multisig hasher was provided
var ErrMultiSigHasherMissmatch = errors.New("wrong multisig hasher provided for bls consensus type")

// ErrNilAccountsAdapter signals that a nil accounts adapter has been provided
var ErrNilAccountsAdapter = errors.New("nil accounts adapter")

// ErrNilAccountsParser signals that a nil accounts parser has been provided
var ErrNilAccountsParser = errors.New("nil accounts parser")

// ErrNilAddressPublicKeyConverter signals that an operation has been attempted to or with a nil public key converter implementation
var ErrNilAddressPublicKeyConverter = errors.New("nil address pubkey converter")

// ErrNilAlarmScheduler is raised when a valid alarm scheduler is expected but nil is used
var ErrNilAlarmScheduler = errors.New("nil alarm scheduler")

// ErrNilBlackListHandler signals that a nil black list handler was provided
var ErrNilBlackListHandler = errors.New("nil black list handler")

// ErrNilBlockChainHandler is raised when a valid blockchain handler is expected but nil used
var ErrNilBlockChainHandler = errors.New("blockchain handler is nil")

// ErrNilBlockProcessor is raised when a valid block processor is expected but nil used
var ErrNilBlockProcessor = errors.New("block processor is nil")

// ErrNilBlockSigner signals the nil block signer was provided
var ErrNilBlockSigner = errors.New("nil block signer")

// ErrNilBlockSignKeyGen is raised when a valid block sign key generator is expected but nil used
var ErrNilBlockSignKeyGen = errors.New("block sign key generator is nil")

// ErrNilBlockTracker signals that a nil block tracker has been provided
var ErrNilBlockTracker = errors.New("trying to set nil block tracker")

// ErrNilBootStorer signals that the provided boot storer is nil
var ErrNilBootStorer = errors.New("nil boot storer")

// ErrNilBootstrapComponentsHolder signals that the provided bootstrap components holder is nil
var ErrNilBootstrapComponentsHolder = errors.New("nil bootstrap components holder")

// ErrNilBootstrapComponentsFactory signals that the provided bootstrap components factory is nil
var ErrNilBootstrapComponentsFactory = errors.New("nil bootstrap components factory")

// ErrNilConsensusComponentsFactory signals that the provided consensus components factory is nil
var ErrNilConsensusComponentsFactory = errors.New("nil consensus components factory")

// ErrNilCryptoComponentsFactory signals that the provided crypto components factory is nil
var ErrNilCryptoComponentsFactory = errors.New("nil crypto components factory")

// ErrNilCoreComponentsFactory signals that the provided core components factory is nil
var ErrNilCoreComponentsFactory = errors.New("nil core components factory")

// ErrNilDataComponentsFactory signals that the provided data components factory is nil
var ErrNilDataComponentsFactory = errors.New("nil data components factory")

// ErrNilHeartbeatComponentsFactory signals that the provided heartbeat components factory is nil
var ErrNilHeartbeatComponentsFactory = errors.New("nil heartbeat components factory")

// ErrNilHeartbeatV2ComponentsFactory signals that the provided heartbeatV2 components factory is nil
var ErrNilHeartbeatV2ComponentsFactory = errors.New("nil heartbeatV2 components factory")

// ErrNilNetworkComponentsFactory signals that the provided network components factory is nil
var ErrNilNetworkComponentsFactory = errors.New("nil network components factory")

// ErrNilProcessComponentsFactory signals that the provided process components factory is nil
var ErrNilProcessComponentsFactory = errors.New("nil process components factory")

// ErrNilStateComponentsFactory signals that the provided state components factory is nil
var ErrNilStateComponentsFactory = errors.New("nil state components factory")

// ErrNilStatusComponentsFactory signals that the provided status components factory is nil
var ErrNilStatusComponentsFactory = errors.New("nil status components factory")

// ErrNilBootstrapParamsHandler signals that the provided bootstrap parameters handler is nil
var ErrNilBootstrapParamsHandler = errors.New("nil bootstrap parameters handler")

// ErrNilBroadcastMessenger is raised when a valid broadcast messenger is expected but nil used
var ErrNilBroadcastMessenger = errors.New("broadcast messenger is nil")

// ErrNilChronologyHandler is raised when a valid chronology handler is expected but nil used
var ErrNilChronologyHandler = errors.New("chronology handler is nil")

// ErrNilConsensusComponentsHolder signals that a nil consensus components holder was provided
var ErrNilConsensusComponentsHolder = errors.New("nil consensus components holder")

// ErrNilConsensusWorker signals that a nil consensus worker was provided
var ErrNilConsensusWorker = errors.New("nil consensus worker")

// ErrNilCoreComponents signals that an operation has been attempted with nil core components
var ErrNilCoreComponents = errors.New("nil core components provided")

// ErrNilCoreComponentsHolder signals that a nil core components holder was provided
var ErrNilCoreComponentsHolder = errors.New("nil core components holder")

// ErrNilCryptoComponents signals that a nil crypto components has been provided
var ErrNilCryptoComponents = errors.New("nil crypto components provided")

// ErrNilCryptoComponentsHolder signals that a nil crypto components holder was provided
var ErrNilCryptoComponentsHolder = errors.New("nil crypto components holder")

// ErrNilDataComponents signals that a nil data components instance was provided
var ErrNilDataComponents = errors.New("nil data components provided")

// ErrNilDataComponentsHolder signals that a nil data components holder has been provided
var ErrNilDataComponentsHolder = errors.New("nil data components holder")

// ErrNilEconomicsData signals that a nil economics data handler has been provided
var ErrNilEconomicsData = errors.New("nil economics data provided")

// ErrNilEconomicsHandler signals that a nil economics handler has been provided
var ErrNilEconomicsHandler = errors.New("nil economics handler")

// ErrNilOutportHandler signals that a nil outport handler has been provided
var ErrNilOutportHandler = errors.New("nil outport handler")

// ErrNilEpochNotifier signals that a nil epoch notifier has been provided
var ErrNilEpochNotifier = errors.New("nil epoch notifier")

// ErrNilEpochStartBootstrapper signals that a nil epoch start bootstrapper was provided
var ErrNilEpochStartBootstrapper = errors.New("nil epoch start bootstrapper")

// ErrNilEpochStartNotifier signals that a nil epoch start notifier was provided
var ErrNilEpochStartNotifier = errors.New("nil epoch start notifier provided")

// ErrNilEpochStartTrigger signals that a nil start of epoch trigger has been provided
var ErrNilEpochStartTrigger = errors.New("nil start of epoch trigger")

// ErrNilFallbackHeaderValidator signals that a nil fallback header validator has been provided
var ErrNilFallbackHeaderValidator = errors.New("nil fallback header validator")

// ErrNilForkDetector is raised when a valid fork detector is expected but nil used
var ErrNilForkDetector = errors.New("fork detector is nil")

// ErrNilGasSchedule signals that an operation has been attempted with a nil gas schedule
var ErrNilGasSchedule = errors.New("nil gas schedule")

// ErrNilHasher is raised when a valid hasher is expected but nil used
var ErrNilHasher = errors.New("nil hasher provided")

// ErrNilTxSignHasher is raised when a nil tx sign hasher is provided
var ErrNilTxSignHasher = errors.New("nil tx signing hasher")

// ErrNilHeaderConstructionValidator signals that a nil header construction validator was provided
var ErrNilHeaderConstructionValidator = errors.New("nil header construction validator")

// ErrNilHeaderIntegrityVerifier signals that a nil header integrity verifier has been provided
var ErrNilHeaderIntegrityVerifier = errors.New("nil header integrity verifier")

// ErrNilHeaderSigVerifier signals that a nil header sig verifier has been provided
var ErrNilHeaderSigVerifier = errors.New("")

// ErrNilHeartbeatComponents signals that a nil heartbeat components instance was provided
var ErrNilHeartbeatComponents = errors.New("nil heartbeat component")

// ErrNilHeartbeatV2Components signals that a nil heartbeatV2 components instance was provided
var ErrNilHeartbeatV2Components = errors.New("nil heartbeatV2 component")

// ErrNilHeartbeatMessageHandler signals that a nil heartbeat message handler was provided
var ErrNilHeartbeatMessageHandler = errors.New("nil heartbeat message handler")

// ErrNilHeartbeatMonitor signals that a nil heartbeat monitor was provided
var ErrNilHeartbeatMonitor = errors.New("nil heartbeat monitor")

// ErrNilHeartbeatSender signals that a nil heartbeat sender was provided
var ErrNilHeartbeatSender = errors.New("nil heartbeat sender")

// ErrNilHeartbeatV2Sender signals that a nil heartbeatV2 sender was provided
var ErrNilHeartbeatV2Sender = errors.New("nil heartbeatV2 sender")

// ErrNilHeartbeatStorer signals that a nil heartbeat storer was provided
var ErrNilHeartbeatStorer = errors.New("nil heartbeat storer")

// ErrNilInputAntiFloodHandler signals that a nil input antiflood handler was provided
var ErrNilInputAntiFloodHandler = errors.New("nil input antiflood handler")

// ErrNilInterceptorsContainer signals that a nil interceptors container was provided
var ErrNilInterceptorsContainer = errors.New("nil interceptors container")

// ErrNilInternalMarshalizer signals that a nil internal marshalizer was provided
var ErrNilInternalMarshalizer = errors.New("nil internal marshalizer")

// ErrNilKeyLoader signals that a nil key loader was provided
var ErrNilKeyLoader = errors.New("nil key loader")

// ErrNilMarshalizer signals that a nil marshalizer was provided
var ErrNilMarshalizer = errors.New("nil marshalizer provided")

// ErrNilMessageSignVerifier signals that a nil message signiature verifier was provided
var ErrNilMessageSignVerifier = errors.New("nil message sign verifier")

// ErrNilMessenger signals that a nil messenger was provided
var ErrNilMessenger = errors.New("nil messenger")

// ErrNilMiniBlocksProvider signals a nil miniBlocks provider
var ErrNilMiniBlocksProvider = errors.New("nil miniBlocks provider")

// ErrNilMultiSigner signals that a nil multi-signer was provided
var ErrNilMultiSigner = errors.New("nil multi signer")

// ErrNilNetworkComponents signals that a nil network components instance was provided
var ErrNilNetworkComponents = errors.New("nil network components")

// ErrNilNetworkComponentsHolder signals that a nil network components holder was provided
var ErrNilNetworkComponentsHolder = errors.New("nil network components holder")

// ErrNilNodesConfig signals that a nil nodes configuration was provided
var ErrNilNodesConfig = errors.New("nil nodes config")

// ErrNilNodesCoordinator signals that a nil nodes coordinator was provided
var ErrNilNodesCoordinator = errors.New("nil nodes coordinator")

// ErrNilOutputAntiFloodHandler signals that a nil output antiflood handler was provided
var ErrNilOutputAntiFloodHandler = errors.New("nil output antiflood handler")

// ErrNilPath signals that a nil path was provided
var ErrNilPath = errors.New("nil path provided")

// ErrNilPathHandler signals that a nil path handler was provided
var ErrNilPathHandler = errors.New("nil path handler")

// ErrNilPeerAccounts signals that a nil peer accounts instance was provided
var ErrNilPeerAccounts = errors.New("nil peer accounts")

// ErrNilPeerBlackListHandler signals that a nil peer black list handler was provided
var ErrNilPeerBlackListHandler = errors.New("nil peer black list handler")

// ErrNilPeerHonestyHandler signals that a nil peer honesty handler was provided
var ErrNilPeerHonestyHandler = errors.New("nil peer honesty handler")

// ErrNilPeerShardMapper signals that a nil peer shard mapper was provided
var ErrNilPeerShardMapper = errors.New("nil peer shard mapper")

// ErrNilPeerSignHandler signals that a nil peer sign handler was provided
var ErrNilPeerSignHandler = errors.New("nil peer signature handler")

// ErrNilPendingMiniBlocksHandler signals that a nil pending miniBlocks handler
var ErrNilPendingMiniBlocksHandler = errors.New("nil pending miniBlocks handler")

// ErrNilPoolsHolder signals that a nil pools holder was provided
var ErrNilPoolsHolder = errors.New("nil pools holder")

// ErrNilPrivateKey signals that a nil provate key was provided
var ErrNilPrivateKey = errors.New("nil private key")

// ErrNilProcessComponents signals that a nil process components instance was provided
var ErrNilProcessComponents = errors.New("nil process components")

// ErrNilProcessComponentsHolder signals that a nil procss components holder was provided
var ErrNilProcessComponentsHolder = errors.New("nil process components holder")

// ErrNilPubKeyConverter signals that a nil public key converter was provided
var ErrNilPubKeyConverter = errors.New("nil public key converter")

// ErrNilPublicKey signals that a nil public key was provided
var ErrNilPublicKey = errors.New("nil public key")

// ErrNilRater signals that a nil rater was provided
var ErrNilRater = errors.New("nil rater")

// ErrNilRatingData signals that nil rating data were provided
var ErrNilRatingData = errors.New("nil rating data")

// ErrNilRatingsInfoHandler signals that nil ratings data information was provided
var ErrNilRatingsInfoHandler = errors.New("nil ratings info handler")

// ErrNilRequestedItemHandler signals that a nil requested items handler was provided
var ErrNilRequestedItemHandler = errors.New("nil requested item handler")

// ErrNilRequestHandler signals that a nil request handler was provided
var ErrNilRequestHandler = errors.New("nil request handler")

// ErrNilResolversFinder signals that a nil resolver finder was provided
var ErrNilResolversFinder = errors.New("nil resolvers finder")

// ErrNilRoundHandler signals that a nil roundHandler was provided
var ErrNilRoundHandler = errors.New("nil roundHandler")

// ErrNilShardCoordinator signals that a nil shard coordinator was provided
var ErrNilShardCoordinator = errors.New("nil shard coordinator provided")

// ErrNilSmartContractParser signals that a nil smart contract parser was provided
var ErrNilSmartContractParser = errors.New("nil smart contract parser")

// ErrNilSoftwareVersion signals that a nil software version was provided
var ErrNilSoftwareVersion = errors.New("nil software version")

// ErrNilStateComponents signals that a nil state components was provided
var ErrNilStateComponents = errors.New("nil state components")

// ErrNilStateComponentsHolder signals that a nil state components holder was provided
var ErrNilStateComponentsHolder = errors.New("nil state components holder")

// ErrNilStatusComponents signals that a nil status components instance was provided
var ErrNilStatusComponents = errors.New("nil status components")

// ErrNilStatusComponentsHolder signals that a nil status components holder was provided
var ErrNilStatusComponentsHolder = errors.New("nil status components holder")

// ErrNilStatusHandler signals that a nil status handler was provided
var ErrNilStatusHandler = errors.New("nil status handler provided")

// ErrNilHardforkTrigger signals that a nil hardfork trigger was provided
var ErrNilHardforkTrigger = errors.New("nil hardfork trigger")

// ErrNilStorageManagers signals that a nil storage managers instance was provided
var ErrNilStorageManagers = errors.New("nil storage managers")

// ErrNilStorageService signals that a nil storage service was provided
var ErrNilStorageService = errors.New("nil storage service")

// ErrNilSyncTimer signals that a nil ntp synchronized timer was provided
var ErrNilSyncTimer = errors.New("nil sync timer provided")

// ErrNilSystemSCConfig signals that a nil system smart contracts cofiguration was provided
var ErrNilSystemSCConfig = errors.New("nil system smart contract configuration")

// ErrNilTriesContainer signals that a nil tries container was provided
var ErrNilTriesContainer = errors.New("nil tries container provided")

// ErrNilTriesStorageManagers signals that nil tries storage managers were provided
var ErrNilTriesStorageManagers = errors.New("nil tries storage managers provided")

// ErrNilTrieStorageManager signals that a nil trie storage manager was provided
var ErrNilTrieStorageManager = errors.New("nil trie storage manager")

// ErrNilTxLogsProcessor signals that a nil transaction logs processor was provided
var ErrNilTxLogsProcessor = errors.New("nil transaction logs processor")

// ErrNilTxSigner signals that a nil transaction signer was provided
var ErrNilTxSigner = errors.New("nil transaction signer")

// ErrNilTxSignKeyGen signals that a nil transaction signer key generator was provided
var ErrNilTxSignKeyGen = errors.New("nil transaction signing key generator")

// ErrNilTxSignMarshalizer signals that a nil transaction sign marshalizer was provided
var ErrNilTxSignMarshalizer = errors.New("nil transaction marshalizer")

// ErrNilUint64ByteSliceConverter signals that a nil byte slice converter was provided
var ErrNilUint64ByteSliceConverter = errors.New("nil byte slice converter")

// ErrNilValidatorPublicKeyConverter signals that a nil validator public key converter was provided
var ErrNilValidatorPublicKeyConverter = errors.New("validator public key converter")

// ErrNilValidatorsProvider signals a nil validators provider
var ErrNilValidatorsProvider = errors.New("nil validator provider")

// ErrNilValidatorsStatistics signals a that nil validators statistics was handler was provided
var ErrNilValidatorsStatistics = errors.New("nil validator statistics")

// ErrNilVmMarshalizer signals that a nil vm marshalizer was provided
var ErrNilVmMarshalizer = errors.New("nil vm marshalizer")

// ErrNilWatchdog signals that a nil watchdog was provided
var ErrNilWatchdog = errors.New("nil watchdog")

// ErrNilWhiteListHandler signals that a nil whitelist handler was provided
var ErrNilWhiteListHandler = errors.New("nil white list handler")

// ErrNilWhiteListVerifiedTxs signals that a nil whitelist for verified transactions was prvovided
var ErrNilWhiteListVerifiedTxs = errors.New("nil white list verified txs")

// ErrPollingFunctionRegistration signals an error while registering the polling function registration
var ErrPollingFunctionRegistration = errors.New("cannot register handler func for num of connected peers")

// ErrPublicKeyMismatch signals a mismatch between two public keys that should have matched
var ErrPublicKeyMismatch = errors.New("public key mismatch between the computed and the one read from the file")

// ErrStatusPollingInit signals an error while initializing the application status polling
var ErrStatusPollingInit = errors.New("cannot init AppStatusPolling")

// ErrWrongTypeAssertion signals a wrong type assertion
var ErrWrongTypeAssertion = errors.New("wrong type assertion")

// ErrNewBootstrapDataProvider signals a new bootstrapDataProvider creation has failed
var ErrNewBootstrapDataProvider = errors.New("bootstrapDataProvider creation has failed")

// ErrBootstrapDataComponentsFactoryCreate signals that an error occured on bootstrapDataComponentsFactory create
var ErrBootstrapDataComponentsFactoryCreate = errors.New("bootstrapDataComponentsFactory create() failed")

// ErrConsensusComponentsFactoryCreate signals that an error occured on consensusComponentsFactory create
var ErrConsensusComponentsFactoryCreate = errors.New("consensusComponentsFactory create failed")

// ErrCoreComponentsFactoryCreate signals that an error occured on coreComponentsFactory create
var ErrCoreComponentsFactoryCreate = errors.New("coreComponentsFactory create failed")

// ErrCryptoComponentsFactoryCreate signals that an error occured on cryptoComponentsFactory create
var ErrCryptoComponentsFactoryCreate = errors.New("cryptoComponentsFactory create failed")

// ErrDataComponentsFactoryCreate signals that an error occured on dataComponentsFactory create
var ErrDataComponentsFactoryCreate = errors.New("dataComponentsFactory create failed")

// ErrHeartbeatComponentsFactoryCreate signals that an error occured on heartbeatComponentsFactory create
var ErrHeartbeatComponentsFactoryCreate = errors.New("heartbeatComponentsFactory create failed")

// ErrNetworkComponentsFactoryCreate signals that an error occured on networkComponentsFactory create
var ErrNetworkComponentsFactoryCreate = errors.New("networkComponentsFactory create failed")

// ErrStateComponentsFactoryCreate signals that an error occured on stateComponentsFactory create
var ErrStateComponentsFactoryCreate = errors.New("stateComponentsFactory create failed")

// ErrStatusComponentsFactoryCreate signals that an error occured on statusComponentsFactory create
var ErrStatusComponentsFactoryCreate = errors.New("statusComponentsFactory create failed")

// ErrNewEpochStartBootstrap signals a new epochStartBootstrap creation has failed
var ErrNewEpochStartBootstrap = errors.New("epochStartBootstrap creation has failed")

// ErrNewStorageEpochStartBootstrap signals that a new storageEpochStartBootstrap creation has failed
var ErrNewStorageEpochStartBootstrap = errors.New("storageEpochStartBootstrap creation has failed")

// ErrBootstrap signals the bootstrapping process has failed
var ErrBootstrap = errors.New("bootstrap process has failed")

// ErrNilDataPoolsHolder signals that a nil data pools holder was provided
var ErrNilDataPoolsHolder = errors.New("nil data pools holder")

// ErrNilNodeRedundancyHandler signals that a nil node redundancy handler was provided
var ErrNilNodeRedundancyHandler = errors.New("nil node redundancy handler")

// ErrNilCurrentEpochProvider signals that a nil current epoch provider was provided
var ErrNilCurrentEpochProvider = errors.New("nil current epoch provider")

// ErrNilScheduledTxsExecutionHandler signals that a nil scheduled transactions execution handler was provided
var ErrNilScheduledTxsExecutionHandler = errors.New("nil scheduled transactions execution handler")

// ErrNilScheduledProcessor signals that a nil scheduled processor was provided
var ErrNilScheduledProcessor = errors.New("nil scheduled processor")

// ErrContextClosing signals that the parent context requested the closing of its children
var ErrContextClosing = errors.New("context closing")

// ErrNilTxsSender signals that a nil transactions sender has been provided
var ErrNilTxsSender = errors.New("nil transactions sender has been provided")

// ErrNilProcessStatusHandler signals that a nil process status handler was provided
var ErrNilProcessStatusHandler = errors.New("nil process status handler")

<<<<<<< HEAD
// ErrNilEnableEpochsHandler signals that a nil enable epochs handler was provided
var ErrNilEnableEpochsHandler = errors.New("nil enable epochs handler")
=======
// ErrDBIsClosed is raised when the DB is closed
var ErrDBIsClosed = errors.New("DB is closed")
>>>>>>> 6e602f2f
<|MERGE_RESOLUTION|>--- conflicted
+++ resolved
@@ -476,10 +476,8 @@
 // ErrNilProcessStatusHandler signals that a nil process status handler was provided
 var ErrNilProcessStatusHandler = errors.New("nil process status handler")
 
-<<<<<<< HEAD
-// ErrNilEnableEpochsHandler signals that a nil enable epochs handler was provided
-var ErrNilEnableEpochsHandler = errors.New("nil enable epochs handler")
-=======
 // ErrDBIsClosed is raised when the DB is closed
 var ErrDBIsClosed = errors.New("DB is closed")
->>>>>>> 6e602f2f
+
+// ErrNilEnableEpochsHandler signals that a nil enable epochs handler was provided
+var ErrNilEnableEpochsHandler = errors.New("nil enable epochs handler")