--- conflicted
+++ resolved
@@ -542,16 +542,14 @@
 // ErrNilGenesisNodesSetupHandler signals that a nil genesis nodes setup handler has been provided
 var ErrNilGenesisNodesSetupHandler = errors.New("nil genesis nodes setup handler")
 
-<<<<<<< HEAD
+// ErrNilManagedPeersHolder signals that a nil managed peers holder has been provided
+var ErrNilManagedPeersHolder = errors.New("nil managed peers holder")
+
+// ErrEmptyPeerID signals that an empty peer ID has been provided
+var ErrEmptyPeerID = errors.New("empty peer ID")
+
 // ErrNilPeersRatingHandler signals that a nil peers rating handler implementation has been provided
 var ErrNilPeersRatingHandler = errors.New("nil peers rating handler")
 
 // ErrNilPeersRatingMonitor signals that a nil peers rating monitor implementation has been provided
-var ErrNilPeersRatingMonitor = errors.New("nil peers rating monitor")
-=======
-// ErrNilManagedPeersHolder signals that a nil managed peers holder has been provided
-var ErrNilManagedPeersHolder = errors.New("nil managed peers holder")
-
-// ErrEmptyPeerID signals that an empty peer ID has been provided
-var ErrEmptyPeerID = errors.New("empty peer ID")
->>>>>>> e272723f
+var ErrNilPeersRatingMonitor = errors.New("nil peers rating monitor")