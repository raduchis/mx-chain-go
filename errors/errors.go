package errors

import "errors"

// ErrAccountsAdapterCreation signals that the accounts adapter cannot be created based on provided data
var ErrAccountsAdapterCreation = errors.New("error creating accounts adapter")

// ErrBlockchainCreation signals that the blockchain cannot be created
var ErrBlockchainCreation = errors.New("can not create blockchain")

// ErrDataPoolCreation signals that the data pool cannot be created
var ErrDataPoolCreation = errors.New("can not create data pool")

// ErrDataStoreCreation signals that the data store cannot be created
var ErrDataStoreCreation = errors.New("can not create data store")

// ErrGenesisBlockNotInitialized signals that genesis block is not initialized
var ErrGenesisBlockNotInitialized = errors.New("genesis block is not initialized")

// ErrHasherCreation signals that the hasher cannot be created based on provided data
var ErrHasherCreation = errors.New("error creating hasher")

// ErrInvalidChainID signals that an invalid chain ID has been provided
var ErrInvalidChainID = errors.New("invalid chain ID in consensus")

// ErrInvalidConsensusConfig signals that an invalid consensus type is specified in the configuration file
var ErrInvalidConsensusConfig = errors.New("invalid consensus type provided in config file")

// ErrInvalidRoundDuration signals that an invalid round duration has been provided
var ErrInvalidRoundDuration = errors.New("invalid round duration provided")

// ErrInvalidTransactionVersion signals  that an invalid transaction version has been provided
var ErrInvalidTransactionVersion = errors.New("invalid transaction version")

// ErrInvalidWorkingDir signals that an invalid working directory has been provided
var ErrInvalidWorkingDir = errors.New("invalid working directory")

// ErrMarshalizerCreation signals that the marshalizer cannot be created based on provided data
var ErrMarshalizerCreation = errors.New("error creating marshalizer")

// ErrMissingMultiHasherConfig signals that the multihasher type isn't specified in the configuration file
var ErrMissingMultiHasherConfig = errors.New("no multisig hasher provided in config file")

// ErrMultiSigHasherMissmatch signals that an invalid multisig hasher was provided
var ErrMultiSigHasherMissmatch = errors.New("wrong multisig hasher provided for bls consensus type")

// ErrNilAccountsAdapter signals that a nil accounts adapter has been provided
var ErrNilAccountsAdapter = errors.New("nil accounts adapter")

// ErrNilAccountsParser signals that a nil accounts parser has been provided
var ErrNilAccountsParser = errors.New("nil accounts parser")

//ErrNilAddressPublicKeyConverter signals that an operation has been attempted to or with a nil public key converter implementation
var ErrNilAddressPublicKeyConverter = errors.New("nil address pubkey converter")

// ErrNilAlarmScheduler is raised when a valid alarm scheduler is expected but nil is used
var ErrNilAlarmScheduler = errors.New("nil alarm scheduler")

// ErrNilBlackListHandler signals that a nil black list handler was provided
var ErrNilBlackListHandler = errors.New("nil black list handler")

// ErrNilBlockChainHandler is raised when a valid blockchain handler is expected but nil used
var ErrNilBlockChainHandler = errors.New("blockchain handler is nil")

// ErrNilBlockProcessor is raised when a valid block processor is expected but nil used
var ErrNilBlockProcessor = errors.New("block processor is nil")

// ErrNilBlockSigner signals the nil block signer was provided
var ErrNilBlockSigner = errors.New("nil block signer")

// ErrNilBlockSignKeyGen is raised when a valid block sign key generator is expected but nil used
var ErrNilBlockSignKeyGen = errors.New("block sign key generator is nil")

// ErrNilBlockTracker signals that a nil block tracker has been provided
var ErrNilBlockTracker = errors.New("trying to set nil block tracker")

// ErrNilBootStorer signals that the provided boot storer is nil
var ErrNilBootStorer = errors.New("nil boot storer")

// ErrNilBootstrapComponentsHolder signals that the provided bootstrap components holder is nil
var ErrNilBootstrapComponentsHolder = errors.New("nil bootstrap components holder")

// ErrNilBootstrapComponentsFactory signals that the provided bootstrap components factory is nil
var ErrNilBootstrapComponentsFactory = errors.New("nil bootstrap components factory")

// ErrNilConsensusComponentsFactory signals that the provided consensus components factory is nil
var ErrNilConsensusComponentsFactory = errors.New("nil consensus components factory")

// ErrNilCryptoComponentsFactory signals that the provided crypto components factory is nil
var ErrNilCryptoComponentsFactory = errors.New("nil crypto components factory")

// ErrNilCoreComponentsFactory signals that the provided core components factory is nil
var ErrNilCoreComponentsFactory = errors.New("nil core components factory")

// ErrNilDataComponentsFactory signals that the provided data components factory is nil
var ErrNilDataComponentsFactory = errors.New("nil data components factory")

// ErrNilHeartbeatComponentsFactory signals that the provided heartbeat components factory is nil
var ErrNilHeartbeatComponentsFactory = errors.New("nil heartbeat components factory")

// ErrNilNetworkComponentsFactory signals that the provided network components factory is nil
var ErrNilNetworkComponentsFactory = errors.New("nil network components factory")

// ErrNilProcessComponentsFactory signals that the provided process components factory is nil
var ErrNilProcessComponentsFactory = errors.New("nil process components factory")

// ErrNilStateComponentsFactory signals that the provided state components factory is nil
var ErrNilStateComponentsFactory = errors.New("nil state components factory")

// ErrNilStatusComponentsFactory signals that the provided status components factory is nil
var ErrNilStatusComponentsFactory = errors.New("nil status components factory")

// ErrNilBootstrapParamsHandler signals that the provided bootstrap parameters handler is nil
var ErrNilBootstrapParamsHandler = errors.New("nil bootstrap parameters handler")

// ErrNilBroadcastMessenger is raised when a valid broadcast messenger is expected but nil used
var ErrNilBroadcastMessenger = errors.New("broadcast messenger is nil")

// ErrNilChronologyHandler is raised when a valid chronology handler is expected but nil used
var ErrNilChronologyHandler = errors.New("chronology handler is nil")

// ErrNilConsensusComponentsHolder signals that a nil consensus components holder was provided
var ErrNilConsensusComponentsHolder = errors.New("nil consensus components holder")

// ErrNilConsensusWorker signals that a nil consensus worker was provided
var ErrNilConsensusWorker = errors.New("nil consensus worker")

// ErrNilCoreComponents signals that an operation has been attempted with nil core components
var ErrNilCoreComponents = errors.New("nil core components provided")

// ErrNilCoreComponentsHolder signals that a nil core components holder was provided
var ErrNilCoreComponentsHolder = errors.New("nil core components holder")

// ErrNilCryptoComponents signals that a nil crypto components has been provided
var ErrNilCryptoComponents = errors.New("nil crypto components provided")

// ErrNilCryptoComponentsHolder signals that a nil crypto components holder was provided
var ErrNilCryptoComponentsHolder = errors.New("nil crypto components holder")

// ErrNilDataComponents signals that a nil data components instance was provided
var ErrNilDataComponents = errors.New("nil data components provided")

// ErrNilDataComponentsHolder signals that a nil data components holder has been provided
var ErrNilDataComponentsHolder = errors.New("nil data components holder")

// ErrNilEconomicsData signals that a nil economics data handler has been provided
var ErrNilEconomicsData = errors.New("nil economics data provided")

// ErrNilEconomicsHandler signals that a nil economics handler has been provided
var ErrNilEconomicsHandler = errors.New("nil economics handler")

// ErrNilElasticIndexer signals that a nil elastic search indexer was provided
var ErrNilElasticIndexer = errors.New("nil elastic search indexer")

// ErrNilEpochNotifier signals that a nil epoch notifier has been provided
var ErrNilEpochNotifier = errors.New("nil epoch notifier")

// ErrNilEpochStartBootstrapper signals that a nil epoch start bootstrapper was provided
var ErrNilEpochStartBootstrapper = errors.New("nil epoch start bootstrapper")

// ErrNilEpochStartNotifier signals that a nil epoch start notifier was provided
var ErrNilEpochStartNotifier = errors.New("nil epoch start notifier provided")

// ErrNilEpochStartTrigger signals that a nil start of epoch trigger has been provided
var ErrNilEpochStartTrigger = errors.New("nil start of epoch trigger")

// ErrNilFallbackHeaderValidator signals that a nil fallback header validator has been provided
var ErrNilFallbackHeaderValidator = errors.New("nil fallback header validator")

// ErrNilForkDetector is raised when a valid fork detector is expected but nil used
var ErrNilForkDetector = errors.New("fork detector is nil")

// ErrNilGasSchedule signals that an operation has been attempted with a nil gas schedule
var ErrNilGasSchedule = errors.New("nil gas schedule")

// ErrNilHasher is raised when a valid hasher is expected but nil used
var ErrNilHasher = errors.New("nil hasher provided")

// ErrNilTxSignHasher is raised when a nil tx sign hasher is provided
var ErrNilTxSignHasher = errors.New("nil tx signing hasher")

// ErrNilHeaderConstructionValidator signals that a nil header construction validator was provided
var ErrNilHeaderConstructionValidator = errors.New("nil header construction validator")

// ErrNilHeaderIntegrityVerifier signals that a nil header integrity verifier has been provided
var ErrNilHeaderIntegrityVerifier = errors.New("nil header integrity verifier")

// ErrNilHeaderSigVerifier signals that a nil header sig verifier has been provided
var ErrNilHeaderSigVerifier = errors.New("")

// ErrNilHeartbeatComponents signals that a nil heartbeat components instance was provided
var ErrNilHeartbeatComponents = errors.New("nil heartbeat component")

// ErrNilHeartbeatMessageHandler signals that a nil heartbeat message handler was provided
var ErrNilHeartbeatMessageHandler = errors.New("nil heartbeat message handler")

// ErrNilHeartbeatMonitor signals that a nil heartbeat monitor was provided
var ErrNilHeartbeatMonitor = errors.New("nil heartbeat monitor")

// ErrNilHeartbeatSender signals that a nil heartbeat sender was provided
var ErrNilHeartbeatSender = errors.New("nil heartbeat sender")

// ErrNilHeartbeatStorer signals that a nil heartbeat storer was provided
var ErrNilHeartbeatStorer = errors.New("nil heartbeat storer")

// ErrNilInputAntiFloodHandler signals that a nil input antiflood handler was provided
var ErrNilInputAntiFloodHandler = errors.New("nil input antiflood handler")

// ErrNilInterceptorsContainer signals that a nil interceptors container was provided
var ErrNilInterceptorsContainer = errors.New("nil interceptors container")

// ErrNilInternalMarshalizer signals that a nil internal marshalizer was provided
var ErrNilInternalMarshalizer = errors.New("nil internal marshalizer")

// ErrNilKeyLoader signals that a nil key loader was provided
var ErrNilKeyLoader = errors.New("nil key loader")

// ErrNilMarshalizer signals that a nil marshalizer was provided
var ErrNilMarshalizer = errors.New("nil marshalizer provided")

// ErrNilMessageSignVerifier signals that a nil message signiature verifier was provided
var ErrNilMessageSignVerifier = errors.New("nil message sign verifier")

// ErrNilMessenger signals that a nil messenger was provided
var ErrNilMessenger = errors.New("nil messenger")

// ErrNilMiniBlocksProvider signals a nil miniBlocks provider
var ErrNilMiniBlocksProvider = errors.New("nil miniBlocks provider")

// ErrNilMultiSigner signals that a nil multi-signer was provided
var ErrNilMultiSigner = errors.New("nil multi signer")

// ErrNilNetworkComponents signals that a nil network components instance was provided
var ErrNilNetworkComponents = errors.New("nil network components")

// ErrNilNetworkComponentsHolder signals that a nil network components holder was provided
var ErrNilNetworkComponentsHolder = errors.New("nil network components holder")

// ErrNilNodesConfig signals that a nil nodes configuration was provided
var ErrNilNodesConfig = errors.New("nil nodes config")

// ErrNilNodesCoordinator signals that a nil nodes coordinator was provided
var ErrNilNodesCoordinator = errors.New("nil nodes coordinator")

// ErrNilOutputAntiFloodHandler signals that a nil output antiflood handler was provided
var ErrNilOutputAntiFloodHandler = errors.New("nil output antiflood handler")

// ErrNilPath signals that a nil path was provided
var ErrNilPath = errors.New("nil path provided")

// ErrNilPathHandler signals that a nil path handler was provided
var ErrNilPathHandler = errors.New("nil path handler")

// ErrNilPeerAccounts signals that a nil peer accounts instance was provided
var ErrNilPeerAccounts = errors.New("nil peer accounts")

// ErrNilPeerBlackListHandler signals that a nil peer black list handler was provided
var ErrNilPeerBlackListHandler = errors.New("nil peer black list handler")

// ErrNilPeerHonestyHandler signals that a nil peer honesty handler was provided
var ErrNilPeerHonestyHandler = errors.New("nil peer honesty handler")

// ErrNilPeerShardMapper signals that a nil peer shard mapper was provided
var ErrNilPeerShardMapper = errors.New("nil peer shard mapper")

// ErrNilPeerSignHandler signals that a nil peer sign handler was provided
var ErrNilPeerSignHandler = errors.New("nil peer signature handler")

// ErrNilPendingMiniBlocksHandler signals that a nil pending miniBlocks handler
var ErrNilPendingMiniBlocksHandler = errors.New("nil pending miniBlocks handler")

// ErrNilPoolsHolder signals that a nil pools holder was provided
var ErrNilPoolsHolder = errors.New("nil pools holder")

// ErrNilPrivateKey signals that a nil provate key was provided
var ErrNilPrivateKey = errors.New("nil private key")

// ErrNilProcessComponents signals that a nil process components instance was provided
var ErrNilProcessComponents = errors.New("nil process components")

// ErrNilProcessComponentsHolder signals that a nil procss components holder was provided
var ErrNilProcessComponentsHolder = errors.New("nil process components holder")

// ErrNilPubKeyConverter signals that a nil public key converter was provided
var ErrNilPubKeyConverter = errors.New("nil public key converter")

// ErrNilPublicKey signals that a nil public key was provided
var ErrNilPublicKey = errors.New("nil public key")

// ErrNilRater signals that a nil rater was provided
var ErrNilRater = errors.New("nil rater")

// ErrNilRatingData signals that nil rating data were provided
var ErrNilRatingData = errors.New("nil rating data")

// ErrNilRatingsInfoHandler signals that nil ratings data information was provided
var ErrNilRatingsInfoHandler = errors.New("nil ratings info handler")

// ErrNilRequestedItemHandler signals that a nil requested items handler was provided
var ErrNilRequestedItemHandler = errors.New("nil requested item handler")

// ErrNilRequestHandler signals that a nil request handler was provided
var ErrNilRequestHandler = errors.New("nil request handler")

// ErrNilResolversFinder signals that a nil resolver finder was provided
var ErrNilResolversFinder = errors.New("nil resolvers finder")

// ErrNilRoundHandler signals that a nil roundHandler was provided
var ErrNilRoundHandler = errors.New("nil roundHandler")

// ErrNilShardCoordinator signals that a nil shard coordinator was provided
var ErrNilShardCoordinator = errors.New("nil shard coordinator provided")

// ErrNilSmartContractParser signals that a nil smart contract parser was provided
var ErrNilSmartContractParser = errors.New("nil smart contract parser")

// ErrNilSoftwareVersion signals that a nil software version was provided
var ErrNilSoftwareVersion = errors.New("nil software version")

// ErrNilStateComponents signals that a nil state components was provided
var ErrNilStateComponents = errors.New("nil state components")

// ErrNilStateComponentsHolder signals that a nil state components holder was provided
var ErrNilStateComponentsHolder = errors.New("nil state components holder")

// ErrNilStatusComponents signals that a nil status components instance was provided
var ErrNilStatusComponents = errors.New("nil status components")

// ErrNilStatusComponentsHolder signals that a nil status components holder was provided
var ErrNilStatusComponentsHolder = errors.New("nil status components holder")

// ErrNilStatusHandler signals that a nil status handler was provided
var ErrNilStatusHandler = errors.New("nil status handler provided")

// ErrNilHardforkTrigger signals that a nil hardfork trigger was provided
var ErrNilHardforkTrigger = errors.New("nil hardfork trigger")

// ErrNilStorageManagers signals that a nil storage managers instance was provided
var ErrNilStorageManagers = errors.New("nil storage managers")

// ErrNilStorageService signals that a nil storage service was provided
var ErrNilStorageService = errors.New("nil storage service")

// ErrNilSyncTimer signals that a nil ntp synchronized timer was provided
var ErrNilSyncTimer = errors.New("nil sync timer provided")

// ErrNilSystemSCConfig signals that a nil system smart contracts cofiguration was provided
var ErrNilSystemSCConfig = errors.New("nil system smart contract configuration")

// ErrNilTpsBenchmark signals that a nil tps benchmark handler was provided
var ErrNilTpsBenchmark = errors.New("nil tps benchmark")

// ErrNilTriesContainer signals that a nil tries container was provided
var ErrNilTriesContainer = errors.New("nil tries container provided")

// ErrNilTriesStorageManagers signals that nil tries storage managers were provided
var ErrNilTriesStorageManagers = errors.New("nil tries storage managers provided")

// ErrNilTrieStorageManager signals that a nil trie storage manager was provided
var ErrNilTrieStorageManager = errors.New("nil trie storage manager")

// ErrNilTxLogsProcessor signals that a nil transaction logs processor was provided
var ErrNilTxLogsProcessor = errors.New("nil transaction logs processor")

// ErrNilTxSigner signals that a nil transaction signer was provided
var ErrNilTxSigner = errors.New("nil transaction signer")

// ErrNilTxSignKeyGen signals that a nil transaction signer key generator was provided
var ErrNilTxSignKeyGen = errors.New("nil transaction signing key generator")

// ErrNilTxSignMarshalizer signals that a nil transaction sign marshalizer was provided
var ErrNilTxSignMarshalizer = errors.New("nil transaction marshalizer")

// ErrNilUint64ByteSliceConverter signals that a nil byte slice converter was provided
var ErrNilUint64ByteSliceConverter = errors.New("nil byte slice converter")

// ErrNilValidatorPublicKeyConverter signals that a nil validator public key converter was provided
var ErrNilValidatorPublicKeyConverter = errors.New("validator public key converter")

// ErrNilValidatorsProvider signals a nil validators provider
var ErrNilValidatorsProvider = errors.New("nil validator provider")

// ErrNilValidatorsStatistics signals a that nil validators statistics was handler was provided
var ErrNilValidatorsStatistics = errors.New("nil validator statistics")

// ErrNilVmMarshalizer signals that a nil vm marshalizer was provided
var ErrNilVmMarshalizer = errors.New("nil vm marshalizer")

// ErrNilWatchdog signals that a nil watchdog was provided
var ErrNilWatchdog = errors.New("nil watchdog")

// ErrNilWhiteListHandler signals that a nil whitelist handler was provided
var ErrNilWhiteListHandler = errors.New("nil white list handler")

// ErrNilWhiteListVerifiedTxs signals that a nil whitelist for verified transactions was prvovided
var ErrNilWhiteListVerifiedTxs = errors.New("nil white list verified txs")

// ErrPollingFunctionRegistration signals an error while registering the polling function registration
var ErrPollingFunctionRegistration = errors.New("cannot register handler func for num of connected peers")

// ErrPublicKeyMismatch signals a mismatch between two public keys that should have matched
var ErrPublicKeyMismatch = errors.New("public key mismatch between the computed and the one read from the file")

// ErrStatusPollingInit signals an error while initializing the application status polling
var ErrStatusPollingInit = errors.New("cannot init AppStatusPolling")

// ErrWrongTypeAssertion signals a wrong type assertion
var ErrWrongTypeAssertion = errors.New("wrong type assertion")

// ErrNewBootstrapDataProvider signals a new bootstrapDataProvider creation has failed
var ErrNewBootstrapDataProvider = errors.New("bootstrapDataProvider creation has failed")

// ErrBootstrapDataComponentsFactoryCreate signals that an error occured on bootstrapDataComponentsFactory create
var ErrBootstrapDataComponentsFactoryCreate = errors.New("bootstrapDataComponentsFactory create() failed")

// ErrConsensusComponentsFactoryCreate signals that an error occured on consensusComponentsFactory create
var ErrConsensusComponentsFactoryCreate = errors.New("consensusComponentsFactory create failed")

// ErrCoreComponentsFactoryCreate signals that an error occured on coreComponentsFactory create
var ErrCoreComponentsFactoryCreate = errors.New("coreComponentsFactory create failed")

// ErrCryptoComponentsFactoryCreate signals that an error occured on cryptoComponentsFactory create
var ErrCryptoComponentsFactoryCreate = errors.New("cryptoComponentsFactory create failed")

// ErrDataComponentsFactoryCreate signals that an error occured on dataComponentsFactory create
var ErrDataComponentsFactoryCreate = errors.New("dataComponentsFactory create failed")

// ErrHeartbeatComponentsFactoryCreate signals that an error occured on heartbeatComponentsFactory create
var ErrHeartbeatComponentsFactoryCreate = errors.New("heartbeatComponentsFactory create failed")

// ErrNetworkComponentsFactoryCreate signals that an error occured on networkComponentsFactory create
var ErrNetworkComponentsFactoryCreate = errors.New("networkComponentsFactory create failed")

// ErrStateComponentsFactoryCreate signals that an error occured on stateComponentsFactory create
var ErrStateComponentsFactoryCreate = errors.New("stateComponentsFactory create failed")

// ErrStatusComponentsFactoryCreate signals that an error occured on statusComponentsFactory create
var ErrStatusComponentsFactoryCreate = errors.New("statusComponentsFactory create failed")

// ErrNewEpochStartBootstrap signals a new epochStartBootstrap creation has failed
var ErrNewEpochStartBootstrap = errors.New("epochStartBootstrap creation has failed")

// ErrNewStorageEpochStartBootstrap signals that a new storageEpochStartBootstrap creation has failed
var ErrNewStorageEpochStartBootstrap = errors.New("storageEpochStartBootstrap creation has failed")

// ErrBootstrap signals the bootstrapping process has failed
var ErrBootstrap = errors.New("bootstrap process has failed")

// ErrNilDataPoolsHolder signals that a nil data pools holder was provided
var ErrNilDataPoolsHolder = errors.New("nil data pools holder")

// ErrNilNodeRedundancyHandler signals that a nil node redundancy handler was provided
var ErrNilNodeRedundancyHandler = errors.New("nil node redundancy handler")

// ErrNilLocker signals that a nil locker was provided
var ErrNilLocker = errors.New("nil locker")

<<<<<<< HEAD
// ErrNilScheduledTxsExecutionHandler signals that a nil scheduled transactions execution handler was provided
var ErrNilScheduledTxsExecutionHandler = errors.New("nil scheduled transactions execution handler")

// ErrNilScheduledProcessor signals that a nil scheduled processor was provided
var ErrNilScheduledProcessor = errors.New("nil scheduled processor")
=======
// ErrNilCurrentEpochProvider signals that a nil current epoch provider was provided
var ErrNilCurrentEpochProvider = errors.New("nil current epoch provider")
>>>>>>> fbb2186b
<|MERGE_RESOLUTION|>--- conflicted
+++ resolved
@@ -455,13 +455,11 @@
 // ErrNilLocker signals that a nil locker was provided
 var ErrNilLocker = errors.New("nil locker")
 
-<<<<<<< HEAD
+// ErrNilCurrentEpochProvider signals that a nil current epoch provider was provided
+var ErrNilCurrentEpochProvider = errors.New("nil current epoch provider")
+
 // ErrNilScheduledTxsExecutionHandler signals that a nil scheduled transactions execution handler was provided
 var ErrNilScheduledTxsExecutionHandler = errors.New("nil scheduled transactions execution handler")
 
 // ErrNilScheduledProcessor signals that a nil scheduled processor was provided
-var ErrNilScheduledProcessor = errors.New("nil scheduled processor")
-=======
-// ErrNilCurrentEpochProvider signals that a nil current epoch provider was provided
-var ErrNilCurrentEpochProvider = errors.New("nil current epoch provider")
->>>>>>> fbb2186b
+var ErrNilScheduledProcessor = errors.New("nil scheduled processor")