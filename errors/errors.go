--- conflicted
+++ resolved
@@ -818,10 +818,8 @@
 // ErrNilEpochStartTriggerFactory signals that a nil epoch start trigger factory has been provided
 var ErrNilEpochStartTriggerFactory = errors.New("nil epoch start trigger factory has been provided")
 
-<<<<<<< HEAD
-// ErrNilStakingToPeerFactory signals that a nil staking to peer factory has been provided
-var ErrNilStakingToPeerFactory = errors.New("nil staking to peer factory has been provided")
-=======
 // ErrNilLatestDataProviderFactory signals that a nil latest data provider factory has been provided
 var ErrNilLatestDataProviderFactory = errors.New("nil latest data provider factory has been provided")
->>>>>>> 119c2158
+
+// ErrNilStakingToPeerFactory signals that a nil staking to peer factory has been provided
+var ErrNilStakingToPeerFactory = errors.New("nil staking to peer factory has been provided")