package errors

import "errors"

// ErrAccountsAdapterCreation signals that the accounts adapter cannot be created based on provided data
var ErrAccountsAdapterCreation = errors.New("error creating accounts adapter")

// ErrBlockchainCreation signals that the blockchain cannot be created
var ErrBlockchainCreation = errors.New("can not create blockchain")

// ErrDataPoolCreation signals that the data pool cannot be created
var ErrDataPoolCreation = errors.New("can not create data pool")

// ErrDataStoreCreation signals that the data store cannot be created
var ErrDataStoreCreation = errors.New("can not create data store")

// ErrGenesisBlockNotInitialized signals that genesis block is not initialized
var ErrGenesisBlockNotInitialized = errors.New("genesis block is not initialized")

// ErrHasherCreation signals that the hasher cannot be created based on provided data
var ErrHasherCreation = errors.New("error creating hasher")

// ErrInvalidChainID signals that an invalid chain ID has been provided
var ErrInvalidChainID = errors.New("invalid chain ID in consensus")

// ErrInvalidConsensusConfig signals that an invalid consensus type is specified in the configuration file
var ErrInvalidConsensusConfig = errors.New("invalid consensus type provided in config file")

// ErrInvalidRoundDuration signals that an invalid round duration has been provided
var ErrInvalidRoundDuration = errors.New("invalid round duration provided")

// ErrInvalidTransactionVersion signals  that an invalid transaction version has been provided
var ErrInvalidTransactionVersion = errors.New("invalid transaction version")

// ErrInvalidWorkingDir signals that an invalid working directory has been provided
var ErrInvalidWorkingDir = errors.New("invalid working directory")

// ErrMarshalizerCreation signals that the marshalizer cannot be created based on provided data
var ErrMarshalizerCreation = errors.New("error creating marshalizer")

// ErrMissingMultiHasherConfig signals that the multihasher type isn't specified in the configuration file
var ErrMissingMultiHasherConfig = errors.New("no multisig hasher provided in config file")

// ErrMultiSigHasherMissmatch signals that an invalid multisig hasher was provided
var ErrMultiSigHasherMissmatch = errors.New("wrong multisig hasher provided for bls consensus type")

// ErrNilAccountsAdapter signals that a nil accounts adapter has been provided
var ErrNilAccountsAdapter = errors.New("nil accounts adapter")

// ErrNilAccountsParser signals that a nil accounts parser has been provided
var ErrNilAccountsParser = errors.New("nil accounts parser")

// ErrNilAddressPublicKeyConverter signals that an operation has been attempted to or with a nil public key converter implementation
var ErrNilAddressPublicKeyConverter = errors.New("nil address pubkey converter")

// ErrNilAlarmScheduler is raised when a valid alarm scheduler is expected but nil is used
var ErrNilAlarmScheduler = errors.New("nil alarm scheduler")

// ErrNilBlackListHandler signals that a nil black list handler was provided
var ErrNilBlackListHandler = errors.New("nil black list handler")

// ErrNilBlockChainHandler is raised when a valid blockchain handler is expected but nil used
var ErrNilBlockChainHandler = errors.New("blockchain handler is nil")

// ErrNilBlockProcessor is raised when a valid block processor is expected but nil used
var ErrNilBlockProcessor = errors.New("block processor is nil")

// ErrNilBlockSigner signals the nil block signer was provided
var ErrNilBlockSigner = errors.New("nil block signer")

// ErrNilBlockSignKeyGen is raised when a valid block sign key generator is expected but nil used
var ErrNilBlockSignKeyGen = errors.New("block sign key generator is nil")

// ErrNilBlockTracker signals that a nil block tracker has been provided
var ErrNilBlockTracker = errors.New("trying to set nil block tracker")

// ErrNilBootStorer signals that the provided boot storer is nil
var ErrNilBootStorer = errors.New("nil boot storer")

// ErrNilBootstrapComponents signals that the provided instance of bootstrap components is nil
var ErrNilBootstrapComponents = errors.New("nil bootstrap components")

// ErrNilBootstrapComponentsHolder signals that the provided bootstrap components holder is nil
var ErrNilBootstrapComponentsHolder = errors.New("nil bootstrap components holder")

// ErrNilBootstrapComponentsFactory signals that the provided bootstrap components factory is nil
var ErrNilBootstrapComponentsFactory = errors.New("nil bootstrap components factory")

// ErrNilConsensusComponentsFactory signals that the provided consensus components factory is nil
var ErrNilConsensusComponentsFactory = errors.New("nil consensus components factory")

// ErrNilCryptoComponentsFactory signals that the provided crypto components factory is nil
var ErrNilCryptoComponentsFactory = errors.New("nil crypto components factory")

// ErrNilCoreComponentsFactory signals that the provided core components factory is nil
var ErrNilCoreComponentsFactory = errors.New("nil core components factory")

// ErrNilDataComponentsFactory signals that the provided data components factory is nil
var ErrNilDataComponentsFactory = errors.New("nil data components factory")

// ErrNilHeartbeatV2ComponentsFactory signals that the provided heartbeatV2 components factory is nil
var ErrNilHeartbeatV2ComponentsFactory = errors.New("nil heartbeatV2 components factory")

// ErrNilNetworkComponentsFactory signals that the provided network components factory is nil
var ErrNilNetworkComponentsFactory = errors.New("nil network components factory")

// ErrNilProcessComponentsFactory signals that the provided process components factory is nil
var ErrNilProcessComponentsFactory = errors.New("nil process components factory")

// ErrNilStateComponentsFactory signals that the provided state components factory is nil
var ErrNilStateComponentsFactory = errors.New("nil state components factory")

// ErrNilStatusComponentsFactory signals that the provided status components factory is nil
var ErrNilStatusComponentsFactory = errors.New("nil status components factory")

// ErrNilBootstrapParamsHandler signals that the provided bootstrap parameters handler is nil
var ErrNilBootstrapParamsHandler = errors.New("nil bootstrap parameters handler")

// ErrNilBroadcastMessenger is raised when a valid broadcast messenger is expected but nil used
var ErrNilBroadcastMessenger = errors.New("broadcast messenger is nil")

// ErrNilChronologyHandler is raised when a valid chronology handler is expected but nil used
var ErrNilChronologyHandler = errors.New("chronology handler is nil")

// ErrNilConsensusComponentsHolder signals that a nil consensus components holder was provided
var ErrNilConsensusComponentsHolder = errors.New("nil consensus components holder")

// ErrNilConsensusWorker signals that a nil consensus worker was provided
var ErrNilConsensusWorker = errors.New("nil consensus worker")

// ErrNilCoreComponents signals that an operation has been attempted with nil core components
var ErrNilCoreComponents = errors.New("nil core components provided")

// ErrNilStatusCoreComponents signals that an operation has been attempted with nil status core components
var ErrNilStatusCoreComponents = errors.New("nil status core components provided")

// ErrNilCoreComponentsHolder signals that a nil core components holder was provided
var ErrNilCoreComponentsHolder = errors.New("nil core components holder")

// ErrNilCryptoComponents signals that a nil crypto components has been provided
var ErrNilCryptoComponents = errors.New("nil crypto components provided")

// ErrNilCryptoComponentsHolder signals that a nil crypto components holder was provided
var ErrNilCryptoComponentsHolder = errors.New("nil crypto components holder")

// ErrNilDataComponents signals that a nil data components instance was provided
var ErrNilDataComponents = errors.New("nil data components provided")

// ErrNilDataComponentsHolder signals that a nil data components holder has been provided
var ErrNilDataComponentsHolder = errors.New("nil data components holder")

// ErrNilEconomicsData signals that a nil economics data handler has been provided
var ErrNilEconomicsData = errors.New("nil economics data provided")

// ErrNilEconomicsHandler signals that a nil economics handler has been provided
var ErrNilEconomicsHandler = errors.New("nil economics handler")

// ErrNilOutportHandler signals that a nil outport handler has been provided
var ErrNilOutportHandler = errors.New("nil outport handler")

// ErrNilEpochNotifier signals that a nil epoch notifier has been provided
var ErrNilEpochNotifier = errors.New("nil epoch notifier")

// ErrNilEpochStartBootstrapper signals that a nil epoch start bootstrapper was provided
var ErrNilEpochStartBootstrapper = errors.New("nil epoch start bootstrapper")

// ErrNilEpochStartNotifier signals that a nil epoch start notifier was provided
var ErrNilEpochStartNotifier = errors.New("nil epoch start notifier provided")

// ErrNilEpochStartTrigger signals that a nil start of epoch trigger has been provided
var ErrNilEpochStartTrigger = errors.New("nil start of epoch trigger")

// ErrNilFallbackHeaderValidator signals that a nil fallback header validator has been provided
var ErrNilFallbackHeaderValidator = errors.New("nil fallback header validator")

// ErrNilForkDetector is raised when a valid fork detector is expected but nil used
var ErrNilForkDetector = errors.New("fork detector is nil")

// ErrNilGasSchedule signals that an operation has been attempted with a nil gas schedule
var ErrNilGasSchedule = errors.New("nil gas schedule")

// ErrNilHasher is raised when a valid hasher is expected but nil used
var ErrNilHasher = errors.New("nil hasher provided")

// ErrNilTxSignHasher is raised when a nil tx sign hasher is provided
var ErrNilTxSignHasher = errors.New("nil tx signing hasher")

// ErrNilHeaderConstructionValidator signals that a nil header construction validator was provided
var ErrNilHeaderConstructionValidator = errors.New("nil header construction validator")

// ErrNilHeaderIntegrityVerifier signals that a nil header integrity verifier has been provided
var ErrNilHeaderIntegrityVerifier = errors.New("nil header integrity verifier")

// ErrNilHeaderSigVerifier signals that a nil header sig verifier has been provided
var ErrNilHeaderSigVerifier = errors.New("")

// ErrNilHeartbeatV2Components signals that a nil heartbeatV2 components instance was provided
var ErrNilHeartbeatV2Components = errors.New("nil heartbeatV2 component")

// ErrNilHeartbeatV2Sender signals that a nil heartbeatV2 sender was provided
var ErrNilHeartbeatV2Sender = errors.New("nil heartbeatV2 sender")

// ErrNilInputAntiFloodHandler signals that a nil input antiflood handler was provided
var ErrNilInputAntiFloodHandler = errors.New("nil input antiflood handler")

// ErrNilInterceptorsContainer signals that a nil interceptors container was provided
var ErrNilInterceptorsContainer = errors.New("nil interceptors container")

// ErrNilInternalMarshalizer signals that a nil internal marshalizer was provided
var ErrNilInternalMarshalizer = errors.New("nil internal marshalizer")

// ErrNilKeyLoader signals that a nil key loader was provided
var ErrNilKeyLoader = errors.New("nil key loader")

// ErrNilMarshalizer signals that a nil marshalizer was provided
var ErrNilMarshalizer = errors.New("nil marshalizer provided")

// ErrNilMessageSignVerifier signals that a nil message signiature verifier was provided
var ErrNilMessageSignVerifier = errors.New("nil message sign verifier")

// ErrNilMessenger signals that a nil messenger was provided
var ErrNilMessenger = errors.New("nil messenger")

// ErrNilMiniBlocksProvider signals a nil miniBlocks provider
var ErrNilMiniBlocksProvider = errors.New("nil miniBlocks provider")

// ErrNilMultiSigner signals that a nil multi-signer was provided
var ErrNilMultiSigner = errors.New("nil multi signer")

// ErrNilNetworkComponents signals that a nil network components instance was provided
var ErrNilNetworkComponents = errors.New("nil network components")

// ErrNilNetworkComponentsHolder signals that a nil network components holder was provided
var ErrNilNetworkComponentsHolder = errors.New("nil network components holder")

// ErrNilNodesConfig signals that a nil nodes configuration was provided
var ErrNilNodesConfig = errors.New("nil nodes config")

// ErrNilNodesCoordinator signals that a nil nodes coordinator was provided
var ErrNilNodesCoordinator = errors.New("nil nodes coordinator")

// ErrNilOutputAntiFloodHandler signals that a nil output antiflood handler was provided
var ErrNilOutputAntiFloodHandler = errors.New("nil output antiflood handler")

// ErrNilPath signals that a nil path was provided
var ErrNilPath = errors.New("nil path provided")

// ErrNilPathHandler signals that a nil path handler was provided
var ErrNilPathHandler = errors.New("nil path handler")

// ErrNilPeerAccounts signals that a nil peer accounts instance was provided
var ErrNilPeerAccounts = errors.New("nil peer accounts")

// ErrNilPeerBlackListHandler signals that a nil peer black list handler was provided
var ErrNilPeerBlackListHandler = errors.New("nil peer black list handler")

// ErrNilPeerHonestyHandler signals that a nil peer honesty handler was provided
var ErrNilPeerHonestyHandler = errors.New("nil peer honesty handler")

// ErrNilPeerShardMapper signals that a nil peer shard mapper was provided
var ErrNilPeerShardMapper = errors.New("nil peer shard mapper")

// ErrNilPeerSignHandler signals that a nil peer sign handler was provided
var ErrNilPeerSignHandler = errors.New("nil peer signature handler")

// ErrNilPendingMiniBlocksHandler signals that a nil pending miniBlocks handler
var ErrNilPendingMiniBlocksHandler = errors.New("nil pending miniBlocks handler")

// ErrNilPoolsHolder signals that a nil pools holder was provided
var ErrNilPoolsHolder = errors.New("nil pools holder")

// ErrNilPrivateKey signals that a nil provate key was provided
var ErrNilPrivateKey = errors.New("nil private key")

// ErrNilProcessComponents signals that a nil process components instance was provided
var ErrNilProcessComponents = errors.New("nil process components")

// ErrNilProcessComponentsHolder signals that a nil procss components holder was provided
var ErrNilProcessComponentsHolder = errors.New("nil process components holder")

// ErrNilPubKeyConverter signals that a nil public key converter was provided
var ErrNilPubKeyConverter = errors.New("nil public key converter")

// ErrNilPublicKey signals that a nil public key was provided
var ErrNilPublicKey = errors.New("nil public key")

// ErrNilRater signals that a nil rater was provided
var ErrNilRater = errors.New("nil rater")

// ErrNilRatingData signals that nil rating data were provided
var ErrNilRatingData = errors.New("nil rating data")

// ErrNilRatingsInfoHandler signals that nil ratings data information was provided
var ErrNilRatingsInfoHandler = errors.New("nil ratings info handler")

// ErrNilRequestedItemHandler signals that a nil requested items handler was provided
var ErrNilRequestedItemHandler = errors.New("nil requested item handler")

// ErrNilRequestHandler signals that a nil request handler was provided
var ErrNilRequestHandler = errors.New("nil request handler")

// ErrNilResolversFinder signals that a nil resolver finder was provided
var ErrNilResolversFinder = errors.New("nil resolvers finder")

// ErrNilRoundHandler signals that a nil roundHandler was provided
var ErrNilRoundHandler = errors.New("nil roundHandler")

// ErrNilShardCoordinator signals that a nil shard coordinator was provided
var ErrNilShardCoordinator = errors.New("nil shard coordinator provided")

// ErrNilSmartContractParser signals that a nil smart contract parser was provided
var ErrNilSmartContractParser = errors.New("nil smart contract parser")

// ErrNilSoftwareVersion signals that a nil software version was provided
var ErrNilSoftwareVersion = errors.New("nil software version")

// ErrNilStateComponents signals that a nil state components was provided
var ErrNilStateComponents = errors.New("nil state components")

// ErrNilStateComponentsHolder signals that a nil state components holder was provided
var ErrNilStateComponentsHolder = errors.New("nil state components holder")

// ErrNilStatusComponents signals that a nil status components instance was provided
var ErrNilStatusComponents = errors.New("nil status components")

// ErrNilStatusComponentsHolder signals that a nil status components holder was provided
var ErrNilStatusComponentsHolder = errors.New("nil status components holder")

// ErrNilStatusHandler signals that a nil status handler was provided
var ErrNilStatusHandler = errors.New("nil status handler provided")

// ErrNilHardforkTrigger signals that a nil hardfork trigger was provided
var ErrNilHardforkTrigger = errors.New("nil hardfork trigger")

// ErrNilStorageManagers signals that a nil storage managers instance was provided
var ErrNilStorageManagers = errors.New("nil storage managers")

// ErrNilStorageService signals that a nil storage service was provided
var ErrNilStorageService = errors.New("nil storage service")

// ErrNilSyncTimer signals that a nil ntp synchronized timer was provided
var ErrNilSyncTimer = errors.New("nil sync timer provided")

// ErrNilSystemSCConfig signals that a nil system smart contracts cofiguration was provided
var ErrNilSystemSCConfig = errors.New("nil system smart contract configuration")

// ErrNilTriesContainer signals that a nil tries container was provided
var ErrNilTriesContainer = errors.New("nil tries container provided")

// ErrNilTriesStorageManagers signals that nil tries storage managers were provided
var ErrNilTriesStorageManagers = errors.New("nil tries storage managers provided")

// ErrNilTrieStorageManager signals that a nil trie storage manager was provided
var ErrNilTrieStorageManager = errors.New("nil trie storage manager")

// ErrNilTxLogsProcessor signals that a nil transaction logs processor was provided
var ErrNilTxLogsProcessor = errors.New("nil transaction logs processor")

// ErrNilTxSigner signals that a nil transaction signer was provided
var ErrNilTxSigner = errors.New("nil transaction signer")

// ErrNilTxSignKeyGen signals that a nil transaction signer key generator was provided
var ErrNilTxSignKeyGen = errors.New("nil transaction signing key generator")

// ErrNilTxSignMarshalizer signals that a nil transaction sign marshalizer was provided
var ErrNilTxSignMarshalizer = errors.New("nil transaction marshalizer")

// ErrNilUint64ByteSliceConverter signals that a nil byte slice converter was provided
var ErrNilUint64ByteSliceConverter = errors.New("nil byte slice converter")

// ErrNilValidatorPublicKeyConverter signals that a nil validator public key converter was provided
var ErrNilValidatorPublicKeyConverter = errors.New("validator public key converter")

// ErrNilValidatorsProvider signals a nil validators provider
var ErrNilValidatorsProvider = errors.New("nil validator provider")

// ErrNilValidatorsStatistics signals a that nil validators statistics was handler was provided
var ErrNilValidatorsStatistics = errors.New("nil validator statistics")

// ErrNilVmMarshalizer signals that a nil vm marshalizer was provided
var ErrNilVmMarshalizer = errors.New("nil vm marshalizer")

// ErrNilWatchdog signals that a nil watchdog was provided
var ErrNilWatchdog = errors.New("nil watchdog")

// ErrNilWhiteListHandler signals that a nil whitelist handler was provided
var ErrNilWhiteListHandler = errors.New("nil white list handler")

// ErrNilWhiteListVerifiedTxs signals that a nil whitelist for verified transactions was prvovided
var ErrNilWhiteListVerifiedTxs = errors.New("nil white list verified txs")

// ErrPollingFunctionRegistration signals an error while registering the polling function registration
var ErrPollingFunctionRegistration = errors.New("cannot register handler func for num of connected peers")

// ErrPublicKeyMismatch signals a mismatch between two public keys that should have matched
var ErrPublicKeyMismatch = errors.New("public key mismatch between the computed and the one read from the file")

// ErrStatusPollingInit signals an error while initializing the application status polling
var ErrStatusPollingInit = errors.New("cannot init AppStatusPolling")

// ErrWrongTypeAssertion signals a wrong type assertion
var ErrWrongTypeAssertion = errors.New("wrong type assertion")

// ErrNewBootstrapDataProvider signals a new bootstrapDataProvider creation has failed
var ErrNewBootstrapDataProvider = errors.New("bootstrapDataProvider creation has failed")

// ErrBootstrapDataComponentsFactoryCreate signals that an error occured on bootstrapDataComponentsFactory create
var ErrBootstrapDataComponentsFactoryCreate = errors.New("bootstrapDataComponentsFactory create() failed")

// ErrConsensusComponentsFactoryCreate signals that an error occured on consensusComponentsFactory create
var ErrConsensusComponentsFactoryCreate = errors.New("consensusComponentsFactory create failed")

// ErrCoreComponentsFactoryCreate signals that an error occured on coreComponentsFactory create
var ErrCoreComponentsFactoryCreate = errors.New("coreComponentsFactory create failed")

// ErrStatusCoreComponentsFactoryCreate signals that an error occured on statusCoreComponentsFactory create
var ErrStatusCoreComponentsFactoryCreate = errors.New("statusCoreComponentsFactory create failed")

// ErrCryptoComponentsFactoryCreate signals that an error occured on cryptoComponentsFactory create
var ErrCryptoComponentsFactoryCreate = errors.New("cryptoComponentsFactory create failed")

// ErrDataComponentsFactoryCreate signals that an error occured on dataComponentsFactory create
var ErrDataComponentsFactoryCreate = errors.New("dataComponentsFactory create failed")

// ErrNetworkComponentsFactoryCreate signals that an error occured on networkComponentsFactory create
var ErrNetworkComponentsFactoryCreate = errors.New("networkComponentsFactory create failed")

// ErrStateComponentsFactoryCreate signals that an error occured on stateComponentsFactory create
var ErrStateComponentsFactoryCreate = errors.New("stateComponentsFactory create failed")

// ErrStatusComponentsFactoryCreate signals that an error occured on statusComponentsFactory create
var ErrStatusComponentsFactoryCreate = errors.New("statusComponentsFactory create failed")

// ErrNewEpochStartBootstrap signals a new epochStartBootstrap creation has failed
var ErrNewEpochStartBootstrap = errors.New("epochStartBootstrap creation has failed")

// ErrNewStorageEpochStartBootstrap signals that a new storageEpochStartBootstrap creation has failed
var ErrNewStorageEpochStartBootstrap = errors.New("storageEpochStartBootstrap creation has failed")

// ErrBootstrap signals the bootstrapping process has failed
var ErrBootstrap = errors.New("bootstrap process has failed")

// ErrNilDataPoolsHolder signals that a nil data pools holder was provided
var ErrNilDataPoolsHolder = errors.New("nil data pools holder")

// ErrNilNodeRedundancyHandler signals that a nil node redundancy handler was provided
var ErrNilNodeRedundancyHandler = errors.New("nil node redundancy handler")

// ErrNilCurrentEpochProvider signals that a nil current epoch provider was provided
var ErrNilCurrentEpochProvider = errors.New("nil current epoch provider")

// ErrNilScheduledTxsExecutionHandler signals that a nil scheduled transactions execution handler was provided
var ErrNilScheduledTxsExecutionHandler = errors.New("nil scheduled transactions execution handler")

// ErrNilScheduledProcessor signals that a nil scheduled processor was provided
var ErrNilScheduledProcessor = errors.New("nil scheduled processor")

// ErrContextClosing signals that the parent context requested the closing of its children
var ErrContextClosing = errors.New("context closing")

// ErrNilTxsSender signals that a nil transactions sender has been provided
var ErrNilTxsSender = errors.New("nil transactions sender has been provided")

// ErrNilProcessStatusHandler signals that a nil process status handler was provided
var ErrNilProcessStatusHandler = errors.New("nil process status handler")

// ErrNilEnableEpochsHandler signals that a nil enable epochs handler was provided
var ErrNilEnableEpochsHandler = errors.New("nil enable epochs handler")

// ErrSignerNotSupported signals that a not supported signer was provided
var ErrSignerNotSupported = errors.New("signer not supported")

// ErrMissingMultiSignerConfig signals that the multisigner config is missing
var ErrMissingMultiSignerConfig = errors.New("multisigner configuration missing")

// ErrMissingMultiSigner signals that there is no multisigner instance available
var ErrMissingMultiSigner = errors.New("multisigner instance missing")

// ErrMissingEpochZeroMultiSignerConfig signals that the multisigner config for epoch zero is missing
var ErrMissingEpochZeroMultiSignerConfig = errors.New("multisigner configuration missing for epoch zero")

// ErrNilMultiSignerContainer signals that the multisigner container is nil
var ErrNilMultiSignerContainer = errors.New("multisigner container is nil")

// ErrNilCacher signals that a nil cacher has been provided
var ErrNilCacher = errors.New("nil cacher")

// ErrNilSingleSigner is raised when a valid singleSigner is expected but nil used
var ErrNilSingleSigner = errors.New("singleSigner is nil")

// ErrPIDMismatch signals that the pid from the message is different from the cached pid associated to a certain pk
var ErrPIDMismatch = errors.New("pid mismatch")

// ErrSignatureMismatch signals that the signature from the message is different from the cached signature associated to a certain pk
var ErrSignatureMismatch = errors.New("signature mismatch")

// ErrInvalidPID signals that given PID is invalid
var ErrInvalidPID = errors.New("invalid PID")

// ErrInvalidSignature signals that the given signature is invalid
var ErrInvalidSignature = errors.New("invalid signature")

// ErrInvalidHeartbeatV2Config signals that an invalid heartbeat v2 configuration has been provided
var ErrInvalidHeartbeatV2Config = errors.New("invalid heartbeat v2 configuration")

// ErrNilNetworkStatistics signals that a nil network statistics was provided
var ErrNilNetworkStatistics = errors.New("nil network statistics")

// ErrNilResourceMonitor signals that a nil resource monitor was provided
var ErrNilResourceMonitor = errors.New("nil resource monitor")

<<<<<<< HEAD
// ErrNilAppStatusHandler signals that a nil app status handler was provided
var ErrNilAppStatusHandler = errors.New("nil app status handler")

// ErrNilStatusMetrics signals that a nil status metrics was provided
var ErrNilStatusMetrics = errors.New("nil status metrics")

// ErrNilPersistentHandler signals that a nil persistent handler was provided
var ErrNilPersistentHandler = errors.New("nil persistent handler")

// ErrNilGenesisNodesSetupHandler signals that a nil genesis nodes setup handler has been provided
var ErrNilGenesisNodesSetupHandler = errors.New("nil genesis nodes setup handler")
=======
// ErrNilTrieSyncStatistics signals that a nil trie sync statistics was provided
var ErrNilTrieSyncStatistics = errors.New("nil trie sync statistics")
>>>>>>> b01c0d6a
<|MERGE_RESOLUTION|>--- conflicted
+++ resolved
@@ -509,7 +509,9 @@
 // ErrNilResourceMonitor signals that a nil resource monitor was provided
 var ErrNilResourceMonitor = errors.New("nil resource monitor")
 
-<<<<<<< HEAD
+// ErrNilTrieSyncStatistics signals that a nil trie sync statistics was provided
+var ErrNilTrieSyncStatistics = errors.New("nil trie sync statistics")
+
 // ErrNilAppStatusHandler signals that a nil app status handler was provided
 var ErrNilAppStatusHandler = errors.New("nil app status handler")
 
@@ -520,8 +522,4 @@
 var ErrNilPersistentHandler = errors.New("nil persistent handler")
 
 // ErrNilGenesisNodesSetupHandler signals that a nil genesis nodes setup handler has been provided
-var ErrNilGenesisNodesSetupHandler = errors.New("nil genesis nodes setup handler")
-=======
-// ErrNilTrieSyncStatistics signals that a nil trie sync statistics was provided
-var ErrNilTrieSyncStatistics = errors.New("nil trie sync statistics")
->>>>>>> b01c0d6a
+var ErrNilGenesisNodesSetupHandler = errors.New("nil genesis nodes setup handler")