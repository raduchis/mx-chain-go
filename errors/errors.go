package errors

import "errors"

// ErrAccountsAdapterCreation signals that the accounts adapter cannot be created based on provided data
var ErrAccountsAdapterCreation = errors.New("error creating accounts adapter")

// ErrBlockchainCreation signals that the blockchain cannot be created
var ErrBlockchainCreation = errors.New("can not create blockchain")

// ErrDataPoolCreation signals that the data pool cannot be created
var ErrDataPoolCreation = errors.New("can not create data pool")

// ErrDataStoreCreation signals that the data store cannot be created
var ErrDataStoreCreation = errors.New("can not create data store")

// ErrGenesisBlockNotInitialized signals that genesis block is not initialized
var ErrGenesisBlockNotInitialized = errors.New("genesis block is not initialized")

// ErrHasherCreation signals that the hasher cannot be created based on provided data
var ErrHasherCreation = errors.New("error creating hasher")

// ErrInvalidChainID signals that an invalid chain ID has been provided
var ErrInvalidChainID = errors.New("invalid chain ID in consensus")

// ErrInvalidConsensusConfig signals that an invalid consensus type is specified in the configuration file
var ErrInvalidConsensusConfig = errors.New("invalid consensus type provided in config file")

// ErrInvalidRoundDuration signals that an invalid round duration has been provided
var ErrInvalidRoundDuration = errors.New("invalid round duration provided")

// ErrInvalidTransactionVersion signals  that an invalid transaction version has been provided
var ErrInvalidTransactionVersion = errors.New("invalid transaction version")

// ErrInvalidWorkingDir signals that an invalid working directory has been provided
var ErrInvalidWorkingDir = errors.New("invalid working directory")

// ErrMarshalizerCreation signals that the marshalizer cannot be created based on provided data
var ErrMarshalizerCreation = errors.New("error creating marshalizer")

// ErrMissingMultiHasherConfig signals that the multihasher type isn't specified in the configuration file
var ErrMissingMultiHasherConfig = errors.New("no multisig hasher provided in config file")

// ErrMultiSigHasherMissmatch signals that an invalid multisig hasher was provided
var ErrMultiSigHasherMissmatch = errors.New("wrong multisig hasher provided for bls consensus type")

// ErrNilAccountsAdapter signals that a nil accounts adapter has been provided
var ErrNilAccountsAdapter = errors.New("nil accounts adapter")

// ErrNilAccountsParser signals that a nil accounts parser has been provided
var ErrNilAccountsParser = errors.New("nil accounts parser")

// ErrNilAddressPublicKeyConverter signals that an operation has been attempted to or with a nil public key converter implementation
var ErrNilAddressPublicKeyConverter = errors.New("nil address pubkey converter")

// ErrNilAlarmScheduler is raised when a valid alarm scheduler is expected but nil is used
var ErrNilAlarmScheduler = errors.New("nil alarm scheduler")

// ErrNilBlackListHandler signals that a nil black list handler was provided
var ErrNilBlackListHandler = errors.New("nil black list handler")

// ErrNilBlockChainHandler is raised when a valid blockchain handler is expected but nil used
var ErrNilBlockChainHandler = errors.New("blockchain handler is nil")

// ErrNilBlockProcessor is raised when a valid block processor is expected but nil used
var ErrNilBlockProcessor = errors.New("block processor is nil")

// ErrNilBlockSigner signals the nil block signer was provided
var ErrNilBlockSigner = errors.New("nil block signer")

// ErrNilBlockSignKeyGen is raised when a valid block sign key generator is expected but nil used
var ErrNilBlockSignKeyGen = errors.New("block sign key generator is nil")

// ErrNilBlockTracker signals that a nil block tracker has been provided
var ErrNilBlockTracker = errors.New("trying to set nil block tracker")

// ErrNilBootStorer signals that the provided boot storer is nil
var ErrNilBootStorer = errors.New("nil boot storer")

// ErrNilBootstrapComponentsHolder signals that the provided bootstrap components holder is nil
var ErrNilBootstrapComponentsHolder = errors.New("nil bootstrap components holder")

// ErrNilBootstrapComponentsFactory signals that the provided bootstrap components factory is nil
var ErrNilBootstrapComponentsFactory = errors.New("nil bootstrap components factory")

// ErrNilConsensusComponentsFactory signals that the provided consensus components factory is nil
var ErrNilConsensusComponentsFactory = errors.New("nil consensus components factory")

// ErrNilCryptoComponentsFactory signals that the provided crypto components factory is nil
var ErrNilCryptoComponentsFactory = errors.New("nil crypto components factory")

// ErrNilCoreComponentsFactory signals that the provided core components factory is nil
var ErrNilCoreComponentsFactory = errors.New("nil core components factory")

// ErrNilDataComponentsFactory signals that the provided data components factory is nil
var ErrNilDataComponentsFactory = errors.New("nil data components factory")

// ErrNilHeartbeatComponentsFactory signals that the provided heartbeat components factory is nil
var ErrNilHeartbeatComponentsFactory = errors.New("nil heartbeat components factory")

// ErrNilNetworkComponentsFactory signals that the provided network components factory is nil
var ErrNilNetworkComponentsFactory = errors.New("nil network components factory")

// ErrNilProcessComponentsFactory signals that the provided process components factory is nil
var ErrNilProcessComponentsFactory = errors.New("nil process components factory")

// ErrNilStateComponentsFactory signals that the provided state components factory is nil
var ErrNilStateComponentsFactory = errors.New("nil state components factory")

// ErrNilStatusComponentsFactory signals that the provided status components factory is nil
var ErrNilStatusComponentsFactory = errors.New("nil status components factory")

// ErrNilBootstrapParamsHandler signals that the provided bootstrap parameters handler is nil
var ErrNilBootstrapParamsHandler = errors.New("nil bootstrap parameters handler")

// ErrNilBroadcastMessenger is raised when a valid broadcast messenger is expected but nil used
var ErrNilBroadcastMessenger = errors.New("broadcast messenger is nil")

// ErrNilChronologyHandler is raised when a valid chronology handler is expected but nil used
var ErrNilChronologyHandler = errors.New("chronology handler is nil")

// ErrNilConsensusComponentsHolder signals that a nil consensus components holder was provided
var ErrNilConsensusComponentsHolder = errors.New("nil consensus components holder")

// ErrNilConsensusWorker signals that a nil consensus worker was provided
var ErrNilConsensusWorker = errors.New("nil consensus worker")

// ErrNilCoreComponents signals that an operation has been attempted with nil core components
var ErrNilCoreComponents = errors.New("nil core components provided")

// ErrNilCoreComponentsHolder signals that a nil core components holder was provided
var ErrNilCoreComponentsHolder = errors.New("nil core components holder")

// ErrNilCryptoComponents signals that a nil crypto components has been provided
var ErrNilCryptoComponents = errors.New("nil crypto components provided")

// ErrNilCryptoComponentsHolder signals that a nil crypto components holder was provided
var ErrNilCryptoComponentsHolder = errors.New("nil crypto components holder")

// ErrNilDataComponents signals that a nil data components instance was provided
var ErrNilDataComponents = errors.New("nil data components provided")

// ErrNilDataComponentsHolder signals that a nil data components holder has been provided
var ErrNilDataComponentsHolder = errors.New("nil data components holder")

// ErrNilEconomicsData signals that a nil economics data handler has been provided
var ErrNilEconomicsData = errors.New("nil economics data provided")

// ErrNilEconomicsHandler signals that a nil economics handler has been provided
var ErrNilEconomicsHandler = errors.New("nil economics handler")

// ErrNilOutportHandler signals that a nil outport handler has been provided
var ErrNilOutportHandler = errors.New("nil outport handler")

// ErrNilEpochNotifier signals that a nil epoch notifier has been provided
var ErrNilEpochNotifier = errors.New("nil epoch notifier")

// ErrNilEpochStartBootstrapper signals that a nil epoch start bootstrapper was provided
var ErrNilEpochStartBootstrapper = errors.New("nil epoch start bootstrapper")

// ErrNilEpochStartNotifier signals that a nil epoch start notifier was provided
var ErrNilEpochStartNotifier = errors.New("nil epoch start notifier provided")

// ErrNilEpochStartTrigger signals that a nil start of epoch trigger has been provided
var ErrNilEpochStartTrigger = errors.New("nil start of epoch trigger")

// ErrNilFallbackHeaderValidator signals that a nil fallback header validator has been provided
var ErrNilFallbackHeaderValidator = errors.New("nil fallback header validator")

// ErrNilForkDetector is raised when a valid fork detector is expected but nil used
var ErrNilForkDetector = errors.New("fork detector is nil")

// ErrNilGasSchedule signals that an operation has been attempted with a nil gas schedule
var ErrNilGasSchedule = errors.New("nil gas schedule")

// ErrNilHasher is raised when a valid hasher is expected but nil used
var ErrNilHasher = errors.New("nil hasher provided")

// ErrNilTxSignHasher is raised when a nil tx sign hasher is provided
var ErrNilTxSignHasher = errors.New("nil tx signing hasher")

// ErrNilHeaderConstructionValidator signals that a nil header construction validator was provided
var ErrNilHeaderConstructionValidator = errors.New("nil header construction validator")

// ErrNilHeaderIntegrityVerifier signals that a nil header integrity verifier has been provided
var ErrNilHeaderIntegrityVerifier = errors.New("nil header integrity verifier")

// ErrNilHeaderSigVerifier signals that a nil header sig verifier has been provided
var ErrNilHeaderSigVerifier = errors.New("")

// ErrNilHeartbeatComponents signals that a nil heartbeat components instance was provided
var ErrNilHeartbeatComponents = errors.New("nil heartbeat component")

// ErrNilHeartbeatMessageHandler signals that a nil heartbeat message handler was provided
var ErrNilHeartbeatMessageHandler = errors.New("nil heartbeat message handler")

// ErrNilHeartbeatMonitor signals that a nil heartbeat monitor was provided
var ErrNilHeartbeatMonitor = errors.New("nil heartbeat monitor")

// ErrNilHeartbeatSender signals that a nil heartbeat sender was provided
var ErrNilHeartbeatSender = errors.New("nil heartbeat sender")

// ErrNilHeartbeatStorer signals that a nil heartbeat storer was provided
var ErrNilHeartbeatStorer = errors.New("nil heartbeat storer")

// ErrNilInputAntiFloodHandler signals that a nil input antiflood handler was provided
var ErrNilInputAntiFloodHandler = errors.New("nil input antiflood handler")

// ErrNilInterceptorsContainer signals that a nil interceptors container was provided
var ErrNilInterceptorsContainer = errors.New("nil interceptors container")

// ErrNilInternalMarshalizer signals that a nil internal marshalizer was provided
var ErrNilInternalMarshalizer = errors.New("nil internal marshalizer")

// ErrNilKeyLoader signals that a nil key loader was provided
var ErrNilKeyLoader = errors.New("nil key loader")

// ErrNilMarshalizer signals that a nil marshalizer was provided
var ErrNilMarshalizer = errors.New("nil marshalizer provided")

// ErrNilMessageSignVerifier signals that a nil message signiature verifier was provided
var ErrNilMessageSignVerifier = errors.New("nil message sign verifier")

// ErrNilMessenger signals that a nil messenger was provided
var ErrNilMessenger = errors.New("nil messenger")

// ErrNilMiniBlocksProvider signals a nil miniBlocks provider
var ErrNilMiniBlocksProvider = errors.New("nil miniBlocks provider")

// ErrNilMultiSigner signals that a nil multi-signer was provided
var ErrNilMultiSigner = errors.New("nil multi signer")

// ErrNilNetworkComponents signals that a nil network components instance was provided
var ErrNilNetworkComponents = errors.New("nil network components")

// ErrNilNetworkComponentsHolder signals that a nil network components holder was provided
var ErrNilNetworkComponentsHolder = errors.New("nil network components holder")

// ErrNilNodesConfig signals that a nil nodes configuration was provided
var ErrNilNodesConfig = errors.New("nil nodes config")

// ErrNilNodesCoordinator signals that a nil nodes coordinator was provided
var ErrNilNodesCoordinator = errors.New("nil nodes coordinator")

// ErrNilOutputAntiFloodHandler signals that a nil output antiflood handler was provided
var ErrNilOutputAntiFloodHandler = errors.New("nil output antiflood handler")

// ErrNilPath signals that a nil path was provided
var ErrNilPath = errors.New("nil path provided")

// ErrNilPathHandler signals that a nil path handler was provided
var ErrNilPathHandler = errors.New("nil path handler")

// ErrNilPeerAccounts signals that a nil peer accounts instance was provided
var ErrNilPeerAccounts = errors.New("nil peer accounts")

// ErrNilPeerBlackListHandler signals that a nil peer black list handler was provided
var ErrNilPeerBlackListHandler = errors.New("nil peer black list handler")

// ErrNilPeerHonestyHandler signals that a nil peer honesty handler was provided
var ErrNilPeerHonestyHandler = errors.New("nil peer honesty handler")

// ErrNilPeerShardMapper signals that a nil peer shard mapper was provided
var ErrNilPeerShardMapper = errors.New("nil peer shard mapper")

// ErrNilPeerSignHandler signals that a nil peer sign handler was provided
var ErrNilPeerSignHandler = errors.New("nil peer signature handler")

// ErrNilPendingMiniBlocksHandler signals that a nil pending miniBlocks handler
var ErrNilPendingMiniBlocksHandler = errors.New("nil pending miniBlocks handler")

// ErrNilPoolsHolder signals that a nil pools holder was provided
var ErrNilPoolsHolder = errors.New("nil pools holder")

// ErrNilPrivateKey signals that a nil provate key was provided
var ErrNilPrivateKey = errors.New("nil private key")

// ErrNilProcessComponents signals that a nil process components instance was provided
var ErrNilProcessComponents = errors.New("nil process components")

// ErrNilProcessComponentsHolder signals that a nil procss components holder was provided
var ErrNilProcessComponentsHolder = errors.New("nil process components holder")

// ErrNilPubKeyConverter signals that a nil public key converter was provided
var ErrNilPubKeyConverter = errors.New("nil public key converter")

// ErrNilPublicKey signals that a nil public key was provided
var ErrNilPublicKey = errors.New("nil public key")

// ErrNilRater signals that a nil rater was provided
var ErrNilRater = errors.New("nil rater")

// ErrNilRatingData signals that nil rating data were provided
var ErrNilRatingData = errors.New("nil rating data")

// ErrNilRatingsInfoHandler signals that nil ratings data information was provided
var ErrNilRatingsInfoHandler = errors.New("nil ratings info handler")

// ErrNilRequestedItemHandler signals that a nil requested items handler was provided
var ErrNilRequestedItemHandler = errors.New("nil requested item handler")

// ErrNilRequestHandler signals that a nil request handler was provided
var ErrNilRequestHandler = errors.New("nil request handler")

// ErrNilResolversFinder signals that a nil resolver finder was provided
var ErrNilResolversFinder = errors.New("nil resolvers finder")

// ErrNilRoundHandler signals that a nil roundHandler was provided
var ErrNilRoundHandler = errors.New("nil roundHandler")

// ErrNilShardCoordinator signals that a nil shard coordinator was provided
var ErrNilShardCoordinator = errors.New("nil shard coordinator provided")

// ErrNilSmartContractParser signals that a nil smart contract parser was provided
var ErrNilSmartContractParser = errors.New("nil smart contract parser")

// ErrNilSoftwareVersion signals that a nil software version was provided
var ErrNilSoftwareVersion = errors.New("nil software version")

// ErrNilStateComponents signals that a nil state components was provided
var ErrNilStateComponents = errors.New("nil state components")

// ErrNilStateComponentsHolder signals that a nil state components holder was provided
var ErrNilStateComponentsHolder = errors.New("nil state components holder")

// ErrNilStatusComponents signals that a nil status components instance was provided
var ErrNilStatusComponents = errors.New("nil status components")

// ErrNilStatusComponentsHolder signals that a nil status components holder was provided
var ErrNilStatusComponentsHolder = errors.New("nil status components holder")

// ErrNilStatusHandler signals that a nil status handler was provided
var ErrNilStatusHandler = errors.New("nil status handler provided")

// ErrNilHardforkTrigger signals that a nil hardfork trigger was provided
var ErrNilHardforkTrigger = errors.New("nil hardfork trigger")

// ErrNilStorageManagers signals that a nil storage managers instance was provided
var ErrNilStorageManagers = errors.New("nil storage managers")

// ErrNilStorageService signals that a nil storage service was provided
var ErrNilStorageService = errors.New("nil storage service")

// ErrNilSyncTimer signals that a nil ntp synchronized timer was provided
var ErrNilSyncTimer = errors.New("nil sync timer provided")

// ErrNilSystemSCConfig signals that a nil system smart contracts cofiguration was provided
var ErrNilSystemSCConfig = errors.New("nil system smart contract configuration")

// ErrNilTriesContainer signals that a nil tries container was provided
var ErrNilTriesContainer = errors.New("nil tries container provided")

// ErrNilTriesStorageManagers signals that nil tries storage managers were provided
var ErrNilTriesStorageManagers = errors.New("nil tries storage managers provided")

// ErrNilTrieStorageManager signals that a nil trie storage manager was provided
var ErrNilTrieStorageManager = errors.New("nil trie storage manager")

// ErrNilTxLogsProcessor signals that a nil transaction logs processor was provided
var ErrNilTxLogsProcessor = errors.New("nil transaction logs processor")

// ErrNilTxSigner signals that a nil transaction signer was provided
var ErrNilTxSigner = errors.New("nil transaction signer")

// ErrNilTxSignKeyGen signals that a nil transaction signer key generator was provided
var ErrNilTxSignKeyGen = errors.New("nil transaction signing key generator")

// ErrNilTxSignMarshalizer signals that a nil transaction sign marshalizer was provided
var ErrNilTxSignMarshalizer = errors.New("nil transaction marshalizer")

// ErrNilUint64ByteSliceConverter signals that a nil byte slice converter was provided
var ErrNilUint64ByteSliceConverter = errors.New("nil byte slice converter")

// ErrNilValidatorPublicKeyConverter signals that a nil validator public key converter was provided
var ErrNilValidatorPublicKeyConverter = errors.New("validator public key converter")

// ErrNilValidatorsProvider signals a nil validators provider
var ErrNilValidatorsProvider = errors.New("nil validator provider")

// ErrNilValidatorsStatistics signals a that nil validators statistics was handler was provided
var ErrNilValidatorsStatistics = errors.New("nil validator statistics")

// ErrNilVmMarshalizer signals that a nil vm marshalizer was provided
var ErrNilVmMarshalizer = errors.New("nil vm marshalizer")

// ErrNilWatchdog signals that a nil watchdog was provided
var ErrNilWatchdog = errors.New("nil watchdog")

// ErrNilWhiteListHandler signals that a nil whitelist handler was provided
var ErrNilWhiteListHandler = errors.New("nil white list handler")

// ErrNilWhiteListVerifiedTxs signals that a nil whitelist for verified transactions was prvovided
var ErrNilWhiteListVerifiedTxs = errors.New("nil white list verified txs")

// ErrPollingFunctionRegistration signals an error while registering the polling function registration
var ErrPollingFunctionRegistration = errors.New("cannot register handler func for num of connected peers")

// ErrPublicKeyMismatch signals a mismatch between two public keys that should have matched
var ErrPublicKeyMismatch = errors.New("public key mismatch between the computed and the one read from the file")

// ErrStatusPollingInit signals an error while initializing the application status polling
var ErrStatusPollingInit = errors.New("cannot init AppStatusPolling")

// ErrWrongTypeAssertion signals a wrong type assertion
var ErrWrongTypeAssertion = errors.New("wrong type assertion")

// ErrNewBootstrapDataProvider signals a new bootstrapDataProvider creation has failed
var ErrNewBootstrapDataProvider = errors.New("bootstrapDataProvider creation has failed")

// ErrBootstrapDataComponentsFactoryCreate signals that an error occured on bootstrapDataComponentsFactory create
var ErrBootstrapDataComponentsFactoryCreate = errors.New("bootstrapDataComponentsFactory create() failed")

// ErrConsensusComponentsFactoryCreate signals that an error occured on consensusComponentsFactory create
var ErrConsensusComponentsFactoryCreate = errors.New("consensusComponentsFactory create failed")

// ErrCoreComponentsFactoryCreate signals that an error occured on coreComponentsFactory create
var ErrCoreComponentsFactoryCreate = errors.New("coreComponentsFactory create failed")

// ErrCryptoComponentsFactoryCreate signals that an error occured on cryptoComponentsFactory create
var ErrCryptoComponentsFactoryCreate = errors.New("cryptoComponentsFactory create failed")

// ErrDataComponentsFactoryCreate signals that an error occured on dataComponentsFactory create
var ErrDataComponentsFactoryCreate = errors.New("dataComponentsFactory create failed")

// ErrHeartbeatComponentsFactoryCreate signals that an error occured on heartbeatComponentsFactory create
var ErrHeartbeatComponentsFactoryCreate = errors.New("heartbeatComponentsFactory create failed")

// ErrNetworkComponentsFactoryCreate signals that an error occured on networkComponentsFactory create
var ErrNetworkComponentsFactoryCreate = errors.New("networkComponentsFactory create failed")

// ErrStateComponentsFactoryCreate signals that an error occured on stateComponentsFactory create
var ErrStateComponentsFactoryCreate = errors.New("stateComponentsFactory create failed")

// ErrStatusComponentsFactoryCreate signals that an error occured on statusComponentsFactory create
var ErrStatusComponentsFactoryCreate = errors.New("statusComponentsFactory create failed")

// ErrNewEpochStartBootstrap signals a new epochStartBootstrap creation has failed
var ErrNewEpochStartBootstrap = errors.New("epochStartBootstrap creation has failed")

// ErrNewStorageEpochStartBootstrap signals that a new storageEpochStartBootstrap creation has failed
var ErrNewStorageEpochStartBootstrap = errors.New("storageEpochStartBootstrap creation has failed")

// ErrBootstrap signals the bootstrapping process has failed
var ErrBootstrap = errors.New("bootstrap process has failed")

// ErrNilDataPoolsHolder signals that a nil data pools holder was provided
var ErrNilDataPoolsHolder = errors.New("nil data pools holder")

// ErrNilNodeRedundancyHandler signals that a nil node redundancy handler was provided
var ErrNilNodeRedundancyHandler = errors.New("nil node redundancy handler")

// ErrNilCurrentEpochProvider signals that a nil current epoch provider was provided
var ErrNilCurrentEpochProvider = errors.New("nil current epoch provider")

// ErrNilScheduledTxsExecutionHandler signals that a nil scheduled transactions execution handler was provided
var ErrNilScheduledTxsExecutionHandler = errors.New("nil scheduled transactions execution handler")

// ErrNilScheduledProcessor signals that a nil scheduled processor was provided
var ErrNilScheduledProcessor = errors.New("nil scheduled processor")

<<<<<<< HEAD
// ErrNilESDTDataStorage signals that a nil esdt data storage has been provided
var ErrNilESDTDataStorage = errors.New("nil esdt data storage")
=======
// ErrContextClosing signals that the parent context requested the closing of its children
var ErrContextClosing = errors.New("context closing")

// ErrNilTxsSender signals that a nil transactions sender has been provided
var ErrNilTxsSender = errors.New("nil transactions sender has been provided")
>>>>>>> 607aa428
<|MERGE_RESOLUTION|>--- conflicted
+++ resolved
@@ -458,13 +458,11 @@
 // ErrNilScheduledProcessor signals that a nil scheduled processor was provided
 var ErrNilScheduledProcessor = errors.New("nil scheduled processor")
 
-<<<<<<< HEAD
-// ErrNilESDTDataStorage signals that a nil esdt data storage has been provided
-var ErrNilESDTDataStorage = errors.New("nil esdt data storage")
-=======
 // ErrContextClosing signals that the parent context requested the closing of its children
 var ErrContextClosing = errors.New("context closing")
 
 // ErrNilTxsSender signals that a nil transactions sender has been provided
 var ErrNilTxsSender = errors.New("nil transactions sender has been provided")
->>>>>>> 607aa428
+
+// ErrNilESDTDataStorage signals that a nil esdt data storage has been provided
+var ErrNilESDTDataStorage = errors.New("nil esdt data storage")