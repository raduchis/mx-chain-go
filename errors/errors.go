--- conflicted
+++ resolved
@@ -541,10 +541,6 @@
 // ErrNilPeersRatingMonitor signals that a nil peers rating monitor implementation has been provided
 var ErrNilPeersRatingMonitor = errors.New("nil peers rating monitor")
 
-<<<<<<< HEAD
-// ErrNilMissingTrieNodesNotifier signals that a nil missing trie nodes notifier was provided
-var ErrNilMissingTrieNodesNotifier = errors.New("nil missing trie nodes notifier")
-=======
 // ErrNilLogger signals that a nil logger instance has been provided
 var ErrNilLogger = errors.New("nil logger")
 
@@ -553,4 +549,6 @@
 
 // ErrNilHistoryRepository signals that history processor is nil
 var ErrNilHistoryRepository = errors.New("history repository is nil")
->>>>>>> 77689fa0
+
+// ErrNilMissingTrieNodesNotifier signals that a nil missing trie nodes notifier was provided
+var ErrNilMissingTrieNodesNotifier = errors.New("nil missing trie nodes notifier")