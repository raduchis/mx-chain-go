package errors

import (
	"errors"
)

// ErrAccountsAdapterCreation signals that the accounts adapter cannot be created based on provided data
var ErrAccountsAdapterCreation = errors.New("error creating accounts adapter")

// ErrBlockchainCreation signals that the blockchain cannot be created
var ErrBlockchainCreation = errors.New("can not create blockchain")

// ErrDataPoolCreation signals that the data pool cannot be created
var ErrDataPoolCreation = errors.New("can not create data pool")

// ErrDataStoreCreation signals that the data store cannot be created
var ErrDataStoreCreation = errors.New("can not create data store")

// ErrGenesisBlockNotInitialized signals that genesis block is not initialized
var ErrGenesisBlockNotInitialized = errors.New("genesis block is not initialized")

// ErrHasherCreation signals that the hasher cannot be created based on provided data
var ErrHasherCreation = errors.New("error creating hasher")

// ErrInvalidChainID signals that an invalid chain ID has been provided
var ErrInvalidChainID = errors.New("invalid chain ID in consensus")

// ErrInvalidConsensusConfig signals that an invalid consensus type is specified in the configuration file
var ErrInvalidConsensusConfig = errors.New("invalid consensus type provided in config file")

// ErrInvalidRoundDuration signals that an invalid round duration has been provided
var ErrInvalidRoundDuration = errors.New("invalid round duration provided")

// ErrInvalidTransactionVersion signals  that an invalid transaction version has been provided
var ErrInvalidTransactionVersion = errors.New("invalid transaction version")

// ErrInvalidWorkingDir signals that an invalid working directory has been provided
var ErrInvalidWorkingDir = errors.New("invalid working directory")

// ErrMarshalizerCreation signals that the marshalizer cannot be created based on provided data
var ErrMarshalizerCreation = errors.New("error creating marshalizer")

// ErrMissingMultiHasherConfig signals that the multihasher type isn't specified in the configuration file
var ErrMissingMultiHasherConfig = errors.New("no multisig hasher provided in config file")

// ErrMultiSigHasherMissmatch signals that an invalid multisig hasher was provided
var ErrMultiSigHasherMissmatch = errors.New("wrong multisig hasher provided for bls consensus type")

// ErrNilAccountsAdapter signals that a nil accounts adapter has been provided
var ErrNilAccountsAdapter = errors.New("nil accounts adapter")

// ErrNilAccountsParser signals that a nil accounts parser has been provided
var ErrNilAccountsParser = errors.New("nil accounts parser")

// ErrNilAddressPublicKeyConverter signals that an operation has been attempted to or with a nil public key converter implementation
var ErrNilAddressPublicKeyConverter = errors.New("nil address pubkey converter")

// ErrNilAlarmScheduler is raised when a valid alarm scheduler is expected but nil is used
var ErrNilAlarmScheduler = errors.New("nil alarm scheduler")

// ErrNilBlackListHandler signals that a nil black list handler was provided
var ErrNilBlackListHandler = errors.New("nil black list handler")

// ErrNilBlockChainHandler is raised when a valid blockchain handler is expected but nil used
var ErrNilBlockChainHandler = errors.New("blockchain handler is nil")

// ErrNilBlockProcessor is raised when a valid block processor is expected but nil used
var ErrNilBlockProcessor = errors.New("block processor is nil")

// ErrNilBlockSigner signals the nil block signer was provided
var ErrNilBlockSigner = errors.New("nil block signer")

// ErrNilP2pSigner signals the nil p2p signer was provided
var ErrNilP2pSigner = errors.New("nil p2p single signer")

// ErrNilBlockSignKeyGen is raised when a valid block sign key generator is expected but nil used
var ErrNilBlockSignKeyGen = errors.New("block sign key generator is nil")

// ErrNilBlockTracker signals that a nil block tracker has been provided
var ErrNilBlockTracker = errors.New("trying to set nil block tracker")

// ErrNilBootStorer signals that the provided boot storer is nil
var ErrNilBootStorer = errors.New("nil boot storer")

// ErrNilBootstrapComponents signals that the provided instance of bootstrap components is nil
var ErrNilBootstrapComponents = errors.New("nil bootstrap components")

// ErrNilBootstrapComponentsHolder signals that the provided bootstrap components holder is nil
var ErrNilBootstrapComponentsHolder = errors.New("nil bootstrap components holder")

// ErrNilBootstrapComponentsFactory signals that the provided bootstrap components factory is nil
var ErrNilBootstrapComponentsFactory = errors.New("nil bootstrap components factory")

// ErrNilConsensusComponentsFactory signals that the provided consensus components factory is nil
var ErrNilConsensusComponentsFactory = errors.New("nil consensus components factory")

// ErrNilCryptoComponentsFactory signals that the provided crypto components factory is nil
var ErrNilCryptoComponentsFactory = errors.New("nil crypto components factory")

// ErrNilCoreComponentsFactory signals that the provided core components factory is nil
var ErrNilCoreComponentsFactory = errors.New("nil core components factory")

// ErrNilDataComponentsFactory signals that the provided data components factory is nil
var ErrNilDataComponentsFactory = errors.New("nil data components factory")

// ErrNilHeartbeatV2ComponentsFactory signals that the provided heartbeatV2 components factory is nil
var ErrNilHeartbeatV2ComponentsFactory = errors.New("nil heartbeatV2 components factory")

// ErrNilNetworkComponentsFactory signals that the provided network components factory is nil
var ErrNilNetworkComponentsFactory = errors.New("nil network components factory")

// ErrNilProcessComponentsFactory signals that the provided process components factory is nil
var ErrNilProcessComponentsFactory = errors.New("nil process components factory")

// ErrNilStateComponentsFactory signals that the provided state components factory is nil
var ErrNilStateComponentsFactory = errors.New("nil state components factory")

// ErrNilStatusComponentsFactory signals that the provided status components factory is nil
var ErrNilStatusComponentsFactory = errors.New("nil status components factory")

// ErrNilStatusCoreComponentsFactory signals that an operation has been attempted with nil status core components factory
var ErrNilStatusCoreComponentsFactory = errors.New("nil status core components factory provided")

// ErrNilRunTypeComponentsFactory signals that the provided runType components factory is nil
var ErrNilRunTypeComponentsFactory = errors.New("nil runType components factory")

// ErrNilRunTypeCoreComponentsFactory signals that the provided runType core components factory is nil
var ErrNilRunTypeCoreComponentsFactory = errors.New("nil runType core components factory")

// ErrNilBootstrapParamsHandler signals that the provided bootstrap parameters handler is nil
var ErrNilBootstrapParamsHandler = errors.New("nil bootstrap parameters handler")

// ErrNilBroadcastMessenger is raised when a valid broadcast messenger is expected but nil used
var ErrNilBroadcastMessenger = errors.New("broadcast messenger is nil")

// ErrNilChronologyHandler is raised when a valid chronology handler is expected but nil used
var ErrNilChronologyHandler = errors.New("chronology handler is nil")

// ErrNilConsensusComponentsHolder signals that a nil consensus components holder was provided
var ErrNilConsensusComponentsHolder = errors.New("nil consensus components holder")

// ErrNilConsensusWorker signals that a nil consensus worker was provided
var ErrNilConsensusWorker = errors.New("nil consensus worker")

// ErrNilCoreComponents signals that an operation has been attempted with nil core components
var ErrNilCoreComponents = errors.New("nil core components provided")

// ErrNilStatusCoreComponents signals that an operation has been attempted with nil status core components
var ErrNilStatusCoreComponents = errors.New("nil status core components provided")

// ErrNilCoreComponentsHolder signals that a nil core components holder was provided
var ErrNilCoreComponentsHolder = errors.New("nil core components holder")

// ErrNilCryptoComponents signals that a nil crypto components has been provided
var ErrNilCryptoComponents = errors.New("nil crypto components provided")

// ErrNilCryptoComponentsHolder signals that a nil crypto components holder was provided
var ErrNilCryptoComponentsHolder = errors.New("nil crypto components holder")

// ErrNilDataComponents signals that a nil data components instance was provided
var ErrNilDataComponents = errors.New("nil data components provided")

// ErrNilDataComponentsHolder signals that a nil data components holder has been provided
var ErrNilDataComponentsHolder = errors.New("nil data components holder")

// ErrNilEconomicsData signals that a nil economics data handler has been provided
var ErrNilEconomicsData = errors.New("nil economics data provided")

// ErrNilEconomicsHandler signals that a nil economics handler has been provided
var ErrNilEconomicsHandler = errors.New("nil economics handler")

// ErrNilOutportHandler signals that a nil outport handler has been provided
var ErrNilOutportHandler = errors.New("nil outport handler")

// ErrNilEpochNotifier signals that a nil epoch notifier has been provided
var ErrNilEpochNotifier = errors.New("nil epoch notifier")

// ErrNilEpochStartBootstrapper signals that a nil epoch start bootstrapper was provided
var ErrNilEpochStartBootstrapper = errors.New("nil epoch start bootstrapper")

// ErrNilEpochStartNotifier signals that a nil epoch start notifier was provided
var ErrNilEpochStartNotifier = errors.New("nil epoch start notifier provided")

// ErrNilEpochStartTrigger signals that a nil start of epoch trigger has been provided
var ErrNilEpochStartTrigger = errors.New("nil start of epoch trigger")

// ErrNilFallbackHeaderValidator signals that a nil fallback header validator has been provided
var ErrNilFallbackHeaderValidator = errors.New("nil fallback header validator")

// ErrNilForkDetector is raised when a valid fork detector is expected but nil used
var ErrNilForkDetector = errors.New("fork detector is nil")

// ErrNilGasSchedule signals that an operation has been attempted with a nil gas schedule
var ErrNilGasSchedule = errors.New("nil gas schedule")

// ErrNilHasher is raised when a valid hasher is expected but nil used
var ErrNilHasher = errors.New("nil hasher provided")

// ErrNilTxSignHasher is raised when a nil tx sign hasher is provided
var ErrNilTxSignHasher = errors.New("nil tx signing hasher")

// ErrNilHeaderConstructionValidator signals that a nil header construction validator was provided
var ErrNilHeaderConstructionValidator = errors.New("nil header construction validator")

// ErrNilHeaderIntegrityVerifier signals that a nil header integrity verifier has been provided
var ErrNilHeaderIntegrityVerifier = errors.New("nil header integrity verifier")

// ErrNilHeaderSigVerifier signals that a nil header sig verifier has been provided
var ErrNilHeaderSigVerifier = errors.New("")

// ErrNilHeartbeatV2Components signals that a nil heartbeatV2 components instance was provided
var ErrNilHeartbeatV2Components = errors.New("nil heartbeatV2 component")

// ErrNilHeartbeatV2Sender signals that a nil heartbeatV2 sender was provided
var ErrNilHeartbeatV2Sender = errors.New("nil heartbeatV2 sender")

// ErrNilInputAntiFloodHandler signals that a nil input antiflood handler was provided
var ErrNilInputAntiFloodHandler = errors.New("nil input antiflood handler")

// ErrNilInterceptorsContainer signals that a nil interceptors container was provided
var ErrNilInterceptorsContainer = errors.New("nil interceptors container")

// ErrNilInternalMarshalizer signals that a nil internal marshalizer was provided
var ErrNilInternalMarshalizer = errors.New("nil internal marshalizer")

// ErrNilKeyLoader signals that a nil key loader was provided
var ErrNilKeyLoader = errors.New("nil key loader")

// ErrNilMarshalizer signals that a nil marshalizer was provided
var ErrNilMarshalizer = errors.New("nil marshalizer provided")

// ErrNilMessageSignVerifier signals that a nil message signiature verifier was provided
var ErrNilMessageSignVerifier = errors.New("nil message sign verifier")

// ErrNilMessenger signals that a nil messenger was provided
var ErrNilMessenger = errors.New("nil messenger")

// ErrNilMiniBlocksProvider signals a nil miniBlocks provider
var ErrNilMiniBlocksProvider = errors.New("nil miniBlocks provider")

// ErrNilMultiSigner signals that a nil multi-signer was provided
var ErrNilMultiSigner = errors.New("nil multi signer")

// ErrNilNetworkComponents signals that a nil network components instance was provided
var ErrNilNetworkComponents = errors.New("nil network components")

// ErrNilNetworkComponentsHolder signals that a nil network components holder was provided
var ErrNilNetworkComponentsHolder = errors.New("nil network components holder")

// ErrNilNodesConfig signals that a nil nodes configuration was provided
var ErrNilNodesConfig = errors.New("nil nodes config")

// ErrNilNodesCoordinator signals that a nil nodes coordinator was provided
var ErrNilNodesCoordinator = errors.New("nil nodes coordinator")

// ErrNilOutputAntiFloodHandler signals that a nil output antiflood handler was provided
var ErrNilOutputAntiFloodHandler = errors.New("nil output antiflood handler")

// ErrNilPath signals that a nil path was provided
var ErrNilPath = errors.New("nil path provided")

// ErrNilPathHandler signals that a nil path handler was provided
var ErrNilPathHandler = errors.New("nil path handler")

// ErrNilPeerAccounts signals that a nil peer accounts instance was provided
var ErrNilPeerAccounts = errors.New("nil peer accounts")

// ErrNilPeerBlackListHandler signals that a nil peer black list handler was provided
var ErrNilPeerBlackListHandler = errors.New("nil peer black list handler")

// ErrNilPeerHonestyHandler signals that a nil peer honesty handler was provided
var ErrNilPeerHonestyHandler = errors.New("nil peer honesty handler")

// ErrNilPeerShardMapper signals that a nil peer shard mapper was provided
var ErrNilPeerShardMapper = errors.New("nil peer shard mapper")

// ErrNilPeerSignHandler signals that a nil peer sign handler was provided
var ErrNilPeerSignHandler = errors.New("nil peer signature handler")

// ErrNilPendingMiniBlocksHandler signals that a nil pending miniBlocks handler
var ErrNilPendingMiniBlocksHandler = errors.New("nil pending miniBlocks handler")

// ErrNilPoolsHolder signals that a nil pools holder was provided
var ErrNilPoolsHolder = errors.New("nil pools holder")

// ErrNilPrivateKey signals that a nil private key was provided
var ErrNilPrivateKey = errors.New("nil private key")

// ErrNilP2pPrivateKey signals that a nil p2p private key was provided
var ErrNilP2pPrivateKey = errors.New("nil p2p private key")

// ErrNilProcessComponents signals that a nil process components instance was provided
var ErrNilProcessComponents = errors.New("nil process components")

// ErrNilProcessComponentsHolder signals that a nil procss components holder was provided
var ErrNilProcessComponentsHolder = errors.New("nil process components holder")

// ErrNilPubKeyConverter signals that a nil public key converter was provided
var ErrNilPubKeyConverter = errors.New("nil public key converter")

// ErrNilPublicKey signals that a nil public key was provided
var ErrNilPublicKey = errors.New("nil public key")

// ErrNilP2pPublicKey signals that a nil p2p public key was provided
var ErrNilP2pPublicKey = errors.New("nil p2p public key")

// ErrNilRater signals that a nil rater was provided
var ErrNilRater = errors.New("nil rater")

// ErrNilRatingsInfoHandler signals that nil ratings data information was provided
var ErrNilRatingsInfoHandler = errors.New("nil ratings info handler")

// ErrNilRequestHandler signals that a nil request handler was provided
var ErrNilRequestHandler = errors.New("nil request handler")

// ErrNilRequestersFinder signals that a nil requesters finder was provided
var ErrNilRequestersFinder = errors.New("nil requesters finder")

// ErrNilResolversContainer signals that a nil resolvers container was provided
var ErrNilResolversContainer = errors.New("nil resolvers container")

// ErrNilRoundNotifier signals that a nil round notifier has been provided
var ErrNilRoundNotifier = errors.New("nil round notifier")

// ErrNilRoundHandler signals that a nil roundHandler was provided
var ErrNilRoundHandler = errors.New("nil roundHandler")

// ErrNilShardCoordinator signals that a nil shard coordinator was provided
var ErrNilShardCoordinator = errors.New("nil shard coordinator provided")

// ErrNilSoftwareVersion signals that a nil software version was provided
var ErrNilSoftwareVersion = errors.New("nil software version")

// ErrNilStateComponents signals that a nil state components was provided
var ErrNilStateComponents = errors.New("nil state components")

// ErrNilRunTypeComponents signals that a nil runType components was provided
var ErrNilRunTypeComponents = errors.New("nil runType components")

// ErrNilRunTypeCoreComponents signals that nil runType core components were provided
var ErrNilRunTypeCoreComponents = errors.New("nil runType core components")

// ErrNilStateComponentsHolder signals that a nil state components holder was provided
var ErrNilStateComponentsHolder = errors.New("nil state components holder")

// ErrNilStatusComponents signals that a nil status components instance was provided
var ErrNilStatusComponents = errors.New("nil status components")

// ErrNilStatusComponentsHolder signals that a nil status components holder was provided
var ErrNilStatusComponentsHolder = errors.New("nil status components holder")

// ErrNilStatusHandler signals that a nil status handler was provided
var ErrNilStatusHandler = errors.New("nil status handler provided")

// ErrNilHardforkTrigger signals that a nil hardfork trigger was provided
var ErrNilHardforkTrigger = errors.New("nil hardfork trigger")

// ErrNilStorageManagers signals that a nil storage managers instance was provided
var ErrNilStorageManagers = errors.New("nil storage managers")

// ErrNilStorageService signals that a nil storage service was provided
var ErrNilStorageService = errors.New("nil storage service")

// ErrNilSyncTimer signals that a nil ntp synchronized timer was provided
var ErrNilSyncTimer = errors.New("nil sync timer provided")

// ErrNilSystemSCConfig signals that a nil system smart contracts cofiguration was provided
var ErrNilSystemSCConfig = errors.New("nil system smart contract configuration")

// ErrNilTriesContainer signals that a nil tries container was provided
var ErrNilTriesContainer = errors.New("nil tries container provided")

// ErrNilTriesStorageManagers signals that nil tries storage managers were provided
var ErrNilTriesStorageManagers = errors.New("nil tries storage managers provided")

// ErrNilTrieStorageManager signals that a nil trie storage manager was provided
var ErrNilTrieStorageManager = errors.New("nil trie storage manager")

// ErrNilTxLogsProcessor signals that a nil transaction logs processor was provided
var ErrNilTxLogsProcessor = errors.New("nil transaction logs processor")

// ErrNilTxSigner signals that a nil transaction signer was provided
var ErrNilTxSigner = errors.New("nil transaction signer")

// ErrNilTxSignKeyGen signals that a nil transaction signer key generator was provided
var ErrNilTxSignKeyGen = errors.New("nil transaction signing key generator")

// ErrNilP2pKeyGen signals that a nil p2p key generator was provided
var ErrNilP2pKeyGen = errors.New("nil p2p key generator")

// ErrNilTxSignMarshalizer signals that a nil transaction sign marshalizer was provided
var ErrNilTxSignMarshalizer = errors.New("nil transaction marshalizer")

// ErrNilUint64ByteSliceConverter signals that a nil byte slice converter was provided
var ErrNilUint64ByteSliceConverter = errors.New("nil byte slice converter")

// ErrNilValidatorPublicKeyConverter signals that a nil validator public key converter was provided
var ErrNilValidatorPublicKeyConverter = errors.New("validator public key converter")

// ErrNilValidatorsProvider signals a nil validators provider
var ErrNilValidatorsProvider = errors.New("nil validator provider")

// ErrNilValidatorsStatistics signals a that nil validators statistics was handler was provided
var ErrNilValidatorsStatistics = errors.New("nil validator statistics")

// ErrNilVmMarshalizer signals that a nil vm marshalizer was provided
var ErrNilVmMarshalizer = errors.New("nil vm marshalizer")

// ErrNilWatchdog signals that a nil watchdog was provided
var ErrNilWatchdog = errors.New("nil watchdog")

// ErrPollingFunctionRegistration signals an error while registering the polling function registration
var ErrPollingFunctionRegistration = errors.New("cannot register handler func for num of connected peers")

// ErrPublicKeyMismatch signals a mismatch between two public keys that should have matched
var ErrPublicKeyMismatch = errors.New("public key mismatch between the computed and the one read from the file")

// ErrStatusPollingInit signals an error while initializing the application status polling
var ErrStatusPollingInit = errors.New("cannot init AppStatusPolling")

// ErrWrongTypeAssertion signals a wrong type assertion
var ErrWrongTypeAssertion = errors.New("wrong type assertion")

// ErrNewBootstrapDataProvider signals a new bootstrapDataProvider creation has failed
var ErrNewBootstrapDataProvider = errors.New("bootstrapDataProvider creation has failed")

// ErrBootstrapDataComponentsFactoryCreate signals that an error occured on bootstrapDataComponentsFactory create
var ErrBootstrapDataComponentsFactoryCreate = errors.New("bootstrapDataComponentsFactory create() failed")

// ErrConsensusComponentsFactoryCreate signals that an error occured on consensusComponentsFactory create
var ErrConsensusComponentsFactoryCreate = errors.New("consensusComponentsFactory create failed")

// ErrCoreComponentsFactoryCreate signals that an error occured on coreComponentsFactory create
var ErrCoreComponentsFactoryCreate = errors.New("coreComponentsFactory create failed")

// ErrStatusCoreComponentsFactoryCreate signals that an error occured on statusCoreComponentsFactory create
var ErrStatusCoreComponentsFactoryCreate = errors.New("statusCoreComponentsFactory create failed")

// ErrCryptoComponentsFactoryCreate signals that an error occured on cryptoComponentsFactory create
var ErrCryptoComponentsFactoryCreate = errors.New("cryptoComponentsFactory create failed")

// ErrDataComponentsFactoryCreate signals that an error occured on dataComponentsFactory create
var ErrDataComponentsFactoryCreate = errors.New("dataComponentsFactory create failed")

// ErrNetworkComponentsFactoryCreate signals that an error occured on networkComponentsFactory create
var ErrNetworkComponentsFactoryCreate = errors.New("networkComponentsFactory create failed")

// ErrStateComponentsFactoryCreate signals that an error occured on stateComponentsFactory create
var ErrStateComponentsFactoryCreate = errors.New("stateComponentsFactory create failed")

// ErrRunTypeComponentsFactoryCreate signals that an error occured on runTypeComponentsFactory create
var ErrRunTypeComponentsFactoryCreate = errors.New("runTypeComponentsFactory create failed")

// ErrStatusComponentsFactoryCreate signals that an error occured on statusComponentsFactory create
var ErrStatusComponentsFactoryCreate = errors.New("statusComponentsFactory create failed")

// ErrNewEpochStartBootstrap signals a new epochStartBootstrap creation has failed
var ErrNewEpochStartBootstrap = errors.New("epochStartBootstrap creation has failed")

// ErrNewStorageEpochStartBootstrap signals that a new storageEpochStartBootstrap creation has failed
var ErrNewStorageEpochStartBootstrap = errors.New("storageEpochStartBootstrap creation has failed")

// ErrBootstrap signals the bootstrapping process has failed
var ErrBootstrap = errors.New("bootstrap process has failed")

// ErrNilDataPoolsHolder signals that a nil data pools holder was provided
var ErrNilDataPoolsHolder = errors.New("nil data pools holder")

// ErrNilNodeRedundancyHandler signals that a nil node redundancy handler was provided
var ErrNilNodeRedundancyHandler = errors.New("nil node redundancy handler")

// ErrNilCurrentEpochProvider signals that a nil current epoch provider was provided
var ErrNilCurrentEpochProvider = errors.New("nil current epoch provider")

// ErrNilScheduledTxsExecutionHandler signals that a nil scheduled transactions execution handler was provided
var ErrNilScheduledTxsExecutionHandler = errors.New("nil scheduled transactions execution handler")

// ErrNilScheduledProcessor signals that a nil scheduled processor was provided
var ErrNilScheduledProcessor = errors.New("nil scheduled processor")

// ErrNilTxsSender signals that a nil transactions sender has been provided
var ErrNilTxsSender = errors.New("nil transactions sender has been provided")

// ErrNilProcessStatusHandler signals that a nil process status handler was provided
var ErrNilProcessStatusHandler = errors.New("nil process status handler")

// ErrNilESDTDataStorage signals that a nil esdt data storage has been provided
var ErrNilESDTDataStorage = errors.New("nil esdt data storage")

// ErrNilEnableEpochsHandler signals that a nil enable epochs handler was provided
var ErrNilEnableEpochsHandler = errors.New("nil enable epochs handler")

// ErrSignerNotSupported signals that a not supported signer was provided
var ErrSignerNotSupported = errors.New("signer not supported")

// ErrMissingMultiSignerConfig signals that the multisigner config is missing
var ErrMissingMultiSignerConfig = errors.New("multisigner configuration missing")

// ErrMissingMultiSigner signals that there is no multisigner instance available
var ErrMissingMultiSigner = errors.New("multisigner instance missing")

// ErrMissingEpochZeroMultiSignerConfig signals that the multisigner config for epoch zero is missing
var ErrMissingEpochZeroMultiSignerConfig = errors.New("multisigner configuration missing for epoch zero")

// ErrNilMultiSignerContainer signals that the multisigner container is nil
var ErrNilMultiSignerContainer = errors.New("multisigner container is nil")

// ErrNilCacher signals that a nil cacher has been provided
var ErrNilCacher = errors.New("nil cacher")

// ErrNilSingleSigner is raised when a valid singleSigner is expected but nil used
var ErrNilSingleSigner = errors.New("singleSigner is nil")

// ErrPIDMismatch signals that the pid from the message is different from the cached pid associated to a certain pk
var ErrPIDMismatch = errors.New("pid mismatch")

// ErrSignatureMismatch signals that the signature from the message is different from the cached signature associated to a certain pk
var ErrSignatureMismatch = errors.New("signature mismatch")

// ErrInvalidPID signals that given PID is invalid
var ErrInvalidPID = errors.New("invalid PID")

// ErrInvalidSignature signals that the given signature is invalid
var ErrInvalidSignature = errors.New("invalid signature")

// ErrInvalidHeartbeatV2Config signals that an invalid heartbeat v2 configuration has been provided
var ErrInvalidHeartbeatV2Config = errors.New("invalid heartbeat v2 configuration")

// ErrNilNetworkStatistics signals that a nil network statistics was provided
var ErrNilNetworkStatistics = errors.New("nil network statistics")

// ErrNilResourceMonitor signals that a nil resource monitor was provided
var ErrNilResourceMonitor = errors.New("nil resource monitor")

// ErrNilTrieSyncStatistics signals that a nil trie sync statistics was provided
var ErrNilTrieSyncStatistics = errors.New("nil trie sync statistics")

// ErrNilAppStatusHandler signals that a nil app status handler was provided
var ErrNilAppStatusHandler = errors.New("nil app status handler")

// ErrNilStatusMetrics signals that a nil status metrics was provided
var ErrNilStatusMetrics = errors.New("nil status metrics")

// ErrNilPersistentHandler signals that a nil persistent handler was provided
var ErrNilPersistentHandler = errors.New("nil persistent handler")

// ErrNilGenesisNodesSetupHandler signals that a nil genesis nodes setup handler has been provided
var ErrNilGenesisNodesSetupHandler = errors.New("nil genesis nodes setup handler")

// ErrNilManagedPeersHolder signals that a nil managed peers holder has been provided
var ErrNilManagedPeersHolder = errors.New("nil managed peers holder")

// ErrNilManagedPeersMonitor signals that a nil managed peers monitor has been provided
var ErrNilManagedPeersMonitor = errors.New("nil managed peers monitor")

// ErrUnimplementedConsensusModel signals an unimplemented consensus model
var ErrUnimplementedConsensusModel = errors.New("unimplemented consensus model")

// ErrNilPeersRatingHandler signals that a nil peers rating handler implementation has been provided
var ErrNilPeersRatingHandler = errors.New("nil peers rating handler")

// ErrNilPeersRatingMonitor signals that a nil peers rating monitor implementation has been provided
var ErrNilPeersRatingMonitor = errors.New("nil peers rating monitor")

// ErrNilLogger signals that a nil logger instance has been provided
var ErrNilLogger = errors.New("nil logger")

// ErrNilShuffleOutCloser signals that a nil shuffle out closer has been provided
var ErrNilShuffleOutCloser = errors.New("nil shuffle out closer")

// ErrNilHistoryRepository signals that history processor is nil
var ErrNilHistoryRepository = errors.New("history repository is nil")

// ErrNilMissingTrieNodesNotifier signals that a nil missing trie nodes notifier was provided
var ErrNilMissingTrieNodesNotifier = errors.New("nil missing trie nodes notifier")

// ErrInvalidTrieNodeVersion signals that an invalid trie node version has been provided
var ErrInvalidTrieNodeVersion = errors.New("invalid trie node version")

// ErrNilTrieMigrator signals that a nil trie migrator has been provided
var ErrNilTrieMigrator = errors.New("nil trie migrator")

// ErrNilAddress defines the error when trying to work with a nil address
var ErrNilAddress = errors.New("nil address")

// ErrInsufficientFunds signals the funds are insufficient for the move balance operation but the
// transaction fee is covered by the current balance
var ErrInsufficientFunds = errors.New("insufficient funds")

// ErrOperationNotPermitted signals that operation is not permitted
var ErrOperationNotPermitted = errors.New("operation in account not permitted")

// ErrInvalidAddressLength signals that address length is invalid
var ErrInvalidAddressLength = errors.New("invalid address length")

// ErrNilTrackableDataTrie signals that a nil trackable data trie has been provided
var ErrNilTrackableDataTrie = errors.New("nil trackable data trie")

// ErrNilTrieLeafParser signals that a nil trie leaf parser has been provided
var ErrNilTrieLeafParser = errors.New("nil trie leaf parser")

// ErrNilTrie signals that a trie is nil and no operation can be made
var ErrNilTrie = errors.New("trie is nil")

// ErrNilBLSPublicKey signals that the provided BLS public key is nil
var ErrNilBLSPublicKey = errors.New("bls public key is nil")

// ErrEmptyAddress defines the error when trying to work with an empty address
var ErrEmptyAddress = errors.New("empty Address")

// ErrInvalidNodeOperationMode signals that an invalid node operation mode has been provided
var ErrInvalidNodeOperationMode = errors.New("invalid node operation mode")

// ErrNilSentSignatureTracker defines the error for setting a nil SentSignatureTracker
var ErrNilSentSignatureTracker = errors.New("nil sent signature tracker")

// ErrNilNodesCoordinatorFactory signals that a nil nodes coordinator factory has been provided
var ErrNilNodesCoordinatorFactory = errors.New("nil nodes coordinator factory provided")

// ErrNilShardCoordinatorFactory signals that a nil shard coordinator factory has been provided
var ErrNilShardCoordinatorFactory = errors.New("nil shard coordinator factory provided")

// ErrNilGenesisBlockFactory signals that a nil genesis block factory has been provided
var ErrNilGenesisBlockFactory = errors.New("nil genesis block factory has been provided")

// ErrNilNodesSetupFactory signals that a nil nodes setup factory has been provided
var ErrNilNodesSetupFactory = errors.New("nil nodes setup factory provided")

// ErrNilRatingsDataFactory signals that a nil ratings data factory has been provided
var ErrNilRatingsDataFactory = errors.New("nil ratings data factory provided")

// ErrNilGenesisMetaBlockChecker signals that a nil genesis meta block checker has been provided
var ErrNilGenesisMetaBlockChecker = errors.New("nil genesis meta block checker has been provided")

// ErrGenesisMetaBlockDoesNotExist signals that genesis meta block does not exist
var ErrGenesisMetaBlockDoesNotExist = errors.New("genesis meta block does not exist")

// ErrInvalidGenesisMetaBlock signals that genesis meta block should be of type meta header handler
var ErrInvalidGenesisMetaBlock = errors.New("genesis meta block invalid, should be of type meta header handler")

// ErrGenesisMetaBlockOnSovereign signals that genesis meta block was found on sovereign chain
var ErrGenesisMetaBlockOnSovereign = errors.New("genesis meta block was found on sovereign chain")

// ErrNilShardRequesterContainerFactory signals that a nil shard requester container factory has been provided
var ErrNilShardRequesterContainerFactory = errors.New("nil shard shard requester container factory provided")

// ErrNilRequesterContainerFactoryCreator signals that a nil requester container factory creator has been provided
var ErrNilRequesterContainerFactoryCreator = errors.New("nil requester container factory creator provided")

// ErrNilInterceptorsContainerFactoryCreator signals that a nil interceptors container factory creator has been provided
var ErrNilInterceptorsContainerFactoryCreator = errors.New("nil interceptors container factory creator has been provided")

// ErrNilShardInterceptorsContainerFactory signals that a nil shard interceptors container factory has been provided
var ErrNilShardInterceptorsContainerFactory = errors.New("nil shard interceptors container factory has been provided")

// ErrNilIncomingHeaderSubscriber signals that a nil incoming header subscriber has been provided
var ErrNilIncomingHeaderSubscriber = errors.New("nil incoming header subscriber has been provided")

// ErrNilShardResolversContainerFactory signals that a nil shard resolvers container factory has been provided
var ErrNilShardResolversContainerFactory = errors.New("nil shard resolvers container factory has been provided")

// ErrNilShardResolversContainerFactoryCreator signals that a nil shard resolvers container factory creator has been provided
var ErrNilShardResolversContainerFactoryCreator = errors.New("nil shard resolvers container factory creator has been provided")

// ErrInvalidReceivedExtendedShardHeader signals that an invalid extended shard header has been intercepted when requested
var ErrInvalidReceivedExtendedShardHeader = errors.New("invalid extended shard header has been intercepted")

// ErrNilTxPreProcessorCreator signals that a nil tx pre-processor creator has been provided
var ErrNilTxPreProcessorCreator = errors.New("nil tx pre-processor creator has been provided")

// ErrNilNode signals that a nil node was provided
var ErrNilNode = errors.New("nil node")

// ErrNilOutgoingOperationsFormatter signals that a nil outgoing operations formatter has been provided
var ErrNilOutgoingOperationsFormatter = errors.New("nil outgoing operations formatter has been provided")

// ErrNilOutGoingOperationsPool signals that a nil outgoing operations pool has been provided
var ErrNilOutGoingOperationsPool = errors.New("nil outgoing operations pool has been provided")

// ErrNilDataCodec signals that a nil outgoing operations pool has been provided
var ErrNilDataCodec = errors.New("nil data codec has been provided")

// ErrNilExtraSubRoundSigner signals that a nil extra subround signer has been provided
var ErrNilExtraSubRoundSigner = errors.New("nil extra subround signer has been provided")

// ErrNilStartRoundExtraSignersHolder signals that a nil start round extra signers holder has been provided
var ErrNilStartRoundExtraSignersHolder = errors.New("nil start round extra signers holder has been provided")

// ErrNilSignatureRoundExtraSignersHolder signals that a nil signature round extra signers holder has been provided
var ErrNilSignatureRoundExtraSignersHolder = errors.New("nil signature round extra signers holder has been provided")

// ErrNilEndRoundExtraSignersHolder signals that a nil end round extra signers holder has been provided
var ErrNilEndRoundExtraSignersHolder = errors.New("nil end round extra signers holder has been provided")

// ErrExtraSignerIdAlreadyExists signals that an extra signer with the same id has been already registered
var ErrExtraSignerIdAlreadyExists = errors.New("an extra signer with the same id has been already registered")

// ErrNilExtraHeaderSigVerifierHolder signals that a nil extra sig verifier holder has been provided
var ErrNilExtraHeaderSigVerifierHolder = errors.New("nil extra sig verifier holder has been provided")

// ErrNilConsensusMessage signals that a nil consensus message has been provided
var ErrNilConsensusMessage = errors.New("nil consensus message has been provided")

// ErrNilExtraSignersHolder signals that a nil extra signers holder has been provided
var ErrNilExtraSignersHolder = errors.New("nil extra signer holder has been provided")

// ErrNilSubRoundEndV2Creator signals that a nil sub round end v2 creator has been provided
var ErrNilSubRoundEndV2Creator = errors.New("nil sub round end v2 creator has been provided")

// ErrNilBridgeOpHandler signals that a nil bridge operation handler has been provided
var ErrNilBridgeOpHandler = errors.New("nil bridge operation handler has been provided")

// ErrOutGoingOperationsNotFound signals that an outgoing operation could not be found
var ErrOutGoingOperationsNotFound = errors.New("outgoing operation could not be found")

// ErrInvalidTypeConversion signals that a type conversion has failed
var ErrInvalidTypeConversion = errors.New("invalid type conversion")

// ErrNilShardBootstrapFactory signals that a nil shard bootstrap factory has been provided
var ErrNilShardBootstrapFactory = errors.New("nil shard bootstrap factory")

// ErrNilShardStorageBootstrapperFactory signals that a nil shard storage bootstrapper factory has been provided
var ErrNilShardStorageBootstrapperFactory = errors.New("nil shard storage bootstrapper factory")

// ErrNilResolverRequestFactoryHandler signals that a nil resolver request factory handler has been provided
var ErrNilResolverRequestFactoryHandler = errors.New("nil resolver request factory handler")

// ErrNilBlockChainHookFactory signals that a nil blockchain hook factory has been provided
var ErrNilBlockChainHookFactory = errors.New("nil blockchain hook factory")

// ErrNilEpochStartBootstrapperFactory signals that a nil epoch start bootstrapper factory has been provided
var ErrNilEpochStartBootstrapperFactory = errors.New("nil epoch start bootstrapper factory")

// ErrNilBlockProcessorFactory signals that a nil block processor factory has been provided
var ErrNilBlockProcessorFactory = errors.New("nil block processor factory")

// ErrNilBlockChainHookHandlerCreator signals that a nil blockchain hook handler creator has been provided
var ErrNilBlockChainHookHandlerCreator = errors.New("nil blockchain hook handler creator")

// ErrNilEpochStartBootstrapperCreator signals that a nil epoch start bootstrapper creator has been provided
var ErrNilEpochStartBootstrapperCreator = errors.New("nil epoch start bootstrapper creator")

// ErrNilBootstrapperFromStorageCreator signals that a nil bootstrapper from storage creator has been provided
var ErrNilBootstrapperFromStorageCreator = errors.New("nil bootstrapper from storage creator")

// ErrNilBootstrapperCreator signals that a nil bootstrapper creator has been provided
var ErrNilBootstrapperCreator = errors.New("nil bootstrapper creator")

// ErrNilBlockProcessorCreator signals that a nil block processor creator has been provided
var ErrNilBlockProcessorCreator = errors.New("nil block processor creator")

// ErrNilForkDetectorCreator signals that a nil fork detector creator has been provided
var ErrNilForkDetectorCreator = errors.New("nil fork detector creator")

// ErrNilBlockTrackerCreator signals that a nil block tracker creator has been provided
var ErrNilBlockTrackerCreator = errors.New("nil block tracker creator")

// ErrNilRequestHandlerCreator signals that a nil request handler creator has been provided
var ErrNilRequestHandlerCreator = errors.New("nil request handler creator")

// ErrNilHeaderValidatorCreator signals that a nil header validator creator has been provided
var ErrNilHeaderValidatorCreator = errors.New("nil header validator creator")

// ErrNilScheduledTxsExecutionCreator signals that a nil scheduled txs execution creator has been provided
var ErrNilScheduledTxsExecutionCreator = errors.New("nil scheduled txs execution creator")

// ErrNilTransactionCoordinatorCreator signals that a nil transaction coordinator creator has been provided
var ErrNilTransactionCoordinatorCreator = errors.New("nil transaction coordinator creator")

// ErrNilValidatorStatisticsProcessorCreator signals that a nil validator statistics processor creator has been provided
var ErrNilValidatorStatisticsProcessorCreator = errors.New("nil validator statistics processor creator")

// ErrNilAdditionalStorageServiceCreator signals that a nil additional storage service creator has been provided
var ErrNilAdditionalStorageServiceCreator = errors.New("nil additional storage service creator")

// ErrNilSCProcessorCreator signals that a nil sc processor creator has been provided
var ErrNilSCProcessorCreator = errors.New("nil sc processor creator")

// ErrNilSCResultsPreProcessorCreator signals that a nil sc results pre processor creator has been provided
var ErrNilSCResultsPreProcessorCreator = errors.New("nil sc results pre processor creator")

// ErrNilFunction signals that a nil function has been provided
var ErrNilFunction = errors.New("nil function")

// ErrEmptyBaseToken signals that an empty base token has been provided
var ErrEmptyBaseToken = errors.New("empty base token")

// ErrNilESDTAsBalanceHandler signals that a nil esdt as balance handler was provided
var ErrNilESDTAsBalanceHandler = errors.New("nil esdt as balance handler provided")

// ErrNilSerializer signals that a nil codec serializer has been provided
var ErrNilSerializer = errors.New("nil codec serializer")

// ErrNilTopicsChecker signals that a nil topics checker has been provided
var ErrNilTopicsChecker = errors.New("nil topics checker")

// ErrNilOperationsHasher signals that a nil outgoing operations hasher has been provided
var ErrNilOperationsHasher = errors.New("nil outgoing operations hasher")

// ErrNilEpochSystemSCProcessor defines the error for setting a nil EpochSystemSCProcessor
var ErrNilEpochSystemSCProcessor = errors.New("nil epoch system SC processor")

// ErrNilBlockChainHookCreator signals that a nil blockchain hook creator has been provided
var ErrNilBlockChainHookCreator = errors.New("nil blockchain hook creator has been provided")

// ErrNilVMContextCreator signals that a nil vm context creator has been provided
var ErrNilVMContextCreator = errors.New("nil vm context creator has been provided")

// ErrInvalidConsensusModel signals that an invalid consensus model has been provided
var ErrInvalidConsensusModel = errors.New("invalid consensus model")

// ErrNilVmContainerMetaFactoryCreator signals that a nil vm container meta factory creator has been provided
var ErrNilVmContainerMetaFactoryCreator = errors.New("nil vm container meta factory creator")

// ErrNilVmContainerShardFactoryCreator signals that a nil vm container shard factory creator has been provided
var ErrNilVmContainerShardFactoryCreator = errors.New("nil vm container shard factory creator")

// ErrNilAccountsCreator signals that a nil accounts creator has been provided
var ErrNilAccountsCreator = errors.New("nil accounts creator")

// ErrNilInitialAccounts signals that a nil initial accounts has been provided
var ErrNilInitialAccounts = errors.New("nil initial accounts")

// ErrNilEpochStartTriggerFactory signals that a nil epoch start trigger factory has been provided
var ErrNilEpochStartTriggerFactory = errors.New("nil epoch start trigger factory has been provided")

// ErrNilLatestDataProviderFactory signals that a nil latest data provider factory has been provided
var ErrNilLatestDataProviderFactory = errors.New("nil latest data provider factory has been provided")

// ErrNilStakingToPeerFactory signals that a nil staking to peer factory has been provided
var ErrNilStakingToPeerFactory = errors.New("nil staking to peer factory has been provided")

// ErrNilValidatorInfoCreatorFactory signals that a nil validator info creator factory has been provided
var ErrNilValidatorInfoCreatorFactory = errors.New("nil validator info creator factory has been provided")

// ErrNilAPIProcessorCompsCreator signals that a nil api processor components creator has been provided
var ErrNilAPIProcessorCompsCreator = errors.New("nil api processor components creator has been provided")

// ErrNilEndOfEpochEconomicsFactory signals that a nil end of epoch economics factory has been provided
var ErrNilEndOfEpochEconomicsFactory = errors.New("nil end of epoch economics factory has been provided")

// ErrNilRewardsFactory signals that a nil rewards factory has been provided
var ErrNilRewardsFactory = errors.New("nil rewards factory has been provided")

// ErrNilSysSCFactory signals that a nil sys sc factory has been provided
var ErrNilSysSCFactory = errors.New("nil sys sc factory has been provided")

<<<<<<< HEAD
// ErrNilDataRetrieverContainersSetter signals that a nil data retriever container setter has been provided
var ErrNilDataRetrieverContainersSetter = errors.New("nil data retriever container setter has been provided")
=======
// ErrNilPreProcessorsContainerFactoryCreator signals that a nil pre-processors container factory creator has been provided
var ErrNilPreProcessorsContainerFactoryCreator = errors.New("nil pre-processors container factory creator has been provided")
>>>>>>> 1f014446
<|MERGE_RESOLUTION|>--- conflicted
+++ resolved
@@ -845,10 +845,8 @@
 // ErrNilSysSCFactory signals that a nil sys sc factory has been provided
 var ErrNilSysSCFactory = errors.New("nil sys sc factory has been provided")
 
-<<<<<<< HEAD
-// ErrNilDataRetrieverContainersSetter signals that a nil data retriever container setter has been provided
-var ErrNilDataRetrieverContainersSetter = errors.New("nil data retriever container setter has been provided")
-=======
 // ErrNilPreProcessorsContainerFactoryCreator signals that a nil pre-processors container factory creator has been provided
 var ErrNilPreProcessorsContainerFactoryCreator = errors.New("nil pre-processors container factory creator has been provided")
->>>>>>> 1f014446
+
+// ErrNilDataRetrieverContainersSetter signals that a nil data retriever container setter has been provided
+var ErrNilDataRetrieverContainersSetter = errors.New("nil data retriever container setter has been provided")