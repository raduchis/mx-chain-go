--- conflicted
+++ resolved
@@ -611,7 +611,99 @@
 // ErrInvalidNodeOperationMode signals that an invalid node operation mode has been provided
 var ErrInvalidNodeOperationMode = errors.New("invalid node operation mode")
 
-<<<<<<< HEAD
+// ErrNilNodesCoordinatorFactory signals that a nil nodes coordinator factory has been provided
+var ErrNilNodesCoordinatorFactory = errors.New("nil nodes coordinator factory provided")
+
+// ErrNilShardCoordinatorFactory signals that a nil shard coordinator factory has been provided
+var ErrNilShardCoordinatorFactory = errors.New("nil shard coordinator factory provided")
+
+// ErrNilGenesisBlockFactory signals that a nil genesis block factory has been provided
+var ErrNilGenesisBlockFactory = errors.New("nil genesis block factory has been provided")
+
+// ErrNilNodesSetupFactory signals that a nil nodes setup factory has been provided
+var ErrNilNodesSetupFactory = errors.New("nil nodes setup factory provided")
+
+// ErrNilRatingsDataFactory signals that a nil ratings data factory has been provided
+var ErrNilRatingsDataFactory = errors.New("nil ratings data factory provided")
+
+// ErrNilGenesisMetaBlockChecker signals that a nil genesis meta block checker has been provided
+var ErrNilGenesisMetaBlockChecker = errors.New("nil genesis meta block checker has been provided")
+
+// ErrGenesisMetaBlockDoesNotExist signals that genesis meta block does not exist
+var ErrGenesisMetaBlockDoesNotExist = errors.New("genesis meta block does not exist")
+
+// ErrInvalidGenesisMetaBlock signals that genesis meta block should be of type meta header handler
+var ErrInvalidGenesisMetaBlock = errors.New("genesis meta block invalid, should be of type meta header handler")
+
+// ErrGenesisMetaBlockOnSovereign signals that genesis meta block was found on sovereign chain
+var ErrGenesisMetaBlockOnSovereign = errors.New("genesis meta block was found on sovereign chain")
+
+// ErrNilShardRequesterContainerFactory signals that a nil shard requester container factory has been provided
+var ErrNilShardRequesterContainerFactory = errors.New("nil shard shard requester container factory provided")
+
+// ErrNilRequesterContainerFactoryCreator signals that a nil requester container factory creator has been provided
+var ErrNilRequesterContainerFactoryCreator = errors.New("nil requester container factory creator provided")
+
+// ErrNilInterceptorsContainerFactoryCreator signals that a nil interceptors container factory creator has been provided
+var ErrNilInterceptorsContainerFactoryCreator = errors.New("nil interceptors container factory creator has been provided")
+
+// ErrNilShardInterceptorsContainerFactory signals that a nil shard interceptors container factory has been provided
+var ErrNilShardInterceptorsContainerFactory = errors.New("nil shard interceptors container factory has been provided")
+
+// ErrNilIncomingHeaderSubscriber signals that a nil incoming header subscriber has been provided
+var ErrNilIncomingHeaderSubscriber = errors.New("nil incoming header subscriber has been provided")
+
+// ErrNilShardResolversContainerFactory signals that a nil shard resolvers container factory has been provided
+var ErrNilShardResolversContainerFactory = errors.New("nil shard resolvers container factory has been provided")
+
+// ErrNilShardResolversContainerFactoryCreator signals that a nil shard resolvers container factory creator has been provided
+var ErrNilShardResolversContainerFactoryCreator = errors.New("nil shard resolvers container factory creator has been provided")
+
+// ErrInvalidReceivedExtendedShardHeader signals that an invalid extended shard header has been intercepted when requested
+var ErrInvalidReceivedExtendedShardHeader = errors.New("invalid extended shard header has been intercepted")
+
+// ErrNilTxPreProcessorCreator signals that a nil tx pre-processor creator has been provided
+var ErrNilTxPreProcessorCreator = errors.New("nil tx pre-processor creator has been provided")
+
+// ErrNilOutgoingOperationsFormatter signals that a nil outgoing operations formatter has been provided
+var ErrNilOutgoingOperationsFormatter = errors.New("nil outgoing operations formatter has been provided")
+
+// ErrNilOutGoingOperationsPool signals that a nil outgoing operations pool has been provided
+var ErrNilOutGoingOperationsPool = errors.New("nil outgoing operations pool has been provided")
+
+// ErrNilExtraSubRoundSigner signals that a nil extra subround signer has been provided
+var ErrNilExtraSubRoundSigner = errors.New("nil extra subround signer has been provided")
+
+// ErrNilStartRoundExtraSignersHolder signals that a nil start round extra signers holder has been provided
+var ErrNilStartRoundExtraSignersHolder = errors.New("nil start round extra signers holder has been provided")
+
+// ErrNilSignatureRoundExtraSignersHolder signals that a nil signature round extra signers holder has been provided
+var ErrNilSignatureRoundExtraSignersHolder = errors.New("nil signature round extra signers holder has been provided")
+
+// ErrNilEndRoundExtraSignersHolder signals that a nil end round extra signers holder has been provided
+var ErrNilEndRoundExtraSignersHolder = errors.New("nil end round extra signers holder has been provided")
+
+// ErrExtraSignerIdAlreadyExists signals that an extra signer with the same id has been already registered
+var ErrExtraSignerIdAlreadyExists = errors.New("an extra signer with the same id has been already registered")
+
+// ErrNilExtraHeaderSigVerifierHolder signals that a nil extra sig verifier holder has been provided
+var ErrNilExtraHeaderSigVerifierHolder = errors.New("nil extra sig verifier holder has been provided")
+
+// ErrNilConsensusMessage signals that a nil consensus message has been provided
+var ErrNilConsensusMessage = errors.New("nil consensus message has been provided")
+
+// ErrNilExtraSignersHolder signals that a nil extra signers holder has been provided
+var ErrNilExtraSignersHolder = errors.New("nil extra signer holder has been provided")
+
+// ErrNilSubRoundEndV2Creator signals that a nil sub round end v2 creator has been provided
+var ErrNilSubRoundEndV2Creator = errors.New("nil sub round end v2 creator has been provided")
+
+// ErrNilBridgeOpHandler signals that a nil bridge operation handler has been provided
+var ErrNilBridgeOpHandler = errors.New("nil bridge operation handler has been provided")
+
+// ErrOutGoingOperationsNotFound signals that an outgoing operation could not be found
+var ErrOutGoingOperationsNotFound = errors.New("outgoing operation could not be found")
+
 // ErrInvalidTypeConversion signals that a type conversion has failed
 var ErrInvalidTypeConversion = errors.New("invalid type conversion")
 
@@ -679,98 +771,4 @@
 var ErrNilSCResultsPreProcessorCreator = errors.New("nil sc results pre processor creator")
 
 // ErrNilFunction signals that a nil function has been provided
-var ErrNilFunction = errors.New("nil function")
-=======
-// ErrNilNodesCoordinatorFactory signals that a nil nodes coordinator factory has been provided
-var ErrNilNodesCoordinatorFactory = errors.New("nil nodes coordinator factory provided")
-
-// ErrNilShardCoordinatorFactory signals that a nil shard coordinator factory has been provided
-var ErrNilShardCoordinatorFactory = errors.New("nil shard coordinator factory provided")
-
-// ErrNilGenesisBlockFactory signals that a nil genesis block factory has been provided
-var ErrNilGenesisBlockFactory = errors.New("nil genesis block factory has been provided")
-
-// ErrNilNodesSetupFactory signals that a nil nodes setup factory has been provided
-var ErrNilNodesSetupFactory = errors.New("nil nodes setup factory provided")
-
-// ErrNilRatingsDataFactory signals that a nil ratings data factory has been provided
-var ErrNilRatingsDataFactory = errors.New("nil ratings data factory provided")
-
-// ErrNilGenesisMetaBlockChecker signals that a nil genesis meta block checker has been provided
-var ErrNilGenesisMetaBlockChecker = errors.New("nil genesis meta block checker has been provided")
-
-// ErrGenesisMetaBlockDoesNotExist signals that genesis meta block does not exist
-var ErrGenesisMetaBlockDoesNotExist = errors.New("genesis meta block does not exist")
-
-// ErrInvalidGenesisMetaBlock signals that genesis meta block should be of type meta header handler
-var ErrInvalidGenesisMetaBlock = errors.New("genesis meta block invalid, should be of type meta header handler")
-
-// ErrGenesisMetaBlockOnSovereign signals that genesis meta block was found on sovereign chain
-var ErrGenesisMetaBlockOnSovereign = errors.New("genesis meta block was found on sovereign chain")
-
-// ErrNilShardRequesterContainerFactory signals that a nil shard requester container factory has been provided
-var ErrNilShardRequesterContainerFactory = errors.New("nil shard shard requester container factory provided")
-
-// ErrNilRequesterContainerFactoryCreator signals that a nil requester container factory creator has been provided
-var ErrNilRequesterContainerFactoryCreator = errors.New("nil requester container factory creator provided")
-
-// ErrNilInterceptorsContainerFactoryCreator signals that a nil interceptors container factory creator has been provided
-var ErrNilInterceptorsContainerFactoryCreator = errors.New("nil interceptors container factory creator has been provided")
-
-// ErrNilShardInterceptorsContainerFactory signals that a nil shard interceptors container factory has been provided
-var ErrNilShardInterceptorsContainerFactory = errors.New("nil shard interceptors container factory has been provided")
-
-// ErrNilIncomingHeaderSubscriber signals that a nil incoming header subscriber has been provided
-var ErrNilIncomingHeaderSubscriber = errors.New("nil incoming header subscriber has been provided")
-
-// ErrNilShardResolversContainerFactory signals that a nil shard resolvers container factory has been provided
-var ErrNilShardResolversContainerFactory = errors.New("nil shard resolvers container factory has been provided")
-
-// ErrNilShardResolversContainerFactoryCreator signals that a nil shard resolvers container factory creator has been provided
-var ErrNilShardResolversContainerFactoryCreator = errors.New("nil shard resolvers container factory creator has been provided")
-
-// ErrInvalidReceivedExtendedShardHeader signals that an invalid extended shard header has been intercepted when requested
-var ErrInvalidReceivedExtendedShardHeader = errors.New("invalid extended shard header has been intercepted")
-
-// ErrNilTxPreProcessorCreator signals that a nil tx pre-processor creator has been provided
-var ErrNilTxPreProcessorCreator = errors.New("nil tx pre-processor creator has been provided")
-
-// ErrNilOutgoingOperationsFormatter signals that a nil outgoing operations formatter has been provided
-var ErrNilOutgoingOperationsFormatter = errors.New("nil outgoing operations formatter has been provided")
-
-// ErrNilOutGoingOperationsPool signals that a nil outgoing operations pool has been provided
-var ErrNilOutGoingOperationsPool = errors.New("nil outgoing operations pool has been provided")
-
-// ErrNilExtraSubRoundSigner signals that a nil extra subround signer has been provided
-var ErrNilExtraSubRoundSigner = errors.New("nil extra subround signer has been provided")
-
-// ErrNilStartRoundExtraSignersHolder signals that a nil start round extra signers holder has been provided
-var ErrNilStartRoundExtraSignersHolder = errors.New("nil start round extra signers holder has been provided")
-
-// ErrNilSignatureRoundExtraSignersHolder signals that a nil signature round extra signers holder has been provided
-var ErrNilSignatureRoundExtraSignersHolder = errors.New("nil signature round extra signers holder has been provided")
-
-// ErrNilEndRoundExtraSignersHolder signals that a nil end round extra signers holder has been provided
-var ErrNilEndRoundExtraSignersHolder = errors.New("nil end round extra signers holder has been provided")
-
-// ErrExtraSignerIdAlreadyExists signals that an extra signer with the same id has been already registered
-var ErrExtraSignerIdAlreadyExists = errors.New("an extra signer with the same id has been already registered")
-
-// ErrNilExtraHeaderSigVerifierHolder signals that a nil extra sig verifier holder has been provided
-var ErrNilExtraHeaderSigVerifierHolder = errors.New("nil extra sig verifier holder has been provided")
-
-// ErrNilConsensusMessage signals that a nil consensus message has been provided
-var ErrNilConsensusMessage = errors.New("nil consensus message has been provided")
-
-// ErrNilExtraSignersHolder signals that a nil extra signers holder has been provided
-var ErrNilExtraSignersHolder = errors.New("nil extra signer holder has been provided")
-
-// ErrNilSubRoundEndV2Creator signals that a nil sub round end v2 creator has been provided
-var ErrNilSubRoundEndV2Creator = errors.New("nil sub round end v2 creator has been provided")
-
-// ErrNilBridgeOpHandler signals that a nil bridge operation handler has been provided
-var ErrNilBridgeOpHandler = errors.New("nil bridge operation handler has been provided")
-
-// ErrOutGoingOperationsNotFound signals that an outgoing operation could not be found
-var ErrOutGoingOperationsNotFound = errors.New("outgoing operation could not be found")
->>>>>>> 5c25b88f
+var ErrNilFunction = errors.New("nil function")