--- conflicted
+++ resolved
@@ -544,10 +544,6 @@
 // ErrNilPeersRatingMonitor signals that a nil peers rating monitor implementation has been provided
 var ErrNilPeersRatingMonitor = errors.New("nil peers rating monitor")
 
-<<<<<<< HEAD
-// ErrNilTxExecutionOrderHandler signals that a nil tx execution order handler has been provided
-var ErrNilTxExecutionOrderHandler = errors.New("nil tx execution order handler")
-=======
 // ErrNilLogger signals that a nil logger instance has been provided
 var ErrNilLogger = errors.New("nil logger")
 
@@ -596,4 +592,6 @@
 
 // ErrInvalidNodeOperationMode signals that an invalid node operation mode has been provided
 var ErrInvalidNodeOperationMode = errors.New("invalid node operation mode")
->>>>>>> 7c5d69e1
+
+// ErrNilTxExecutionOrderHandler signals that a nil tx execution order handler has been provided
+var ErrNilTxExecutionOrderHandler = errors.New("nil tx execution order handler")