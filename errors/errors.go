--- conflicted
+++ resolved
@@ -605,7 +605,8 @@
 // ErrInvalidNodeOperationMode signals that an invalid node operation mode has been provided
 var ErrInvalidNodeOperationMode = errors.New("invalid node operation mode")
 
-<<<<<<< HEAD
+// ErrNilSentSignatureTracker defines the error for setting a nil SentSignatureTracker
+var ErrNilSentSignatureTracker = errors.New("nil sent signature tracker")
 // ErrNilNodesCoordinatorFactory signals that a nil nodes coordinator factory has been provided
 var ErrNilNodesCoordinatorFactory = errors.New("nil nodes coordinator factory provided")
 
@@ -787,8 +788,4 @@
 var ErrNilTopicsChecker = errors.New("nil topics checker")
 
 // ErrNilOperationsHasher signals that a nil outgoing operations hasher has been provided
-var ErrNilOperationsHasher = errors.New("nil outgoing operations hasher")
-=======
-// ErrNilSentSignatureTracker defines the error for setting a nil SentSignatureTracker
-var ErrNilSentSignatureTracker = errors.New("nil sent signature tracker")
->>>>>>> c3a1bf94
+var ErrNilOperationsHasher = errors.New("nil outgoing operations hasher")