package errors

import "errors"

// ErrAccountsAdapterCreation signals that the accounts adapter cannot be created based on provided data
var ErrAccountsAdapterCreation = errors.New("error creating accounts adapter")

// ErrBlockchainCreation signals that the blockchain cannot be created
var ErrBlockchainCreation = errors.New("can not create blockchain")

// ErrDataPoolCreation signals that the data pool cannot be created
var ErrDataPoolCreation = errors.New("can not create data pool")

// ErrDataStoreCreation signals that the data store cannot be created
var ErrDataStoreCreation = errors.New("can not create data store")

// ErrGenesisBlockNotInitialized signals that genesis block is not initialized
var ErrGenesisBlockNotInitialized = errors.New("genesis block is not initialized")

// ErrHasherCreation signals that the hasher cannot be created based on provided data
var ErrHasherCreation = errors.New("error creating hasher")

// ErrInvalidChainID signals that an invalid chain ID has been provided
var ErrInvalidChainID = errors.New("invalid chain ID in consensus")

// ErrInvalidConsensusConfig signals that an invalid consensus type is specified in the configuration file
var ErrInvalidConsensusConfig = errors.New("invalid consensus type provided in config file")

// ErrInvalidRoundDuration signals that an invalid round duration has been provided
var ErrInvalidRoundDuration = errors.New("invalid round duration provided")

// ErrInvalidTransactionVersion signals  that an invalid transaction version has been provided
var ErrInvalidTransactionVersion = errors.New("invalid transaction version")

// ErrInvalidWorkingDir signals that an invalid working directory has been provided
var ErrInvalidWorkingDir = errors.New("invalid working directory")

// ErrMarshalizerCreation signals that the marshalizer cannot be created based on provided data
var ErrMarshalizerCreation = errors.New("error creating marshalizer")

// ErrMissingMultiHasherConfig signals that the multihasher type isn't specified in the configuration file
var ErrMissingMultiHasherConfig = errors.New("no multisig hasher provided in config file")

// ErrMultiSigHasherMissmatch signals that an invalid multisig hasher was provided
var ErrMultiSigHasherMissmatch = errors.New("wrong multisig hasher provided for bls consensus type")

// ErrNilAccountsAdapter signals that a nil accounts adapter has been provided
var ErrNilAccountsAdapter = errors.New("nil accounts adapter")

// ErrNilAccountsParser signals that a nil accounts parser has been provided
var ErrNilAccountsParser = errors.New("nil accounts parser")

// ErrNilAddressPublicKeyConverter signals that an operation has been attempted to or with a nil public key converter implementation
var ErrNilAddressPublicKeyConverter = errors.New("nil address pubkey converter")

// ErrNilAlarmScheduler is raised when a valid alarm scheduler is expected but nil is used
var ErrNilAlarmScheduler = errors.New("nil alarm scheduler")

// ErrNilBlackListHandler signals that a nil black list handler was provided
var ErrNilBlackListHandler = errors.New("nil black list handler")

// ErrNilBlockChainHandler is raised when a valid blockchain handler is expected but nil used
var ErrNilBlockChainHandler = errors.New("blockchain handler is nil")

// ErrNilBlockProcessor is raised when a valid block processor is expected but nil used
var ErrNilBlockProcessor = errors.New("block processor is nil")

// ErrNilBlockSigner signals the nil block signer was provided
var ErrNilBlockSigner = errors.New("nil block signer")

// ErrNilP2pSigner signals the nil p2p signer was provided
var ErrNilP2pSigner = errors.New("nil p2p single signer")

// ErrNilBlockSignKeyGen is raised when a valid block sign key generator is expected but nil used
var ErrNilBlockSignKeyGen = errors.New("block sign key generator is nil")

// ErrNilBlockTracker signals that a nil block tracker has been provided
var ErrNilBlockTracker = errors.New("trying to set nil block tracker")

// ErrNilBootStorer signals that the provided boot storer is nil
var ErrNilBootStorer = errors.New("nil boot storer")

// ErrNilBootstrapComponents signals that the provided instance of bootstrap components is nil
var ErrNilBootstrapComponents = errors.New("nil bootstrap components")

// ErrNilBootstrapComponentsHolder signals that the provided bootstrap components holder is nil
var ErrNilBootstrapComponentsHolder = errors.New("nil bootstrap components holder")

// ErrNilBootstrapComponentsFactory signals that the provided bootstrap components factory is nil
var ErrNilBootstrapComponentsFactory = errors.New("nil bootstrap components factory")

// ErrNilConsensusComponentsFactory signals that the provided consensus components factory is nil
var ErrNilConsensusComponentsFactory = errors.New("nil consensus components factory")

// ErrNilCryptoComponentsFactory signals that the provided crypto components factory is nil
var ErrNilCryptoComponentsFactory = errors.New("nil crypto components factory")

// ErrNilCoreComponentsFactory signals that the provided core components factory is nil
var ErrNilCoreComponentsFactory = errors.New("nil core components factory")

// ErrNilDataComponentsFactory signals that the provided data components factory is nil
var ErrNilDataComponentsFactory = errors.New("nil data components factory")

// ErrNilHeartbeatV2ComponentsFactory signals that the provided heartbeatV2 components factory is nil
var ErrNilHeartbeatV2ComponentsFactory = errors.New("nil heartbeatV2 components factory")

// ErrNilNetworkComponentsFactory signals that the provided network components factory is nil
var ErrNilNetworkComponentsFactory = errors.New("nil network components factory")

// ErrNilProcessComponentsFactory signals that the provided process components factory is nil
var ErrNilProcessComponentsFactory = errors.New("nil process components factory")

// ErrNilStateComponentsFactory signals that the provided state components factory is nil
var ErrNilStateComponentsFactory = errors.New("nil state components factory")

// ErrNilStatusComponentsFactory signals that the provided status components factory is nil
var ErrNilStatusComponentsFactory = errors.New("nil status components factory")

// ErrNilBootstrapParamsHandler signals that the provided bootstrap parameters handler is nil
var ErrNilBootstrapParamsHandler = errors.New("nil bootstrap parameters handler")

// ErrNilBroadcastMessenger is raised when a valid broadcast messenger is expected but nil used
var ErrNilBroadcastMessenger = errors.New("broadcast messenger is nil")

// ErrNilChronologyHandler is raised when a valid chronology handler is expected but nil used
var ErrNilChronologyHandler = errors.New("chronology handler is nil")

// ErrNilConsensusComponentsHolder signals that a nil consensus components holder was provided
var ErrNilConsensusComponentsHolder = errors.New("nil consensus components holder")

// ErrNilConsensusWorker signals that a nil consensus worker was provided
var ErrNilConsensusWorker = errors.New("nil consensus worker")

// ErrNilCoreComponents signals that an operation has been attempted with nil core components
var ErrNilCoreComponents = errors.New("nil core components provided")

// ErrNilStatusCoreComponents signals that an operation has been attempted with nil status core components
var ErrNilStatusCoreComponents = errors.New("nil status core components provided")

// ErrNilCoreComponentsHolder signals that a nil core components holder was provided
var ErrNilCoreComponentsHolder = errors.New("nil core components holder")

// ErrNilCryptoComponents signals that a nil crypto components has been provided
var ErrNilCryptoComponents = errors.New("nil crypto components provided")

// ErrNilCryptoComponentsHolder signals that a nil crypto components holder was provided
var ErrNilCryptoComponentsHolder = errors.New("nil crypto components holder")

// ErrNilDataComponents signals that a nil data components instance was provided
var ErrNilDataComponents = errors.New("nil data components provided")

// ErrNilDataComponentsHolder signals that a nil data components holder has been provided
var ErrNilDataComponentsHolder = errors.New("nil data components holder")

// ErrNilEconomicsData signals that a nil economics data handler has been provided
var ErrNilEconomicsData = errors.New("nil economics data provided")

// ErrNilEconomicsHandler signals that a nil economics handler has been provided
var ErrNilEconomicsHandler = errors.New("nil economics handler")

// ErrNilOutportHandler signals that a nil outport handler has been provided
var ErrNilOutportHandler = errors.New("nil outport handler")

// ErrNilEpochNotifier signals that a nil epoch notifier has been provided
var ErrNilEpochNotifier = errors.New("nil epoch notifier")

// ErrNilEpochStartBootstrapper signals that a nil epoch start bootstrapper was provided
var ErrNilEpochStartBootstrapper = errors.New("nil epoch start bootstrapper")

// ErrNilEpochStartNotifier signals that a nil epoch start notifier was provided
var ErrNilEpochStartNotifier = errors.New("nil epoch start notifier provided")

// ErrNilEpochStartTrigger signals that a nil start of epoch trigger has been provided
var ErrNilEpochStartTrigger = errors.New("nil start of epoch trigger")

// ErrNilFallbackHeaderValidator signals that a nil fallback header validator has been provided
var ErrNilFallbackHeaderValidator = errors.New("nil fallback header validator")

// ErrNilForkDetector is raised when a valid fork detector is expected but nil used
var ErrNilForkDetector = errors.New("fork detector is nil")

// ErrNilGasSchedule signals that an operation has been attempted with a nil gas schedule
var ErrNilGasSchedule = errors.New("nil gas schedule")

// ErrNilHasher is raised when a valid hasher is expected but nil used
var ErrNilHasher = errors.New("nil hasher provided")

// ErrNilTxSignHasher is raised when a nil tx sign hasher is provided
var ErrNilTxSignHasher = errors.New("nil tx signing hasher")

// ErrNilHeaderConstructionValidator signals that a nil header construction validator was provided
var ErrNilHeaderConstructionValidator = errors.New("nil header construction validator")

// ErrNilHeaderIntegrityVerifier signals that a nil header integrity verifier has been provided
var ErrNilHeaderIntegrityVerifier = errors.New("nil header integrity verifier")

// ErrNilHeaderSigVerifier signals that a nil header sig verifier has been provided
var ErrNilHeaderSigVerifier = errors.New("")

// ErrNilHeartbeatV2Components signals that a nil heartbeatV2 components instance was provided
var ErrNilHeartbeatV2Components = errors.New("nil heartbeatV2 component")

// ErrNilHeartbeatV2Sender signals that a nil heartbeatV2 sender was provided
var ErrNilHeartbeatV2Sender = errors.New("nil heartbeatV2 sender")

// ErrNilInputAntiFloodHandler signals that a nil input antiflood handler was provided
var ErrNilInputAntiFloodHandler = errors.New("nil input antiflood handler")

// ErrNilInterceptorsContainer signals that a nil interceptors container was provided
var ErrNilInterceptorsContainer = errors.New("nil interceptors container")

// ErrNilInternalMarshalizer signals that a nil internal marshalizer was provided
var ErrNilInternalMarshalizer = errors.New("nil internal marshalizer")

// ErrNilKeyLoader signals that a nil key loader was provided
var ErrNilKeyLoader = errors.New("nil key loader")

// ErrNilMarshalizer signals that a nil marshalizer was provided
var ErrNilMarshalizer = errors.New("nil marshalizer provided")

// ErrNilMessageSignVerifier signals that a nil message signiature verifier was provided
var ErrNilMessageSignVerifier = errors.New("nil message sign verifier")

// ErrNilMessenger signals that a nil messenger was provided
var ErrNilMessenger = errors.New("nil messenger")

// ErrNilMiniBlocksProvider signals a nil miniBlocks provider
var ErrNilMiniBlocksProvider = errors.New("nil miniBlocks provider")

// ErrNilMultiSigner signals that a nil multi-signer was provided
var ErrNilMultiSigner = errors.New("nil multi signer")

// ErrNilNetworkComponents signals that a nil network components instance was provided
var ErrNilNetworkComponents = errors.New("nil network components")

// ErrNilNetworkComponentsHolder signals that a nil network components holder was provided
var ErrNilNetworkComponentsHolder = errors.New("nil network components holder")

// ErrNilNodesConfig signals that a nil nodes configuration was provided
var ErrNilNodesConfig = errors.New("nil nodes config")

// ErrNilNodesCoordinator signals that a nil nodes coordinator was provided
var ErrNilNodesCoordinator = errors.New("nil nodes coordinator")

// ErrNilOutputAntiFloodHandler signals that a nil output antiflood handler was provided
var ErrNilOutputAntiFloodHandler = errors.New("nil output antiflood handler")

// ErrNilPath signals that a nil path was provided
var ErrNilPath = errors.New("nil path provided")

// ErrNilPathHandler signals that a nil path handler was provided
var ErrNilPathHandler = errors.New("nil path handler")

// ErrNilPeerAccounts signals that a nil peer accounts instance was provided
var ErrNilPeerAccounts = errors.New("nil peer accounts")

// ErrNilPeerBlackListHandler signals that a nil peer black list handler was provided
var ErrNilPeerBlackListHandler = errors.New("nil peer black list handler")

// ErrNilPeerHonestyHandler signals that a nil peer honesty handler was provided
var ErrNilPeerHonestyHandler = errors.New("nil peer honesty handler")

// ErrNilPeerShardMapper signals that a nil peer shard mapper was provided
var ErrNilPeerShardMapper = errors.New("nil peer shard mapper")

// ErrNilPeerSignHandler signals that a nil peer sign handler was provided
var ErrNilPeerSignHandler = errors.New("nil peer signature handler")

// ErrNilPendingMiniBlocksHandler signals that a nil pending miniBlocks handler
var ErrNilPendingMiniBlocksHandler = errors.New("nil pending miniBlocks handler")

// ErrNilPoolsHolder signals that a nil pools holder was provided
var ErrNilPoolsHolder = errors.New("nil pools holder")

// ErrNilPrivateKey signals that a nil private key was provided
var ErrNilPrivateKey = errors.New("nil private key")

// ErrNilP2pPrivateKey signals that a nil p2p private key was provided
var ErrNilP2pPrivateKey = errors.New("nil p2p private key")

// ErrNilProcessComponents signals that a nil process components instance was provided
var ErrNilProcessComponents = errors.New("nil process components")

// ErrNilProcessComponentsHolder signals that a nil procss components holder was provided
var ErrNilProcessComponentsHolder = errors.New("nil process components holder")

// ErrNilPubKeyConverter signals that a nil public key converter was provided
var ErrNilPubKeyConverter = errors.New("nil public key converter")

// ErrNilPublicKey signals that a nil public key was provided
var ErrNilPublicKey = errors.New("nil public key")

// ErrNilP2pPublicKey signals that a nil p2p public key was provided
var ErrNilP2pPublicKey = errors.New("nil p2p public key")

// ErrNilRater signals that a nil rater was provided
var ErrNilRater = errors.New("nil rater")

// ErrNilRatingData signals that nil rating data were provided
var ErrNilRatingData = errors.New("nil rating data")

// ErrNilRatingsInfoHandler signals that nil ratings data information was provided
var ErrNilRatingsInfoHandler = errors.New("nil ratings info handler")

// ErrNilRequestedItemHandler signals that a nil requested items handler was provided
var ErrNilRequestedItemHandler = errors.New("nil requested item handler")

// ErrNilRequestHandler signals that a nil request handler was provided
var ErrNilRequestHandler = errors.New("nil request handler")

// ErrNilRequestersFinder signals that a nil requesters finder was provided
var ErrNilRequestersFinder = errors.New("nil requesters finder")

// ErrNilResolversContainer signals that a nil resolvers container was provided
var ErrNilResolversContainer = errors.New("nil resolvers container")

// ErrNilRoundHandler signals that a nil roundHandler was provided
var ErrNilRoundHandler = errors.New("nil roundHandler")

// ErrNilShardCoordinator signals that a nil shard coordinator was provided
var ErrNilShardCoordinator = errors.New("nil shard coordinator provided")

// ErrNilSmartContractParser signals that a nil smart contract parser was provided
var ErrNilSmartContractParser = errors.New("nil smart contract parser")

// ErrNilSoftwareVersion signals that a nil software version was provided
var ErrNilSoftwareVersion = errors.New("nil software version")

// ErrNilStateComponents signals that a nil state components was provided
var ErrNilStateComponents = errors.New("nil state components")

// ErrNilStateComponentsHolder signals that a nil state components holder was provided
var ErrNilStateComponentsHolder = errors.New("nil state components holder")

// ErrNilStatusComponents signals that a nil status components instance was provided
var ErrNilStatusComponents = errors.New("nil status components")

// ErrNilStatusComponentsHolder signals that a nil status components holder was provided
var ErrNilStatusComponentsHolder = errors.New("nil status components holder")

// ErrNilStatusHandler signals that a nil status handler was provided
var ErrNilStatusHandler = errors.New("nil status handler provided")

// ErrNilHardforkTrigger signals that a nil hardfork trigger was provided
var ErrNilHardforkTrigger = errors.New("nil hardfork trigger")

// ErrNilStorageManagers signals that a nil storage managers instance was provided
var ErrNilStorageManagers = errors.New("nil storage managers")

// ErrNilStorageService signals that a nil storage service was provided
var ErrNilStorageService = errors.New("nil storage service")

// ErrNilSyncTimer signals that a nil ntp synchronized timer was provided
var ErrNilSyncTimer = errors.New("nil sync timer provided")

// ErrNilSystemSCConfig signals that a nil system smart contracts cofiguration was provided
var ErrNilSystemSCConfig = errors.New("nil system smart contract configuration")

// ErrNilTriesContainer signals that a nil tries container was provided
var ErrNilTriesContainer = errors.New("nil tries container provided")

// ErrNilTriesStorageManagers signals that nil tries storage managers were provided
var ErrNilTriesStorageManagers = errors.New("nil tries storage managers provided")

// ErrNilTrieStorageManager signals that a nil trie storage manager was provided
var ErrNilTrieStorageManager = errors.New("nil trie storage manager")

// ErrNilTxLogsProcessor signals that a nil transaction logs processor was provided
var ErrNilTxLogsProcessor = errors.New("nil transaction logs processor")

// ErrNilTxSigner signals that a nil transaction signer was provided
var ErrNilTxSigner = errors.New("nil transaction signer")

// ErrNilTxSignKeyGen signals that a nil transaction signer key generator was provided
var ErrNilTxSignKeyGen = errors.New("nil transaction signing key generator")

// ErrNilP2pKeyGen signals that a nil p2p key generator was provided
var ErrNilP2pKeyGen = errors.New("nil p2p key generator")

// ErrNilTxSignMarshalizer signals that a nil transaction sign marshalizer was provided
var ErrNilTxSignMarshalizer = errors.New("nil transaction marshalizer")

// ErrNilUint64ByteSliceConverter signals that a nil byte slice converter was provided
var ErrNilUint64ByteSliceConverter = errors.New("nil byte slice converter")

// ErrNilValidatorPublicKeyConverter signals that a nil validator public key converter was provided
var ErrNilValidatorPublicKeyConverter = errors.New("validator public key converter")

// ErrNilValidatorsProvider signals a nil validators provider
var ErrNilValidatorsProvider = errors.New("nil validator provider")

// ErrNilValidatorsStatistics signals a that nil validators statistics was handler was provided
var ErrNilValidatorsStatistics = errors.New("nil validator statistics")

// ErrNilVmMarshalizer signals that a nil vm marshalizer was provided
var ErrNilVmMarshalizer = errors.New("nil vm marshalizer")

// ErrNilWatchdog signals that a nil watchdog was provided
var ErrNilWatchdog = errors.New("nil watchdog")

// ErrNilWhiteListHandler signals that a nil whitelist handler was provided
var ErrNilWhiteListHandler = errors.New("nil white list handler")

// ErrNilWhiteListVerifiedTxs signals that a nil whitelist for verified transactions was prvovided
var ErrNilWhiteListVerifiedTxs = errors.New("nil white list verified txs")

// ErrPollingFunctionRegistration signals an error while registering the polling function registration
var ErrPollingFunctionRegistration = errors.New("cannot register handler func for num of connected peers")

// ErrPublicKeyMismatch signals a mismatch between two public keys that should have matched
var ErrPublicKeyMismatch = errors.New("public key mismatch between the computed and the one read from the file")

// ErrStatusPollingInit signals an error while initializing the application status polling
var ErrStatusPollingInit = errors.New("cannot init AppStatusPolling")

// ErrWrongTypeAssertion signals a wrong type assertion
var ErrWrongTypeAssertion = errors.New("wrong type assertion")

// ErrNewBootstrapDataProvider signals a new bootstrapDataProvider creation has failed
var ErrNewBootstrapDataProvider = errors.New("bootstrapDataProvider creation has failed")

// ErrBootstrapDataComponentsFactoryCreate signals that an error occured on bootstrapDataComponentsFactory create
var ErrBootstrapDataComponentsFactoryCreate = errors.New("bootstrapDataComponentsFactory create() failed")

// ErrConsensusComponentsFactoryCreate signals that an error occured on consensusComponentsFactory create
var ErrConsensusComponentsFactoryCreate = errors.New("consensusComponentsFactory create failed")

// ErrCoreComponentsFactoryCreate signals that an error occured on coreComponentsFactory create
var ErrCoreComponentsFactoryCreate = errors.New("coreComponentsFactory create failed")

// ErrStatusCoreComponentsFactoryCreate signals that an error occured on statusCoreComponentsFactory create
var ErrStatusCoreComponentsFactoryCreate = errors.New("statusCoreComponentsFactory create failed")

// ErrCryptoComponentsFactoryCreate signals that an error occured on cryptoComponentsFactory create
var ErrCryptoComponentsFactoryCreate = errors.New("cryptoComponentsFactory create failed")

// ErrDataComponentsFactoryCreate signals that an error occured on dataComponentsFactory create
var ErrDataComponentsFactoryCreate = errors.New("dataComponentsFactory create failed")

// ErrNetworkComponentsFactoryCreate signals that an error occured on networkComponentsFactory create
var ErrNetworkComponentsFactoryCreate = errors.New("networkComponentsFactory create failed")

// ErrStateComponentsFactoryCreate signals that an error occured on stateComponentsFactory create
var ErrStateComponentsFactoryCreate = errors.New("stateComponentsFactory create failed")

// ErrStatusComponentsFactoryCreate signals that an error occured on statusComponentsFactory create
var ErrStatusComponentsFactoryCreate = errors.New("statusComponentsFactory create failed")

// ErrNewEpochStartBootstrap signals a new epochStartBootstrap creation has failed
var ErrNewEpochStartBootstrap = errors.New("epochStartBootstrap creation has failed")

// ErrNewStorageEpochStartBootstrap signals that a new storageEpochStartBootstrap creation has failed
var ErrNewStorageEpochStartBootstrap = errors.New("storageEpochStartBootstrap creation has failed")

// ErrBootstrap signals the bootstrapping process has failed
var ErrBootstrap = errors.New("bootstrap process has failed")

// ErrNilDataPoolsHolder signals that a nil data pools holder was provided
var ErrNilDataPoolsHolder = errors.New("nil data pools holder")

// ErrNilNodeRedundancyHandler signals that a nil node redundancy handler was provided
var ErrNilNodeRedundancyHandler = errors.New("nil node redundancy handler")

// ErrNilCurrentEpochProvider signals that a nil current epoch provider was provided
var ErrNilCurrentEpochProvider = errors.New("nil current epoch provider")

// ErrNilScheduledTxsExecutionHandler signals that a nil scheduled transactions execution handler was provided
var ErrNilScheduledTxsExecutionHandler = errors.New("nil scheduled transactions execution handler")

// ErrNilScheduledProcessor signals that a nil scheduled processor was provided
var ErrNilScheduledProcessor = errors.New("nil scheduled processor")

// ErrContextClosing signals that the parent context requested the closing of its children
var ErrContextClosing = errors.New("context closing")

// ErrNilTxsSender signals that a nil transactions sender has been provided
var ErrNilTxsSender = errors.New("nil transactions sender has been provided")

// ErrNilProcessStatusHandler signals that a nil process status handler was provided
var ErrNilProcessStatusHandler = errors.New("nil process status handler")

// ErrNilESDTDataStorage signals that a nil esdt data storage has been provided
var ErrNilESDTDataStorage = errors.New("nil esdt data storage")

// ErrNilEnableEpochsHandler signals that a nil enable epochs handler was provided
var ErrNilEnableEpochsHandler = errors.New("nil enable epochs handler")

// ErrSignerNotSupported signals that a not supported signer was provided
var ErrSignerNotSupported = errors.New("signer not supported")

// ErrMissingMultiSignerConfig signals that the multisigner config is missing
var ErrMissingMultiSignerConfig = errors.New("multisigner configuration missing")

// ErrMissingMultiSigner signals that there is no multisigner instance available
var ErrMissingMultiSigner = errors.New("multisigner instance missing")

// ErrMissingEpochZeroMultiSignerConfig signals that the multisigner config for epoch zero is missing
var ErrMissingEpochZeroMultiSignerConfig = errors.New("multisigner configuration missing for epoch zero")

// ErrNilMultiSignerContainer signals that the multisigner container is nil
var ErrNilMultiSignerContainer = errors.New("multisigner container is nil")

// ErrNilCacher signals that a nil cacher has been provided
var ErrNilCacher = errors.New("nil cacher")

// ErrNilSingleSigner is raised when a valid singleSigner is expected but nil used
var ErrNilSingleSigner = errors.New("singleSigner is nil")

// ErrPIDMismatch signals that the pid from the message is different from the cached pid associated to a certain pk
var ErrPIDMismatch = errors.New("pid mismatch")

// ErrSignatureMismatch signals that the signature from the message is different from the cached signature associated to a certain pk
var ErrSignatureMismatch = errors.New("signature mismatch")

// ErrInvalidPID signals that given PID is invalid
var ErrInvalidPID = errors.New("invalid PID")

// ErrInvalidSignature signals that the given signature is invalid
var ErrInvalidSignature = errors.New("invalid signature")

// ErrInvalidHeartbeatV2Config signals that an invalid heartbeat v2 configuration has been provided
var ErrInvalidHeartbeatV2Config = errors.New("invalid heartbeat v2 configuration")

// ErrNilNetworkStatistics signals that a nil network statistics was provided
var ErrNilNetworkStatistics = errors.New("nil network statistics")

// ErrNilResourceMonitor signals that a nil resource monitor was provided
var ErrNilResourceMonitor = errors.New("nil resource monitor")

// ErrNilTrieSyncStatistics signals that a nil trie sync statistics was provided
var ErrNilTrieSyncStatistics = errors.New("nil trie sync statistics")

// ErrNilAppStatusHandler signals that a nil app status handler was provided
var ErrNilAppStatusHandler = errors.New("nil app status handler")

// ErrNilStatusMetrics signals that a nil status metrics was provided
var ErrNilStatusMetrics = errors.New("nil status metrics")

// ErrNilPersistentHandler signals that a nil persistent handler was provided
var ErrNilPersistentHandler = errors.New("nil persistent handler")

// ErrNilGenesisNodesSetupHandler signals that a nil genesis nodes setup handler has been provided
var ErrNilGenesisNodesSetupHandler = errors.New("nil genesis nodes setup handler")

<<<<<<< HEAD
// ErrNilTxExecutionOrderHandler signals that a nil tx execution order handler has been provided
var ErrNilTxExecutionOrderHandler = errors.New("nil tx execution order handler")
=======
// ErrNilManagedPeersHolder signals that a nil managed peers holder has been provided
var ErrNilManagedPeersHolder = errors.New("nil managed peers holder")

// ErrEmptyPeerID signals that an empty peer ID has been provided
var ErrEmptyPeerID = errors.New("empty peer ID")

// ErrNilPeersRatingHandler signals that a nil peers rating handler implementation has been provided
var ErrNilPeersRatingHandler = errors.New("nil peers rating handler")

// ErrNilPeersRatingMonitor signals that a nil peers rating monitor implementation has been provided
var ErrNilPeersRatingMonitor = errors.New("nil peers rating monitor")
>>>>>>> aba03526
<|MERGE_RESOLUTION|>--- conflicted
+++ resolved
@@ -542,10 +542,6 @@
 // ErrNilGenesisNodesSetupHandler signals that a nil genesis nodes setup handler has been provided
 var ErrNilGenesisNodesSetupHandler = errors.New("nil genesis nodes setup handler")
 
-<<<<<<< HEAD
-// ErrNilTxExecutionOrderHandler signals that a nil tx execution order handler has been provided
-var ErrNilTxExecutionOrderHandler = errors.New("nil tx execution order handler")
-=======
 // ErrNilManagedPeersHolder signals that a nil managed peers holder has been provided
 var ErrNilManagedPeersHolder = errors.New("nil managed peers holder")
 
@@ -557,4 +553,6 @@
 
 // ErrNilPeersRatingMonitor signals that a nil peers rating monitor implementation has been provided
 var ErrNilPeersRatingMonitor = errors.New("nil peers rating monitor")
->>>>>>> aba03526
+
+// ErrNilTxExecutionOrderHandler signals that a nil tx execution order handler has been provided
+var ErrNilTxExecutionOrderHandler = errors.New("nil tx execution order handler")