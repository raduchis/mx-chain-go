--- conflicted
+++ resolved
@@ -175,17 +175,9 @@
 	return myMap
 }
 
-<<<<<<< HEAD
 func newSendersMapToTest() txListBySenderMap {
 	return newTxListBySenderMap(4, senderConstraints{
 		maxNumBytes: math.MaxUint32,
 		maxNumTxs:   math.MaxUint32,
 	}, &disabledScoreComputer{})
-=======
-func newSendersMapToTest() *txListBySenderMap {
-	return newTxListBySenderMap(4, CacheConfig{
-		NumBytesPerSenderThreshold: math.MaxUint32,
-		CountPerSenderThreshold:    math.MaxUint32,
-	})
->>>>>>> 6b67a029
 }