package txcache

import (
	"fmt"
	"sync"
	"testing"

	"github.com/stretchr/testify/require"
)

func TestSendersMap_AddTx_IncrementsCounter(t *testing.T) {
	myMap := newSendersMapToTest()

	myMap.addTx(createTx([]byte("a"), "alice", uint64(1)))
	myMap.addTx(createTx([]byte("aa"), "alice", uint64(2)))
	myMap.addTx(createTx([]byte("b"), "bob", uint64(1)))

	// There are 2 senders
	require.Equal(t, int64(2), myMap.counter.Get())
}

func TestSendersMap_RemoveTx_AlsoRemovesSenderWhenNoTransactionLeft(t *testing.T) {
	myMap := newSendersMapToTest()

	txAlice1 := createTx([]byte("a"), "alice", uint64(1))
	txAlice2 := createTx([]byte("a"), "alice", uint64(2))
	txBob := createTx([]byte("b"), "bob", uint64(1))

	myMap.addTx(txAlice1)
	myMap.addTx(txAlice2)
	myMap.addTx(txBob)
	require.Equal(t, int64(2), myMap.counter.Get())

	myMap.removeTx(txAlice1)
	require.Equal(t, int64(2), myMap.counter.Get())

	myMap.removeTx(txAlice2)
	// All alice's transactions have been removed now
	require.Equal(t, int64(1), myMap.counter.Get())

	myMap.removeTx(txBob)
	// Also Bob has no more transactions
	require.Equal(t, int64(0), myMap.counter.Get())
}

func TestSendersMap_RemoveSender(t *testing.T) {
	myMap := newSendersMapToTest()

	myMap.addTx(createTx([]byte("a"), "alice", uint64(1)))
	require.Equal(t, int64(1), myMap.counter.Get())

	// Bob is unknown
	myMap.removeSender("bob")
	require.Equal(t, int64(1), myMap.counter.Get())

	myMap.removeSender("alice")
	require.Equal(t, int64(0), myMap.counter.Get())
}

func TestSendersMap_RemoveSendersBulk_ConcurrentWithAddition(t *testing.T) {
	myMap := newSendersMapToTest()

	var wg sync.WaitGroup

	wg.Add(1)
	go func() {
		defer wg.Done()

		for i := 0; i < 100; i++ {
			numRemoved := myMap.RemoveSendersBulk([]string{"alice"})
			require.LessOrEqual(t, numRemoved, uint32(1))

			numRemoved = myMap.RemoveSendersBulk([]string{"bob"})
			require.LessOrEqual(t, numRemoved, uint32(1))

			numRemoved = myMap.RemoveSendersBulk([]string{"carol"})
			require.LessOrEqual(t, numRemoved, uint32(1))
		}
	}()

	wg.Add(100)
	for i := 0; i < 100; i++ {
		go func(i int) {
			myMap.addTx(createTx([]byte("a"), "alice", uint64(i)))
			myMap.addTx(createTx([]byte("b"), "bob", uint64(i)))
			myMap.addTx(createTx([]byte("c"), "carol", uint64(i)))

			wg.Done()
		}(i)
	}

	wg.Wait()
}

func TestSendersMap_notifyAccountNonce(t *testing.T) {
	myMap := newSendersMapToTest()

	// Discarded notification, since sender not added yet
	myMap.notifyAccountNonce([]byte("alice"), 42)

	myMap.addTx(createTx([]byte("tx-42"), "alice", uint64(42)))
	alice, _ := myMap.getListForSender("alice")
	require.Equal(t, uint64(0), alice.accountNonce.Get())
	require.False(t, alice.accountNonceKnown.IsSet())

	myMap.notifyAccountNonce([]byte("alice"), 42)
	require.Equal(t, uint64(42), alice.accountNonce.Get())
	require.True(t, alice.accountNonceKnown.IsSet())
}

func BenchmarkSendersMap_GetSnapshotAscending(b *testing.B) {
	if b.N > 10 {
		fmt.Println("impractical benchmark: b.N too high")
		return
	}

	numSenders := 250000
	maps := make([]txListBySenderMap, b.N)
	for i := 0; i < b.N; i++ {
		maps[i] = createTxListBySenderMap(numSenders)
	}

	b.ResetTimer()

	for i := 0; i < b.N; i++ {
		measureWithStopWatch(b, func() {
			snapshot := maps[i].getSnapshotAscending()
			require.Len(b, snapshot, numSenders)
		})
	}
}

func TestSendersMap_GetSnapshots_NoPanic_IfAlsoConcurrentMutation(t *testing.T) {
	myMap := newSendersMapToTest()

	var wg sync.WaitGroup

	for i := 0; i < 100; i++ {
		wg.Add(2)

		go func() {
			for j := 0; j < 100; j++ {
				myMap.getSnapshotAscending()
			}

			wg.Done()
		}()

		go func() {
			for j := 0; j < 1000; j++ {
				sender := fmt.Sprintf("Sender-%d", j)
				myMap.removeSender(sender)
			}

			wg.Done()
		}()
	}

	wg.Wait()
}

func createTxListBySenderMap(numSenders int) txListBySenderMap {
	myMap := newSendersMapToTest()
	for i := 0; i < numSenders; i++ {
		sender := fmt.Sprintf("Sender-%d", i)
		hash := createFakeTxHash([]byte(sender), 1)
		myMap.addTx(createTx(hash, sender, uint64(1)))
	}

	return myMap
}

func newSendersMapToTest() txListBySenderMap {
<<<<<<< HEAD
	return newTxListBySenderMap(4, senderConstraints{
		maxNumBytes: math.MaxUint32,
		maxNumTxs:   math.MaxUint32,
	}, &disabledScoreComputer{})
=======
	return newTxListBySenderMap(4, CacheConfig{})
>>>>>>> 5b85ebf6
}<|MERGE_RESOLUTION|>--- conflicted
+++ resolved
@@ -2,6 +2,7 @@
 
 import (
 	"fmt"
+	"math"
 	"sync"
 	"testing"
 
@@ -171,12 +172,8 @@
 }
 
 func newSendersMapToTest() txListBySenderMap {
-<<<<<<< HEAD
 	return newTxListBySenderMap(4, senderConstraints{
 		maxNumBytes: math.MaxUint32,
 		maxNumTxs:   math.MaxUint32,
 	}, &disabledScoreComputer{})
-=======
-	return newTxListBySenderMap(4, CacheConfig{})
->>>>>>> 5b85ebf6
 }