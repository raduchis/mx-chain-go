package txcache

import (
	"github.com/ElrondNetwork/elrond-go/core/atomic"
	"github.com/ElrondNetwork/elrond-go/storage/txcache/maps"
)

// txByHashMap is a new map-like structure for holding and accessing transactions by txHash
type txByHashMap struct {
	backingMap *maps.ConcurrentMap
	counter    atomic.Counter
	numBytes   atomic.Counter
}

// newTxByHashMap creates a new TxByHashMap instance
func newTxByHashMap(nChunksHint uint32) txByHashMap {
	backingMap := maps.NewConcurrentMap(nChunksHint)

	return txByHashMap{
		backingMap: backingMap,
	}
}

// addTx adds a transaction to the map
func (txMap *txByHashMap) addTx(tx *WrappedTransaction) bool {
	added := txMap.backingMap.SetIfAbsent(string(tx.TxHash), tx)
	if added {
		txMap.counter.Increment()
		txMap.numBytes.Add(int64(estimateTxSize(tx)))
	}

	return added
}

// removeTx removes a transaction from the map
func (txMap *txByHashMap) removeTx(txHash string) (*WrappedTransaction, bool) {
	tx, ok := txMap.getTx(txHash)
	if !ok {
		return nil, false
	}

	txMap.backingMap.Remove(txHash)
	txMap.counter.Decrement()
	txMap.numBytes.Subtract(int64(estimateTxSize(tx)))
	return tx, true
}

// getTx gets a transaction from the map
func (txMap *txByHashMap) getTx(txHash string) (*WrappedTransaction, bool) {
	txUntyped, ok := txMap.backingMap.Get(txHash)
	if !ok {
		return nil, false
	}

	tx := txUntyped.(*WrappedTransaction)
	return tx, true
}

// RemoveTxsBulk removes transactions, in bulk
<<<<<<< HEAD
func (txMap *txByHashMap) RemoveTxsBulk(txHashes txHashes) uint32 {
	numRemoved := uint32(0)
=======
func (txMap *txByHashMap) RemoveTxsBulk(txHashes [][]byte) uint32 {
	oldCount := uint32(txMap.counter.Get())
>>>>>>> 5b85ebf6

	for _, txHash := range txHashes {
		_, removed := txMap.removeTx(string(txHash))
		if removed {
			numRemoved++
		}
	}

	return numRemoved
}

// ForEachTransaction is an iterator callback
type ForEachTransaction func(txHash []byte, value *WrappedTransaction)

// forEach iterates over the senders
func (txMap *txByHashMap) forEach(function ForEachTransaction) {
	txMap.backingMap.IterCb(func(key string, item interface{}) {
		tx := item.(*WrappedTransaction)
		function([]byte(key), tx)
	})
}

func (txMap *txByHashMap) clear() {
	txMap.backingMap.Clear()
	txMap.counter.Set(0)
}

func (txMap *txByHashMap) keys() [][]byte {
	keys := txMap.backingMap.Keys()
	keysAsBytes := make([][]byte, len(keys))
	for i := 0; i < len(keys); i++ {
		keysAsBytes[i] = []byte(keys[i])
	}

	return keysAsBytes
}<|MERGE_RESOLUTION|>--- conflicted
+++ resolved
@@ -57,13 +57,8 @@
 }
 
 // RemoveTxsBulk removes transactions, in bulk
-<<<<<<< HEAD
-func (txMap *txByHashMap) RemoveTxsBulk(txHashes txHashes) uint32 {
+func (txMap *txByHashMap) RemoveTxsBulk(txHashes [][]byte) uint32 {
 	numRemoved := uint32(0)
-=======
-func (txMap *txByHashMap) RemoveTxsBulk(txHashes [][]byte) uint32 {
-	oldCount := uint32(txMap.counter.Get())
->>>>>>> 5b85ebf6
 
 	for _, txHash := range txHashes {
 		_, removed := txMap.removeTx(string(txHash))
