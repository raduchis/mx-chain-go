--- conflicted
+++ resolved
@@ -212,13 +212,8 @@
 	// Check order
 	nonces := make(map[string]uint64, nSenders)
 	for _, tx := range sorted {
-<<<<<<< HEAD
 		nonce := tx.Tx.GetNonce()
-		sender := string(tx.Tx.GetSndAddress())
-=======
-		nonce := tx.GetNonce()
-		sender := string(tx.GetSndAddr())
->>>>>>> 9a90e47c
+		sender := string(tx.Tx.GetSndAddr())
 		previousNonce := nonces[sender]
 
 		require.LessOrEqual(t, previousNonce, nonce)
