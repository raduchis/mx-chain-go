package txcache

import (
	"testing"

	"github.com/stretchr/testify/require"
)

// TODO: Add more unit tests after moving this to core package (later in time)
func Test_NewConcurrentMap(t *testing.T) {
	myMap := NewConcurrentMap(4)
	require.Equal(t, uint32(4), myMap.nChunks)
	require.Equal(t, 4, len(myMap.chunks))

	// 1 is minimum number of chunks
	myMap = NewConcurrentMap(0)
	require.Equal(t, uint32(1), myMap.nChunks)
	require.Equal(t, 1, len(myMap.chunks))
}

<<<<<<< HEAD
func Test_Count(t *testing.T) {
	myMap := NewConcurrentMap(4)
	myMap.Set("a", "a")
	myMap.Set("b", "b")
	myMap.Set("c", "c")

	require.Equal(t, 3, myMap.Count())
=======
func Test_ConcurrentMapKeys(t *testing.T) {
	myMap := NewConcurrentMap(4)
	myMap.Set("1", 0)
	myMap.Set("2", 0)
	myMap.Set("3", 0)
	myMap.Set("4", 0)

	require.Equal(t, 4, len(myMap.Keys()))
>>>>>>> 73834ae6
}<|MERGE_RESOLUTION|>--- conflicted
+++ resolved
@@ -18,15 +18,15 @@
 	require.Equal(t, 1, len(myMap.chunks))
 }
 
-<<<<<<< HEAD
-func Test_Count(t *testing.T) {
+func Test_ConcurrentMapCount(t *testing.T) {
 	myMap := NewConcurrentMap(4)
 	myMap.Set("a", "a")
 	myMap.Set("b", "b")
 	myMap.Set("c", "c")
 
 	require.Equal(t, 3, myMap.Count())
-=======
+}
+
 func Test_ConcurrentMapKeys(t *testing.T) {
 	myMap := NewConcurrentMap(4)
 	myMap.Set("1", 0)
@@ -35,5 +35,4 @@
 	myMap.Set("4", 0)
 
 	require.Equal(t, 4, len(myMap.Keys()))
->>>>>>> 73834ae6
 }