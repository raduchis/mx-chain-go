package latestData

import (
	"fmt"
	"path/filepath"
	"regexp"
	"sort"
	"strconv"
	"strings"

	"github.com/ElrondNetwork/elrond-go-core/core"
	"github.com/ElrondNetwork/elrond-go-core/data"
	"github.com/ElrondNetwork/elrond-go-core/data/block"
	"github.com/ElrondNetwork/elrond-go-core/marshal"
	logger "github.com/ElrondNetwork/elrond-go-logger"
	"github.com/ElrondNetwork/elrond-go/common"
	"github.com/ElrondNetwork/elrond-go/config"
	"github.com/ElrondNetwork/elrond-go/epochStart/shardchain"
	"github.com/ElrondNetwork/elrond-go/process/block/bootstrapStorage"
	"github.com/ElrondNetwork/elrond-go/storage"
	"github.com/ElrondNetwork/elrond-go/storage/factory"
)

var log = logger.GetOrCreate("storage/latestData")
var _ storage.LatestStorageDataProviderHandler = (*latestDataProvider)(nil)

// ArgsLatestDataProvider holds the arguments needed for creating a latestDataProvider object
type ArgsLatestDataProvider struct {
	GeneralConfig         config.Config
	BootstrapDataProvider factory.BootstrapDataProviderHandler
	DirectoryReader       storage.DirectoryReaderHandler
	ParentDir             string
	DefaultEpochString    string
	DefaultShardString    string
}

type iteratedShardData struct {
	bootstrapData   *bootstrapStorage.BootstrapData
	epochStartRound uint64
	shardIDStr      string
	successful      bool
}

type latestDataProvider struct {
	generalConfig         config.Config
	bootstrapDataProvider factory.BootstrapDataProviderHandler
	directoryReader       storage.DirectoryReaderHandler
	parentDir             string
	defaultEpochString    string
	defaultShardString    string
}

// NewLatestDataProvider returns a new instance of latestDataProvider
func NewLatestDataProvider(args ArgsLatestDataProvider) (*latestDataProvider, error) {
	return &latestDataProvider{
		generalConfig:         args.GeneralConfig,
		parentDir:             args.ParentDir,
		directoryReader:       args.DirectoryReader,
		defaultShardString:    args.DefaultShardString,
		defaultEpochString:    args.DefaultEpochString,
		bootstrapDataProvider: args.BootstrapDataProvider,
	}, nil
}

// Get will return a struct containing the latest usable data in storage
func (ldp *latestDataProvider) Get() (storage.LatestDataFromStorage, error) {
	lastData, _, _, err := ldp.getLastData()
	return lastData, err
}

<<<<<<< HEAD
// GetParentDirectory returns the parent directory
func (ldp *latestDataProvider) GetParentDirectory() string {
	return ldp.parentDir
}

// GetParentDirAndLastEpoch returns the parent directory and last epoch
=======
// GetParentDirAndLastEpoch returns the parent directory and last usable epoch for the node
>>>>>>> 314ad7b6
func (ldp *latestDataProvider) GetParentDirAndLastEpoch() (string, uint32, error) {
	_, parentDir, lastEpoch, err := ldp.getLastData()
	return parentDir, lastEpoch, err
}

func (ldp *latestDataProvider) getLastData() (storage.LatestDataFromStorage, string, uint32, error) {
	epochDirs, err := ldp.getEpochDirs()
	if err != nil {
		return storage.LatestDataFromStorage{}, "", 0, err
	}

	for index := range epochDirs {
		parentDir, lastEpoch, errGetDir := ldp.getParentDirAndLastEpochWithIndex(index)
		if errGetDir != nil {
			err = errGetDir
			continue
		}

		dataFromStorage, errGetEpoch := ldp.getLastEpochAndRoundFromStorage(parentDir, lastEpoch)
		if errGetEpoch != nil {
			err = errGetEpoch
			continue
		}

		return dataFromStorage, parentDir, lastEpoch, nil
	}

	return storage.LatestDataFromStorage{}, "", 0, err
}

func (ldp *latestDataProvider) getEpochDirs() ([]string, error) {
	directoriesNames, err := ldp.directoryReader.ListDirectoriesAsString(ldp.parentDir)
	if err != nil {
		return nil, err
	}

	epochDirs := make([]string, 0, len(directoriesNames))
	for _, dirName := range directoriesNames {
		isEpochDir := strings.HasPrefix(dirName, ldp.defaultEpochString)
		if !isEpochDir {
			continue
		}

		epochDirs = append(epochDirs, dirName)
	}
	return epochDirs, nil
}

func (ldp *latestDataProvider) getLastEpochAndRoundFromStorage(parentDir string, lastEpoch uint32) (storage.LatestDataFromStorage, error) {
	persisterFactory := factory.NewPersisterFactory(ldp.generalConfig.BootstrapStorage.DB)
	pathWithoutShard := filepath.Join(
		parentDir,
		fmt.Sprintf("%s_%d", ldp.defaultEpochString, lastEpoch),
	)
	shardIdsStr, err := ldp.GetShardsFromDirectory(pathWithoutShard)
	if err != nil {
		return storage.LatestDataFromStorage{}, err
	}

	var mostRecentBootstrapData *bootstrapStorage.BootstrapData
	var mostRecentShard string
	highestRoundInStoredShards := int64(0)
	epochStartRound := uint64(0)

	for _, shardIdStr := range shardIdsStr {
		persisterPath := filepath.Join(
			pathWithoutShard,
			fmt.Sprintf("%s_%s", ldp.defaultShardString, shardIdStr),
			ldp.generalConfig.BootstrapStorage.DB.FilePath,
		)

		shardData := ldp.loadDataForShard(highestRoundInStoredShards, shardIdStr, persisterFactory, persisterPath)
		if shardData.successful {
			epochStartRound = shardData.epochStartRound
			highestRoundInStoredShards = shardData.bootstrapData.LastRound
			mostRecentBootstrapData = shardData.bootstrapData
			mostRecentShard = shardIdStr
		}
	}

	if mostRecentBootstrapData == nil {
		return storage.LatestDataFromStorage{}, storage.ErrBootstrapDataNotFoundInStorage
	}
	shardIDAsUint32, err := core.ConvertShardIDToUint32(mostRecentShard)
	if err != nil {
		return storage.LatestDataFromStorage{}, err
	}

	lastestData := storage.LatestDataFromStorage{
		Epoch:           mostRecentBootstrapData.LastHeader.Epoch,
		ShardID:         shardIDAsUint32,
		LastRound:       mostRecentBootstrapData.LastRound,
		EpochStartRound: epochStartRound,
	}

	return lastestData, nil
}

func (ldp *latestDataProvider) loadDataForShard(currentHighestRound int64, shardIdStr string, persisterFactory storage.PersisterFactory, persisterPath string) *iteratedShardData {
	bootstrapData, storer, errGet := ldp.bootstrapDataProvider.LoadForPath(persisterFactory, persisterPath)
	defer func() {
		if storer != nil {
			err := storer.Close()
			if err != nil {
				log.Debug("latestDataProvider: closing storer", "path", persisterPath, "error", err)
			}
		}
	}()
	if errGet != nil {
		return &iteratedShardData{}
	}

	if bootstrapData.LastRound > currentHighestRound {
		shardID := uint32(0)
		var err error
		shardID, err = core.ConvertShardIDToUint32(shardIdStr)
		if err != nil {
			return &iteratedShardData{}
		}
		epochStartRound, err := ldp.loadEpochStartRound(shardID, bootstrapData.EpochStartTriggerConfigKey, storer)
		if err != nil {
			return &iteratedShardData{}
		}

		return &iteratedShardData{
			bootstrapData:   bootstrapData,
			shardIDStr:      shardIdStr,
			epochStartRound: epochStartRound,
			successful:      true,
		}
	}

	return &iteratedShardData{}
}

// loadEpochStartRound will return the epoch start round from the bootstrap unit
func (ldp *latestDataProvider) loadEpochStartRound(
	shardID uint32,
	key []byte,
	storer storage.Storer,
) (uint64, error) {
	trigInternalKey := append([]byte(common.TriggerRegistryKeyPrefix), key...)
	trigData, err := storer.Get(trigInternalKey)
	if err != nil {
		return 0, err
	}

	marshaller := &marshal.GogoProtoMarshalizer{}
	if shardID == core.MetachainShardId {
		state := &block.MetaTriggerRegistry{}
		err = marshaller.Unmarshal(state, trigData)
		if err != nil {
			return 0, err
		}

		return state.CurrEpochStartRound, nil
	}

	var trigHandler data.TriggerRegistryHandler
	trigHandler, err = shardchain.UnmarshalTrigger(marshaller, trigData)
	if err != nil {
		return 0, err
	}

	return trigHandler.GetEpochStartRound(), nil
}

// GetLastEpochFromDirNames returns the last epoch found in storage directory
func (ldp *latestDataProvider) GetLastEpochFromDirNames(epochDirs []string, index int) (uint32, error) {
	if len(epochDirs) == 0 {
		return 0, nil
	}

	re := regexp.MustCompile("[0-9]+")
	epochsInDirName := make([]uint32, 0, len(epochDirs))

	for _, dirname := range epochDirs {
		epochStr := re.FindString(dirname)
		epoch, err := strconv.ParseInt(epochStr, 10, 64)
		if err != nil {
			return 0, err
		}

		epochsInDirName = append(epochsInDirName, uint32(epoch))
	}

	sort.Slice(epochsInDirName, func(i, j int) bool {
		return epochsInDirName[i] > epochsInDirName[j]
	})

	return epochsInDirName[index], nil
}

// GetShardsFromDirectory will return names of shards as string from a provided directory
func (ldp *latestDataProvider) GetShardsFromDirectory(path string) ([]string, error) {
	shardIDs := make([]string, 0)
	directoriesNames, err := ldp.directoryReader.ListDirectoriesAsString(path)
	if err != nil {
		return nil, err
	}

	shardDirs := make([]string, 0, len(directoriesNames))
	for _, dirName := range directoriesNames {
		isShardDir := strings.HasPrefix(dirName, ldp.defaultShardString)
		if !isShardDir {
			continue
		}

		shardDirs = append(shardDirs, dirName)
	}

	for _, fileName := range shardDirs {
		stringToSplitBy := ldp.defaultShardString + "_"
		splitSlice := strings.Split(fileName, stringToSplitBy)
		if len(splitSlice) < 2 {
			continue
		}

		shardIDs = append(shardIDs, splitSlice[1])
	}

	return shardIDs, nil
}

// IsInterfaceNil returns true if there is no value under the interface
func (ldp *latestDataProvider) IsInterfaceNil() bool {
	return ldp == nil
}

func (ldp *latestDataProvider) getParentDirAndLastEpochWithIndex(index int) (string, uint32, error) {
	epochDirs, err := ldp.getEpochDirs()
	if err != nil {
		return "", 0, err
	}

	lastEpoch, err := ldp.GetLastEpochFromDirNames(epochDirs, index)
	if err != nil {
		return "", 0, err
	}

	return ldp.parentDir, lastEpoch, nil
}<|MERGE_RESOLUTION|>--- conflicted
+++ resolved
@@ -68,16 +68,7 @@
 	return lastData, err
 }
 
-<<<<<<< HEAD
-// GetParentDirectory returns the parent directory
-func (ldp *latestDataProvider) GetParentDirectory() string {
-	return ldp.parentDir
-}
-
-// GetParentDirAndLastEpoch returns the parent directory and last epoch
-=======
 // GetParentDirAndLastEpoch returns the parent directory and last usable epoch for the node
->>>>>>> 314ad7b6
 func (ldp *latestDataProvider) GetParentDirAndLastEpoch() (string, uint32, error) {
 	_, parentDir, lastEpoch, err := ldp.getLastData()
 	return parentDir, lastEpoch, err
