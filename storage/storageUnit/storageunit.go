package storageUnit

import (
	"encoding/base64"
	"fmt"
	"reflect"
	"sync"

	"github.com/ElrondNetwork/elrond-go/core/check"
	"github.com/ElrondNetwork/elrond-go/hashing"
	"github.com/ElrondNetwork/elrond-go/hashing/blake2b"
	"github.com/ElrondNetwork/elrond-go/hashing/fnv"
	"github.com/ElrondNetwork/elrond-go/hashing/keccak"
	"github.com/ElrondNetwork/elrond-go/logger"
	"github.com/ElrondNetwork/elrond-go/storage"
	"github.com/ElrondNetwork/elrond-go/storage/bloom"
	"github.com/ElrondNetwork/elrond-go/storage/fifocache"
	"github.com/ElrondNetwork/elrond-go/storage/leveldb"
	"github.com/ElrondNetwork/elrond-go/storage/lrucache"
	"github.com/ElrondNetwork/elrond-go/storage/memorydb"
)

// CacheType represents the type of the supported caches
type CacheType string

// DBType represents the type of the supported databases
type DBType string

// HasherType represents the type of the supported hash functions
type HasherType string

// LRUCache is currently the only supported Cache type
const (
	LRUCache         CacheType = "LRU"
	FIFOShardedCache CacheType = "FIFOSharded"
)

var log = logger.GetOrCreate("storage/storageUnit")

// LvlDB currently the only supported DBs
// More to be added
const (
	LvlDB       DBType = "LvlDB"
	LvlDBSerial DBType = "LvlDBSerial"
	MemoryDB    DBType = "MemoryDB"
)

const (
	// Keccak is the string representation of the keccak hashing function
	Keccak HasherType = "Keccak"
	// Blake2b is the string representation of the blake2b hashing function
	Blake2b HasherType = "Blake2b"
	// Fnv is the string representation of the fnv hashing function
	Fnv HasherType = "Fnv"
)

// UnitConfig holds the configurable elements of the storage unit
type UnitConfig struct {
	CacheConf CacheConfig
	DBConf    DBConfig
	BloomConf BloomConfig
}

// CacheConfig holds the configurable elements of a cache
type CacheConfig struct {
	Type        CacheType
	SizeInBytes uint32
	Size        uint32
	Shards      uint32
}

// DBConfig holds the configurable elements of a database
type DBConfig struct {
	FilePath          string
	Type              DBType
	BatchDelaySeconds int
	MaxBatchSize      int
	MaxOpenFiles      int
}

// BloomConfig holds the configurable elements of a bloom filter
type BloomConfig struct {
	Size     uint
	HashFunc []HasherType
}

// Unit represents a storer's data bank
// holding the cache, persistence unit and bloom filter
type Unit struct {
	lock        sync.RWMutex
	persister   storage.Persister
	cacher      storage.Cacher
	bloomFilter storage.BloomFilter
}

// Put adds data to both cache and persistence medium and updates the bloom filter
func (u *Unit) Put(key, data []byte) error {
	u.lock.Lock()
	defer u.lock.Unlock()

	u.cacher.Put(key, data)

	err := u.persister.Put(key, data)
	if err != nil {
		u.cacher.Remove(key)
		return err
	}

	if u.bloomFilter != nil {
		u.bloomFilter.Add(key)
	}

	return err
}

// Close will close unit
func (u *Unit) Close() error {
	err := u.persister.Close()
	if err != nil {
		log.Error("cannot close storage unit persister", err)
		return err
	}

	return nil
}

// Get searches the key in the cache. In case it is not found, it searches
// for the key in bloom filter first and if found
// it further searches it in the associated database.
// In case it is found in the database, the cache is updated with the value as well.
func (u *Unit) Get(key []byte) ([]byte, error) {
	u.lock.Lock()
	defer u.lock.Unlock()

	v, ok := u.cacher.Get(key)
	var err error

	if !ok {
		// not found in cache
		// search it in second persistence medium
		if u.bloomFilter == nil || u.bloomFilter.MayContain(key) {
			v, err = u.persister.Get(key)

			if err != nil {
				return nil, err
			}

			// if found in persistence unit, add it in cache
			u.cacher.Put(key, v)
		} else {
			return nil, fmt.Errorf("key: %s not found", base64.StdEncoding.EncodeToString(key))
		}
	}

	return v.([]byte), nil
}

// GetFromEpoch will call the Get method as this storer doesn't handle epochs
func (u *Unit) GetFromEpoch(key []byte, _ uint32) ([]byte, error) {
	return u.Get(key)
}

// Has checks if the key is in the Unit.
// It first checks the cache. If it is not found, it checks the bloom filter
// and if present it checks the db
func (u *Unit) Has(key []byte) error {
	u.lock.RLock()
	defer u.lock.RUnlock()

	has := u.cacher.Has(key)
	if has {
		return nil
	}

	if u.bloomFilter == nil || u.bloomFilter.MayContain(key) {
		return u.persister.Has(key)
	}

	return storage.ErrKeyNotFound
}

// SearchFirst will call the Get method as this storer doesn't handle epochs
func (u *Unit) SearchFirst(key []byte) ([]byte, error) {
	return u.Get(key)
}

// HasInEpoch will call the Has method as this storer doesn't handle epochs
func (u *Unit) HasInEpoch(key []byte, _ uint32) error {
	return u.Has(key)
}

// Remove removes the data associated to the given key from both cache and persistence medium
func (u *Unit) Remove(key []byte) error {
	u.lock.Lock()
	defer u.lock.Unlock()

	u.cacher.Remove(key)
	err := u.persister.Remove(key)

	return err
}

// ClearCache cleans up the entire cache
func (u *Unit) ClearCache() {
	u.cacher.Clear()
}

// DestroyUnit cleans up the bloom filter, the cache, and the db
func (u *Unit) DestroyUnit() error {
	u.lock.Lock()
	defer u.lock.Unlock()

	if u.bloomFilter != nil {
		u.bloomFilter.Clear()
	}

	u.cacher.Clear()
	return u.persister.Destroy()
}

// IsInterfaceNil returns true if there is no value under the interface
func (u *Unit) IsInterfaceNil() bool {
	return u == nil
}

// NewStorageUnit is the constructor for the storage unit, creating a new storage unit
// from the given cacher and persister.
func NewStorageUnit(c storage.Cacher, p storage.Persister) (*Unit, error) {
	if check.IfNil(p) {
		return nil, storage.ErrNilPersister
	}
	if check.IfNil(c) {
		return nil, storage.ErrNilCacher
	}

	sUnit := &Unit{
		persister:   p,
		cacher:      c,
		bloomFilter: nil,
	}

	err := sUnit.persister.Init()
	if err != nil {
		return nil, err
	}

	return sUnit, nil
}

// NewStorageUnitWithBloomFilter is the constructor for the storage unit, creating a new storage unit
// from the given cacher, persister and bloom filter.
func NewStorageUnitWithBloomFilter(c storage.Cacher, p storage.Persister, b storage.BloomFilter) (*Unit, error) {
	if p == nil || p.IsInterfaceNil() {
		return nil, storage.ErrNilPersister
	}
	if c == nil || c.IsInterfaceNil() {
		return nil, storage.ErrNilCacher
	}
	if b == nil || b.IsInterfaceNil() {
		return nil, storage.ErrNilBloomFilter
	}

	sUnit := &Unit{
		persister:   p,
		cacher:      c,
		bloomFilter: b,
	}

	err := sUnit.persister.Init()
	if err != nil {
		return nil, err
	}

	return sUnit, nil
}

// NewStorageUnitFromConf creates a new storage unit from a storage unit config
func NewStorageUnitFromConf(cacheConf CacheConfig, dbConf DBConfig, bloomFilterConf BloomConfig) (*Unit, error) {
	var cache storage.Cacher
	var db storage.Persister
	var bf storage.BloomFilter
	var err error

	defer func() {
		if err != nil && db != nil {
			_ = db.Destroy()
		}
	}()

	if dbConf.MaxBatchSize > int(cacheConf.Size) {
		return nil, storage.ErrCacheSizeIsLowerThanBatchSize
	}

	cache, err = NewCache(cacheConf.Type, cacheConf.Size, cacheConf.Shards)
	if err != nil {
		return nil, err
	}

	argDB := ArgDB{
		DBType:            dbConf.Type,
		Path:              dbConf.FilePath,
		BatchDelaySeconds: dbConf.BatchDelaySeconds,
		MaxBatchSize:      dbConf.MaxBatchSize,
		MaxOpenFiles:      dbConf.MaxOpenFiles,
	}
	db, err = NewDB(argDB)
	if err != nil {
		return nil, err
	}

	if reflect.DeepEqual(bloomFilterConf, BloomConfig{}) {
		return NewStorageUnit(cache, db)
	}

	bf, err = NewBloomFilter(bloomFilterConf)
	if err != nil {
		return nil, err
	}

	return NewStorageUnitWithBloomFilter(cache, db, bf)
}

//NewCache creates a new cache from a cache config
//TODO: add a cacher factory or a cacheConfig param instead
func NewCache(cacheType CacheType, size uint32, shards uint32) (storage.Cacher, error) {
	var cacher storage.Cacher
	var err error

	switch cacheType {
	case LRUCache:
		cacher, err = lrucache.NewCache(int(size))
	case FIFOShardedCache:
		cacher, err = fifocache.NewShardedCache(int(size), int(shards))
		if err != nil {
			return nil, err
		}
		// add other implementations if required
	default:
		return nil, storage.ErrNotSupportedCacheType
	}

	if err != nil {
		return nil, err
	}

	return cacher, nil
}

// ArgDB is a structure that is used to create a new storage.Persister implementation
type ArgDB struct {
	DBType            DBType
	Path              string
	BatchDelaySeconds int
	MaxBatchSize      int
	MaxOpenFiles      int
}

// NewDB creates a new database from database config
func NewDB(argDB ArgDB) (storage.Persister, error) {
	var db storage.Persister
	var err error

	switch argDB.DBType {
	case LvlDB:
<<<<<<< HEAD
		db, err = leveldb.NewDB(path, batchDelaySeconds, maxBatchSize, maxOpenFiles)
	case LvlDBSerial:
		db, err = leveldb.NewSerialDB(path, batchDelaySeconds, maxBatchSize, maxOpenFiles)
	case MemoryDB:
		db = memorydb.New()
=======
		db, err = leveldb.NewDB(argDB.Path, argDB.BatchDelaySeconds, argDB.MaxBatchSize, argDB.MaxOpenFiles)
	case LvlDbSerial:
		db, err = leveldb.NewSerialDB(argDB.Path, argDB.BatchDelaySeconds, argDB.MaxBatchSize, argDB.MaxOpenFiles)
>>>>>>> 575fe7f9
	default:
		return nil, storage.ErrNotSupportedDBType
	}

	if err != nil {
		return nil, err
	}

	return db, nil
}

// NewBloomFilter creates a new bloom filter from bloom filter config
func NewBloomFilter(conf BloomConfig) (storage.BloomFilter, error) {
	var bf storage.BloomFilter
	var err error
	var hashers []hashing.Hasher

	for _, hashString := range conf.HashFunc {
		var hasher hashing.Hasher
		hasher, err = hashString.NewHasher()
		if err == nil {
			hashers = append(hashers, hasher)
		} else {
			return nil, err
		}
	}

	bf, err = bloom.NewFilter(conf.Size, hashers)
	if err != nil {
		return nil, err
	}

	return bf, nil
}

// NewHasher will return a hasher implementation form the string HasherType
func (h HasherType) NewHasher() (hashing.Hasher, error) {
	switch h {
	case Keccak:
		return keccak.Keccak{}, nil
	case Blake2b:
		return &blake2b.Blake2b{}, nil
	case Fnv:
		return fnv.Fnv{}, nil
	default:
		return nil, storage.ErrNotSupportedHashType
	}
}<|MERGE_RESOLUTION|>--- conflicted
+++ resolved
@@ -362,17 +362,11 @@
 
 	switch argDB.DBType {
 	case LvlDB:
-<<<<<<< HEAD
-		db, err = leveldb.NewDB(path, batchDelaySeconds, maxBatchSize, maxOpenFiles)
+		db, err = leveldb.NewDB(argDB.Path, argDB.BatchDelaySeconds, argDB.MaxBatchSize, argDB.MaxOpenFiles)
 	case LvlDBSerial:
-		db, err = leveldb.NewSerialDB(path, batchDelaySeconds, maxBatchSize, maxOpenFiles)
+		db, err = leveldb.NewSerialDB(argDB.Path, argDB.BatchDelaySeconds, argDB.MaxBatchSize, argDB.MaxOpenFiles)
 	case MemoryDB:
 		db = memorydb.New()
-=======
-		db, err = leveldb.NewDB(argDB.Path, argDB.BatchDelaySeconds, argDB.MaxBatchSize, argDB.MaxOpenFiles)
-	case LvlDbSerial:
-		db, err = leveldb.NewSerialDB(argDB.Path, argDB.BatchDelaySeconds, argDB.MaxBatchSize, argDB.MaxOpenFiles)
->>>>>>> 575fe7f9
 	default:
 		return nil, storage.ErrNotSupportedDBType
 	}
