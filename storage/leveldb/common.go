--- conflicted
+++ resolved
@@ -72,31 +72,18 @@
 	DB *leveldb.DB
 }
 
-<<<<<<< HEAD
-// Iterate will return a channel on which will be put all keys and values.
-func (bldb *BaseLevelDb) Iterate() chan core.KeyValueHolder {
-	ch := make(chan core.KeyValueHolder)
-
-	iterator := bldb.DB.NewIterator(nil, nil)
-	go func() {
-		for {
-			if !iterator.Next() {
-				break
-			}
-=======
 // RangeKeys will call the handler function for each (key, value) pair
 // If the handler returns true, the iteration will continue, otherwise will stop
-func (bldb *baseLevelDb) RangeKeys(handler func(key []byte, value []byte) bool) {
+func (bldb *BaseLevelDb) RangeKeys(handler func(key []byte, value []byte) bool) {
 	if handler == nil {
 		return
 	}
 
-	iterator := bldb.db.NewIterator(nil, nil)
+	iterator := bldb.DB.NewIterator(nil, nil)
 	for {
 		if !iterator.Next() {
 			break
 		}
->>>>>>> b4956e7b
 
 		key := iterator.Key()
 		clonedKey := make([]byte, len(key))
