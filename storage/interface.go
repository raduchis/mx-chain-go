--- conflicted
+++ resolved
@@ -208,17 +208,16 @@
 	IsInterfaceNil() bool
 }
 
-<<<<<<< HEAD
+// PersisterFactoryHandler defines the behaviour of a component which is able to create persisters
+type PersisterFactoryHandler interface {
+	Create(path string) (Persister, error)
+	IsInterfaceNil() bool
+}
+
 // StateStatsHandler defines the behaviour needed to handler storage statistics
 type StateStatsHandler interface {
 	IncrCache()
 	IncrSnapshotCache()
 	IncrPersister(epoch uint32)
 	IncrSnapshotPersister(epoch uint32)
-=======
-// PersisterFactoryHandler defines the behaviour of a component which is able to create persisters
-type PersisterFactoryHandler interface {
-	Create(path string) (Persister, error)
-	IsInterfaceNil() bool
->>>>>>> 2af50886
 }