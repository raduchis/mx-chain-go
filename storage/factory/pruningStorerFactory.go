--- conflicted
+++ resolved
@@ -64,41 +64,10 @@
 }
 
 // NewStorageServiceFactory will return a new instance of StorageServiceFactory
-<<<<<<< HEAD
-func NewStorageServiceFactory(
-	config *config.Config,
-	prefsConfig *config.PreferencesConfig,
-	shardCoordinator storage.ShardCoordinator,
-	pathManager storage.PathManagerHandler,
-	epochStartNotifier epochStart.EpochStartNotifier,
-	nodeTypeProvider NodeTypeProviderHandler,
-	currentEpoch uint32,
-	createTrieEpochRootHashStorer bool,
-	storageType StorageServiceType,
-) (*StorageServiceFactory, error) {
-	if config == nil {
-		return nil, fmt.Errorf("%w for config.Config", storage.ErrNilConfig)
-	}
-	if prefsConfig == nil {
-		return nil, fmt.Errorf("%w for config.PreferencesConfig", storage.ErrNilConfig)
-	}
-	if config.StoragePruning.NumActivePersisters < minimumNumberOfActivePersisters {
-		return nil, storage.ErrInvalidNumberOfActivePersisters
-	}
-	if check.IfNil(shardCoordinator) {
-		return nil, storage.ErrNilShardCoordinator
-	}
-	if check.IfNil(pathManager) {
-		return nil, storage.ErrNilPathManager
-	}
-	if check.IfNil(epochStartNotifier) {
-		return nil, storage.ErrNilEpochStartNotifier
-=======
 func NewStorageServiceFactory(args StorageServiceFactoryArgs) (*StorageServiceFactory, error) {
 	err := checkArgs(args)
 	if err != nil {
 		return nil, err
->>>>>>> 2898425b
 	}
 
 	oldDataCleanProvider, err := clean.NewOldDataCleanerProvider(
