--- conflicted
+++ resolved
@@ -6,12 +6,9 @@
 
 	"github.com/multiversx/mx-chain-core-go/core"
 	"github.com/multiversx/mx-chain-core-go/core/check"
-<<<<<<< HEAD
 	"github.com/multiversx/mx-chain-go/common"
-=======
 	"github.com/multiversx/mx-chain-go/common/statistics"
 	disabledStatistics "github.com/multiversx/mx-chain-go/common/statistics/disabled"
->>>>>>> d49fcca7
 	"github.com/multiversx/mx-chain-go/config"
 	"github.com/multiversx/mx-chain-go/dataRetriever"
 	"github.com/multiversx/mx-chain-go/storage"
@@ -22,7 +19,7 @@
 	"github.com/stretchr/testify/require"
 )
 
-const numShardStoreres = 25
+const numShardStoreres = 23
 
 func createMockArgument(t *testing.T) StorageServiceFactoryArgs {
 	pathMan, err := CreatePathManagerFromSinglePathString(t.TempDir())
@@ -37,30 +34,6 @@
 				NumEpochsToKeep:            4,
 				ObserverCleanOldEpochsData: true,
 			},
-<<<<<<< HEAD
-			ShardHdrNonceHashStorage:           createMockStorageConfig("ShardHdrNonceHashStorage"),
-			TxStorage:                          createMockStorageConfig("TxStorage"),
-			UnsignedTransactionStorage:         createMockStorageConfig("UnsignedTransactionStorage"),
-			RewardTxStorage:                    createMockStorageConfig("RewardTxStorage"),
-			ReceiptsStorage:                    createMockStorageConfig("ReceiptsStorage"),
-			ScheduledSCRsStorage:               createMockStorageConfig("ScheduledSCRsStorage"),
-			BootstrapStorage:                   createMockStorageConfig("BootstrapStorage"),
-			MiniBlocksStorage:                  createMockStorageConfig("MiniBlocksStorage"),
-			MetaBlockStorage:                   createMockStorageConfig("MetaBlockStorage"),
-			MetaHdrNonceHashStorage:            createMockStorageConfig("MetaHdrNonceHashStorage"),
-			BlockHeaderStorage:                 createMockStorageConfig("BlockHeaderStorage"),
-			AccountsTrieStorage:                createMockStorageConfig("AccountsTrieStorage"),
-			AccountsTrieCheckpointsStorage:     createMockStorageConfig("AccountsTrieCheckpointsStorage"),
-			PeerAccountsTrieStorage:            createMockStorageConfig("PeerAccountsTrieStorage"),
-			PeerAccountsTrieCheckpointsStorage: createMockStorageConfig("PeerAccountsTrieCheckpointsStorage"),
-			StatusMetricsStorage:               createMockStorageConfig("StatusMetricsStorage"),
-			PeerBlockBodyStorage:               createMockStorageConfig("PeerBlockBodyStorage"),
-			TrieEpochRootHashStorage:           createMockStorageConfig("TrieEpochRootHashStorage"),
-			SovereignConfig: config.SovereignConfig{
-				ExtendedShardHdrNonceHashStorage: createMockStorageConfig("ExtendedShardHdrNonceHashStorage"),
-				ExtendedShardHeaderStorage:       createMockStorageConfig("ExtendedShardHeaderStorage"),
-			},
-=======
 			ShardHdrNonceHashStorage:   createMockStorageConfig("ShardHdrNonceHashStorage"),
 			TxStorage:                  createMockStorageConfig("TxStorage"),
 			UnsignedTransactionStorage: createMockStorageConfig("UnsignedTransactionStorage"),
@@ -77,7 +50,10 @@
 			StatusMetricsStorage:       createMockStorageConfig("StatusMetricsStorage"),
 			PeerBlockBodyStorage:       createMockStorageConfig("PeerBlockBodyStorage"),
 			TrieEpochRootHashStorage:   createMockStorageConfig("TrieEpochRootHashStorage"),
->>>>>>> d49fcca7
+			SovereignConfig: config.SovereignConfig{
+				ExtendedShardHdrNonceHashStorage: createMockStorageConfig("ExtendedShardHdrNonceHashStorage"),
+				ExtendedShardHeaderStorage:       createMockStorageConfig("ExtendedShardHeaderStorage"),
+			},
 			DbLookupExtensions: config.DbLookupExtensionsConfig{
 				Enabled:                            true,
 				DbLookupMaxActivePersisters:        10,
@@ -439,11 +415,7 @@
 		assert.Nil(t, err)
 		assert.False(t, check.IfNil(storageService))
 		allStorers := storageService.GetAllStorers()
-<<<<<<< HEAD
 		assert.Equal(t, numShardStoreres, len(allStorers))
-=======
-		expectedStorers := 23
-		assert.Equal(t, expectedStorers, len(allStorers))
 
 		storer, _ := storageService.GetStorer(dataRetriever.UserAccountsUnit)
 		assert.NotEqual(t, "*disabled.storer", fmt.Sprintf("%T", storer))
@@ -451,7 +423,6 @@
 		storer, _ = storageService.GetStorer(dataRetriever.PeerAccountsUnit)
 		assert.NotEqual(t, "*disabled.storer", fmt.Sprintf("%T", storer))
 
->>>>>>> d49fcca7
 		_ = storageService.CloseAll()
 	})
 	t.Run("should work without DbLookupExtensions", func(t *testing.T) {
@@ -465,11 +436,7 @@
 		assert.False(t, check.IfNil(storageService))
 		allStorers := storageService.GetAllStorers()
 		numDBLookupExtensionUnits := 6
-<<<<<<< HEAD
 		expectedStorers := numShardStoreres - numDBLookupExtensionUnits
-=======
-		expectedStorers := 23 - numDBLookupExtensionUnits
->>>>>>> d49fcca7
 		assert.Equal(t, expectedStorers, len(allStorers))
 		_ = storageService.CloseAll()
 	})
@@ -483,10 +450,8 @@
 		assert.Nil(t, err)
 		assert.False(t, check.IfNil(storageService))
 		allStorers := storageService.GetAllStorers()
-<<<<<<< HEAD
 		expectedStorers := numShardStoreres // we still have a storer for trie epoch root hash
-=======
-		expectedStorers := 23 // we still have a storer for trie epoch root hash
+		expectedStorers := 23               // we still have a storer for trie epoch root hash
 		assert.Equal(t, expectedStorers, len(allStorers))
 		_ = storageService.CloseAll()
 	})
@@ -501,7 +466,6 @@
 		assert.False(t, check.IfNil(storageService))
 		allStorers := storageService.GetAllStorers()
 		expectedStorers := 23
->>>>>>> d49fcca7
 		assert.Equal(t, expectedStorers, len(allStorers))
 
 		storer, _ := storageService.GetStorer(dataRetriever.UserAccountsUnit)
@@ -619,10 +583,7 @@
 		allStorers := storageService.GetAllStorers()
 		missingStorers := 2 // PeerChangesUnit and ShardHdrNonceHashDataUnit
 		numShardHdrStorage := 3
-<<<<<<< HEAD
 		expectedStorers := numShardStoreres - missingStorers + numShardHdrStorage
-=======
-		expectedStorers := 23 - missingStorers + numShardHdrStorage
 		assert.Equal(t, expectedStorers, len(allStorers))
 
 		storer, _ := storageService.GetStorer(dataRetriever.UserAccountsUnit)
@@ -646,7 +607,6 @@
 		missingStorers := 2 // PeerChangesUnit and ShardHdrNonceHashDataUnit
 		numShardHdrStorage := 3
 		expectedStorers := 23 - missingStorers + numShardHdrStorage
->>>>>>> d49fcca7
 		assert.Equal(t, expectedStorers, len(allStorers))
 
 		storer, _ := storageService.GetStorer(dataRetriever.UserAccountsUnit)
