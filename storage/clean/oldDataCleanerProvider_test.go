--- conflicted
+++ resolved
@@ -11,29 +11,12 @@
 	"github.com/stretchr/testify/require"
 )
 
-<<<<<<< HEAD
 func createMockArgOldDataCleanerProvider() ArgOldDataCleanerProvider {
 	return ArgOldDataCleanerProvider{
 		NodeTypeProvider:    &nodeTypeProviderMock.NodeTypeProviderStub{},
 		PruningStorerConfig: config.StoragePruningConfig{},
 		ManagedPeersHolder:  &testscommon.ManagedPeersHolderStub{},
 	}
-=======
-func TestNewOldDataCleanerProvider_NilNodeTypeProviderShouldErr(t *testing.T) {
-	t.Parallel()
-
-	odcp, err := NewOldDataCleanerProvider(nil, config.StoragePruningConfig{})
-	require.Nil(t, odcp)
-	require.Equal(t, storage.ErrNilNodeTypeProvider, err)
-}
-
-func TestNewOldDataCleanerProvider_ShouldWork(t *testing.T) {
-	t.Parallel()
-
-	odcp, err := NewOldDataCleanerProvider(&nodeTypeProviderMock.NodeTypeProviderStub{}, config.StoragePruningConfig{})
-	require.NoError(t, err)
-	require.NotNil(t, odcp)
->>>>>>> f8e73cd5
 }
 
 func TestNewOldDataCleanerProvider(t *testing.T) {
@@ -57,6 +40,7 @@
 		require.True(t, check.IfNil(odcp))
 		require.Equal(t, storage.ErrNilManagedPeersHolder, err)
 	})
+	//TODO(jls) check test here
 	t.Run("should work", func(t *testing.T) {
 		t.Parallel()
 
@@ -104,7 +88,6 @@
 		odcp, _ := NewOldDataCleanerProvider(args)
 		require.NotNil(t, odcp)
 
-<<<<<<< HEAD
 		require.True(t, odcp.ShouldClean())
 	})
 	t.Run("validator should clean", func(t *testing.T) {
@@ -152,13 +135,6 @@
 
 		require.True(t, odcp.ShouldClean())
 	})
-=======
-	odcp.nodeTypeProvider = &nodeTypeProviderMock.NodeTypeProviderStub{
-		GetTypeCalled: func() core.NodeType {
-			return core.NodeTypeObserver
-		},
-	}
-	require.False(t, odcp.ShouldClean())
 }
 
 func TestOldDataCleanerProvider_IsInterfaceNil(t *testing.T) {
@@ -169,5 +145,4 @@
 
 	odcp, _ = NewOldDataCleanerProvider(&nodeTypeProviderMock.NodeTypeProviderStub{}, config.StoragePruningConfig{})
 	require.False(t, odcp.IsInterfaceNil())
->>>>>>> f8e73cd5
 }