package pruning

import (
	storageCore "github.com/ElrondNetwork/elrond-go-core/storage"
	"github.com/ElrondNetwork/elrond-go/storage"
)

type fullHistoryTriePruningStorer struct {
	*triePruningStorer
	storerWithEpochOperations      storerWithEpochOperations
	args                           *StorerArgs
	shardId                        string
	oldEpochsActivePersistersCache storage.Cacher
}

// NewFullHistoryTriePruningStorer will return a new instance of PruningStorer without sharded directories' naming scheme
func NewFullHistoryTriePruningStorer(args *FullHistoryStorerArgs) (*fullHistoryTriePruningStorer, error) {
	return initFullHistoryTriePruningStorer(args, "")
}

func initFullHistoryTriePruningStorer(args *FullHistoryStorerArgs, shardId string) (*fullHistoryTriePruningStorer, error) {
	fhps, err := initFullHistoryPruningStorer(args, shardId)
	if err != nil {
		return nil, err
	}

	tps := &triePruningStorer{
		PruningStorer: fhps.PruningStorer,
	}
	fhps.PruningStorer.extendPersisterLifeHandler = tps.extendPersisterLife

	return &fullHistoryTriePruningStorer{
		triePruningStorer:         tps,
		storerWithEpochOperations: fhps,
		args:                      args.StorerArgs,
		shardId:                   shardId,
	}, nil
}

<<<<<<< HEAD
	tps := &triePruningStorer{ps}
	ps.lastEpochNeededHandler = tps.lastEpochNeeded
	tps.registerHandler(args.Notifier)
=======
// GetFromEpoch will call the same function from the underlying FullHistoryPruningStorer
func (fhtps *fullHistoryTriePruningStorer) GetFromEpoch(key []byte, epoch uint32) ([]byte, error) {
	return fhtps.storerWithEpochOperations.GetFromEpoch(key, epoch)
}
>>>>>>> afd0d663

// GetBulkFromEpoch will call the same function from the underlying FullHistoryPruningStorer
func (fhtps *fullHistoryTriePruningStorer) GetBulkFromEpoch(keys [][]byte, epoch uint32) ([]storageCore.KeyValuePair, error) {
	return fhtps.storerWithEpochOperations.GetBulkFromEpoch(keys, epoch)
}

// PutInEpoch will call the same function from the underlying FullHistoryPruningStorer
func (fhtps *fullHistoryTriePruningStorer) PutInEpoch(key []byte, data []byte, epoch uint32) error {
	return fhtps.storerWithEpochOperations.PutInEpoch(key, data, epoch)
}

// Close will call the same function from the underlying FullHistoryPruningStorer
func (fhtps *fullHistoryTriePruningStorer) Close() error {
	return fhtps.storerWithEpochOperations.Close()
}<|MERGE_RESOLUTION|>--- conflicted
+++ resolved
@@ -28,6 +28,12 @@
 		PruningStorer: fhps.PruningStorer,
 	}
 	fhps.PruningStorer.extendPersisterLifeHandler = tps.extendPersisterLife
+	fhps.PruningStorer.lastEpochNeededHandler = tps.lastEpochNeeded
+	tps.registerHandler(args.Notifier)
+
+	if args.NumOfOldActivePersisters < 1 || args.NumOfOldActivePersisters > math.MaxInt32 {
+		return nil, storage.ErrInvalidNumberOfOldPersisters
+	}
 
 	return &fullHistoryTriePruningStorer{
 		triePruningStorer:         tps,
@@ -37,16 +43,10 @@
 	}, nil
 }
 
-<<<<<<< HEAD
-	tps := &triePruningStorer{ps}
-	ps.lastEpochNeededHandler = tps.lastEpochNeeded
-	tps.registerHandler(args.Notifier)
-=======
 // GetFromEpoch will call the same function from the underlying FullHistoryPruningStorer
 func (fhtps *fullHistoryTriePruningStorer) GetFromEpoch(key []byte, epoch uint32) ([]byte, error) {
 	return fhtps.storerWithEpochOperations.GetFromEpoch(key, epoch)
 }
->>>>>>> afd0d663
 
 // GetBulkFromEpoch will call the same function from the underlying FullHistoryPruningStorer
 func (fhtps *fullHistoryTriePruningStorer) GetBulkFromEpoch(keys [][]byte, epoch uint32) ([]storageCore.KeyValuePair, error) {
