--- conflicted
+++ resolved
@@ -11,12 +11,8 @@
 	return ps.changeEpoch(hdr)
 }
 
-<<<<<<< HEAD
+// PrepareChangeEpoch -
 func (ps *PruningStorer) PrepareChangeEpoch(metaBlock data.HeaderHandler) error {
-=======
-// PrepareChangeEpoch -
-func (ps *PruningStorer) PrepareChangeEpoch(metaBlock *block.MetaBlock) error {
->>>>>>> 90eb5b68
 	return ps.saveHeaderForEpochStartPrepare(metaBlock)
 }
 
