package execution

import (
	"github.com/ElrondNetwork/elrond-go-sandbox/data/block"
	"github.com/ElrondNetwork/elrond-go-sandbox/data/blockchain"
	"github.com/ElrondNetwork/elrond-go-sandbox/data/state"
	"github.com/ElrondNetwork/elrond-go-sandbox/data/transaction"
)

// TransactionExecutor is the main interface for transaction execution engine
type TransactionExecutor interface {
	SChandler() func(accountsAdapter state.AccountsAdapter, transaction *transaction.Transaction) error
	SetSChandler(func(accountsAdapter state.AccountsAdapter, transaction *transaction.Transaction) error)

<<<<<<< HEAD
	ProcessTransaction(accountsAdapter state.AccountsAdapter, transaction *transaction.Transaction) error
}

// Checker checks the integrity of a data structure
type Checker interface {
	Check() bool
}

// SigVerifier provides functionality to verify a signature
type SigVerifier interface {
	VerifySig() bool
}

// SignedDataValidator provides functionality and check the validity of a block header
type SignedDataValidator interface {
	SigVerifier
	Checker
=======
	ProcessTransaction(transaction *transaction.Transaction) error
}

// BlockExecutor is the main interface for block execution engine
type BlockExecutor interface {
	ProcessBlock(blockChain *blockchain.BlockChain, header *block.Header, body *block.Block) error
>>>>>>> fa08bdab
}<|MERGE_RESOLUTION|>--- conflicted
+++ resolved
@@ -12,8 +12,12 @@
 	SChandler() func(accountsAdapter state.AccountsAdapter, transaction *transaction.Transaction) error
 	SetSChandler(func(accountsAdapter state.AccountsAdapter, transaction *transaction.Transaction) error)
 
-<<<<<<< HEAD
-	ProcessTransaction(accountsAdapter state.AccountsAdapter, transaction *transaction.Transaction) error
+	ProcessTransaction(transaction *transaction.Transaction) error
+}
+
+// BlockExecutor is the main interface for block execution engine
+type BlockExecutor interface {
+	ProcessBlock(blockChain *blockchain.BlockChain, header *block.Header, body *block.Block) error
 }
 
 // Checker checks the integrity of a data structure
@@ -30,12 +34,4 @@
 type SignedDataValidator interface {
 	SigVerifier
 	Checker
-=======
-	ProcessTransaction(transaction *transaction.Transaction) error
-}
-
-// BlockExecutor is the main interface for block execution engine
-type BlockExecutor interface {
-	ProcessBlock(blockChain *blockchain.BlockChain, header *block.Header, body *block.Block) error
->>>>>>> fa08bdab
 }