package factory_test

import (
	"testing"

	"github.com/ElrondNetwork/elrond-go-core/core"
	"github.com/ElrondNetwork/elrond-go-core/core/check"
	"github.com/ElrondNetwork/elrond-go/common/mock"
	"github.com/ElrondNetwork/elrond-go/config"
	"github.com/ElrondNetwork/elrond-go/dataRetriever"
	"github.com/ElrondNetwork/elrond-go/dblookupext/factory"
	"github.com/ElrondNetwork/elrond-go/process"
	processMock "github.com/ElrondNetwork/elrond-go/process/mock"
	"github.com/ElrondNetwork/elrond-go/storage"
	"github.com/ElrondNetwork/elrond-go/testscommon"
	"github.com/ElrondNetwork/elrond-go/testscommon/hashingMocks"
	"github.com/stretchr/testify/require"
)

func TestNewHistoryRepositoryFactory(t *testing.T) {
	args := getArgs()

	argsNilStorageService := getArgs()
	argsNilStorageService.Store = nil
	hrf, err := factory.NewHistoryRepositoryFactory(argsNilStorageService)
	require.Equal(t, core.ErrNilStore, err)
	require.Nil(t, hrf)

	argsNilMarshalizer := getArgs()
	argsNilMarshalizer.Marshalizer = nil
	hrf, err = factory.NewHistoryRepositoryFactory(argsNilMarshalizer)
	require.Equal(t, core.ErrNilMarshalizer, err)
	require.Nil(t, hrf)

	argsNilHasher := getArgs()
	argsNilHasher.Hasher = nil
	hrf, err = factory.NewHistoryRepositoryFactory(argsNilHasher)
	require.Equal(t, core.ErrNilHasher, err)
	require.Nil(t, hrf)

	argsNilUint64Converter := getArgs()
	argsNilUint64Converter.Uint64ByteSliceConverter = nil
	hrf, err = factory.NewHistoryRepositoryFactory(argsNilUint64Converter)
	require.Equal(t, process.ErrNilUint64Converter, err)
	require.Nil(t, hrf)

	hrf, err = factory.NewHistoryRepositoryFactory(args)
	require.NoError(t, err)
	require.False(t, check.IfNil(hrf))
}

func TestHistoryRepositoryFactory_CreateShouldCreateDisabledRepository(t *testing.T) {
	hrf, _ := factory.NewHistoryRepositoryFactory(getArgs())

	repository, err := hrf.Create()
	require.NoError(t, err)
	require.NotNil(t, repository)
	require.False(t, repository.IsEnabled())
}

func TestHistoryRepositoryFactory_CreateShouldCreateRegularRepository(t *testing.T) {
	args := getArgs()
	args.Config.Enabled = true
	args.Store = &mock.ChainStorerMock{
		GetStorerCalled: func(unitType dataRetriever.UnitType) storage.Storer {
			return &testscommon.StorerStub{}
		},
	}

	hrf, _ := factory.NewHistoryRepositoryFactory(args)

	repository, err := hrf.Create()
	require.NoError(t, err)
	require.NotNil(t, repository)
	require.True(t, repository.IsEnabled())
}

func getArgs() *factory.ArgsHistoryRepositoryFactory {
	return &factory.ArgsHistoryRepositoryFactory{
<<<<<<< HEAD
		SelfShardID: 0,
		Config:      config.DbLookupExtensionsConfig{},
		Store:       &mock.ChainStorerMock{},
		Marshalizer: &mock.MarshalizerMock{},
		Hasher:      &hashingMocks.HasherMock{},
=======
		SelfShardID:              0,
		Config:                   config.DbLookupExtensionsConfig{},
		Store:                    &mock.ChainStorerMock{},
		Marshalizer:              &mock.MarshalizerMock{},
		Hasher:                   &mock.HasherMock{},
		Uint64ByteSliceConverter: &processMock.Uint64ByteSliceConverterMock{},
>>>>>>> 945f104c
	}
}<|MERGE_RESOLUTION|>--- conflicted
+++ resolved
@@ -77,19 +77,11 @@
 
 func getArgs() *factory.ArgsHistoryRepositoryFactory {
 	return &factory.ArgsHistoryRepositoryFactory{
-<<<<<<< HEAD
-		SelfShardID: 0,
-		Config:      config.DbLookupExtensionsConfig{},
-		Store:       &mock.ChainStorerMock{},
-		Marshalizer: &mock.MarshalizerMock{},
-		Hasher:      &hashingMocks.HasherMock{},
-=======
 		SelfShardID:              0,
 		Config:                   config.DbLookupExtensionsConfig{},
 		Store:                    &mock.ChainStorerMock{},
 		Marshalizer:              &mock.MarshalizerMock{},
-		Hasher:                   &mock.HasherMock{},
+		Hasher:                   &hashingMocks.HasherMock{},
 		Uint64ByteSliceConverter: &processMock.Uint64ByteSliceConverterMock{},
->>>>>>> 945f104c
 	}
 }