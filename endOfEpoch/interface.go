--- conflicted
+++ resolved
@@ -7,11 +7,7 @@
 	"github.com/ElrondNetwork/elrond-go/data/block"
 )
 
-<<<<<<< HEAD
-// TriggerHandler is an interface to notify end of epoch
-=======
 // TriggerHandler defines the functionalities for an end of epoch trigger
->>>>>>> 554ef431
 type TriggerHandler interface {
 	ForceEndOfEpoch() error
 	IsEndOfEpoch() bool
@@ -20,11 +16,7 @@
 	IsInterfaceNil() bool
 }
 
-<<<<<<< HEAD
-// PendingMiniBlocksHandler is an interface to keep unfinalized miniblocks
-=======
 // PendingMiniBlocksHandler defines the actions which should be handled by pending miniblocks implementation
->>>>>>> 554ef431
 type PendingMiniBlocksHandler interface {
 	PendingMiniBlockHeaders() []block.ShardMiniBlockHeader
 	AddProcessedHeader(handler data.HeaderHandler) error
