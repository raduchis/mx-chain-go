package ntp_test

import (
	"errors"
	"fmt"
	"sync"
	"testing"
	"time"

	"github.com/ElrondNetwork/elrond-go/config"
	ntp2 "github.com/ElrondNetwork/elrond-go/ntp"
	"github.com/beevik/ntp"
	"github.com/stretchr/testify/assert"
	"github.com/stretchr/testify/require"
)

var responseMock1 *ntp.Response
var failNtpMock1 = false
var responseMock2 *ntp.Response
var failNtpMock2 = false
var responseMock3 *ntp.Response
var failNtpMock3 = false

var errNtpMock = errors.New("NTP Mock generic error")
var queryMock4Call = 0
var mutex = sync.Mutex{}

func queryMock1(options ntp2.NTPOptions, _ int) (*ntp.Response, error) {
	fmt.Printf("Hosts: %s\n", options.Hosts)

	if failNtpMock1 {
		return nil, errNtpMock
	}

	return responseMock1, nil
}

func queryMock2(options ntp2.NTPOptions, _ int) (*ntp.Response, error) {
	fmt.Printf("Hosts: %s\n", options.Hosts)

	if failNtpMock2 {
		return nil, errNtpMock
	}

	return responseMock2, nil
}

func queryMock3(options ntp2.NTPOptions, _ int) (*ntp.Response, error) {
	fmt.Printf("Hosts: %s\n", options.Hosts)

	if failNtpMock3 {
		return nil, errNtpMock
	}

	return responseMock3, nil
}

func queryMock4(options ntp2.NTPOptions, _ int) (*ntp.Response, error) {
	fmt.Printf("Hosts: %s\n", options.Hosts)

	mutex.Lock()
	queryMock4Call++
	mutex.Unlock()

	return nil, errNtpMock
}

func queryMock5(_ ntp2.NTPOptions, hostIndex int) (*ntp.Response, error) {
	switch hostIndex {
	case 0:
		return nil, errNtpMock
	default:
		return &ntp.Response{ClockOffset: time.Second}, nil
	}
}

func queryMock6(_ ntp2.NTPOptions, hostIndex int) (*ntp.Response, error) {
	switch hostIndex {
	case 0:
		return &ntp.Response{ClockOffset: time.Second}, nil
	default:
		return nil, errNtpMock
	}
}

func TestHandleErrorInDoSync(t *testing.T) {
	failNtpMock1 = true
	st := ntp2.NewSyncTime(config.NTPConfig{Hosts: []string{""}, SyncPeriodSeconds: 1}, queryMock1)

	st.Sync()

	assert.Equal(t, st.ClockOffset(), time.Millisecond*0)

	st.SetClockOffset(1234)

	st.Sync()

	assert.Equal(t, st.ClockOffset(), time.Duration(1234))

}

func TestValueInDoSync(t *testing.T) {
	responseMock2 = &ntp.Response{ClockOffset: 23456}

	failNtpMock2 = false
	st := ntp2.NewSyncTime(config.NTPConfig{Hosts: []string{""}, SyncPeriodSeconds: 1}, queryMock2)

	assert.Equal(t, st.ClockOffset(), time.Millisecond*0)
	st.Sync()
	assert.Equal(t, st.ClockOffset(), time.Nanosecond*23456)

	st.SetClockOffset(1234)

	st.Sync()

	assert.Equal(t, st.ClockOffset(), time.Nanosecond*23456)
}

func TestGetOffset(t *testing.T) {
	responseMock3 = &ntp.Response{ClockOffset: 23456}

	failNtpMock3 = false
	st := ntp2.NewSyncTime(config.NTPConfig{Hosts: []string{""}, SyncPeriodSeconds: 1}, queryMock3)

	assert.Equal(t, st.ClockOffset(), time.Millisecond*0)
	st.Sync()
	assert.Equal(t, st.ClockOffset(), time.Nanosecond*23456)
	assert.Equal(t, st.ClockOffset(), time.Nanosecond*23456)
}

func TestCallQuery(t *testing.T) {
	st := ntp2.NewSyncTime(config.NTPConfig{Hosts: []string{""}, SyncPeriodSeconds: 1}, queryMock4)
	go st.StartSync()

	assert.NotNil(t, st.Query())
	assert.Equal(t, time.Second, st.SyncPeriod())

	// wait a few cycles
	time.Sleep(time.Millisecond * 100)

	mutex.Lock()
	qmc := queryMock4Call
	mutex.Unlock()
	assert.NotEqual(t, qmc, 0)

	fmt.Printf("Current time: %v\n", st.FormattedCurrentTime())
}

func TestCallQueryShouldErrIndexOutOfBounds(t *testing.T) {
	t.Parallel()

	st := ntp2.NewSyncTime(config.NTPConfig{SyncPeriodSeconds: 3600}, nil)
	query := st.Query()
	response, err := query(ntp2.NTPOptions{Hosts: []string{"host1", "host2", "host3"}}, 3)

	assert.Nil(t, response)
	assert.Equal(t, ntp2.ErrIndexOutOfBounds, err)
}

func TestCallQueryShouldWork(t *testing.T) {
	//TODO fix this test
	t.Skip("rework this test as to not rely on the internet connection")
	t.Parallel()

	ntpConfig := ntp2.NewNTPGoogleConfig()
	ntpOptions := ntp2.NewNTPOptions(ntpConfig)
	st := ntp2.NewSyncTime(ntpConfig, nil)
	query := st.Query()
	response, err := query(ntpOptions, 0)

	assert.NotNil(t, response)
	assert.Nil(t, err)
}

func TestNtpHostIsChange(t *testing.T) {
	t.Parallel()

	ntpConfig := config.NTPConfig{Hosts: []string{"host1", "host2", "host3"}, SyncPeriodSeconds: 1}
	st := ntp2.NewSyncTime(ntpConfig, queryMock5)
	st.Sync()

	//HostIndex will be equal with 1 and time offset will be a second
	assert.Equal(t, time.Second, st.ClockOffset())
}

func TestSyncShouldNotUpdateClockOffset(t *testing.T) {
	t.Parallel()

	ntpConfig := config.NTPConfig{Hosts: []string{"host1", "host2", "host3"}, SyncPeriodSeconds: 1}
	st := ntp2.NewSyncTime(ntpConfig, queryMock6)
	st.SetClockOffset(time.Millisecond)
	st.Sync()

	assert.Equal(t, time.Millisecond, st.ClockOffset())
}

func TestGetClockOffsetsWithoutEdges(t *testing.T) {
	t.Parallel()

	st := ntp2.NewSyncTime(config.NTPConfig{SyncPeriodSeconds: 1}, nil)

<<<<<<< HEAD
	var clockOffsets []time.Duration
=======
	clockOffsets := make([]time.Duration, 0)
>>>>>>> ff90fb73
	clockOffsetsWithoutEdges := st.GetClockOffsetsWithoutEdges(clockOffsets)
	require.Equal(t, 0, len(clockOffsetsWithoutEdges))

	clockOffsets = []time.Duration{100}
	clockOffsetsWithoutEdges = st.GetClockOffsetsWithoutEdges(clockOffsets)
	require.Equal(t, 1, len(clockOffsetsWithoutEdges))

	clockOffsets = []time.Duration{100, 54}
	clockOffsetsWithoutEdges = st.GetClockOffsetsWithoutEdges(clockOffsets)
	require.Equal(t, 2, len(clockOffsetsWithoutEdges))
	assert.Equal(t, time.Duration(54), clockOffsetsWithoutEdges[0])
	assert.Equal(t, time.Duration(100), clockOffsetsWithoutEdges[1])

	clockOffsets = []time.Duration{100, 54, 2}
	clockOffsetsWithoutEdges = st.GetClockOffsetsWithoutEdges(clockOffsets)
	require.Equal(t, 3, len(clockOffsetsWithoutEdges))
	assert.Equal(t, time.Duration(2), clockOffsetsWithoutEdges[0])
	assert.Equal(t, time.Duration(54), clockOffsetsWithoutEdges[1])
	assert.Equal(t, time.Duration(100), clockOffsetsWithoutEdges[2])

	clockOffsets = []time.Duration{100, 54, 2, 52}
	clockOffsetsWithoutEdges = st.GetClockOffsetsWithoutEdges(clockOffsets)
	require.Equal(t, 4, len(clockOffsetsWithoutEdges))
	assert.Equal(t, time.Duration(2), clockOffsetsWithoutEdges[0])
	assert.Equal(t, time.Duration(52), clockOffsetsWithoutEdges[1])
	assert.Equal(t, time.Duration(54), clockOffsetsWithoutEdges[2])
	assert.Equal(t, time.Duration(100), clockOffsetsWithoutEdges[3])

	clockOffsets = []time.Duration{100, 54, 12, 52, 16, 1, 70}
	clockOffsetsWithoutEdges = st.GetClockOffsetsWithoutEdges(clockOffsets)
	require.Equal(t, 5, len(clockOffsetsWithoutEdges))
	assert.Equal(t, time.Duration(12), clockOffsetsWithoutEdges[0])
	assert.Equal(t, time.Duration(16), clockOffsetsWithoutEdges[1])
	assert.Equal(t, time.Duration(52), clockOffsetsWithoutEdges[2])
	assert.Equal(t, time.Duration(54), clockOffsetsWithoutEdges[3])
	assert.Equal(t, time.Duration(70), clockOffsetsWithoutEdges[4])
}

func TestGetHarmonicMean(t *testing.T) {
	t.Parallel()

	st := ntp2.NewSyncTime(config.NTPConfig{SyncPeriodSeconds: 1}, nil)

<<<<<<< HEAD
	var clockOffsets []time.Duration
=======
	clockOffsets := make([]time.Duration, 0)
>>>>>>> ff90fb73
	harmonicMean := st.GetHarmonicMean(clockOffsets)
	assert.Equal(t, time.Duration(0), harmonicMean)

	clockOffsets = []time.Duration{2, 0, 3}
	harmonicMean = st.GetHarmonicMean(clockOffsets)
	assert.Equal(t, time.Duration(0), harmonicMean)

	// harmonic mean for 4, 1, 4 is equal with: 3 / (1/4 + 1/1 + 1/4) = 3 / 1.5 = 2
	clockOffsets = []time.Duration{4, 1, 4}
	harmonicMean = st.GetHarmonicMean(clockOffsets)
	assert.Equal(t, time.Duration(2), harmonicMean)
}

func TestGetSleepTime(t *testing.T) {
	t.Parallel()

	syncPeriodSeconds := 3600
	givenTime := time.Duration(syncPeriodSeconds) * time.Second
	st := ntp2.NewSyncTime(config.NTPConfig{SyncPeriodSeconds: syncPeriodSeconds}, nil)
	minSleepTime := time.Duration(float64(givenTime) - float64(givenTime)*0.2)
	maxSleepTime := time.Duration(float64(givenTime) + float64(givenTime)*0.2)

	fmt.Printf("given time = %d\nmin time = %d\nmax time = %d\n\n", givenTime, minSleepTime, maxSleepTime)

	for i := 0; i < 1000; i++ {
		sleepTime := st.GetSleepTime()
		fmt.Printf("%d\n", sleepTime)
		assert.True(t, sleepTime >= minSleepTime && sleepTime <= maxSleepTime)
	}
}<|MERGE_RESOLUTION|>--- conflicted
+++ resolved
@@ -199,11 +199,7 @@
 
 	st := ntp2.NewSyncTime(config.NTPConfig{SyncPeriodSeconds: 1}, nil)
 
-<<<<<<< HEAD
-	var clockOffsets []time.Duration
-=======
 	clockOffsets := make([]time.Duration, 0)
->>>>>>> ff90fb73
 	clockOffsetsWithoutEdges := st.GetClockOffsetsWithoutEdges(clockOffsets)
 	require.Equal(t, 0, len(clockOffsetsWithoutEdges))
 
@@ -247,11 +243,7 @@
 
 	st := ntp2.NewSyncTime(config.NTPConfig{SyncPeriodSeconds: 1}, nil)
 
-<<<<<<< HEAD
-	var clockOffsets []time.Duration
-=======
 	clockOffsets := make([]time.Duration, 0)
->>>>>>> ff90fb73
 	harmonicMean := st.GetHarmonicMean(clockOffsets)
 	assert.Equal(t, time.Duration(0), harmonicMean)
 
